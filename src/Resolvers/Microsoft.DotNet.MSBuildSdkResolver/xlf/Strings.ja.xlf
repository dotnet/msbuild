﻿<?xml version="1.0" encoding="utf-8"?>
<xliff xmlns="urn:oasis:names:tc:xliff:document:1.2" xmlns:xsi="http://www.w3.org/2001/XMLSchema-instance" version="1.2" xsi:schemaLocation="urn:oasis:names:tc:xliff:document:1.2 xliff-core-1.2-transitional.xsd">
  <file datatype="xml" source-language="en" target-language="ja" original="../Strings.resx">
    <body>
      <trans-unit id="GlobalJsonResolutionFailed">
        <source>Unable to locate the .NET SDK as specified by global.json, please check that the specified version is installed.</source>
        <target state="translated">global.json で指定されている .NET SDK が見つかりません。指定されたバージョンがインストールされていることをご確認ください。</target>
        <note />
      </trans-unit>
      <trans-unit id="GlobalJsonResolutionFailedSpecificVersion">
        <source>Unable to locate the .NET SDK version '{0}' as specified by global.json, please check that the specified version is installed.</source>
        <target state="new">Unable to locate the .NET SDK version '{0}' as specified by global.json, please check that the specified version is installed.</target>
        <note />
      </trans-unit>
      <trans-unit id="MSBuildSDKDirectoryNotFound">
        <source>{0} not found. Check that a recent enough .NET SDK is installed and/or increase the version specified in global.json.</source>
        <target state="translated">{0} が見つかりません。十分新しい .NET SDK がインストールされていることを確認するか、global.json で指定するバージョンを上げてください (どちらも実行する必要がある場合もあります)。</target>
        <note />
      </trans-unit>
      <trans-unit id="MSBuildSmallerThanMinimumVersion">
        <source>Version {0} of the .NET SDK requires at least version {1} of MSBuild. The current available version of MSBuild is {2}. Change the .NET SDK specified in global.json to an older version that requires the MSBuild version currently available.</source>
        <target state="translated">.NET SDK バージョン {0} では、MSBuild バージョン {1} 以上が必要です。現在利用可能な MSBuild のバージョンは {2} です。global.json で指定した .NET SDK を、現在利用可能な MSBuild バージョンが求められる古いバージョンに変更します。</target>
        <note />
      </trans-unit>
      <trans-unit id="NETCoreSDKSmallerThanMinimumRequestedVersion">
        <source>Version {0} of the .NET SDK is smaller than the minimum version {1} requested. Check that a recent enough .NET SDK is installed, increase the minimum version specified in the project, or increase the version specified in global.json.</source>
        <target state="translated">.NET SDK のバージョン {0} は、要求されている最低バージョン {1} 未満です。新しい .NET SDK がインストールされていることを確認し、プロジェクトで指定された最低バージョンを上げるか、global.json で指定されたバージョンを上げてください。</target>
        <note />
      </trans-unit>
      <trans-unit id="NETCoreSDKSmallerThanMinimumVersionRequiredByVisualStudio">
        <source>Version {0} of the .NET SDK is smaller than the minimum version {1} required by Visual Studio. Check that a recent enough .NET SDK is installed or increase the version specified in global.json.</source>
        <target state="translated">.NET SDK のバージョン {0} が、Visual Studio で必要な最低バージョン {1} 未満です。十分に新しい .NET SDK がインストールされていることを確認するか、global.json で指定されたバージョンを上げてください。</target>
        <note />
      </trans-unit>
      <trans-unit id="UnableToLocateNETCoreSdk">
<<<<<<< HEAD
        <source>Unable to locate the .NET SDK. Check that it is installed, your PATH is configured for the correct architecture, and that the version specified in global.json (if any) matches the installed version.</source>
        <target state="new">Unable to locate the .NET SDK. Check that it is installed and that the version specified in global.json (if any) matches the installed version.</target>
=======
        <source>Unable to locate the .NET SDK. Check that it is installed and that the version specified in global.json (if any) matches the installed version.</source>
        <target state="needs-review-translation">.NET SDK が見つかりません。それがインストールされていること、正しいアーキテクチャについて PATH が構成されていること、そのインストール済みバージョンが global.json で指定されているバージョンと一致していること (指定されている場合) をご確認ください。</target>
>>>>>>> 459f5062
        <note />
      </trans-unit>
    </body>
  </file>
</xliff><|MERGE_RESOLUTION|>--- conflicted
+++ resolved
@@ -33,13 +33,8 @@
         <note />
       </trans-unit>
       <trans-unit id="UnableToLocateNETCoreSdk">
-<<<<<<< HEAD
-        <source>Unable to locate the .NET SDK. Check that it is installed, your PATH is configured for the correct architecture, and that the version specified in global.json (if any) matches the installed version.</source>
-        <target state="new">Unable to locate the .NET SDK. Check that it is installed and that the version specified in global.json (if any) matches the installed version.</target>
-=======
         <source>Unable to locate the .NET SDK. Check that it is installed and that the version specified in global.json (if any) matches the installed version.</source>
         <target state="needs-review-translation">.NET SDK が見つかりません。それがインストールされていること、正しいアーキテクチャについて PATH が構成されていること、そのインストール済みバージョンが global.json で指定されているバージョンと一致していること (指定されている場合) をご確認ください。</target>
->>>>>>> 459f5062
         <note />
       </trans-unit>
     </body>
