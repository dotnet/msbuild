--- conflicted
+++ resolved
@@ -5,11 +5,8 @@
 using System.Collections.Generic;
 using System.IO;
 using System.Linq;
-<<<<<<< HEAD
+using Microsoft.DotNet.Cli;
 using Microsoft.NET.Sdk.Localization;
-=======
-using Microsoft.DotNet.Cli;
->>>>>>> 24acfb88
 
 namespace Microsoft.NET.Sdk.WorkloadManifestReader
 {
@@ -63,12 +60,9 @@
                 _knownManifestIds = File.ReadAllLines(knownManifestIdsFilePath).Where(l => !string.IsNullOrEmpty(l)).ToHashSet();
             }
 
-<<<<<<< HEAD
             var manifestDirectory = Path.Combine(_sdkRootPath, "sdk-manifests", _sdkVersionBand);
-            var manifestDirectoryEnvironmentVariable = getEnvironmentVariable("DOTNETSDK_WORKLOAD_MANIFEST_ROOTS");
-=======
+
             var manifestDirectoryEnvironmentVariable = getEnvironmentVariable(EnvironmentVariableNames.WORKLOAD_MANIFEST_ROOTS);
->>>>>>> 24acfb88
             if (manifestDirectoryEnvironmentVariable != null)
             {
                 //  Append the SDK version band to each manifest root specified via the environment variable.  This allows the same
