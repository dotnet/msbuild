--- conflicted
+++ resolved
@@ -7,7 +7,6 @@
 using System.IO;
 using System.Linq;
 using System.Text.Json;
-using System.Threading.Tasks;
 using Microsoft.Deployment.DotNet.Releases;
 using Microsoft.DotNet.Cli;
 using Microsoft.DotNet.Cli.NuGetPackageDownloader;
@@ -85,10 +84,7 @@
 
             _workloadRecordRepo = workloadRecordRepo ??
                 WorkloadInstallerFactory.GetWorkloadInstaller(reporter, _currentSdkFeatureBand, _workloadResolver, _verbosity, _userProfileDir,
-<<<<<<< HEAD
-=======
                 VerifySignatures,
->>>>>>> af88d8be
                 elevationRequired: false).GetWorkloadInstallationRecordRepository();
 
             _workloadManifestUpdater = workloadManifestUpdater ?? new WorkloadManifestUpdater(_reporter,
@@ -154,14 +150,8 @@
         internal UpdateAvailableEntry[] GetUpdateAvailable(IEnumerable<WorkloadId> installedList)
         {
             HashSet<WorkloadId> installedWorkloads = installedList.ToHashSet();
-<<<<<<< HEAD
-            Task.Run(() => _workloadManifestUpdater.UpdateAdvertisingManifestsAsync(_includePreviews)).Wait();
-            IEnumerable<(ManifestId manifestId, ManifestVersion existingVersion, ManifestVersion newVersion,
-                Dictionary<WorkloadId, WorkloadDefinition> Workloads)> manifestsToUpdate =
-=======
             _workloadManifestUpdater.UpdateAdvertisingManifestsAsync(_includePreviews).Wait();
             var manifestsToUpdate =
->>>>>>> af88d8be
                 _workloadManifestUpdater.CalculateManifestUpdates();
 
             List<UpdateAvailableEntry> updateList = new();
