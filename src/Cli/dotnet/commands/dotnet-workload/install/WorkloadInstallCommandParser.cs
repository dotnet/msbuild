// Copyright (c) .NET Foundation and contributors. All rights reserved.
// Licensed under the MIT license. See LICENSE file in the project root for full license information.

using System.CommandLine;
using LocalizableStrings = Microsoft.DotNet.Workloads.Workload.Install.LocalizableStrings;

namespace Microsoft.DotNet.Cli
{
    internal static class WorkloadInstallCommandParser
    {
        public static readonly Argument WorkloadIdArgument =
            new Argument<string>(LocalizableStrings.WorkloadIdArgumentName)
            {
                Arity = ArgumentArity.OneOrMore, Description = LocalizableStrings.WorkloadIdArgumentDescription
            };

        public static readonly Option VersionOption =
            new Option<string>("--sdk-version", LocalizableStrings.VersionOptionDescription)
            {
                ArgumentHelpName = LocalizableStrings.VersionOptionName
            };

        public static readonly Option ConfigOption =
            new Option<string>("--configfile", LocalizableStrings.ConfigFileOptionDescription)
            {
                ArgumentHelpName = LocalizableStrings.ConfigFileOptionName
            };

        public static readonly Option AddSourceOption =
            new Option<string[]>("--add-source", LocalizableStrings.AddSourceOptionDescription)
            {
                ArgumentHelpName = LocalizableStrings.AddSourceOptionName
            }.AllowSingleArgPerToken();

        public static readonly Option PrintDownloadLinkOnlyOption =
            new Option<bool>("--print-download-link-only", LocalizableStrings.PrintDownloadLinkOnlyDescription)
            {
                IsHidden = true
            };

        public static readonly Option FromCacheOption =
            new Option<string>("--from-cache", LocalizableStrings.FromCacheOptionDescription) { };

        public static readonly Option SkipManifestUpdateOption = new Option<bool>("--skip-manifest-update", LocalizableStrings.SkipManifestUpdateOptionDescription);

        public static readonly Option VerbosityOption = CommonOptions.VerbosityOption();

        public static Command GetCommand()
        {
            var command = new Command("install", LocalizableStrings.CommandDescription);

            command.AddArgument(WorkloadIdArgument);
            command.AddOption(VersionOption);
            command.AddOption(ConfigOption);
            command.AddOption(AddSourceOption);
<<<<<<< HEAD
            command.AddOption(FrameworkOption);
            command.AddOption(SkipManifestUpdateOption);
=======
            command.AddOption(PrintDownloadLinkOnlyOption);
            command.AddOption(FromCacheOption);
>>>>>>> d78ccc5e
            command.AddOption(WorkloadCommandRestorePassThroughOptions.DisableParallelOption);
            command.AddOption(WorkloadCommandRestorePassThroughOptions.IgnoreFailedSourcesOption);
            command.AddOption(WorkloadCommandRestorePassThroughOptions.NoCacheOption);
            command.AddOption(WorkloadCommandRestorePassThroughOptions.InteractiveRestoreOption);
            command.AddOption(VerbosityOption);

            return command;
        }
    }
}<|MERGE_RESOLUTION|>--- conflicted
+++ resolved
@@ -53,13 +53,9 @@
             command.AddOption(VersionOption);
             command.AddOption(ConfigOption);
             command.AddOption(AddSourceOption);
-<<<<<<< HEAD
-            command.AddOption(FrameworkOption);
             command.AddOption(SkipManifestUpdateOption);
-=======
             command.AddOption(PrintDownloadLinkOnlyOption);
             command.AddOption(FromCacheOption);
->>>>>>> d78ccc5e
             command.AddOption(WorkloadCommandRestorePassThroughOptions.DisableParallelOption);
             command.AddOption(WorkloadCommandRestorePassThroughOptions.IgnoreFailedSourcesOption);
             command.AddOption(WorkloadCommandRestorePassThroughOptions.NoCacheOption);
