// Copyright (c) .NET Foundation and contributors. All rights reserved.
// Licensed under the MIT license. See LICENSE file in the project root for full license information.

using System;
using System.Collections.Generic;
using System.IO;
using System.Linq;
using System.Net.Http;
using System.Runtime.InteropServices;
using System.Security.AccessControl;
using System.Text.Json;
using System.Threading.Tasks;
using Microsoft.DotNet.Cli;
using Microsoft.DotNet.Cli.NuGetPackageDownloader;
using Microsoft.DotNet.Cli.Utils;
using Microsoft.DotNet.Configurer;
using Microsoft.DotNet.MSBuildSdkResolver;
using Microsoft.DotNet.ToolPackage;
using Microsoft.DotNet.Workloads.Workload.Install.InstallRecord;
using Microsoft.Extensions.EnvironmentAbstractions;
using Microsoft.NET.Sdk.WorkloadManifestReader;
using NuGet.Common;
using NuGet.Versioning;

namespace Microsoft.DotNet.Workloads.Workload.Install
{
    internal class WorkloadManifestUpdater : IWorkloadManifestUpdater
    {
        private readonly IReporter _reporter;
        private readonly IWorkloadResolver _workloadResolver;
        private readonly INuGetPackageDownloader _nugetPackageDownloader;
        private readonly SdkFeatureBand _sdkFeatureBand;
        private readonly string _userProfileDir;
        private readonly string _tempDirPath;
        private readonly PackageSourceLocation _packageSourceLocation;
        Func<string, string> _getEnvironmentVariable;
        private readonly IWorkloadInstallationRecordRepository _workloadRecordRepo;
        private readonly IWorkloadManifestInstaller _workloadManifestInstaller;
        private readonly bool _displayManifestUpdates;

        public WorkloadManifestUpdater(IReporter reporter,
            IWorkloadResolver workloadResolver,
            INuGetPackageDownloader nugetPackageDownloader,
            string userProfileDir,
            string tempDirPath,
            IWorkloadInstallationRecordRepository workloadRecordRepo,
            IWorkloadManifestInstaller workloadManifestInstaller,
            PackageSourceLocation packageSourceLocation = null,
            Func<string, string> getEnvironmentVariable = null,
            bool displayManifestUpdates = true)
        {
            _reporter = reporter;
            _workloadResolver = workloadResolver;
            _userProfileDir = userProfileDir;
            _tempDirPath = tempDirPath;
            _nugetPackageDownloader = nugetPackageDownloader;
            _sdkFeatureBand = new SdkFeatureBand(_workloadResolver.GetSdkFeatureBand());
            _packageSourceLocation = packageSourceLocation;
            _getEnvironmentVariable = getEnvironmentVariable ?? Environment.GetEnvironmentVariable;
            _workloadRecordRepo = workloadRecordRepo;
            _workloadManifestInstaller = workloadManifestInstaller;
            _displayManifestUpdates = displayManifestUpdates;
        }

        private static WorkloadManifestUpdater GetInstance(string userProfileDir)
        {
            var reporter = new NullReporter();
            var dotnetPath = Path.GetDirectoryName(Environment.ProcessPath);
            var sdkVersion = Product.Version;
            var workloadManifestProvider = new SdkDirectoryWorkloadManifestProvider(dotnetPath, sdkVersion, userProfileDir);
            var workloadResolver = WorkloadResolver.Create(workloadManifestProvider, dotnetPath, sdkVersion, userProfileDir);
            var tempPackagesDir = new DirectoryPath(Path.Combine(Path.GetTempPath(), "dotnet-sdk-advertising-temp"));
            var nugetPackageDownloader = new NuGetPackageDownloader(tempPackagesDir,
                                          filePermissionSetter: null,
                                          new FirstPartyNuGetPackageSigningVerifier(tempPackagesDir, new NullLogger()),
                                          new NullLogger(),
                                          reporter,
                                          verifySignatures: SignCheck.IsDotNetSigned());
            var installer = WorkloadInstallerFactory.GetWorkloadInstaller(reporter, new SdkFeatureBand(sdkVersion),
                workloadResolver, Cli.VerbosityOptions.normal, userProfileDir, verifySignatures: false);
            var workloadRecordRepo = installer.GetWorkloadInstallationRecordRepository();

            return new WorkloadManifestUpdater(reporter, workloadResolver, nugetPackageDownloader, userProfileDir, tempPackagesDir.Value, workloadRecordRepo, installer);
        }

        public async Task UpdateAdvertisingManifestsAsync(bool includePreviews, DirectoryPath? offlineCache = null)
        {
            // this updates all the manifests 
            var manifests = _workloadResolver.GetInstalledManifests();
            await Task.WhenAll(manifests.Select(manifest => UpdateAdvertisingManifestAsync(manifest, includePreviews, offlineCache)))
                .ConfigureAwait(false);
            WriteUpdatableWorkloadsFile();
        }

        public async static Task BackgroundUpdateAdvertisingManifestsAsync(string userProfileDir)
        {
            try
            {
                var manifestUpdater = WorkloadManifestUpdater.GetInstance(userProfileDir);
                await manifestUpdater.BackgroundUpdateAdvertisingManifestsWhenRequiredAsync();
            }
            catch (Exception)
            {
                // Never surface messages on background updates
            }
        }

        public async Task BackgroundUpdateAdvertisingManifestsWhenRequiredAsync()
        {
            if (!BackgroundUpdatesAreDisabled() &&
                AdManifestSentinelIsDueForUpdate() &&
                UpdatedAdManifestPackagesExistAsync().GetAwaiter().GetResult())
            {
                await UpdateAdvertisingManifestsAsync(false);
                var sentinelPath = GetAdvertisingManifestSentinelPath(_sdkFeatureBand);
                if (File.Exists(sentinelPath))
                {
                    File.SetLastAccessTime(sentinelPath, DateTime.Now);
                }
                else
                {
                    File.Create(sentinelPath).Close();
                }
            }
        }

        private void WriteUpdatableWorkloadsFile()
        {
            var installedWorkloads = _workloadRecordRepo.GetInstalledWorkloads(_sdkFeatureBand);
            var updatableWorkloads = GetUpdatableWorkloadsToAdvertise(installedWorkloads);
            var filePath = GetAdvertisingWorkloadsFilePath(_sdkFeatureBand);
            var jsonContent = JsonSerializer.Serialize(updatableWorkloads.Select(workload => workload.ToString()).ToArray());
            if (Directory.Exists(Path.GetDirectoryName(filePath)))
            {
                Directory.CreateDirectory(Path.GetDirectoryName(filePath));
            }
            File.WriteAllText(filePath, jsonContent);
        }

        public void DeleteUpdatableWorkloadsFile()
        {
            var filePath = GetAdvertisingWorkloadsFilePath(_sdkFeatureBand);
            if (File.Exists(filePath))
            {
                File.Delete(filePath);
            }
        }

        public static void AdvertiseWorkloadUpdates()
        {
            try
            {
                var backgroundUpdatesDisabled = bool.TryParse(Environment.GetEnvironmentVariable(EnvironmentVariableNames.WORKLOAD_UPDATE_NOTIFY_DISABLE), out var disableEnvVar) && disableEnvVar;
                SdkFeatureBand featureBand = new SdkFeatureBand(Product.Version);
                var adUpdatesFile = GetAdvertisingWorkloadsFilePath(CliFolderPathCalculator.DotnetUserProfileFolderPath, featureBand);
                if (!backgroundUpdatesDisabled && File.Exists(adUpdatesFile))
                {
                    var updatableWorkloads = JsonSerializer.Deserialize<string[]>(File.ReadAllText(adUpdatesFile));
                    if (updatableWorkloads != null && updatableWorkloads.Any())
                    {
                        Console.WriteLine();
                        Console.WriteLine(LocalizableStrings.WorkloadUpdatesAvailable);
                    }
                }
            }
            catch (Exception)
            {
                // Never surface errors
            }
        }

        public IEnumerable<(
            ManifestVersionUpdate manifestUpdate,
            Dictionary<WorkloadId, WorkloadDefinition> Workloads
            )>
            CalculateManifestUpdates()
        {
            var manifestUpdates =
                new List<(ManifestVersionUpdate manifestUpdate,
                    Dictionary<WorkloadId, WorkloadDefinition> Workloads)>();
            var currentManifestIds = GetInstalledManifestIds();
            foreach (var manifestId in currentManifestIds)
            {
                var currentManifestVersion = GetInstalledManifestVersion(manifestId);
                var advertisingManifestVersionAndWorkloads = GetAdvertisingManifestVersionAndWorkloads(manifestId);
                if (advertisingManifestVersionAndWorkloads == null)
                {
                    continue;
                }

                if (advertisingManifestVersionAndWorkloads != null &&
                    ((advertisingManifestVersionAndWorkloads.Value.ManifestVersion.CompareTo(currentManifestVersion.manifestVersion) > 0 
                        && advertisingManifestVersionAndWorkloads.Value.ManifestFeatureBand.Equals(currentManifestVersion.sdkFeatureBand)) ||
                    advertisingManifestVersionAndWorkloads.Value.ManifestFeatureBand.CompareTo(currentManifestVersion.sdkFeatureBand) > 0)) 
                {
                    manifestUpdates.Add((new ManifestVersionUpdate(manifestId, currentManifestVersion.manifestVersion, currentManifestVersion.sdkFeatureBand.ToString(),
                        advertisingManifestVersionAndWorkloads.Value.ManifestVersion, advertisingManifestVersionAndWorkloads.Value.ManifestFeatureBand.ToString()),
                        advertisingManifestVersionAndWorkloads.Value.Workloads));
                }
            }

            return manifestUpdates;
        }

        public IEnumerable<WorkloadId> GetUpdatableWorkloadsToAdvertise(IEnumerable<WorkloadId> installedWorkloads)
        {
            try
            {
                var overlayProvider = new TempDirectoryWorkloadManifestProvider(Path.Combine(_userProfileDir, "sdk-advertising", _sdkFeatureBand.ToString()), _sdkFeatureBand.ToString());
                var advertisingManifestResolver = _workloadResolver.CreateOverlayResolver(overlayProvider);
                return _workloadResolver.GetUpdatedWorkloads(advertisingManifestResolver, installedWorkloads);
            }
            catch
            {
                return Array.Empty<WorkloadId>();
            }
        }

        public IEnumerable<ManifestVersionUpdate> CalculateManifestRollbacks(string rollbackDefinitionFilePath)
        {
            var currentManifestIds = GetInstalledManifestIds();
            var manifestRollbacks = ParseRollbackDefinitionFile(rollbackDefinitionFilePath);

            var unrecognizedManifestIds = manifestRollbacks.Where(rollbackManifest => !currentManifestIds.Contains(rollbackManifest.Item1));
            if (unrecognizedManifestIds.Any())
            {
                _reporter.WriteLine(string.Format(LocalizableStrings.RollbackDefinitionContainsExtraneousManifestIds, rollbackDefinitionFilePath, string.Join(" ", unrecognizedManifestIds)).Yellow());
                manifestRollbacks = manifestRollbacks.Where(rollbackManifest => currentManifestIds.Contains(rollbackManifest.Item1));
            }

            var manifestUpdates = manifestRollbacks
                .Select(manifest =>
                {
                    var installedManifestInfo = GetInstalledManifestVersion(manifest.id);
                    return new ManifestVersionUpdate(manifest.id, installedManifestInfo.manifestVersion, installedManifestInfo.sdkFeatureBand.ToString(),
                        manifest.version, manifest.featureBand.ToString());
                });

            return manifestUpdates;
        }


        public async Task<IEnumerable<WorkloadDownload>> GetManifestPackageDownloadsAsync(bool includePreview)
        {
            //  TODO:  add the fallback logic from 
            var packageIds = GetInstalledManifestIds()
                .Select(manifestId => _workloadManifestInstaller.GetManifestPackageId(manifestId, _sdkFeatureBand));

            var downloads = new List<WorkloadDownload>();
<<<<<<< HEAD
            foreach (var packageId in packageIds)       // loop over the manifests that are returned the workload resolver
            {
                try
                {
                    bool success;
                    (success, var latestVersion) = await GetPackageVersion(packageId, packageSourceLocation: _packageSourceLocation, includePreview: includePreview);
                    if (!success)
                    {
                        (success, latestVersion) = await GetPackageVersion(new PackageId ("microsoft.net.workload.mono.toolchain.manifest-6.0.500"), packageSourceLocation: _packageSourceLocation, includePreview: includePreview);
                        downloads.Add(new WorkloadDownload("microsoft.net.workload.mono.toolchain.manifest-6.0.500", latestVersion.ToString()));
                    }
                    if (!success)
                    {
                        _reporter.WriteLine(string.Format(LocalizableStrings.FailedToGetPackageManifestUrl, packageId));
                        return null;
                    }
=======
            foreach (var manifest in _workloadResolver.GetInstalledManifests())
            {
                try
                {
                    var packageId = _workloadManifestInstaller.GetManifestPackageId(new ManifestId(manifest.Id), _sdkFeatureBand);
                    var latestVersion = await _nugetPackageDownloader.GetLatestPackageVerion(packageId, packageSourceLocation: _packageSourceLocation, includePreview: includePreviews);
                    downloads.Add(new WorkloadDownload(manifest.Id, packageId.ToString(), latestVersion.ToString()));
>>>>>>> 6c8323d7
                }
                catch
                {
                    _reporter.WriteLine(string.Format(LocalizableStrings.FailedToGetPackageManifestUrl, manifest.Id));
                }
            }

            return downloads;
        }

        private IEnumerable<ManifestId> GetInstalledManifestIds()
        {
            return _workloadResolver.GetInstalledManifests().Select(manifest => new ManifestId(manifest.Id));
        }

        private async Task UpdateAdvertisingManifestAsync(WorkloadManifestInfo manifest, bool includePreviews, DirectoryPath? offlineCache = null)
        {
            string packagePath = null;
            var manifestId = new ManifestId(manifest.Id);
            string currentFeatureBand = _sdkFeatureBand.ToString();


            // TODO: abstract the fallback logic so it can be used in the get manifest package downloads async
                    // could update the fallback logic to get the latest package version and then update after
            try
            {
                var adManifestPath = GetAdvertisingManifestPath(_sdkFeatureBand, manifestId);
                
                bool success;
                (success, packagePath) = await GetManifestPackageUpdate(_sdkFeatureBand, manifestId, includePreviews, offlineCache);
                if (!success)
                {
                    if (!(manifest.ManifestFeatureBand).Equals(_sdkFeatureBand))
                    {
                        (success, packagePath) = await GetManifestPackageUpdate(new SdkFeatureBand(manifest.ManifestFeatureBand), manifestId, includePreviews, offlineCache);
                        currentFeatureBand = manifest.ManifestFeatureBand.ToString();
                    }
                }
                if (!success)
                {
                    _reporter.WriteLine(string.Format(LocalizableStrings.AdManifestPackageDoesNotExist, manifestId));
                    return;
                }
                
                await _workloadManifestInstaller.ExtractManifestAsync(packagePath, adManifestPath);

                // add file that contains the advertisted manifest feature band so GetAdvertisingManifestVersionAndWorkloads will use correct feature band, regardless of if rollback occurred or not
                File.WriteAllText(Path.Combine(adManifestPath, "AdvertisedManifestFeatureBand.txt"), currentFeatureBand);

                if (_displayManifestUpdates)
                {
                    _reporter.WriteLine(string.Format(LocalizableStrings.AdManifestUpdated, manifestId));
                }

            }
            catch (Exception e)
            {
                _reporter.WriteLine(string.Format(LocalizableStrings.FailedAdManifestUpdate, manifestId, e.Message));
            }
            finally
            {
                if (!string.IsNullOrEmpty(packagePath) && File.Exists(packagePath) && (offlineCache == null || !offlineCache.HasValue))
                {
                    File.Delete(packagePath);
                }
                if (!string.IsNullOrEmpty(packagePath) && (offlineCache == null || !offlineCache.HasValue))
                {
                    var versionDir = Path.GetDirectoryName(packagePath);

                    if (Directory.Exists(versionDir) && !Directory.GetFileSystemEntries(versionDir).Any())
                    {
                        Directory.Delete(versionDir);
                        var idDir = Path.GetDirectoryName(versionDir);
                        if (Directory.Exists(idDir) && !Directory.GetFileSystemEntries(idDir).Any())
                        {
                            Directory.Delete(idDir);
                        }
                    }
                }
            }
        }

        private (ManifestVersion ManifestVersion, SdkFeatureBand ManifestFeatureBand, Dictionary<WorkloadId, WorkloadDefinition> Workloads)?
            GetAdvertisingManifestVersionAndWorkloads(ManifestId manifestId)
        {
            var manifestPath = Path.Combine(GetAdvertisingManifestPath(_sdkFeatureBand, manifestId),
                "WorkloadManifest.json");
            if (!File.Exists(manifestPath))
            {
                return null;
            }

            using (FileStream fsSource = new FileStream(manifestPath, FileMode.Open, FileAccess.Read))
            {
                var manifest = WorkloadManifestReader.ReadWorkloadManifest(manifestId.ToString(), fsSource, manifestPath);
                // we need to know the feature band of the advertised manifest (read it from the AdvertisedManifestFeatureBand.txt file)
                // if we don't find the file then use the current feature band
                var adManifestFeatureBandPath = Path.Combine(GetAdvertisingManifestPath(_sdkFeatureBand, manifestId), "AdvertisedManifestFeatureBand.txt");

                SdkFeatureBand adManifestFeatureBand = _sdkFeatureBand;
                if (File.Exists(adManifestFeatureBandPath))
                {
                    adManifestFeatureBand = new SdkFeatureBand(File.ReadAllText(adManifestFeatureBandPath));
                }
                              

                return (new ManifestVersion(manifest.Version), adManifestFeatureBand, manifest.Workloads.Values.OfType<WorkloadDefinition>().ToDictionary(w => w.Id));
            }
        }

        private (ManifestVersion manifestVersion, SdkFeatureBand sdkFeatureBand) GetInstalledManifestVersion(ManifestId manifestId)
        {

            var manifest = _workloadResolver.GetInstalledManifests()
                .FirstOrDefault(manifest => manifest.Id.ToLowerInvariant().Equals(manifestId.ToString()));
            if (manifest == null)
            {
                throw new Exception(string.Format(LocalizableStrings.ManifestDoesNotExist, manifestId.ToString()));
            }
            return (new ManifestVersion(manifest.Version), new SdkFeatureBand(manifest.ManifestFeatureBand));
        }

        private bool AdManifestSentinelIsDueForUpdate()
        {
            var sentinelPath = GetAdvertisingManifestSentinelPath(_sdkFeatureBand);
            int updateIntervalHours;
            if (!int.TryParse(_getEnvironmentVariable(EnvironmentVariableNames.WORKLOAD_UPDATE_NOTIFY_INTERVAL_HOURS), out updateIntervalHours))
            {
                updateIntervalHours = 24;
            }

            if (File.Exists(sentinelPath))
            {
                var lastAccessTime = File.GetLastAccessTime(sentinelPath);
                if (lastAccessTime.AddHours(updateIntervalHours) > DateTime.Now)
                {
                    return false;
                }
            }

            return true;
        }

        private async Task<bool> UpdatedAdManifestPackagesExistAsync()
        {
            var manifests = GetInstalledManifestIds();
            var avaliableUpdates = await Task.WhenAll(manifests.Select(manifest => NewerManifestPackageExists(manifest)))
                .ConfigureAwait(false);
            return avaliableUpdates.Any();
        }

        private async Task<bool> NewerManifestPackageExists(ManifestId manifest)
        {
            try
            {
                var currentVersion = NuGetVersion.Parse(_workloadResolver.GetManifestVersion(manifest.ToString()));
                var latestVersion = await _nugetPackageDownloader.GetLatestPackageVersion(_workloadManifestInstaller.GetManifestPackageId(manifest, _sdkFeatureBand));
                return latestVersion > currentVersion;
            }
            catch (Exception)
            {
                return false;
            }
        }

        private IEnumerable<(ManifestId id, ManifestVersion version, SdkFeatureBand featureBand)> ParseRollbackDefinitionFile(string rollbackDefinitionFilePath)
        {
            string fileContent;

            if (Uri.TryCreate(rollbackDefinitionFilePath, UriKind.Absolute, out var rollbackUri) && !rollbackUri.IsFile)
            {
                fileContent = (new HttpClient()).GetStringAsync(rollbackDefinitionFilePath).Result;
            }
            else
            {
                if (File.Exists(rollbackDefinitionFilePath))
                {
                    fileContent = File.ReadAllText(rollbackDefinitionFilePath);
                }
                else
                {
                    throw new ArgumentException(string.Format(LocalizableStrings.RollbackDefinitionFileDoesNotExist, rollbackDefinitionFilePath));
                }
            }
            return JsonSerializer.Deserialize<IDictionary<string, string>>(fileContent)
                .Select(manifest =>
                {
                    ManifestVersion manifestVersion;
                    SdkFeatureBand manifestFeatureBand;
                    var parts = manifest.Value.Split('/');
                    
                    string manifestVersionString = (parts[0]);
                    if (!FXVersion.TryParse(manifestVersionString, out FXVersion version))
                    {
                        throw new FormatException(String.Format(LocalizableStrings.InvalidVersionForWorkload, manifest.Key, manifestVersionString));
                    } 

                    manifestVersion = new ManifestVersion(parts[0]);
                    if (parts.Length == 1)
                    {
                        manifestFeatureBand = _sdkFeatureBand;
                    }
                    else
                    {
                        manifestFeatureBand = new SdkFeatureBand(parts[1]);
                    }
                    return (new ManifestId(manifest.Key), manifestVersion, manifestFeatureBand);
                });
        }

        private bool BackgroundUpdatesAreDisabled() =>
            bool.TryParse(_getEnvironmentVariable(EnvironmentVariableNames.WORKLOAD_UPDATE_NOTIFY_DISABLE), out var disableEnvVar) && disableEnvVar;

        private string GetAdvertisingManifestSentinelPath(SdkFeatureBand featureBand) => Path.Combine(_userProfileDir, $".workloadAdvertisingManifestSentinel{featureBand}");

        private string GetAdvertisingWorkloadsFilePath(SdkFeatureBand featureBand) => GetAdvertisingWorkloadsFilePath(_userProfileDir, featureBand);

        private static string GetAdvertisingWorkloadsFilePath(string userProfileDir, SdkFeatureBand featureBand) => Path.Combine(userProfileDir, $".workloadAdvertisingUpdates{featureBand}");

        private async Task<String> GetOnlinePackagePath(SdkFeatureBand sdkFeatureBand, ManifestId manifestId, bool includePreviews) 
            {
                string packagePath = await _nugetPackageDownloader.DownloadPackageAsync(
                    _workloadManifestInstaller.GetManifestPackageId(manifestId, sdkFeatureBand),
                    packageSourceLocation: _packageSourceLocation,
                    includePreview: includePreviews);
                
                return packagePath;
            }

        private string GetOfflinePackagePath(SdkFeatureBand sdkFeatureBand, ManifestId manifestId, DirectoryPath? offlineCache = null)
        {
            string packagePath = Directory.GetFiles(offlineCache.Value.Value)
                .Where(path => path.EndsWith(".nupkg"))
                .Where(path =>
                {
                    var manifestPackageId = _workloadManifestInstaller.GetManifestPackageId(manifestId, sdkFeatureBand).ToString();
                    return Path.GetFileName(path).StartsWith(manifestPackageId, StringComparison.OrdinalIgnoreCase);
                })
                .Max();

            return packagePath;
        }

        private async Task<(bool, string)> GetManifestPackageUpdate(SdkFeatureBand sdkFeatureBand, ManifestId manifestId, bool includePreviews, DirectoryPath? offlineCache = null)
        {
            if (offlineCache == null || !offlineCache.HasValue)
            {
                try 
                {
                    string packagePath = await GetOnlinePackagePath(sdkFeatureBand, manifestId, includePreviews);
                    return (true, packagePath);
                }
                catch (NuGetPackageNotFoundException)
                {
                    return (false, null);
                }
            }
            else
            {
                string packagePath = GetOfflinePackagePath(sdkFeatureBand, manifestId, offlineCache);
                return (packagePath != null, packagePath);
            }
        }

        private async Task<(bool, NuGetVersion)> GetPackageVersion(PackageId packageId, PackageSourceLocation packageSourceLocation = null, bool includePreview = false)
        {
            try
            {
                var latestVersion = await _nugetPackageDownloader.GetLatestPackageVersion(packageId, packageSourceLocation: _packageSourceLocation, includePreview: includePreview);
                return (true, latestVersion);
            }
            catch
            {
                return (false, null);
            }

        }
        

private string GetAdvertisingManifestPath(SdkFeatureBand featureBand, ManifestId manifestId) =>
            Path.Combine(_userProfileDir, "sdk-advertising", featureBand.ToString(), manifestId.ToString());
    }
}<|MERGE_RESOLUTION|>--- conflicted
+++ resolved
@@ -242,29 +242,10 @@
 
         public async Task<IEnumerable<WorkloadDownload>> GetManifestPackageDownloadsAsync(bool includePreview)
         {
-            //  TODO:  add the fallback logic from 
             var packageIds = GetInstalledManifestIds()
                 .Select(manifestId => _workloadManifestInstaller.GetManifestPackageId(manifestId, _sdkFeatureBand));
 
             var downloads = new List<WorkloadDownload>();
-<<<<<<< HEAD
-            foreach (var packageId in packageIds)       // loop over the manifests that are returned the workload resolver
-            {
-                try
-                {
-                    bool success;
-                    (success, var latestVersion) = await GetPackageVersion(packageId, packageSourceLocation: _packageSourceLocation, includePreview: includePreview);
-                    if (!success)
-                    {
-                        (success, latestVersion) = await GetPackageVersion(new PackageId ("microsoft.net.workload.mono.toolchain.manifest-6.0.500"), packageSourceLocation: _packageSourceLocation, includePreview: includePreview);
-                        downloads.Add(new WorkloadDownload("microsoft.net.workload.mono.toolchain.manifest-6.0.500", latestVersion.ToString()));
-                    }
-                    if (!success)
-                    {
-                        _reporter.WriteLine(string.Format(LocalizableStrings.FailedToGetPackageManifestUrl, packageId));
-                        return null;
-                    }
-=======
             foreach (var manifest in _workloadResolver.GetInstalledManifests())
             {
                 try
@@ -272,14 +253,12 @@
                     var packageId = _workloadManifestInstaller.GetManifestPackageId(new ManifestId(manifest.Id), _sdkFeatureBand);
                     var latestVersion = await _nugetPackageDownloader.GetLatestPackageVerion(packageId, packageSourceLocation: _packageSourceLocation, includePreview: includePreviews);
                     downloads.Add(new WorkloadDownload(manifest.Id, packageId.ToString(), latestVersion.ToString()));
->>>>>>> 6c8323d7
                 }
                 catch
                 {
                     _reporter.WriteLine(string.Format(LocalizableStrings.FailedToGetPackageManifestUrl, manifest.Id));
                 }
             }
-
             return downloads;
         }
 
