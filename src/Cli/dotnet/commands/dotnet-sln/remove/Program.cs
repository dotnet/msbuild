// Copyright (c) .NET Foundation and contributors. All rights reserved.
// Licensed under the MIT license. See LICENSE file in the project root for full license information.

using System;
using System.Collections.Generic;
using System.CommandLine;
using System.CommandLine.Parsing;
using System.IO;
using System.Linq;
using Microsoft.DotNet.Cli;
using Microsoft.DotNet.Cli.Sln.Internal;
using Microsoft.DotNet.Cli.Utils;
using Microsoft.DotNet.Tools.Common;

namespace Microsoft.DotNet.Tools.Sln.Remove
{
    internal class RemoveProjectFromSolutionCommand : CommandBase
    {
        private readonly string _fileOrDirectory;
        private readonly IReadOnlyCollection<string> _arguments;

        public RemoveProjectFromSolutionCommand(ParseResult parseResult) : base(parseResult)
        {
<<<<<<< HEAD
            _fileOrDirectory = parseResult.ValueForArgument<string>(SlnCommandParser.SlnArgument);

            _arguments = parseResult.ValueForArgument(SlnRemoveParser.ProjectPathArgument)?.ToArray() ?? (IReadOnlyCollection<string>)Array.Empty<string>();
=======
            _arguments = (parseResult.GetValue(SlnRemoveParser.ProjectPathArgument) ?? Array.Empty<string>()).ToList().AsReadOnly();
>>>>>>> 1e9d9d86
            if (_arguments.Count == 0)
            {
                throw new GracefulException(CommonLocalizableStrings.SpecifyAtLeastOneProjectToRemove);
            }

<<<<<<< HEAD
            var slnFile = _arguments.FirstOrDefault(path => path.EndsWith(".sln"));
            if (slnFile != null)
            {
                var projectArgs = string.Join(" ", _arguments.Where(path => !path.EndsWith(".sln")));
                throw new GracefulException(new string[]
                {
                    string.Format(CommonLocalizableStrings.SolutionArgumentMisplaced, slnFile),
                    CommonLocalizableStrings.DidYouMean,
                    $"  dotnet sln {slnFile} remove {projectArgs}"
                });
            }
=======
            _fileOrDirectory = parseResult.GetValue(SlnCommandParser.SlnArgument);
>>>>>>> 1e9d9d86
        }

        public override int Execute()
        {
            SlnFile slnFile = SlnFileFactory.CreateFromFileOrDirectory(_fileOrDirectory);

            var baseDirectory = PathUtility.EnsureTrailingSlash(slnFile.BaseDirectory);
            var relativeProjectPaths = _arguments.Select(p => {
                var fullPath = Path.GetFullPath(p);
                return Path.GetRelativePath(
                    baseDirectory,
                    Directory.Exists(fullPath) ?
                        MsbuildProject.GetProjectFileFromDirectory(fullPath).FullName :
                        fullPath
                );
            });

            bool slnChanged = false;
            foreach (var path in relativeProjectPaths)
            {
                slnChanged |= slnFile.RemoveProject(path);
            }

            slnFile.RemoveEmptyConfigurationSections();

            slnFile.RemoveEmptySolutionFolders();

            if (slnChanged)
            {
                slnFile.Write();
            }

            return 0;
        }
    }
}<|MERGE_RESOLUTION|>--- conflicted
+++ resolved
@@ -21,19 +21,14 @@
 
         public RemoveProjectFromSolutionCommand(ParseResult parseResult) : base(parseResult)
         {
-<<<<<<< HEAD
-            _fileOrDirectory = parseResult.ValueForArgument<string>(SlnCommandParser.SlnArgument);
+            _fileOrDirectory = parseResult.GetValue(SlnCommandParser.SlnArgument);
 
-            _arguments = parseResult.ValueForArgument(SlnRemoveParser.ProjectPathArgument)?.ToArray() ?? (IReadOnlyCollection<string>)Array.Empty<string>();
-=======
             _arguments = (parseResult.GetValue(SlnRemoveParser.ProjectPathArgument) ?? Array.Empty<string>()).ToList().AsReadOnly();
->>>>>>> 1e9d9d86
             if (_arguments.Count == 0)
             {
                 throw new GracefulException(CommonLocalizableStrings.SpecifyAtLeastOneProjectToRemove);
             }
 
-<<<<<<< HEAD
             var slnFile = _arguments.FirstOrDefault(path => path.EndsWith(".sln"));
             if (slnFile != null)
             {
@@ -45,9 +40,6 @@
                     $"  dotnet sln {slnFile} remove {projectArgs}"
                 });
             }
-=======
-            _fileOrDirectory = parseResult.GetValue(SlnCommandParser.SlnArgument);
->>>>>>> 1e9d9d86
         }
 
         public override int Execute()
