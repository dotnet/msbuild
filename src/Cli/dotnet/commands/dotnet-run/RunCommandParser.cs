--- conflicted
+++ resolved
@@ -63,13 +63,9 @@
             command.AddOption(NoBuildOption);
             command.AddOption(InteractiveOption);
             command.AddOption(NoRestoreOption);
-<<<<<<< HEAD
-            command.AddOption(CommonOptions.VerbosityOption);
-=======
             command.AddOption(SelfContainedOption);
             command.AddOption(NoSelfContainedOption);
-            command.AddOption(CommonOptions.VerbosityOption());
->>>>>>> f72371bb
+            command.AddOption(CommonOptions.VerbosityOption);
             command.AddOption(CommonOptions.ArchitectureOption());
             command.AddOption(CommonOptions.OperatingSystemOption);
             command.TreatUnmatchedTokensAsErrors = false;
