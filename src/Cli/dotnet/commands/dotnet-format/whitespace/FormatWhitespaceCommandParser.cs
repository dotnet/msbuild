--- conflicted
+++ resolved
@@ -21,14 +21,7 @@
 
         private static Command ConstructCommand()
         {
-<<<<<<< HEAD
-            var command = new Command("whitespace", LocalizableStrings.Run_whitespace_formatting)
-            {
-                FolderOption,
-            };
-=======
             var command = new Command("whitespace", LocalizableStrings.Run_whitespace_formatting);
->>>>>>> af88d8be
             command.AddCommonOptions();
             command.SetHandler((ParseResult parseResult) => FormatCommand.Run(parseResult.GetArguments()));
             return command;
