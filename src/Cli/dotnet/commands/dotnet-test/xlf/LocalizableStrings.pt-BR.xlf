--- conflicted
+++ resolved
@@ -29,33 +29,16 @@
 To collect a crash dump from a native application running on .NET 5.0 or later, the usage of Procdump can be forced by setting the VSTEST_DUMP_FORCEPROCDUMP environment variable to 1.
 
 Implies --blame.</source>
-<<<<<<< HEAD
-        <target state="translated">Executa os testes no modo blame e coleta um despejo de memória quando o host de teste é encerrado inesperadamente. Essa opção depende da versão do .NET usada, do tipo de erro e do sistema operacional.
-  
-Para exceções no código gerenciado, um despejo será coletado automaticamente no .NET 5.0 e em versões posteriores. Ele gerará um despejo para testhost ou qualquer processo filho que também foi executado no .NET 5.0 e falhou. Falhas no código nativo não gerarão um despejo. Essa opção funciona no Windows, macOS e Linux.
-
-Despejos de memória em código nativo, ou ao direcionar .NET Framework, ou .NET Core 3.1 e versões anteriores, só podem ser coletados no Windows usando Procdump. Um diretório que contém procdump.exe e procdump64.exe deve estar na variável de ambiente PATH ou PROCDUMP_PATH.
-
-As ferramentas podem ser baixadas aqui: https://docs.microsoft.com/sysinternals/downloads/procdump
-  
-Para coletar um despejo de memória de um aplicativo nativo em execução no .NET 5.0 ou posterior, o uso do Procdump pode ser forçado definindo a variável de ambiente VSTEST_DUMP_FORCEPROCDUMP como 1.
-
-=======
         <target state="needs-review-translation">Executa os testes no modo blame e habilita a coleta de despejo de memória quando o host de teste é encerrado inesperadamente. 
 No momento, há suporte para essa opção somente no Windows e ela exige que o procdump.exe e o procdump64.exe estejam disponíveis em PATH.
 Ou exige que a variável de ambiente PROCDUMP_PATH esteja definida e aponte para um diretório que contenha o procdump.exe e o procdump64.exe. 
 As ferramentas podem ser baixadas aqui: https://docs.microsoft.com/sysinternals/downloads/procdump 
->>>>>>> 863df041
 Implica --blame.</target>
         <note />
       </trans-unit>
       <trans-unit id="CmdBlameCrashDumpTypeDescription">
         <source>The type of crash dump to be collected. Supported values are full (default) and mini. Implies --blame-crash.</source>
-<<<<<<< HEAD
-        <target state="translated">O tipo de despejo de memória a ser coletado. Os valores com suporte são full (padrão) e mini. Implica --blame-crash.</target>
-=======
         <target state="needs-review-translation">O tipo de despejo de memória a ser coletado. Implica --blame-crash.</target>
->>>>>>> 863df041
         <note />
       </trans-unit>
       <trans-unit id="CmdBlameHangDescription">
@@ -65,11 +48,7 @@
       </trans-unit>
       <trans-unit id="CmdBlameHangDumpTypeDescription">
         <source>The type of crash dump to be collected. The supported values are full (default), mini, and none. When 'none' is used then test host is terminated on timeout, but no dump is collected. Implies --blame-hang.</source>
-<<<<<<< HEAD
-        <target state="translated">O tipo de despejo de memória a ser coletado. Os valores com suporte são full (padrão), mini e none. Quando “none” é usado, o host de teste é encerrado no tempo limite, mas nenhum despejo é coletado. Implica --blame-hang.</target>
-=======
         <target state="needs-review-translation">O tipo de despejo de memória a ser coletado. Quando a opção None é usada, o host de teste é encerrado ao atingir o tempo limite, mas o despejo de memória não é coletado. Implica --blame-hang.</target>
->>>>>>> 863df041
         <note />
       </trans-unit>
       <trans-unit id="CmdBlameHangTimeoutDescription">
@@ -77,14 +56,11 @@
 The timeout value is specified in the following format: 1.5h / 90m / 5400s / 5400000ms. When no unit is used (e.g. 5400000), the value is assumed to be in milliseconds.
 When used together with data driven tests, the timeout behavior depends on the test adapter used. For xUnit, NUnit and MSTest 2.2.4+ the timeout is renewed after every test case,
 For MSTest before 2.2.4, the timeout is used for all testcases.</source>
-<<<<<<< HEAD
-        <target state="translated">Tempo limite por teste, após o qual o despejo do travamento é disparado e o processo do testhost é encerrado. O padrão é 1h.
-=======
         <target state="needs-review-translation">Tempo limite por teste, após o qual o despejo do travamento é disparado e o processo do host de teste é encerrado. 
->>>>>>> 863df041
 O valor do tempo limite é especificado no seguinte formato: 1.5h / 90m / 5400s / 5400000ms. Quando não é usada nenhuma unidade (por exemplo, 5400000), considera-se que o valor esteja em milissegundos.
-Quando usado juntamente com testes controlados por dados, o comportamento do tempo limite depende do adaptador de teste usado. Para xUnit, NUnit e MSTest 2.2.4+, o tempo limite é renovado após cada caso de teste.
-Para MSTest antes de 2.2.4, o tempo limite é usado para todos os casos teste.</target>
+Quando usado juntamente com testes controlados por dados, o comportamento do tempo limite depende do adaptador de teste usado. Para xUnit e NUnit, o tempo limite é renovado após cada caso de teste,
+Para o MSTest, o tempo limite é usado para todos os casos teste.
+No momento, há suporte para essa opção somente no Windows juntamente com o netcoreapp2.1 e mais recentes. E no Linux com o netcoreapp3.1 e mais recentes. Não há suporte para OSX e UWP.</target>
         <note />
       </trans-unit>
       <trans-unit id="CmdEnvironmentVariableDescription">
@@ -288,21 +264,14 @@
   Timeout the test run when a test takes more than 20 minutes and collect hang dump. 
   dotnet test --blame-hang-timeout 20min
 </source>
-<<<<<<< HEAD
-        <target state="translated">Executa os testes no modo blame. Essa opção é útil para isolar testes problemáticos que fazem com que o host de teste falhe ou trave. 
-
-=======
         <target state="needs-review-translation">Executa os testes no modo blame. Essa opção é útil para isolar testes problemáticos que fazem com que o host de teste falhe ou trave. 
->>>>>>> 863df041
 Quando uma falha é detectada, ele cria um arquivo de sequência em TestResults/guid/guid_Sequence.xml que captura a ordem dos testes que foram executados antes da falha.
-
 Com base nas configurações adicionais, o despejo de travamento ou o despejo de memória também podem ser coletados.
-
-Exemplo: 
+Exemplo 
   Atingir o tempo limite de execução de teste quando o teste durar mais que o tempo limite padrão de uma hora e coletar o despejo de memória quando o host de teste for encerrado inesperadamente. 
   (Os despejos de memória exigem uma configuração adicional, veja abaixo.)
   dotnet test --blame-hang --blame-crash
-Exemplo: 
+Exemplo 
   Atingir o tempo limite de execução do teste quando um teste durar mais de 20 minutos e coletar o despejo de travamento. 
   dotnet test --blame-hang-timeout 20min
 </target>
