﻿<?xml version="1.0" encoding="utf-8"?>
<xliff xmlns="urn:oasis:names:tc:xliff:document:1.2" xmlns:xsi="http://www.w3.org/2001/XMLSchema-instance" version="1.2" xsi:schemaLocation="urn:oasis:names:tc:xliff:document:1.2 xliff-core-1.2-transitional.xsd">
  <file datatype="xml" source-language="en" target-language="ja" original="../LocalizableStrings.resx">
    <body>
      <trans-unit id="AppFullName">
        <source>.NET Test Driver</source>
        <target state="translated">.NET Test Driver</target>
        <note />
      </trans-unit>
      <trans-unit id="AppDescription">
        <source>Test Driver for the .NET Platform</source>
        <target state="translated">.NET Platform 用テスト ドライバー</target>
        <note />
      </trans-unit>
      <trans-unit id="CmdBlameCrashCollectAlwaysDescription">
        <source>Enables collecting crash dump on expected as well as unexpected testhost exit.</source>
        <target state="translated">TestHost の予期されるおよび予期されない終了時にクラッシュ ダンプを収集することを有効にします。</target>
        <note />
      </trans-unit>
      <trans-unit id="CmdBlameCrashDescription">
        <source>Runs the tests in blame mode and collects a crash dump when the test host exits unexpectedly. This option depends on the version of .NET used, the type of error, and the operating system.
  
For exceptions in managed code, a dump will be automatically collected on .NET 5.0 and later versions. It will generate a dump for testhost or any child process that also ran on .NET 5.0 and crashed. Crashes in native code will not generate a dump. This option works on Windows, macOS, and Linux.

Crash dumps in native code, or when targetting .NET Framework, or .NET Core 3.1 and earlier versions, can only be collected on Windows, by using Procdump. A directory that contains procdump.exe and procdump64.exe must be in the PATH or PROCDUMP_PATH environment variable.

The tools can be downloaded here: https://docs.microsoft.com/sysinternals/downloads/procdump
  
To collect a crash dump from a native application running on .NET 5.0 or later, the usage of Procdump can be forced by setting the VSTEST_DUMP_FORCEPROCDUMP environment variable to 1.

Implies --blame.</source>
<<<<<<< HEAD
        <target state="translated">テスト ホストが予期せず終了したときに、変更履歴モードでテストを実行し、クラッシュ ダンプを収集します。このオプションは、使用されている .NET のバージョン、エラーの種類、オペレーティング システムによって異なります。
  
マネージド コードの例外の場合、ダンプは .NET 5.0 以降のバージョンで自動的に収集されます。testhost または .NET 5.0 で実行されクラッシュした任意の子プロセスのダンプが生成されます。ネイティブ コードのクラッシュではダンプは生成されません。このオプションは、Windows、macOS、Linux で動作します。

ネイティブ コード、.NET Framework または .NET Core 3.1 以前のバージョンでのクラッシュ ダンプは、Procdump を使用して Windows でのみ収集できます。procdump.exe と procdump64.exe を含むディレクトリは、PATH または PROCDUMP_PATH 環境変数に存在する必要があります。

ツールは次の場所からダウンロードできます: https://docs.microsoft.com/sysinternals/downloads/procdump
  
.NET 5.0 以降で実行中のネイティブ アプリケーションからクラッシュ ダンプを収集するには、VSTEST_DUMP_FORCEPROCDUMP 環境変数を 1 に設定して Procdump を適用できます。

--blame を示します。</target>
=======
        <target state="needs-review-translation">変更履歴モードでテストを実行し、TestHost が予期せず終了したときにクラッシュ ダンプを収集するのを可能にします。
このオプションは現在 Windows 上でのみサポートされており、PATH で procdump.exe および procdump64.exe が参照可能である必要があります。
または PROCDUMP_PATH 環境変数を設定し、procdump.exe および procdump64.exe を含むディレクトリを指定する必要があります。
ツールはこちらからダウンロードできます: https://docs.microsoft.com/sysinternals/downloads/procdump 
--blame を暗黙的に指定します。</target>
>>>>>>> 863df041
        <note />
      </trans-unit>
      <trans-unit id="CmdBlameCrashDumpTypeDescription">
        <source>The type of crash dump to be collected. Supported values are full (default) and mini. Implies --blame-crash.</source>
<<<<<<< HEAD
        <target state="translated">収集されるクラッシュ ダンプの種類。サポート対象の値はフル (既定) とミニです。--blame-crash を示します。</target>
=======
        <target state="needs-review-translation">収集するクラッシュ ダンプの種類。--blame-crash を暗黙的に指定します。</target>
>>>>>>> 863df041
        <note />
      </trans-unit>
      <trans-unit id="CmdBlameHangDescription">
        <source>Run the tests in blame mode and enables collecting hang dump when test exceeds the given timeout. Implies --blame-hang.</source>
        <target state="translated">変更履歴モードでテストを実行し、テストが指定のタイムアウトを超えたときにハング ダンプを収集するのを可能にします。--blame-hang を暗黙的に指定します。</target>
        <note />
      </trans-unit>
      <trans-unit id="CmdBlameHangDumpTypeDescription">
        <source>The type of crash dump to be collected. The supported values are full (default), mini, and none. When 'none' is used then test host is terminated on timeout, but no dump is collected. Implies --blame-hang.</source>
<<<<<<< HEAD
        <target state="translated">収集するクラッシュ ダンプの種類。サポート対象の値はフル (既定)、ミニ、なしです。[なし] を使用した場合、ホストのテストはタイムアウト時に終了しますが、ダンプは収集されません。--blame-hang を暗黙的に指定します。</target>
=======
        <target state="needs-review-translation">収集するクラッシュ ダンプの種類。[なし] を使用した場合、ホストのテストはタイムアウト時に終了しますが、ダンプは収集されません。--blame-hang を暗黙的に指定します。</target>
>>>>>>> 863df041
        <note />
      </trans-unit>
      <trans-unit id="CmdBlameHangTimeoutDescription">
        <source>Per-test timeout, after which hang dump is triggered and the testhost process is terminated. Default is 1h.
The timeout value is specified in the following format: 1.5h / 90m / 5400s / 5400000ms. When no unit is used (e.g. 5400000), the value is assumed to be in milliseconds.
When used together with data driven tests, the timeout behavior depends on the test adapter used. For xUnit, NUnit and MSTest 2.2.4+ the timeout is renewed after every test case,
For MSTest before 2.2.4, the timeout is used for all testcases.</source>
<<<<<<< HEAD
        <target state="translated">テストごとのタイムアウト。これを経過すると、ハング ダンプがトリガーされ、TestHost プロセスが中止されます。既定値は 1 時間です。
=======
        <target state="needs-review-translation">テストごとのタイムアウト。これを経過すると、ハング ダンプがトリガーされ、TestHost プロセスが中止されます。
>>>>>>> 863df041
タイムアウト値は次の形式で指定されます: 1.5h、90m、5400s、5400000ms。単位が使用されていない場合 (例: 5400000)、この値は ms (ミリ秒) 単位であると想定されます。
データ ドリブン テストと共に使用すると、タイムアウトの動作は使用するテスト アダプターに依存します。xUnit、NUnit、MSTest 2.2.4+ の場合、タイムアウトはテスト ケースの後に毎回更新されます。
MSTest 2.2.4 以前の場合、タイムアウトはすべてのテスト ケースに使用されます。</target>
        <note />
      </trans-unit>
      <trans-unit id="CmdEnvironmentVariableDescription">
        <source>Sets the value of an environment variable. 
Creates the variable if it does not exist, overrides if it does. 
This will force the tests to be run in an isolated process. 
This argument can be specified multiple times to provide multiple variables.

Examples:
-e VARIABLE=abc
-e VARIABLE="value with spaces"
-e VARIABLE="value;seperated with;semicolons"
-e VAR1=abc -e VAR2=def -e VAR3=ghi
</source>
        <target state="translated">環境変数の値を設定します。
変数が存在しない場合は作成され、存在する場合はオーバーライドされます。
これにより、テストは強制的に分離プロセスで実行されます。
この引数は、複数の変数を指定するために複数回指定できます。

例:
-e VARIABLE=abc
-e VARIABLE="value with spaces"
-e VARIABLE="value;seperated with;semicolons"
-e VAR1=abc -e VAR2=def -e VAR3=ghi
</target>
        <note />
      </trans-unit>
      <trans-unit id="CmdEnvironmentVariableExpression">
        <source>NAME="VALUE"</source>
        <target state="translated">NAME="VALUE"</target>
        <note />
      </trans-unit>
      <trans-unit id="CmdNoLogo">
        <source>Run test(s), without displaying Microsoft Testplatform banner</source>
        <target state="translated">Microsoft Testplatform バナーを表示せずにテストを実行する</target>
        <note />
      </trans-unit>
      <trans-unit id="CmdSettingsFile">
        <source>SETTINGS_FILE</source>
        <target state="translated">SETTINGS_FILE</target>
        <note />
      </trans-unit>
      <trans-unit id="CmdSettingsDescription">
        <source>The settings file to use when running tests.</source>
        <target state="translated">テスト実行時に使用する設定ファイル。</target>
        <note />
      </trans-unit>
      <trans-unit id="CmdListTestsDescription">
        <source>List the discovered tests instead of running the tests.</source>
        <target state="translated">テストを実行する代わりに、検出されたテストを一覧表示します。</target>
        <note />
      </trans-unit>
      <trans-unit id="CmdTestCaseFilterExpression">
        <source>EXPRESSION</source>
        <target state="translated">EXPRESSION</target>
        <note />
      </trans-unit>
      <trans-unit id="CmdTestCaseFilterDescription">
        <source>Run tests that match the given expression.
                                        Examples:
                                        Run tests with priority set to 1: --filter "Priority = 1"
                                        Run a test with the specified full name: --filter "FullyQualifiedName=Namespace.ClassName.MethodName"
                                        Run tests that contain the specified name: --filter "FullyQualifiedName~Namespace.Class"
                                        See https://aka.ms/vstest-filtering for more information on filtering support.
                                        </source>
        <target state="translated">指定された式に一致するテストを実行します。
                                        例:
                                        優先度を 1 に設定してテストを実行する: --filter "Priority = 1"
                                        指定したフル ネームでテストを実行する: --filter "FullyQualifiedName=Namespace.ClassName.MethodName"
                                        指定した名前を含むテストを実行する: --filter "FullyQualifiedName~Namespace.Class"
                                        フィルタリング サポートの詳細は、https://aka.ms/vstest-filtering をご覧ください。
                                        </target>
        <note />
      </trans-unit>
      <trans-unit id="CmdTestAdapterPathDescription">
        <source>The path to the custom adapters to use for the test run.</source>
        <target state="translated">テストの実行に使用するカスタム アダプターへのパス。</target>
        <note />
      </trans-unit>
      <trans-unit id="CmdLoggerOption">
        <source>LOGGER</source>
        <target state="translated">LOGGER</target>
        <note />
      </trans-unit>
      <trans-unit id="CmdLoggerDescription">
        <source>The logger to use for test results.
                                        Examples:
                                        Log in trx format using a unique file name: --logger trx
                                        Log in trx format using the specified file name: --logger "trx;LogFileName=&lt;TestResults.trx&gt;"
                                        See https://aka.ms/vstest-report for more information on logger arguments.</source>
        <target state="translated">テスト結果に使用するロガー。
                                        例:
                                        一意のファイル名を使用する trx 形式のログ: --logger trx
                                        指定されたファイル名を使用する trx 形式のログ: --logger "trx;LogFileName=&lt;TestResults.trx&gt;"
                                        ロガーの引数に関する詳細情報は、https://aka.ms/vstest-report を参照してください。</target>
        <note />
      </trans-unit>
      <trans-unit id="CmdOutputDir">
        <source>OUTPUT_DIR</source>
        <target state="translated">OUTPUT_DIR</target>
        <note />
      </trans-unit>
      <trans-unit id="CmdOutputDescription">
        <source>The output directory to place built artifacts in.</source>
        <target state="translated">ビルド成果物を配置する出力ディレクトリ。</target>
        <note />
      </trans-unit>
      <trans-unit id="CmdPathToLogFile">
        <source>LOG_FILE</source>
        <target state="translated">LOG_FILE</target>
        <note />
      </trans-unit>
      <trans-unit id="CmdPathTologFileDescription">
        <source>Enable verbose logging to the specified file.</source>
        <target state="translated">指定したファイルに対する詳細ロギングを有効にします。</target>
        <note />
      </trans-unit>
      <trans-unit id="CmdNoBuildDescription">
        <source>Do not build the project before testing. Implies --no-restore.</source>
        <target state="translated">テストする前にプロジェクトをビルドしないでください。--no-restore を意味します。</target>
        <note />
      </trans-unit>
      <trans-unit id="CmdTestAdapterPath">
        <source>ADAPTER_PATH</source>
        <target state="translated">ADAPTER_PATH</target>
        <note />
      </trans-unit>
      <trans-unit id="CmdResultsDirectoryDescription">
        <source>The directory where the test results will be placed.
The specified directory will be created if it does not exist.</source>
        <target state="translated">テスト結果が配置されるディレクトリ。
指定したディレクトリが存在しない場合は、作成されます。</target>
        <note />
      </trans-unit>
      <trans-unit id="CmdPathToResultsDirectory">
        <source>RESULTS_DIR</source>
        <target state="translated">RESULTS_DIR</target>
        <note />
      </trans-unit>
      <trans-unit id="CrashDumpTypeArgumentName">
        <source>DUMP_TYPE</source>
        <target state="needs-review-translation">DUMP_TYPE</target>
        <note />
      </trans-unit>
      <trans-unit id="HangDumpTypeArgumentName">
        <source>DUMP_TYPE</source>
        <target state="needs-review-translation">DUMP_TYPE</target>
        <note />
      </trans-unit>
      <trans-unit id="HangTimeoutArgumentName">
        <source>TIMESPAN</source>
        <target state="translated">TIMESPAN</target>
        <note />
      </trans-unit>
      <trans-unit id="IgnoredArgumentsMessage">
        <source>The following arguments have been ignored : "{0}"</source>
        <target state="translated">次の引数は無視されました: "{0}"</target>
        <note />
      </trans-unit>
      <trans-unit id="RunSettingsArgumentsDescription">
        <source>

RunSettings arguments:
  Arguments to pass as RunSettings configurations. Arguments are specified as '[name]=[value]' pairs after "-- " (note the space after --). 
  Use a space to separate multiple '[name]=[value]' pairs.
  See https://aka.ms/vstest-runsettings-arguments for more information on RunSettings arguments.
  Example: dotnet test -- MSTest.DeploymentEnabled=false MSTest.MapInconclusiveToFailed=True</source>
        <target state="translated">

RunSettings 引数:
  RunSettings 構成として渡す引数。引数は、"-- " の後に '[name]=[value]' のペアとして指定します (-- の後のスペースを入れることにご注意ください)。
  複数の [name] =[value] ペアを区切るにはスペースを使用します。
  RunSettings 引数関する詳細は、https://aka.ms/vstest-runsettings-arguments をご覧ください。
  例: dotnet test -- MSTest.DeploymentEnabled=false MSTest.MapInconclusiveToFailed=True</target>
        <note />
      </trans-unit>
      <trans-unit id="cmdCollectFriendlyName">
        <source>DATA_COLLECTOR_NAME</source>
        <target state="translated">DATA_COLLECTOR_NAME</target>
        <note />
      </trans-unit>
      <trans-unit id="cmdCollectDescription">
        <source>The friendly name of the data collector to use for the test run.
                                        More info here: https://aka.ms/vstest-collect</source>
        <target state="translated">テストの実行に使用するデータ コレクターのフレンドリ名。
                                        詳細情報: https://aka.ms/vstest-collect</target>
        <note />
      </trans-unit>
      <trans-unit id="CmdBlameDescription">
        <source>Runs the tests in blame mode. This option is helpful in isolating problematic tests that cause the test host to crash or hang, but it does not create a memory dump by default. 

When a crash is detected, it creates an sequence file in TestResults/guid/guid_Sequence.xml that captures the order of tests that were run before the crash.

Based on the additional settings, hang dump or crash dump can also be collected.

Example: 
  Timeout the test run when test takes more than the default timeout of 1 hour, and collect crash dump when the test host exits unexpectedly. 
  (Crash dumps require additional setup, see below.)
  dotnet test --blame-hang --blame-crash
Example: 
  Timeout the test run when a test takes more than 20 minutes and collect hang dump. 
  dotnet test --blame-hang-timeout 20min
</source>
<<<<<<< HEAD
        <target state="translated">変更履歴モードでテストを実行します。このオプションは、テスト ホストがクラッシュまたは失敗する原因となる問題のあるテストを分離するのに役立ちますが、既定ではメモリ ダンプは作成されません。

=======
        <target state="needs-review-translation">変更履歴モードでテストを実行します。このオプションは、テスト ホストがクラッシュまたは失敗する原因となる問題のあるテストを分離するのに役立ちます。
>>>>>>> 863df041
クラッシュが検出されると、クラッシュの前に実行されたテストの順序をキャプチャしたシーケンス ファイルが TestResults/guid/guid_Sequence.xml に作成されます。

追加設定に基づいて、ハング ダンプまたはクラッシュ ダンプを収集することもできます。

例: 
  テストが既定のタイムアウト時間の 1 時間より長くかかる場合にテストの実行をタイムアウトし、テスト ホストが予期せず終了したときにクラッシュ ダンプを収集します。
  (クラッシュ ダンプには追加のセットアップが必要です。以下を参照してください。)
  dotnet test --blame-hang --blame-crash
例: 
  テストが 20 分より長くかかる場合にテストの実行をタイムアウトし、ハング ダンプを収集します。
  dotnet test --blame-hang-timeout 20min
</target>
        <note />
      </trans-unit>
      <trans-unit id="FrameworkOptionDescription">
        <source>The target framework to run tests for. The target framework must also be specified in the project file.</source>
        <target state="translated">テストを実行する対象のターゲット フレームワーク。ターゲット フレームワークはプロジェクト ファイルでも指定する必要があります。</target>
        <note />
      </trans-unit>
      <trans-unit id="ConfigurationOptionDescription">
        <source>The configuration to use for running tests. The default for most projects is 'Debug'.</source>
        <target state="translated">テストの実行に使用する構成。ほとんどのプロジェクトで、既定値は 'Debug' です。</target>
        <note />
      </trans-unit>
      <trans-unit id="RuntimeOptionDescription">
        <source>The target runtime to test for.</source>
        <target state="translated">テスト対象のターゲット ランタイム。</target>
        <note />
      </trans-unit>
    </body>
  </file>
</xliff><|MERGE_RESOLUTION|>--- conflicted
+++ resolved
@@ -29,34 +29,16 @@
 To collect a crash dump from a native application running on .NET 5.0 or later, the usage of Procdump can be forced by setting the VSTEST_DUMP_FORCEPROCDUMP environment variable to 1.
 
 Implies --blame.</source>
-<<<<<<< HEAD
-        <target state="translated">テスト ホストが予期せず終了したときに、変更履歴モードでテストを実行し、クラッシュ ダンプを収集します。このオプションは、使用されている .NET のバージョン、エラーの種類、オペレーティング システムによって異なります。
-  
-マネージド コードの例外の場合、ダンプは .NET 5.0 以降のバージョンで自動的に収集されます。testhost または .NET 5.0 で実行されクラッシュした任意の子プロセスのダンプが生成されます。ネイティブ コードのクラッシュではダンプは生成されません。このオプションは、Windows、macOS、Linux で動作します。
-
-ネイティブ コード、.NET Framework または .NET Core 3.1 以前のバージョンでのクラッシュ ダンプは、Procdump を使用して Windows でのみ収集できます。procdump.exe と procdump64.exe を含むディレクトリは、PATH または PROCDUMP_PATH 環境変数に存在する必要があります。
-
-ツールは次の場所からダウンロードできます: https://docs.microsoft.com/sysinternals/downloads/procdump
-  
-.NET 5.0 以降で実行中のネイティブ アプリケーションからクラッシュ ダンプを収集するには、VSTEST_DUMP_FORCEPROCDUMP 環境変数を 1 に設定して Procdump を適用できます。
-
---blame を示します。</target>
-=======
         <target state="needs-review-translation">変更履歴モードでテストを実行し、TestHost が予期せず終了したときにクラッシュ ダンプを収集するのを可能にします。
 このオプションは現在 Windows 上でのみサポートされており、PATH で procdump.exe および procdump64.exe が参照可能である必要があります。
 または PROCDUMP_PATH 環境変数を設定し、procdump.exe および procdump64.exe を含むディレクトリを指定する必要があります。
 ツールはこちらからダウンロードできます: https://docs.microsoft.com/sysinternals/downloads/procdump 
 --blame を暗黙的に指定します。</target>
->>>>>>> 863df041
         <note />
       </trans-unit>
       <trans-unit id="CmdBlameCrashDumpTypeDescription">
         <source>The type of crash dump to be collected. Supported values are full (default) and mini. Implies --blame-crash.</source>
-<<<<<<< HEAD
-        <target state="translated">収集されるクラッシュ ダンプの種類。サポート対象の値はフル (既定) とミニです。--blame-crash を示します。</target>
-=======
         <target state="needs-review-translation">収集するクラッシュ ダンプの種類。--blame-crash を暗黙的に指定します。</target>
->>>>>>> 863df041
         <note />
       </trans-unit>
       <trans-unit id="CmdBlameHangDescription">
@@ -66,11 +48,7 @@
       </trans-unit>
       <trans-unit id="CmdBlameHangDumpTypeDescription">
         <source>The type of crash dump to be collected. The supported values are full (default), mini, and none. When 'none' is used then test host is terminated on timeout, but no dump is collected. Implies --blame-hang.</source>
-<<<<<<< HEAD
-        <target state="translated">収集するクラッシュ ダンプの種類。サポート対象の値はフル (既定)、ミニ、なしです。[なし] を使用した場合、ホストのテストはタイムアウト時に終了しますが、ダンプは収集されません。--blame-hang を暗黙的に指定します。</target>
-=======
         <target state="needs-review-translation">収集するクラッシュ ダンプの種類。[なし] を使用した場合、ホストのテストはタイムアウト時に終了しますが、ダンプは収集されません。--blame-hang を暗黙的に指定します。</target>
->>>>>>> 863df041
         <note />
       </trans-unit>
       <trans-unit id="CmdBlameHangTimeoutDescription">
@@ -78,14 +56,11 @@
 The timeout value is specified in the following format: 1.5h / 90m / 5400s / 5400000ms. When no unit is used (e.g. 5400000), the value is assumed to be in milliseconds.
 When used together with data driven tests, the timeout behavior depends on the test adapter used. For xUnit, NUnit and MSTest 2.2.4+ the timeout is renewed after every test case,
 For MSTest before 2.2.4, the timeout is used for all testcases.</source>
-<<<<<<< HEAD
-        <target state="translated">テストごとのタイムアウト。これを経過すると、ハング ダンプがトリガーされ、TestHost プロセスが中止されます。既定値は 1 時間です。
-=======
         <target state="needs-review-translation">テストごとのタイムアウト。これを経過すると、ハング ダンプがトリガーされ、TestHost プロセスが中止されます。
->>>>>>> 863df041
 タイムアウト値は次の形式で指定されます: 1.5h、90m、5400s、5400000ms。単位が使用されていない場合 (例: 5400000)、この値は ms (ミリ秒) 単位であると想定されます。
-データ ドリブン テストと共に使用すると、タイムアウトの動作は使用するテスト アダプターに依存します。xUnit、NUnit、MSTest 2.2.4+ の場合、タイムアウトはテスト ケースの後に毎回更新されます。
-MSTest 2.2.4 以前の場合、タイムアウトはすべてのテスト ケースに使用されます。</target>
+データ ドリブン テストと共に使用すると、タイムアウトの動作は使用するテスト アダプターに依存します。xUnit と NUnit の場合、タイムアウトはテスト ケースの後に毎回更新されます。
+MSTest の場合、タイムアウトはすべてのテスト ケースに使用されます。
+このオプションは現在、netcoreapp2.1 以降がインストールされた Windows、netcoreapp3.1 以降がインストールされた Linux でのみサポートされています。OSX および UWP はサポートされていません。</target>
         <note />
       </trans-unit>
       <trans-unit id="CmdEnvironmentVariableDescription">
@@ -289,16 +264,9 @@
   Timeout the test run when a test takes more than 20 minutes and collect hang dump. 
   dotnet test --blame-hang-timeout 20min
 </source>
-<<<<<<< HEAD
-        <target state="translated">変更履歴モードでテストを実行します。このオプションは、テスト ホストがクラッシュまたは失敗する原因となる問題のあるテストを分離するのに役立ちますが、既定ではメモリ ダンプは作成されません。
-
-=======
         <target state="needs-review-translation">変更履歴モードでテストを実行します。このオプションは、テスト ホストがクラッシュまたは失敗する原因となる問題のあるテストを分離するのに役立ちます。
->>>>>>> 863df041
 クラッシュが検出されると、クラッシュの前に実行されたテストの順序をキャプチャしたシーケンス ファイルが TestResults/guid/guid_Sequence.xml に作成されます。
-
 追加設定に基づいて、ハング ダンプまたはクラッシュ ダンプを収集することもできます。
-
 例: 
   テストが既定のタイムアウト時間の 1 時間より長くかかる場合にテストの実行をタイムアウトし、テスト ホストが予期せず終了したときにクラッシュ ダンプを収集します。
   (クラッシュ ダンプには追加のセットアップが必要です。以下を参照してください。)
