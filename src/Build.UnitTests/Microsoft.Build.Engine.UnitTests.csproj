--- conflicted
+++ resolved
@@ -70,14 +70,7 @@
     <Compile Include="..\Shared\UnitTests\CopyOnWriteDictionary_Tests.cs">
       <Link>Collections\CopyOnWriteDictionary_Tests.cs</Link>
     </Compile>
-<<<<<<< HEAD
-    <Compile Include="..\Shared\UnitTests\ImmutableDictionary_Tests.cs" Condition="'$(TargetFrameworkIdentifier)' == '.NETFramework' and '$(MSBuildRuntimeType)' == 'Full' and '$(MonoBuild)' != 'true'">
-=======
-    <Compile Include="..\Shared\UnitTests\TestData\GlobbingTestData.cs">
-      <Link>TestData\GlobbingTestData.cs</Link>
-    </Compile>
     <Compile Include="..\Shared\UnitTests\ImmutableDictionary_Tests.cs" Condition="'$(TargetFrameworkIdentifier)' == '.NETFramework' and '$(MSBuildRuntimeType)' == 'Full'">
->>>>>>> 93c2acc7
       <Link>Collections\ImmutableDictionary_Tests.cs</Link>
     </Compile>
 
