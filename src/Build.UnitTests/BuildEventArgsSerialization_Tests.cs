--- conflicted
+++ resolved
@@ -413,19 +413,11 @@
                 "SenderName",
                 DateTime.Parse("9/1/2021 12:02:07 PM"),
                 withOptionalData ? new object[] { "argument0" } : null)
-<<<<<<< HEAD
-            {
-                ExtendedData = withOptionalData ? "{'long-json':'mostly-strings'}" : null,
+            {
+                ExtendedData = withOptionalData ? /*lang=json*/ "{'long-json':'mostly-strings'}" : null,
                 ExtendedMetadata = withOptionalData ? new Dictionary<string, string> { { "m1", "v1" }, { "m2", "v2" } } : null,
                 BuildEventContext = withOptionalData ? new BuildEventContext(1, 2, 3, 4, 5, 6, 7) : null,
             };
-=======
-                {
-                    ExtendedData = withOptionalData ? /*lang=json*/ "{'long-json':'mostly-strings'}" : null,
-                    ExtendedMetadata = withOptionalData ? new Dictionary<string, string> { { "m1", "v1" }, { "m2", "v2" } } : null,
-                    BuildEventContext = withOptionalData ? new BuildEventContext(1, 2, 3, 4, 5, 6, 7) : null,
-                };
->>>>>>> 34460a4f
 
             Roundtrip(args,
                 e => e.Code,
