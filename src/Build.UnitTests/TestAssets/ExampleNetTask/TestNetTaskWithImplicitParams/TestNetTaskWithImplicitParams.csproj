--- conflicted
+++ resolved
@@ -14,19 +14,11 @@
              Runtime="NET"/>
   
   <UsingTask TaskName="Microsoft.Build.Tasks.Message"
-<<<<<<< HEAD
-             AssemblyFile="$(PrunePackageDataRoot)\..\Microsoft.Build.Tasks.Core.dll"
-             TaskFactory="TaskHostFactory" />
-
-  <UsingTask TaskName="Microsoft.Build.Tasks.FindInList"
-             AssemblyFile="$(PrunePackageDataRoot)\..\Microsoft.Build.Tasks.Core.dll" />
-=======
              AssemblyFile="$(MSBuildToolsPath)\Microsoft.Build.Tasks.Core.dll"
              TaskFactory="TaskHostFactory" />
 
   <UsingTask TaskName="Microsoft.Build.Tasks.FindInList"
              AssemblyFile="$(MSBuildToolsPath)\Microsoft.Build.Tasks.Core.dll" />
->>>>>>> ecdd6297
 
   <ItemGroup>
     <MyItems Include="Apple" />
