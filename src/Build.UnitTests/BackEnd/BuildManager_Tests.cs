--- conflicted
+++ resolved
@@ -3707,11 +3707,7 @@
         /// Regression test for https://github.com/Microsoft/msbuild/issues/3047
         /// </summary>
         [Fact]
-<<<<<<< HEAD
-        [Trait("Category", "mono-osx-failing")] // out-of-proc nodes not working on mono yet
-=======
         [SkipOnTargetFramework(TargetFrameworkMonikers.Mono, "out-of-proc nodes not working on mono yet")]
->>>>>>> a75c5a9e
         public void MultiProcReentrantProjectWithCallTargetDoesNotFail()
         {
             var a =
