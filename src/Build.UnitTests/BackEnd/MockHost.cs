--- conflicted
+++ resolved
@@ -200,11 +200,7 @@
                 BuildComponentType.ResultsCache => (IBuildComponent)_resultsCache,
                 BuildComponentType.RequestBuilder => (IBuildComponent)_requestBuilder,
                 BuildComponentType.SdkResolverService => (IBuildComponent)_sdkResolverService,
-<<<<<<< HEAD
-                BuildComponentType.BuildCheck => (IBuildComponent)_buildCheckManagerProvider,
-=======
                 BuildComponentType.BuildCheckManagerProvider => (IBuildComponent)_buildCheckManagerProvider,
->>>>>>> 36714943
                 _ => throw new ArgumentException("Unexpected type " + type),
             };
         }
