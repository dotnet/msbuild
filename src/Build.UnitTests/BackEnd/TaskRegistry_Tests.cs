// Licensed to the .NET Foundation under one or more agreements.
// The .NET Foundation licenses this file to you under the MIT license.

using System;
using System.Collections;
using System.Collections.Generic;
using System.IO;
using System.Linq;
using System.Reflection;
using Microsoft.Build.BackEnd.Logging;
using Microsoft.Build.Collections;
using Microsoft.Build.Construction;
using Microsoft.Build.Engine.UnitTests;
using Microsoft.Build.Engine.UnitTests.TestComparers;
using Microsoft.Build.Evaluation;
using Microsoft.Build.Execution;
using Microsoft.Build.Framework;
using Microsoft.Build.Shared;
using Microsoft.Build.Shared.FileSystem;
using Microsoft.Build.Utilities;
using Shouldly;
using Xunit;
using Xunit.Abstractions;
using InvalidProjectFileException = Microsoft.Build.Exceptions.InvalidProjectFileException;

#nullable disable

namespace Microsoft.Build.UnitTests.BackEnd
{
    public class TestTask : Task
    {
        public override bool Execute()
        {
            return true;
        }
    }

    /// <summary>
    /// Test the task registry
    /// </summary>
    public class TaskRegistry_Tests
    {
        /// <summary>
        /// Expander to expand the registry entires
        /// </summary>
        private static Expander<ProjectPropertyInstance, ProjectItemInstance> s_registryExpander;

        /// <summary>
        /// Name of the test task built into the test
        /// assembly at testTaskLocation.
        /// </summary>
        private const string TestTaskName = "TestTask";

        /// <summary>
        /// Location of the generated test task DLL.
        /// </summary>
        private readonly string _testTaskLocation;

        /// <summary>
        /// Logging service to use in for the task registry
        /// </summary>
        private readonly ILoggingService _loggingService;

        /// <summary>
        /// Target logging context to use when logging.
        /// </summary>
        private readonly TargetLoggingContext _targetLoggingContext;

        /// <summary>
        /// Build event context to use when logging
        /// </summary>
        private readonly BuildEventContext _loggerContext = new BuildEventContext(2, 2, 2, 2);

        /// <summary>
        /// Element location to use when logging
        /// </summary>
        private readonly ElementLocation _elementLocation = ElementLocation.Create("c:\\project.proj", 0, 0);

        private readonly ITestOutputHelper _output;

        /// <summary>
        /// Setup some logging services so we can see what is going on.
        /// </summary>
        public TaskRegistry_Tests(ITestOutputHelper output)
        {
            _testTaskLocation = typeof(TaskRegistry_Tests).GetTypeInfo().Assembly.ManifestModule.FullyQualifiedName;

            _loggingService = LoggingService.CreateLoggingService(LoggerMode.Synchronous, 1);
            _targetLoggingContext = new TargetLoggingContext(_loggingService, _loggerContext);

            _output = output;
            _loggingService.RegisterLogger(new MockLogger(_output));
        }

        #region UsingTaskTests
        /// <summary>
        /// Try and register a simple task
        /// Expect:
        ///     One task to be registered and that it has the correct assembly information registered.
        /// </summary>
        [Fact]
        public void RegisterTaskSimple()
        {
            List<ProjectUsingTaskElement> elementList = new List<ProjectUsingTaskElement>();
            ProjectRootElement project = ProjectRootElement.Create();

            ProjectUsingTaskElement element = project.AddUsingTask("CustomTask", null, "CustomTask, Version=1.0.0.0, Culture=neutral, PublicKeyToken=null");
            elementList.Add(element);

            TaskRegistry registry = CreateTaskRegistryAndRegisterTasks(elementList);

            int registeredTaskCount = GetDeepCountOfRegisteredTasks(registry.TaskRegistrations);
            Assert.Equal(1, registeredTaskCount); // "Expected one registered tasks in TaskRegistry.AllTaskDeclarations!"

            foreach (ProjectUsingTaskElement taskElement in elementList)
            {
                List<TaskRegistry.RegisteredTaskRecord> registrationRecords = registry.TaskRegistrations[new TaskRegistry.RegisteredTaskIdentity(taskElement.TaskName, TaskHostParameters.Empty)];
                Assert.NotNull(registrationRecords); // "Task registrationrecord not found in TaskRegistry.TaskRegistrations!"
                Assert.Single(registrationRecords); // "Expected only one record registered under this TaskName!"

                AssemblyLoadInfo taskAssemblyLoadInfo = registrationRecords[0].TaskFactoryAssemblyLoadInfo;
                string assemblyName = String.IsNullOrEmpty(taskElement.AssemblyName) ? null : taskElement.AssemblyName;
                string assemblyFile = String.IsNullOrEmpty(taskElement.AssemblyFile) ? null : taskElement.AssemblyFile;
                Assert.Equal(taskAssemblyLoadInfo, AssemblyLoadInfo.Create(assemblyName, assemblyFile)); // "Task record was not properly registered by TaskRegistry.RegisterTask!"
            }
        }

        /// <summary>
        /// Register many tasks with different names
        /// Expect:
        ///     Three tasks to be registered
        ///     Expect only one task to be registered under each task name
        ///     Expect the correct assembly information to be registered
        /// </summary>
        [Fact]
        public void RegisterMultipleTasksWithDifferentNames()
        {
            List<ProjectUsingTaskElement> elementList = new List<ProjectUsingTaskElement>();
            ProjectRootElement project = ProjectRootElement.Create();

            ProjectUsingTaskElement element = project.AddUsingTask("CustomTask", null, "CustomTask, Version=1.0.0.0, Culture=neutral, PublicKeyToken=null");
            elementList.Add(element);

            element = project.AddUsingTask("YetAnotherCustomTask", "bin\\Assemblies\\YetAnotherCustomTask.dll", null);
            elementList.Add(element);

            element = project.AddUsingTask("AnotherCustomTask", null, "AnotherCustomTask, Version=2.0.0.0, Culture=neutral, PublicKeyToken=null");
            elementList.Add(element);

            TaskRegistry registry = CreateTaskRegistryAndRegisterTasks(elementList);

            int registeredTaskCount = GetDeepCountOfRegisteredTasks(registry.TaskRegistrations);
            Assert.Equal(3, registeredTaskCount); // "Expected three registered tasks in TaskRegistry.AllTaskDeclarations!"

            foreach (ProjectUsingTaskElement taskElement in elementList)
            {
                List<TaskRegistry.RegisteredTaskRecord> registrationRecords = registry.TaskRegistrations[new TaskRegistry.RegisteredTaskIdentity(taskElement.TaskName, TaskHostParameters.Empty)];
                Assert.NotNull(registrationRecords); // "Task registrationrecord not found in TaskRegistry.TaskRegistrations!"
                Assert.Single(registrationRecords); // "Expected only one record registered under this TaskName!"

                AssemblyLoadInfo taskAssemblyLoadInfo = registrationRecords[0].TaskFactoryAssemblyLoadInfo;

                string assemblyName = String.IsNullOrEmpty(taskElement.AssemblyName) ? null : taskElement.AssemblyName;
                string assemblyFile = String.IsNullOrEmpty(taskElement.AssemblyFile) ? null : taskElement.AssemblyFile;

                Assert.Equal(taskAssemblyLoadInfo, AssemblyLoadInfo.Create(assemblyName, assemblyFile == null ? null : Path.GetFullPath(assemblyFile))); // "Task record was not properly registered by TaskRegistry.RegisterTask!"
            }
        }

        /// <summary>
        /// Register the same task multiple times with the same name
        ///     Expect:
        ///         Three tasks to be registered
        ///         Expect two of the tasks to be under the same task name bucket
        ///         Expect the correct assembly information to be registered for each of the tasks
        /// </summary>
        [Fact]
        public void RegisterMultipleTasksSomeWithSameName()
        {
            List<ProjectUsingTaskElement> elementList = new List<ProjectUsingTaskElement>();
            ProjectRootElement project = ProjectRootElement.Create();

            ProjectUsingTaskElement element = project.AddUsingTask("CustomTask", null, "CustomTask, Version=1.0.0.0, Culture=neutral, PublicKeyToken=null");
            elementList.Add(element);

            element = project.AddUsingTask("YetAnotherCustomTask", null, "YetAnotherCustomTask, Version=9.0.0.0, Culture=neutral, PublicKeyToken=null");
            elementList.Add(element);

            element = project.AddUsingTask("CustomTask", null, "CustomTask, Version=2.0.0.0, Culture=neutral, PublicKeyToken=null");
            elementList.Add(element);

            TaskRegistry registry = CreateTaskRegistryAndRegisterTasks(elementList);

            int registeredTaskCount = GetDeepCountOfRegisteredTasks(registry.TaskRegistrations);
            Assert.Equal(3, registeredTaskCount); // "Expected three registered tasks in TaskRegistry.AllTaskDeclarations!"

            // First assert that there are two unique buckets
            Assert.Equal(2, registry.TaskRegistrations.Count); // "Expected only two buckets since two of three tasks have the same name!"

            // Now let's look at the bucket with only one task
            List<TaskRegistry.RegisteredTaskRecord> singletonBucket = registry.TaskRegistrations[new TaskRegistry.RegisteredTaskIdentity(elementList[1].TaskName, TaskHostParameters.Empty)];
            Assert.NotNull(singletonBucket); // "Record not found in TaskRegistry.TaskRegistrations!"
            Assert.Single(singletonBucket); // "Expected only Record registered under this TaskName!"
            AssemblyLoadInfo singletonAssemblyLoadInfo = singletonBucket[0].TaskFactoryAssemblyLoadInfo;
            string assemblyName = String.IsNullOrEmpty(elementList[1].AssemblyName) ? null : elementList[1].AssemblyName;
            string assemblyFile = String.IsNullOrEmpty(elementList[1].AssemblyFile) ? null : elementList[1].AssemblyFile;
            Assert.Equal(singletonAssemblyLoadInfo, AssemblyLoadInfo.Create(assemblyName, assemblyFile)); // "Task record was not properly registered by TaskRegistry.RegisterTask!"

            // Now let's look at the bucket with two tasks
            List<TaskRegistry.RegisteredTaskRecord> duplicateBucket = registry.TaskRegistrations[new TaskRegistry.RegisteredTaskIdentity(elementList[0].TaskName, TaskHostParameters.Empty)];
            Assert.NotNull(duplicateBucket); // "Records not found in TaskRegistry.TaskRegistrations!"
            Assert.Equal(2, duplicateBucket.Count); // "Expected two Records registered under this TaskName!"

            bool foundFirstLoadInfo = false;
            bool foundSecondLoadInfo = false;
            foreach (TaskRegistry.RegisteredTaskRecord record in duplicateBucket)
            {
                assemblyName = String.IsNullOrEmpty(elementList[0].AssemblyName) ? null : elementList[0].AssemblyName;
                assemblyFile = String.IsNullOrEmpty(elementList[0].AssemblyFile) ? null : elementList[0].AssemblyFile;
                if (record.TaskFactoryAssemblyLoadInfo.Equals(AssemblyLoadInfo.Create(assemblyName, assemblyFile)))
                {
                    foundFirstLoadInfo = true;
                }

                assemblyName = String.IsNullOrEmpty(elementList[2].AssemblyName) ? null : elementList[2].AssemblyName;
                assemblyFile = String.IsNullOrEmpty(elementList[2].AssemblyFile) ? null : elementList[2].AssemblyFile;
                if (record.TaskFactoryAssemblyLoadInfo.Equals(AssemblyLoadInfo.Create(assemblyName, assemblyFile)))
                {
                    foundSecondLoadInfo = true;
                }
            }

            Assert.True(foundFirstLoadInfo); // "Expected first task to be registered in this bucket!"
            Assert.True(foundSecondLoadInfo); // "Expected second task to be registered in this bucket!"
        }

        /// <summary>
        /// Register multiple tasks with different names in the same assembly
        /// Expect:
        ///     Three tasks to be registered
        /// </summary>
        [Fact]
        public void RegisterMultipleTasksWithDifferentNamesFromSameAssembly()
        {
            List<ProjectUsingTaskElement> elementList = new List<ProjectUsingTaskElement>();
            ProjectRootElement project = ProjectRootElement.Create();

            ProjectUsingTaskElement element = project.AddUsingTask("CustomTask", null, "CustomTasks, Version=1.0.0.0, Culture=neutral, PublicKeyToken=null");
            elementList.Add(element);

            element = project.AddUsingTask("YetAnotherCustomTask", "bin\\Assemblies\\YetAnotherCustomTask.dll", null);
            elementList.Add(element);

            element = project.AddUsingTask("AnotherCustomTask", null, "CustomTasks, Version=1.0.0.0, Culture=neutral, PublicKeyToken=null");
            elementList.Add(element);

            TaskRegistry registry = CreateTaskRegistryAndRegisterTasks(elementList);

            int registeredTaskCount = GetDeepCountOfRegisteredTasks(registry.TaskRegistrations);
            Assert.Equal(3, registeredTaskCount); // "Expected three registered tasks in TaskRegistry.AllTaskDeclarations!"

            foreach (ProjectUsingTaskElement taskElement in elementList)
            {
                List<TaskRegistry.RegisteredTaskRecord> registrationRecords = registry.TaskRegistrations[new TaskRegistry.RegisteredTaskIdentity(taskElement.TaskName, TaskHostParameters.Empty)];
                Assert.NotNull(registrationRecords); // "Task registrationrecord not found in TaskRegistry.TaskRegistrations!"
                Assert.Single(registrationRecords); // "Expected only one record registered under this TaskName!"

                AssemblyLoadInfo taskAssemblyLoadInfo = registrationRecords[0].TaskFactoryAssemblyLoadInfo;
                string assemblyName = String.IsNullOrEmpty(taskElement.AssemblyName) ? null : taskElement.AssemblyName;
                string assemblyFile = String.IsNullOrEmpty(taskElement.AssemblyFile) ? null : taskElement.AssemblyFile;
                Assert.Equal(taskAssemblyLoadInfo, AssemblyLoadInfo.Create(assemblyName, assemblyFile == null ? null : Path.GetFullPath(assemblyFile))); // "Task record was not properly registered by TaskRegistry.RegisterTask!"
            }
        }

        /// <summary>
        /// Register multiple tasks with the same name in the same assembly
        /// Expect:
        ///     Three tasks to be registered
        ///     Two of the tasks should be in the same name bucket
        /// </summary>
        [Fact]
        public void RegisterMultipleTasksWithSameNameAndSameAssembly()
        {
            List<ProjectUsingTaskElement> elementList = new List<ProjectUsingTaskElement>();
            ProjectRootElement project = ProjectRootElement.Create();

            ProjectUsingTaskElement element = project.AddUsingTask("CustomTask", "Some\\Relative\\Path\\CustomTasks.dll", null);
            elementList.Add(element);

            element = project.AddUsingTask("YetAnotherCustomTask", null, "YetAnotherCustomTask, Version=9.0.0.0, Culture=neutral, PublicKeyToken=null");
            elementList.Add(element);

            element = project.AddUsingTask("CustomTask", "Some\\Relative\\Path\\CustomTasks.dll", null);
            elementList.Add(element);

            TaskRegistry registry = CreateTaskRegistryAndRegisterTasks(elementList);

            // two unique buckets
            Assert.Equal(2, registry.TaskRegistrations.Count); // "Expected only two buckets since two of three tasks have the same name!"
            int registeredTaskCount = GetDeepCountOfRegisteredTasks(registry.TaskRegistrations);
            Assert.Equal(3, registeredTaskCount); // "Expected three registered tasks in TaskRegistry.TaskRegistrations!"
        }

        /// <summary>
        /// Validate registration of tasks with different combinations of task parameters.
        /// Expected that an otherwise equivalent task will be recognized as a separate task if it has
        /// different task parameters set.
        /// </summary>
        [Fact]
        public void RegisterTasksWithFactoryParameters()
        {
            List<ProjectUsingTaskElement> elementList = new List<ProjectUsingTaskElement>();
            ProjectRootElement project = ProjectRootElement.Create();

            ProjectUsingTaskElement element = project.AddUsingTask("Task", "c:\\TaskLocation\\Tasks.dll", null);
            element.Runtime = "CLR4";
            element.Architecture = "x86";
            elementList.Add(element);

            element = project.AddUsingTask("Task", "c:\\TaskLocation\\Tasks.dll", null);
            element.Runtime = "CLR4";
            element.Architecture = "x64";
            elementList.Add(element);

            element = project.AddUsingTask("Task", "c:\\TaskLocation\\Tasks.dll", null);
            element.Runtime = "CLR4";
            element.Architecture = "*";
            elementList.Add(element);

            element = project.AddUsingTask("Task", "c:\\TaskLocation\\Tasks.dll", null);
            element.Runtime = "CLR4";
            element.Architecture = "x64";
            elementList.Add(element);

            TaskRegistry registry = CreateTaskRegistryAndRegisterTasks(elementList);

            Assert.Equal(3, registry.TaskRegistrations.Count); // "Should have three buckets, since two of the tasks are the same."
            int registeredTaskCount = GetDeepCountOfRegisteredTasks(registry.TaskRegistrations);
            Assert.Equal(4, registeredTaskCount);
        }

        #region Cache read tests

        /// <summary>
        /// Validate task retrieval and exact cache retrieval when attempting to load
        /// a task with parameters.
        /// </summary>
        [Fact]
        public void RetrieveFromCacheTaskDoesNotExist_ExactMatch()
        {
            Assert.NotNull(_testTaskLocation); // "Need a test task to run this test"

            List<ProjectUsingTaskElement> elementList = new List<ProjectUsingTaskElement>();
            ProjectRootElement project = ProjectRootElement.Create();

            ProjectUsingTaskElement element = project.AddUsingTask("UnrelatedTask", _testTaskLocation, null);
            elementList.Add(element);

            TaskRegistry registry = CreateTaskRegistryAndRegisterTasks(elementList);

            // Not in registry, so shouldn't match
            RetrieveAndValidateRegisteredTaskRecord(
                    registry,
                    exactMatchRequired: true,
                    runtime: null,
                    architecture: null,
                    shouldBeRetrieved: false,
                    shouldBeRetrievedFromCache: false);

            // Still not in registry, so shouldn't match this time either -- and we should pull from the cache
            RetrieveAndValidateRegisteredTaskRecord(
                    registry,
                    exactMatchRequired: true,
                    runtime: null,
                    architecture: null,
                    shouldBeRetrieved: false,
                    shouldBeRetrievedFromCache: true);
        }

        /// <summary>
        /// Validate task retrieval and exact cache retrieval when attempting to load
        /// a task with parameters.
        /// </summary>
        [Fact]
        public void RetrieveFromCacheTaskDoesNotExist_FuzzyMatch()
        {
            Assert.NotNull(_testTaskLocation); // "Need a test task to run this test"

            List<ProjectUsingTaskElement> elementList = new List<ProjectUsingTaskElement>();
            ProjectRootElement project = ProjectRootElement.Create();

            ProjectUsingTaskElement element = project.AddUsingTask("UnrelatedTask", _testTaskLocation, null);
            elementList.Add(element);

            TaskRegistry registry = CreateTaskRegistryAndRegisterTasks(elementList);

            // Not in registry, so shouldn't match
            RetrieveAndValidateRegisteredTaskRecord(
                    registry,
                    exactMatchRequired: false,
                    runtime: null,
                    architecture: null,
                    shouldBeRetrieved: false,
                    shouldBeRetrievedFromCache: false);

            // Still not in registry, so shouldn't match this time either -- and we should pull from the cache
            RetrieveAndValidateRegisteredTaskRecord(
                    registry,
                    exactMatchRequired: false,
                    runtime: null,
                    architecture: null,
                    shouldBeRetrieved: false,
                    shouldBeRetrievedFromCache: true);
        }

        /// <summary>
        /// Validate task retrieval and exact cache retrieval when attempting to load
        /// a task with parameters.
        /// </summary>
        [Fact]
        public void RetrieveFromCacheMatchingTaskDoesNotExist_FuzzyMatch()
        {
            Assert.NotNull(_testTaskLocation); // "Need a test task to run this test"

            List<ProjectUsingTaskElement> elementList = new List<ProjectUsingTaskElement>();
            ProjectRootElement project = ProjectRootElement.Create();

            ProjectUsingTaskElement element = project.AddUsingTask(TestTaskName, _testTaskLocation, null);
            element.Runtime = "CLR4";
            element.Architecture = "x86";
            elementList.Add(element);

            TaskRegistry registry = CreateTaskRegistryAndRegisterTasks(elementList);

            // Not in registry, so shouldn't match
            RetrieveAndValidateRegisteredTaskRecord(
                    registry,
                    exactMatchRequired: false,
                    runtime: "CLR2",
                    architecture: "*",
                    shouldBeRetrieved: false,
                    shouldBeRetrievedFromCache: false);

            // Still not in registry, so shouldn't match this time either -- and we should pull from the cache
            RetrieveAndValidateRegisteredTaskRecord(
                    registry,
                    exactMatchRequired: false,
                    runtime: "CLR2",
                    architecture: "*",
                    shouldBeRetrieved: false,
                    shouldBeRetrievedFromCache: true);
        }

        /// <summary>
        /// Validate task retrieval and exact cache retrieval when attempting to load
        /// a task with parameters.
        /// </summary>
        [Fact]
        public void RetrieveFromCacheMatchingTaskDoesNotExistOnFirstCallButDoesOnSecond()
        {
            Assert.NotNull(_testTaskLocation); // "Need a test task to run this test"

            List<ProjectUsingTaskElement> elementList = new List<ProjectUsingTaskElement>();
            ProjectRootElement project = ProjectRootElement.Create();

            ProjectUsingTaskElement element = project.AddUsingTask(TestTaskName, _testTaskLocation, null);
            element.Runtime = "CLR4";
            element.Architecture = "x86";
            elementList.Add(element);

            TaskRegistry registry = CreateTaskRegistryAndRegisterTasks(elementList);

            // Not in registry, so shouldn't match
            RetrieveAndValidateRegisteredTaskRecord(
                    registry,
                    exactMatchRequired: false,
                    runtime: "CLR2",
                    architecture: "*",
                    shouldBeRetrieved: false,
                    shouldBeRetrievedFromCache: false);

            // Still not in registry, so shouldn't match this time either -- and we should pull from the cache
            RetrieveAndValidateRegisteredTaskRecord(
                    registry,
                    exactMatchRequired: false,
                    runtime: null,
                    architecture: null,
                    shouldBeRetrieved: true,
                    shouldBeRetrievedFromCache: false);
        }

        /// <summary>
        /// Validate task retrieval and exact cache retrieval when attempting to load
        /// a task with parameters.
        /// </summary>
        [Fact]
        public void RetrieveFromCacheMatchingExactParameters()
        {
            Assert.NotNull(_testTaskLocation); // "Need a test task to run this test"

            List<ProjectUsingTaskElement> elementList = new List<ProjectUsingTaskElement>();
            ProjectRootElement project = ProjectRootElement.Create();

            ProjectUsingTaskElement element = project.AddUsingTask(TestTaskName, _testTaskLocation, null);
            element.Runtime = "CLR4";
            element.Architecture = "x86";
            elementList.Add(element);

            TaskRegistry registry = CreateTaskRegistryAndRegisterTasks(elementList);

            // no parameters - no match
            RetrieveAndValidateRegisteredTaskRecord(
                    registry,
                    exactMatchRequired: true,
                    runtime: null,
                    architecture: null,
                    shouldBeRetrieved: false,
                    shouldBeRetrievedFromCache: false);

            // parameters that would be a successful fuzzy match - no match
            RetrieveAndValidateRegisteredTaskRecord(
                    registry,
                    exactMatchRequired: true,
                    runtime: XMakeAttributes.MSBuildRuntimeValues.clr4,
                    architecture: XMakeAttributes.MSBuildArchitectureValues.any,
                    shouldBeRetrieved: false,
                    shouldBeRetrievedFromCache: false);

            // parameters that are a successful exact match
            RetrieveAndValidateRegisteredTaskRecord(
                    registry,
                    exactMatchRequired: true,
                    runtime: XMakeAttributes.MSBuildRuntimeValues.clr4,
                    architecture: XMakeAttributes.MSBuildArchitectureValues.x86,
                    shouldBeRetrieved: true,
                    shouldBeRetrievedFromCache: false);

            // parameters that do not match - should not retrieve
            RetrieveAndValidateRegisteredTaskRecord(
                    registry,
                    exactMatchRequired: true,
                    runtime: XMakeAttributes.MSBuildRuntimeValues.clr2,
                    architecture: XMakeAttributes.MSBuildArchitectureValues.x64,
                    shouldBeRetrieved: false,
                    shouldBeRetrievedFromCache: false);

            // exact match #2 -- should get it from the cache this time
            RetrieveAndValidateRegisteredTaskRecord(
                    registry,
                    exactMatchRequired: true,
                    runtime: XMakeAttributes.MSBuildRuntimeValues.clr4,
                    architecture: XMakeAttributes.MSBuildArchitectureValues.x86,
                    shouldBeRetrieved: true,
                    shouldBeRetrievedFromCache: true);
        }

        [Theory]
        [InlineData("x64", "true", "x86", "", "x64")] // x64 wins
        [InlineData("x64", "false", "x86", "true", "x86")] // x86 wins
        public void OverriddenTask_AlwaysWins(string firstArch, string firstOverride, string secondArch, string secondOverride, string expectedArch)
        {
            Assert.NotNull(_testTaskLocation); // "Need a test task to run this test"

            List<ProjectUsingTaskElement> elementList = new List<ProjectUsingTaskElement>();
            ProjectRootElement project = ProjectRootElement.Create();

            ProjectUsingTaskElement element = project.AddUsingTask(TestTaskName, _testTaskLocation, null);
            element.Architecture = firstArch;
            element.Override = firstOverride;
            elementList.Add(element);

            ProjectUsingTaskElement secondElement = project.AddUsingTask(TestTaskName, _testTaskLocation, null);
            secondElement.Architecture = secondArch;
            secondElement.Override = secondOverride;
            elementList.Add(secondElement);

            TaskRegistry registry = CreateTaskRegistryAndRegisterTasks(elementList);

            // no parameters
            RetrieveAndValidateRegisteredTaskRecord(
                    registry,
                    exactMatchRequired: false,
                    runtime: null,
                    architecture: null,
                    shouldBeRetrieved: true,
                    shouldBeRetrievedFromCache: false,
                    expectedRuntime: XMakeAttributes.MSBuildRuntimeValues.any,
                    expectedArchitecture: expectedArch);

            // no parameters, fuzzy match
            RetrieveAndValidateRegisteredTaskRecord(
                    registry,
                    exactMatchRequired: false,
                    runtime: null,
                    architecture: null,
                    shouldBeRetrieved: true,
                    shouldBeRetrievedFromCache: false,
                    expectedRuntime: XMakeAttributes.MSBuildRuntimeValues.any,
                    expectedArchitecture: expectedArch);
        }

        [Fact]
        public void OverriddenTask_MultipleOverridesCauseMSB4275()
        {
            string proj =
                $"<Project>" +
                    $"<Target Name='Bar'/>" +
                    $"<UsingTask TaskName='Foo' AssemblyFile='$(Outdir)task.dll' Override='true' Architecture='x64' />" +
                    $"<UsingTask TaskName='Foo' AssemblyFile='$(Outdir)task2.dll' Override='true' Architecture='x86'/>" +
                $"</Project>";

            MockLogger logger = new MockLogger(_output);
            using (var env = TestEnvironment.Create(_output))
            {
                var testProject = env.CreateTestProjectWithFiles(ObjectModelHelpers.CleanupFileContents(proj));

                using (var buildManager = new BuildManager())
                {
                    BuildParameters parameters = new BuildParameters()
                    {
                        Loggers = new[] { logger }
                    };

                    var request = new BuildRequestData(
                        testProject.ProjectFile,
                        new Dictionary<string, string>(),
                        MSBuildConstants.CurrentToolsVersion,
                        Array.Empty<string>(),
                        null);

                    var result = buildManager.Build(
                        parameters,
                        request);
                    result.OverallResult.ShouldBe(BuildResultCode.Success);

                    // We should see MSB4275: Multiple usingtask overrides with the same name
                    logger.ErrorCount.ShouldBe(1);
                    logger.AssertLogContains("MSB4275");
                }
            }
        }

        /// <summary>
        /// Test retrieving a matching task record using various parameter combinations when allowing
        /// fuzzy matches.
        /// </summary>
        [Fact]
        public void RetrieveFromCacheFuzzyMatchingParameters()
        {
            Assert.NotNull(_testTaskLocation); // "Need a test task to run this test"

            List<ProjectUsingTaskElement> elementList = new List<ProjectUsingTaskElement>();
            ProjectRootElement project = ProjectRootElement.Create();

            ProjectUsingTaskElement element = project.AddUsingTask(TestTaskName, _testTaskLocation, null);
            element.Runtime = "CLR4";
            element.Architecture = "x86";
            elementList.Add(element);

            TaskRegistry registry = CreateTaskRegistryAndRegisterTasks(elementList);

            // no parameters
            RetrieveAndValidateRegisteredTaskRecord(
                    registry,
                    exactMatchRequired: false,
                    runtime: null,
                    architecture: null,
                    shouldBeRetrieved: true,
                    shouldBeRetrievedFromCache: false,
                    expectedRuntime: XMakeAttributes.MSBuildRuntimeValues.clr4,
                    expectedArchitecture: XMakeAttributes.MSBuildArchitectureValues.x86);

            // parameters that are a successful exact match - should retrieve from cache
            RetrieveAndValidateRegisteredTaskRecord(
                    registry,
                    exactMatchRequired: false,
                    runtime: XMakeAttributes.MSBuildRuntimeValues.clr4,
                    architecture: XMakeAttributes.MSBuildArchitectureValues.x86,
                    shouldBeRetrieved: true,
                    shouldBeRetrievedFromCache: true,
                    expectedRuntime: XMakeAttributes.MSBuildRuntimeValues.clr4,
                    expectedArchitecture: XMakeAttributes.MSBuildArchitectureValues.x86);

            // parameters that would be a successful fuzzy match - should still be retrieved from the cache
            RetrieveAndValidateRegisteredTaskRecord(
                    registry,
                    exactMatchRequired: false,
                    runtime: XMakeAttributes.MSBuildRuntimeValues.clr4,
                    architecture: XMakeAttributes.MSBuildArchitectureValues.any,
                    shouldBeRetrieved: true,
                    shouldBeRetrievedFromCache: true,
                    expectedRuntime: XMakeAttributes.MSBuildRuntimeValues.clr4,
                    expectedArchitecture: XMakeAttributes.MSBuildArchitectureValues.x86);

            // parameters that do not match -- but would match the previous fuzzy match request. Should NOT retrieve anything
            RetrieveAndValidateRegisteredTaskRecord(
                    registry,
                    exactMatchRequired: false,
                    runtime: XMakeAttributes.MSBuildRuntimeValues.clr4,
                    architecture: XMakeAttributes.MSBuildArchitectureValues.x64,
                    shouldBeRetrieved: false,
                    shouldBeRetrievedFromCache: false);

            // and another fuzzy match -- should still be pulling from the cache.
            RetrieveAndValidateRegisteredTaskRecord(
                    registry,
                    exactMatchRequired: false,
                    runtime: XMakeAttributes.MSBuildRuntimeValues.any,
                    architecture: XMakeAttributes.MSBuildArchitectureValues.x86,
                    shouldBeRetrieved: true,
                    shouldBeRetrievedFromCache: true,
                    expectedRuntime: XMakeAttributes.MSBuildRuntimeValues.clr4,
                    expectedArchitecture: XMakeAttributes.MSBuildArchitectureValues.x86);
        }

        /// <summary>
        /// Test retrieving a matching task record using various parameter combinations when allowing
        /// fuzzy matches.
        /// </summary>
        [Fact]
        public void RetrieveFromCacheFuzzyMatchingParameters_RecoverFromFailure()
        {
            Assert.NotNull(_testTaskLocation); // "Need a test task to run this test"

            List<ProjectUsingTaskElement> elementList = new List<ProjectUsingTaskElement>();
            ProjectRootElement project = ProjectRootElement.Create();

            ProjectUsingTaskElement element = project.AddUsingTask(TestTaskName, _testTaskLocation, null);
            element.Runtime = "CLR4";
            element.Architecture = "x86";
            elementList.Add(element);

            TaskRegistry registry = CreateTaskRegistryAndRegisterTasks(elementList);

            // no parameters - should retrieve the record
            RetrieveAndValidateRegisteredTaskRecord(
                    registry,
                    exactMatchRequired: false,
                    runtime: null,
                    architecture: null,
                    shouldBeRetrieved: true,
                    shouldBeRetrievedFromCache: false,
                    expectedRuntime: XMakeAttributes.MSBuildRuntimeValues.clr4,
                    expectedArchitecture: XMakeAttributes.MSBuildArchitectureValues.x86);

            // parameters that do not match at all - shouldn't retrieve anything
            RetrieveAndValidateRegisteredTaskRecord(
                    registry,
                    exactMatchRequired: false,
                    runtime: XMakeAttributes.MSBuildRuntimeValues.clr2,
                    architecture: XMakeAttributes.MSBuildArchitectureValues.x86,
                    shouldBeRetrieved: false,
                    shouldBeRetrievedFromCache: false);

            // parameters that are a successful match - should retrieve from the cache this time
            RetrieveAndValidateRegisteredTaskRecord(
                    registry,
                    exactMatchRequired: false,
                    runtime: XMakeAttributes.MSBuildRuntimeValues.clr4,
                    architecture: XMakeAttributes.MSBuildArchitectureValues.x86,
                    shouldBeRetrieved: true,
                    shouldBeRetrievedFromCache: true,
                    expectedRuntime: XMakeAttributes.MSBuildRuntimeValues.clr4,
                    expectedArchitecture: XMakeAttributes.MSBuildArchitectureValues.x86);
        }

        /// <summary>
        /// Test fuzzy matching of parameters when retrieving task records when there are
        /// multiple using tasks registered for the same task, just with different parameter
        /// sets.
        /// </summary>
        [Fact]
        public void RetrieveFromCacheFuzzyMatchingParameters_MultipleUsingTasks()
        {
            Assert.NotNull(_testTaskLocation); // "Need a test task to run this test"

            List<ProjectUsingTaskElement> elementList = new List<ProjectUsingTaskElement>();
            ProjectRootElement project = ProjectRootElement.Create();

            ProjectUsingTaskElement element = project.AddUsingTask(TestTaskName, _testTaskLocation, null);
            element.Runtime = "CLR4";
            element.Architecture = "x86";
            elementList.Add(element);

            element = project.AddUsingTask(TestTaskName, _testTaskLocation, null);
            element.Runtime = "*";
            element.Architecture = "x64";
            elementList.Add(element);

            TaskRegistry registry = CreateTaskRegistryAndRegisterTasks(elementList);

            // no parameters -- gets the first one (CLR4|x86)
            RetrieveAndValidateRegisteredTaskRecord(
                    registry,
                    exactMatchRequired: false,
                    runtime: null,
                    architecture: null,
                    shouldBeRetrieved: true,
                    shouldBeRetrievedFromCache: false,
                    expectedRuntime: XMakeAttributes.MSBuildRuntimeValues.clr4,
                    expectedArchitecture: XMakeAttributes.MSBuildArchitectureValues.x86);

            // parameters that are a successful exact match for CLR4|x86 -- should come from cache
            RetrieveAndValidateRegisteredTaskRecord(
                    registry,
                    exactMatchRequired: false,
                    runtime: XMakeAttributes.MSBuildRuntimeValues.clr4,
                    architecture: XMakeAttributes.MSBuildArchitectureValues.x86,
                    shouldBeRetrieved: true,
                    shouldBeRetrievedFromCache: true,
                    expectedRuntime: XMakeAttributes.MSBuildRuntimeValues.clr4,
                    expectedArchitecture: XMakeAttributes.MSBuildArchitectureValues.x86);

            // parameters that would be a successful fuzzy match for either, so should get the one in the cache (CLR4|x86)
            RetrieveAndValidateRegisteredTaskRecord(
                    registry,
                    exactMatchRequired: false,
                    runtime: XMakeAttributes.MSBuildRuntimeValues.clr4,
                    architecture: XMakeAttributes.MSBuildArchitectureValues.any,
                    shouldBeRetrieved: true,
                    shouldBeRetrievedFromCache: true,
                    expectedRuntime: XMakeAttributes.MSBuildRuntimeValues.clr4,
                    expectedArchitecture: XMakeAttributes.MSBuildArchitectureValues.x86);

            // parameters that match *|x64 - should retrieve that
            RetrieveAndValidateRegisteredTaskRecord(
                    registry,
                    exactMatchRequired: false,
                    runtime: XMakeAttributes.MSBuildRuntimeValues.clr4,
                    architecture: XMakeAttributes.MSBuildArchitectureValues.x64,
                    shouldBeRetrieved: true,
                    shouldBeRetrievedFromCache: false,
                    expectedRuntime: XMakeAttributes.MSBuildRuntimeValues.any,
                    expectedArchitecture: XMakeAttributes.MSBuildArchitectureValues.x64);

            // match CLR4|x86 again - comes from the cache
            RetrieveAndValidateRegisteredTaskRecord(
                    registry,
                    exactMatchRequired: false,
                    runtime: XMakeAttributes.MSBuildRuntimeValues.any,
                    architecture: XMakeAttributes.MSBuildArchitectureValues.x86,
                    shouldBeRetrieved: true,
                    shouldBeRetrievedFromCache: true,
                    expectedRuntime: XMakeAttributes.MSBuildRuntimeValues.clr4,
                    expectedArchitecture: XMakeAttributes.MSBuildArchitectureValues.x86);

            // match *|x64 again
            RetrieveAndValidateRegisteredTaskRecord(
                    registry,
                    exactMatchRequired: false,
                    runtime: XMakeAttributes.MSBuildRuntimeValues.clr2,
                    architecture: XMakeAttributes.MSBuildArchitectureValues.x64,
                    shouldBeRetrieved: true,
                    shouldBeRetrievedFromCache: true,
                    expectedRuntime: XMakeAttributes.MSBuildRuntimeValues.any,
                    expectedArchitecture: XMakeAttributes.MSBuildArchitectureValues.x64);

            // CLR2|x86 should not match either task record
            RetrieveAndValidateRegisteredTaskRecord(
                    registry,
                    exactMatchRequired: false,
                    runtime: XMakeAttributes.MSBuildRuntimeValues.clr2,
                    architecture: XMakeAttributes.MSBuildArchitectureValues.x86,
                    shouldBeRetrieved: false,
                    shouldBeRetrievedFromCache: false);

            // match *|x64 again -- should still be a cache hit
            RetrieveAndValidateRegisteredTaskRecord(
                    registry,
                    exactMatchRequired: false,
                    runtime: XMakeAttributes.MSBuildRuntimeValues.clr2,
                    architecture: XMakeAttributes.MSBuildArchitectureValues.x64,
                    shouldBeRetrieved: true,
                    shouldBeRetrievedFromCache: true,
                    expectedRuntime: XMakeAttributes.MSBuildRuntimeValues.any,
                    expectedArchitecture: XMakeAttributes.MSBuildArchitectureValues.x64);
        }

        /// <summary>
        /// Test fuzzy matching of parameters when retrieving task records when there are
        /// multiple using tasks registered for the same task, just with different parameter
        /// sets. Specific sub-test:  although we generally pick the first available record if
        /// there are multiple matches, if we are doing fuzzy matching, we should prefer the
        /// record that's in the cache, even if it wasn't the original first record.
        /// </summary>
        [Fact]
        public void RetrieveFromCacheFuzzyMatchingParameters_MultipleUsingTasks_PreferCache()
        {
            Assert.NotNull(_testTaskLocation); // "Need a test task to run this test"

            List<ProjectUsingTaskElement> elementList = new List<ProjectUsingTaskElement>();
            ProjectRootElement project = ProjectRootElement.Create();

            ProjectUsingTaskElement element = project.AddUsingTask(TestTaskName, _testTaskLocation, null);
            element.Runtime = "CLR4";
            element.Architecture = "x86";
            elementList.Add(element);

            element = project.AddUsingTask(TestTaskName, _testTaskLocation, null);
            element.Runtime = "*";
            element.Architecture = "x64";
            elementList.Add(element);

            TaskRegistry registry = CreateTaskRegistryAndRegisterTasks(elementList);

            // CLR4|x64 -- should be fulfilled by *|x64
            RetrieveAndValidateRegisteredTaskRecord(
                    registry,
                    exactMatchRequired: false,
                    runtime: XMakeAttributes.MSBuildRuntimeValues.clr4,
                    architecture: XMakeAttributes.MSBuildArchitectureValues.x64,
                    shouldBeRetrieved: true,
                    shouldBeRetrievedFromCache: false,
                    expectedRuntime: XMakeAttributes.MSBuildRuntimeValues.any,
                    expectedArchitecture: XMakeAttributes.MSBuildArchitectureValues.x64);

            // CLR4|* -- could be filled by either, would normally be filled by CLR4|x86 (since it was registered first),
            // but since *|x64 is in the cache already, we return that one.
            RetrieveAndValidateRegisteredTaskRecord(
                    registry,
                    exactMatchRequired: false,
                    runtime: XMakeAttributes.MSBuildRuntimeValues.clr4,
                    architecture: XMakeAttributes.MSBuildArchitectureValues.any,
                    shouldBeRetrieved: true,
                    shouldBeRetrievedFromCache: true,
                    expectedRuntime: XMakeAttributes.MSBuildRuntimeValues.any,
                    expectedArchitecture: XMakeAttributes.MSBuildArchitectureValues.x64);
        }

        /// <summary>
        /// Test retrieving a matching task record using various parameter combinations when allowing
        /// fuzzy matches.
        /// </summary>
        [Fact]
        public void RetrieveFromCacheFuzzyMatchingParameters_ExactMatches()
        {
            Assert.NotNull(_testTaskLocation); // "Need a test task to run this test"

            List<ProjectUsingTaskElement> elementList = new List<ProjectUsingTaskElement>();
            ProjectRootElement project = ProjectRootElement.Create();

            ProjectUsingTaskElement element = project.AddUsingTask(TestTaskName, _testTaskLocation, null);
            element.Runtime = "CLR4";
            element.Architecture = "x86";
            elementList.Add(element);

            TaskRegistry registry = CreateTaskRegistryAndRegisterTasks(elementList);

            // CLR4|* should match
            RetrieveAndValidateRegisteredTaskRecord(
                    registry,
                    exactMatchRequired: false,
                    runtime: XMakeAttributes.MSBuildRuntimeValues.clr4,
                    architecture: XMakeAttributes.MSBuildArchitectureValues.any,
                    shouldBeRetrieved: true,
                    shouldBeRetrievedFromCache: false,
                    expectedRuntime: XMakeAttributes.MSBuildRuntimeValues.clr4,
                    expectedArchitecture: XMakeAttributes.MSBuildArchitectureValues.x86);

            // CLR4|x64 should not match
            RetrieveAndValidateRegisteredTaskRecord(
                    registry,
                    exactMatchRequired: false,
                    runtime: XMakeAttributes.MSBuildRuntimeValues.clr4,
                    architecture: XMakeAttributes.MSBuildArchitectureValues.x64,
                    shouldBeRetrieved: false,
                    shouldBeRetrievedFromCache: false);

            // try CLR4|* again -- should resolve correctly from the cache.
            RetrieveAndValidateRegisteredTaskRecord(
                    registry,
                    exactMatchRequired: false,
                    runtime: XMakeAttributes.MSBuildRuntimeValues.clr4,
                    architecture: XMakeAttributes.MSBuildArchitectureValues.any,
                    shouldBeRetrieved: true,
                    shouldBeRetrievedFromCache: true,
                    expectedRuntime: XMakeAttributes.MSBuildRuntimeValues.clr4,
                    expectedArchitecture: XMakeAttributes.MSBuildArchitectureValues.x86);

            // try CLR4|x64 again -- should also come from the catch (but needless to say, still not be a match)
            RetrieveAndValidateRegisteredTaskRecord(
                    registry,
                    exactMatchRequired: false,
                    runtime: XMakeAttributes.MSBuildRuntimeValues.clr4,
                    architecture: XMakeAttributes.MSBuildArchitectureValues.x64,
                    shouldBeRetrieved: false,
                    shouldBeRetrievedFromCache: true);
        }

        #endregion

        /// <summary>
        /// Verify the using task attributes are expanded correctly
        /// Expect:
        ///     Expanded property and item values to be correct for each of the attributes
        /// </summary>
        [Fact]
        public void AllUsingTaskAttributesAreExpanded()
        {
            List<ProjectUsingTaskElement> elementList = new List<ProjectUsingTaskElement>();
            ProjectRootElement project = ProjectRootElement.Create();

            ProjectUsingTaskElement element = project.AddUsingTask("$(Property1)@(ThirdItem)$(Property2)", "Some\\$(Property3)\\Path\\CustomTasks.dll", null);
            element.TaskFactory = "$(Property1)@(ThirdItem)$(Property2)";
            elementList.Add(element);

            element = project.AddUsingTask("YetAnotherCustomTask", null, "$(Property4)@(ThirdItem), Version=9.0.0.0, Culture=neutral, PublicKeyToken=null");
            element.TaskFactory = "";
            elementList.Add(element);

            element = project.AddUsingTask("Custom$(Property5)Task", "Some\\Relative\\Path\\CustomTasks.dll", null);
            element.TaskFactory = null;
            element.Condition = "'@(ThirdItem)$(Property1)' == 'ThirdValue1Value1'";
            elementList.Add(element);

            TaskRegistry registry = CreateTaskRegistryAndRegisterTasks(elementList);

            int registeredTaskCount = GetDeepCountOfRegisteredTasks(registry.TaskRegistrations);
            Assert.Equal(3, registeredTaskCount); // "Expected three registered tasks in TaskRegistry.TaskRegistrations!"

            IDictionary<TaskRegistry.RegisteredTaskIdentity, List<TaskRegistry.RegisteredTaskRecord>> registeredTasks = registry.TaskRegistrations;

            foreach (ProjectUsingTaskElement taskElement in elementList)
            {
                string expandedtaskName = RegistryExpander.ExpandIntoStringAndUnescape(taskElement.TaskName, ExpanderOptions.ExpandPropertiesAndItems, taskElement.TaskNameLocation);
                string expandedAssemblyName = RegistryExpander.ExpandIntoStringAndUnescape(taskElement.AssemblyName, ExpanderOptions.ExpandPropertiesAndItems, taskElement.AssemblyNameLocation);
                string expandedAssemblyFile = RegistryExpander.ExpandIntoStringAndUnescape(taskElement.AssemblyFile, ExpanderOptions.ExpandPropertiesAndItems, taskElement.AssemblyFileLocation);
                string expandedTaskFactory = RegistryExpander.ExpandIntoStringAndUnescape(taskElement.TaskFactory, ExpanderOptions.ExpandPropertiesAndItems, taskElement.TaskFactoryLocation);

                expandedAssemblyName = String.IsNullOrEmpty(expandedAssemblyName) ? null : expandedAssemblyName;
                expandedAssemblyFile = String.IsNullOrEmpty(expandedAssemblyFile) ? null : expandedAssemblyFile;
                expandedTaskFactory = String.IsNullOrEmpty(expandedTaskFactory) ? "AssemblyTaskFactory" : expandedTaskFactory;

                List<TaskRegistry.RegisteredTaskRecord> registeredTaskRecords = registry.TaskRegistrations[new TaskRegistry.RegisteredTaskIdentity(expandedtaskName, TaskHostParameters.Empty)];
                Assert.NotNull(registeredTaskRecords); // "Task to be found in TaskRegistry.TaskRegistrations!"
                Assert.Single(registeredTaskRecords); // "Expected only one task registered under this TaskName!"

                Assert.Equal(expandedTaskFactory, registeredTaskRecords[0].TaskFactoryAttributeName);

                AssemblyLoadInfo taskAssemblyLoadInfo = registeredTaskRecords[0].TaskFactoryAssemblyLoadInfo;
                Assert.Equal(taskAssemblyLoadInfo, AssemblyLoadInfo.Create(expandedAssemblyName, expandedAssemblyFile == null ? null : Path.GetFullPath(expandedAssemblyFile))); // "Task record was not properly registered by TaskRegistry.RegisterTask!"
            }
        }

        /// <summary>
        /// Verify tasks are registered only if the condition on the using task is true
        /// Expect:
        ///     Expect two of the conditions to evaluate to false causing two of the tasks to not be registered
        /// </summary>
        [Fact]
        public void TaskRegisteredOnlyIfConditionIsTrue()
        {
            List<ProjectUsingTaskElement> elementList = new List<ProjectUsingTaskElement>();
            ProjectRootElement project = ProjectRootElement.Create();

            ProjectUsingTaskElement element = project.AddUsingTask("$(Property1)@(ThirdItem)$(Property2)", "Some\\$(Property3)\\Path\\CustomTasks.dll", null);
            element.Condition = "'true' != 'false'";
            elementList.Add(element);

            element = project.AddUsingTask("YetAnotherCustomTask", null, "$(Property4)@(ThirdItem), Version=9.0.0.0, Culture=neutral, PublicKeyToken=null");
            element.Condition = "false";
            elementList.Add(element);

            element = project.AddUsingTask("Custom$(Property5)Task", "Some\\Relative\\Path\\CustomTasks.dll", null);
            element.Condition = "'@(ThirdItem)$(Property1)' == 'ThirdValue1Value1'";
            elementList.Add(element);

            element = project.AddUsingTask("MyTask", "TasksAssembly.dll", null);
            element.Condition = "'@(ThirdItem)$(Property1)' == 'ThirdValue1'";
            elementList.Add(element);

            TaskRegistry registry = CreateTaskRegistryAndRegisterTasks(elementList);

            int registeredTaskCount = GetDeepCountOfRegisteredTasks(registry.TaskRegistrations);
            Assert.Equal(2, registeredTaskCount); // "Expected two registered tasks in TaskRegistry.TaskRegistrations!"

            IDictionary<TaskRegistry.RegisteredTaskIdentity, List<TaskRegistry.RegisteredTaskRecord>> registeredTasks = registry.TaskRegistrations;

            for (int i = 0; i <= 2; i += 2)
            {
                ProjectUsingTaskElement taskElement = elementList[i];
                string expandedtaskName = RegistryExpander.ExpandIntoStringAndUnescape(taskElement.TaskName, ExpanderOptions.ExpandPropertiesAndItems, taskElement.TaskNameLocation);
                string expandedAssemblyName = RegistryExpander.ExpandIntoStringAndUnescape(taskElement.AssemblyName, ExpanderOptions.ExpandPropertiesAndItems, taskElement.AssemblyNameLocation);
                string expandedAssemblyFile = RegistryExpander.ExpandIntoStringAndUnescape(taskElement.AssemblyFile, ExpanderOptions.ExpandPropertiesAndItems, taskElement.AssemblyFileLocation);

                expandedAssemblyName = String.IsNullOrEmpty(expandedAssemblyName) ? null : expandedAssemblyName;
                expandedAssemblyFile = String.IsNullOrEmpty(expandedAssemblyFile) ? null : expandedAssemblyFile;

                List<TaskRegistry.RegisteredTaskRecord> registeredTaskRecords = registry.TaskRegistrations[new TaskRegistry.RegisteredTaskIdentity(expandedtaskName, TaskHostParameters.Empty)];
                Assert.NotNull(registeredTaskRecords); // "Task to be found in TaskRegistry.TaskRegistrations!"
                Assert.Single(registeredTaskRecords); // "Expected only one task registered under this TaskName!"

                AssemblyLoadInfo taskAssemblyLoadInfo = registeredTaskRecords[0].TaskFactoryAssemblyLoadInfo;
                Assert.Equal(taskAssemblyLoadInfo, AssemblyLoadInfo.Create(expandedAssemblyName, Path.GetFullPath(expandedAssemblyFile))); // "Task record was not properly registered by TaskRegistry.RegisterTask!"
            }
        }

        /// <summary>
        /// Verify that when there are no child elements on the using task that there are no ParameterGroupAndTaskBody
        /// </summary>
        [Fact]
        public void NoChildrenElements()
        {
            List<ProjectUsingTaskElement> elementList = new List<ProjectUsingTaskElement>();
            ProjectRootElement project = ProjectRootElement.Create();

            ProjectUsingTaskElement element = project.AddUsingTask("Hello", "File", null);
            elementList.Add(element);

            TaskRegistry registry = CreateTaskRegistryAndRegisterTasks(elementList);

            int registeredTaskCount = GetDeepCountOfRegisteredTasks(registry.TaskRegistrations);
            Assert.Equal(1, registeredTaskCount); // "Expected three registered tasks in TaskRegistry.TaskRegistrations!"

            IDictionary<TaskRegistry.RegisteredTaskIdentity, List<TaskRegistry.RegisteredTaskRecord>> registeredTasks = registry.TaskRegistrations;

            ProjectUsingTaskElement taskElement = elementList[0];
            List<TaskRegistry.RegisteredTaskRecord> registeredTaskRecords = registry.TaskRegistrations[new TaskRegistry.RegisteredTaskIdentity("Hello", TaskHostParameters.Empty)];
            Assert.NotNull(registeredTaskRecords); // "Task to be found in TaskRegistry.TaskRegistrations!"
            Assert.Single(registeredTaskRecords); // "Expected only one task registered under this TaskName!"
            Assert.Empty(registeredTaskRecords[0].ParameterGroupAndTaskBody.UsingTaskParameters);
            Assert.Null(registeredTaskRecords[0].ParameterGroupAndTaskBody.InlineTaskXmlBody);
        }

        [Fact]
        public void TaskFactoryWithNullTaskTypeLogsError()
        {
            List<ProjectUsingTaskElement> elementList = new List<ProjectUsingTaskElement>();
            ProjectRootElement project = ProjectRootElement.Create();

            ProjectUsingTaskElement element = project.AddUsingTask("Task1", AssemblyUtilities.GetAssemblyLocation(typeof(TaskRegistry_Tests.NullTaskTypeTaskFactory).GetTypeInfo().Assembly), null);

            element.TaskFactory = typeof(NullTaskTypeTaskFactory).FullName;
            elementList.Add(element);

            TaskRegistry registry = CreateTaskRegistryAndRegisterTasks(elementList);

<<<<<<< HEAD
            InvalidProjectFileException exception = Should.Throw<InvalidProjectFileException>(() => registry.GetRegisteredTask("Task1", "none", TaskHostParameters.Empty, false, new TargetLoggingContext(_loggingService, new BuildEventContext(1, 1, BuildEventContext.InvalidProjectContextId, 1)), ElementLocation.Create("none", 1, 2)));
=======
            InvalidProjectFileException exception = Should.Throw<InvalidProjectFileException>(() => registry.GetRegisteredTask("Task1", "none", null, false, new TargetLoggingContext(_loggingService, new BuildEventContext(1, 1, BuildEventContext.InvalidProjectContextId, 1)), ElementLocation.Create("none", 1, 2), false));
>>>>>>> 5e273ccd

            exception.ErrorCode.ShouldBe("MSB4175");

            exception.Message.ShouldContain("The task factory must return a value for the \"TaskType\" property.");
        }
        #endregion

        #region ParameterGroupTests
        /// <summary>
        /// Verify that when there is a parametergroup that there is a ParameterGroupAndTaskBody but that there are no parameters in it.
        /// </summary>
        [Fact]
        public void EmptyParameterGroup()
        {
            List<ProjectUsingTaskElement> elementList = new List<ProjectUsingTaskElement>();
            ProjectRootElement project = ProjectRootElement.Create();

            ProjectUsingTaskElement element = project.AddUsingTask("Name", "File", null);
            element.TaskFactory = "SuperDuperFactory";

            // Add empty parameterGroup
            element.AddParameterGroup();
            elementList.Add(element);

            TaskRegistry registry = CreateTaskRegistryAndRegisterTasks(elementList);

            int registeredTaskCount = GetDeepCountOfRegisteredTasks(registry.TaskRegistrations);
            Assert.Equal(1, registeredTaskCount); // "Expected three registered tasks in TaskRegistry.TaskRegistrations!"
            IDictionary<TaskRegistry.RegisteredTaskIdentity, List<TaskRegistry.RegisteredTaskRecord>> registeredTasks = registry.TaskRegistrations;

            ProjectUsingTaskElement taskElement = elementList[0];
            List<TaskRegistry.RegisteredTaskRecord> registeredTaskRecords = registry.TaskRegistrations[new TaskRegistry.RegisteredTaskIdentity("Name", TaskHostParameters.Empty)];
            Assert.NotNull(registeredTaskRecords); // "Task to be found in TaskRegistry.TaskRegistrations!"
            Assert.Single(registeredTaskRecords); // "Expected only one task registered under this TaskName!"
            TaskRegistry.RegisteredTaskRecord.ParameterGroupAndTaskElementRecord inlineTaskRecord = registeredTaskRecords[0].ParameterGroupAndTaskBody;
            Assert.NotNull(inlineTaskRecord);
            Assert.Null(inlineTaskRecord.InlineTaskXmlBody);
            Assert.Empty(inlineTaskRecord.UsingTaskParameters);
        }

        /// <summary>
        /// Verify that when multiple parameters are set that they show up in the parametergroup object
        /// </summary>
        [Fact]
        public void MultipleGoodParameters()
        {
            List<ProjectUsingTaskElement> elementList = new List<ProjectUsingTaskElement>();
            ProjectRootElement project = ProjectRootElement.Create();

            ProjectUsingTaskElement element = project.AddUsingTask("Name", "File", null);
            element.TaskFactory = "SuperFactory";

            // Add empty parameterGroup
            UsingTaskParameterGroupElement parameterGroup = element.AddParameterGroup();
            ProjectUsingTaskParameterElement defaultParameter = parameterGroup.AddParameter("ParameterWithNoAttributes");

            ProjectUsingTaskParameterElement filledOutAttributesParameter = parameterGroup.AddParameter("ParameterWithAllAttributesHardCoded", bool.TrueString, bool.TrueString, typeof(Int32).FullName);

            elementList.Add(element);

            TaskRegistry registry = CreateTaskRegistryAndRegisterTasks(elementList);

            int registeredTaskCount = GetDeepCountOfRegisteredTasks(registry.TaskRegistrations);
            Assert.Equal(1, registeredTaskCount); // "Expected three registered tasks in TaskRegistry.TaskRegistrations!"
            IDictionary<TaskRegistry.RegisteredTaskIdentity, List<TaskRegistry.RegisteredTaskRecord>> registeredTasks = registry.TaskRegistrations;

            ProjectUsingTaskElement taskElement = elementList[0];
            List<TaskRegistry.RegisteredTaskRecord> registeredTaskRecords = registry.TaskRegistrations[new TaskRegistry.RegisteredTaskIdentity("Name", TaskHostParameters.Empty)];
            Assert.NotNull(registeredTaskRecords); // "Task to be found in TaskRegistry.TaskRegistrations!"
            Assert.Single(registeredTaskRecords); // "Expected only one task registered under this TaskName!"

            TaskRegistry.RegisteredTaskRecord.ParameterGroupAndTaskElementRecord inlineTaskRecord = registeredTaskRecords[0].ParameterGroupAndTaskBody;
            Assert.NotNull(inlineTaskRecord);
            Assert.Null(inlineTaskRecord.InlineTaskXmlBody);
            Assert.Equal(2, inlineTaskRecord.UsingTaskParameters.Count);

            TaskPropertyInfo parameterInfo = inlineTaskRecord.UsingTaskParameters[defaultParameter.Name];
            Assert.NotNull(parameterInfo);
            Assert.Equal(parameterInfo.Name, defaultParameter.Name);
            Assert.False(parameterInfo.Output);
            Assert.False(parameterInfo.Required);
            Assert.Equal(typeof(System.String), parameterInfo.PropertyType);

            parameterInfo = inlineTaskRecord.UsingTaskParameters[filledOutAttributesParameter.Name];
            Assert.NotNull(parameterInfo);
            Assert.Equal(parameterInfo.Name, filledOutAttributesParameter.Name);
            Assert.True(parameterInfo.Output);
            Assert.True(parameterInfo.Required);
            Assert.Equal(typeof(Int32), parameterInfo.PropertyType);
        }

        /// <summary>
        /// Verify passing a empty type parameter results in the default type of String being registered
        /// </summary>
        [Fact]
        public void EmptyTypeOnParameter()
        {
            string output = bool.TrueString;
            string required = bool.TrueString;
            string type = "";

            List<ProjectUsingTaskElement> elementList = CreateParameterElementWithAttributes(output, required, type);
            TaskRegistry registry = CreateTaskRegistryAndRegisterTasks(elementList);
            Assert.True(registry.TaskRegistrations[new TaskRegistry.RegisteredTaskIdentity("Name", TaskHostParameters.Empty)][0].ParameterGroupAndTaskBody.UsingTaskParameters["ParameterWithAllAttributesHardCoded"].PropertyType.Equals(typeof(String)));
        }

        /// <summary>
        /// Verify passing a null as a  type parameter results in the default type of String being registered
        /// </summary>
        [Fact]
        public void NullTypeOnParameter()
        {
            string output = bool.TrueString;
            string required = bool.TrueString;
            string type = null;

            List<ProjectUsingTaskElement> elementList = CreateParameterElementWithAttributes(output, required, type);
            TaskRegistry registry = CreateTaskRegistryAndRegisterTasks(elementList);
            Assert.True(registry.TaskRegistrations[new TaskRegistry.RegisteredTaskIdentity("Name", TaskHostParameters.Empty)][0].ParameterGroupAndTaskBody.UsingTaskParameters["ParameterWithAllAttributesHardCoded"].PropertyType.Equals(typeof(String)));
        }

        /// <summary>
        /// Verify when registering a random type which is not allowed that we get an InvalidProjectFileException
        /// </summary>
        [Fact]
        public void RandomTypeOnParameter()
        {
            Assert.Throws<InvalidProjectFileException>(() =>
            {
                string output = bool.TrueString;
                string required = bool.TrueString;
                string type = "ISomethingItem";

                List<ProjectUsingTaskElement> elementList = CreateParameterElementWithAttributes(output, required, type);
                CreateTaskRegistryAndRegisterTasks(elementList);
                Assert.Fail();
            });
        }
        /// <summary>
        /// Verify the following types work when registered as input parameters
        ///     ValueTypeArray
        ///     StringArray
        /// </summary>
        [Fact]
        public void GoodValueTypeArrayInputOnInputParameter()
        {
            // Note output is false so these are only input parameters
            string output = bool.FalseString;
            string required = bool.TrueString;

            string type = typeof(int[]).FullName;
            VerifyTypeParameter(output, required, type);

            type = typeof(String[]).FullName;
            VerifyTypeParameter(output, required, type);

            type = typeof(ITaskItem[]).FullName;
            VerifyTypeParameter(output, required, type);

            type = typeof(DateTime[]).FullName;
            VerifyTypeParameter(output, required, type);
        }

        /// <summary>
        /// Verify when a class (other than string or ITaskItem) is attempted to be registered as an input parameter we get an invalid project file exception.
        /// </summary>
        [Fact]
        public void BadArrayInputOnInputParameter()
        {
            Assert.Throws<InvalidProjectFileException>(() =>
            {
                // Note output is false so these are only input parameters
                string output = bool.FalseString;
                string required = bool.TrueString;
                string type = typeof(ArrayList[]).FullName;

                List<ProjectUsingTaskElement> elementList = CreateParameterElementWithAttributes(output, required, type);
                TaskRegistry registry = CreateTaskRegistryAndRegisterTasks(elementList);
                Assert.Fail();
            });
        }
        /// <summary>
        /// Verify that value types and (string and ITaskItem classes) can be registered as input parameters
        /// </summary>
        [Fact]
        public void GoodScalarTypeArrayInputOnInputParameter()
        {
            // Note output is false so these are only input parameters
            string output = bool.FalseString;
            string required = bool.TrueString;

            string type = typeof(int).FullName;
            VerifyTypeParameter(output, required, type);

            type = typeof(String).FullName;
            VerifyTypeParameter(output, required, type);

            type = typeof(ITaskItem).FullName;
            VerifyTypeParameter(output, required, type);

            type = typeof(DateTime).FullName;
            VerifyTypeParameter(output, required, type);
        }

        /// <summary>
        /// Verify when a class which derives from ITask is attempted to be registered that we get an InvalidProjectFileException.
        /// We only support ITaskItems and not their derived types as input parameters.
        /// </summary>
        [Fact]
        public void BadScalarInputOnInputParameterDerivedFromITask()
        {
            Assert.Throws<InvalidProjectFileException>(() =>
            {
                // Note output is false so these are only input parameters
                string output = bool.FalseString;
                string required = bool.TrueString;
#if FEATURE_ASSEMBLY_LOCATION
                string type = type = typeof(DerivedFromITaskItem).FullName + "," + typeof(DerivedFromITaskItem).Assembly.FullName;
#else
                string type = type = typeof(DerivedFromITaskItem).FullName + "," + typeof(DerivedFromITaskItem).GetTypeInfo().Assembly.FullName;
#endif

                List<ProjectUsingTaskElement> elementList = CreateParameterElementWithAttributes(output, required, type);
                TaskRegistry registry = CreateTaskRegistryAndRegisterTasks(elementList);
                Assert.Fail();
            });
        }
        /// <summary>
        /// Verify when a random scalar input class is attempted to be registered that we get an invalid project file exceptions.
        /// </summary>
        [Fact]
        public void BadScalarInputOnInputParameter()
        {
            Assert.Throws<InvalidProjectFileException>(() =>
            {
                // Note output is false so these are only input parameters
                string output = bool.FalseString;
                string required = bool.TrueString;
                string type = typeof(ArrayList).FullName;

                List<ProjectUsingTaskElement> elementList = CreateParameterElementWithAttributes(output, required, type);
                TaskRegistry registry = CreateTaskRegistryAndRegisterTasks(elementList);
                Assert.Fail();
            });
        }
        /// <summary>
        /// Verify the expected output parameters are supported
        ///     String
        ///     String[]
        ///     ValueType
        ///     ValueType[]
        ///     ItaskItem
        ///     ItaskItem[]
        ///     Types which are assignable to ITaskItem or ITaskItem[]
        /// </summary>
        [Fact]
        public void GoodOutPutParameters()
        {
            // Notice output is true
            string output = bool.TrueString;
            string required = bool.TrueString;

            string type = typeof(int).FullName;
            VerifyTypeParameter(output, required, type);

            type = typeof(String).FullName;
            VerifyTypeParameter(output, required, type);

            type = typeof(ITaskItem).FullName;
            VerifyTypeParameter(output, required, type);

#if FEATURE_ASSEMBLY_LOCATION
            type = typeof(DerivedFromITaskItem).FullName + "," + typeof(DerivedFromITaskItem).Assembly.FullName;
#else
            type = typeof(DerivedFromITaskItem).FullName + "," + typeof(DerivedFromITaskItem).GetTypeInfo().Assembly.FullName;
#endif
            VerifyTypeParameter(output, required, type);

            type = typeof(ITaskItem[]).FullName;
            VerifyTypeParameter(output, required, type);

            type = typeof(DateTime).FullName;
            VerifyTypeParameter(output, required, type);

            type = typeof(String[]).FullName;
            VerifyTypeParameter(output, required, type);

            type = typeof(DateTime[]).FullName;
            VerifyTypeParameter(output, required, type);

#if FEATURE_ASSEMBLY_LOCATION
            type = typeof(DerivedFromITaskItem[]).FullName + "," + typeof(DerivedFromITaskItem).Assembly.FullName;
#else
            type = typeof(DerivedFromITaskItem[]).FullName + "," + typeof(DerivedFromITaskItem).GetTypeInfo().Assembly.FullName;
#endif
            VerifyTypeParameter(output, required, type);
        }

        /// <summary>
        /// Verify that an arbitrary output type class which is not derived from ITaskItem is not allowed
        /// </summary>
        [Fact]
        public void BadOutputParameter()
        {
            Assert.Throws<InvalidProjectFileException>(() =>
            {
                // Notice output is true
                string output = bool.TrueString;
                string required = bool.TrueString;
                string type = typeof(ArrayList).FullName;

                List<ProjectUsingTaskElement> elementList = CreateParameterElementWithAttributes(output, required, type);
                TaskRegistry registry = CreateTaskRegistryAndRegisterTasks(elementList);
                Assert.Fail();
            });
        }
        /// <summary>
        /// Verify when the output parameter is not set that it defaults to false
        /// </summary>
        [Fact]
        public void EmptyOutput()
        {
            string output = "";
            string required = bool.TrueString;
            string type = typeof(String).FullName;

            List<ProjectUsingTaskElement> elementList = CreateParameterElementWithAttributes(output, required, type);
            TaskRegistry registry = CreateTaskRegistryAndRegisterTasks(elementList);
            Assert.False(((TaskPropertyInfo)registry.TaskRegistrations[new TaskRegistry.RegisteredTaskIdentity("Name", TaskHostParameters.Empty)][0].ParameterGroupAndTaskBody.UsingTaskParameters["ParameterWithAllAttributesHardCoded"]).Output);
        }

        /// <summary>
        /// Verify when the output parameter is empty that it defaults to false
        /// </summary>
        [Fact]
        public void NullOutput()
        {
            string output = null;
            string required = bool.TrueString;
            string type = typeof(String).FullName;

            List<ProjectUsingTaskElement> elementList = CreateParameterElementWithAttributes(output, required, type);
            TaskRegistry registry = CreateTaskRegistryAndRegisterTasks(elementList);
            Assert.False(((TaskPropertyInfo)registry.TaskRegistrations[new TaskRegistry.RegisteredTaskIdentity("Name", TaskHostParameters.Empty)][0].ParameterGroupAndTaskBody.UsingTaskParameters["ParameterWithAllAttributesHardCoded"]).Output);
        }

        /// <summary>
        /// Verify that a random string which is not a boolean causes an invalid project file exception
        /// </summary>
        [Fact]
        public void RandomOutput()
        {
            Assert.Throws<InvalidProjectFileException>(() =>
            {
                string output = "RandomStuff";
                string required = bool.TrueString;
                string type = typeof(String).FullName;

                List<ProjectUsingTaskElement> elementList = CreateParameterElementWithAttributes(output, required, type);
                CreateTaskRegistryAndRegisterTasks(elementList);
                Assert.Fail();
            });
        }
        /// <summary>
        /// Verify an empty required value results in a default value of false
        /// </summary>
        [Fact]
        public void EmptyRequired()
        {
            string output = bool.TrueString;
            string required = "";
            string type = typeof(String).FullName;

            List<ProjectUsingTaskElement> elementList = CreateParameterElementWithAttributes(output, required, type);
            TaskRegistry registry = CreateTaskRegistryAndRegisterTasks(elementList);
            Assert.False(((TaskPropertyInfo)registry.TaskRegistrations[new TaskRegistry.RegisteredTaskIdentity("Name", TaskHostParameters.Empty)][0].ParameterGroupAndTaskBody.UsingTaskParameters["ParameterWithAllAttributesHardCoded"]).Required);
        }

        /// <summary>
        /// Verify a null required value results in a default value of false
        /// </summary>
        [Fact]
        public void NullRequired()
        {
            string output = bool.TrueString;
            string required = null;
            string type = typeof(String).FullName;

            List<ProjectUsingTaskElement> elementList = CreateParameterElementWithAttributes(output, required, type);
            TaskRegistry registry = CreateTaskRegistryAndRegisterTasks(elementList);
            Assert.False(((TaskPropertyInfo)registry.TaskRegistrations[new TaskRegistry.RegisteredTaskIdentity("Name", TaskHostParameters.Empty)][0].ParameterGroupAndTaskBody.UsingTaskParameters["ParameterWithAllAttributesHardCoded"]).Required);
        }

        /// <summary>
        /// Verify a value which cannot be parsed to a boolean results in a InvalidProjectFileException
        /// </summary>
        [Fact]
        public void RandomRequired()
        {
            Assert.Throws<InvalidProjectFileException>(() =>
            {
                string output = bool.TrueString;
                string required = "RANDOM";
                string type = typeof(String).FullName;

                List<ProjectUsingTaskElement> elementList = CreateParameterElementWithAttributes(output, required, type);
                CreateTaskRegistryAndRegisterTasks(elementList);
                Assert.Fail();
            });
        }
        /// <summary>
        /// Verify that expansion of the attributes works.
        /// </summary>
        [Fact]
        public void ExpandedGoodParameters()
        {
            List<ProjectUsingTaskElement> elementList = new List<ProjectUsingTaskElement>();
            ProjectRootElement project = ProjectRootElement.Create();

            ProjectUsingTaskElement element = project.AddUsingTask("Name", "File", null);
            element.TaskFactory = "SuperFactory";

            // Add empty parameterGroup
            UsingTaskParameterGroupElement parameterGroup = element.AddParameterGroup();
            ProjectUsingTaskParameterElement defaultParameter = parameterGroup.AddParameter("ParameterWithNoAttributes");

            ProjectUsingTaskParameterElement filledOutAttributesParameter = parameterGroup.AddParameter("ParameterWithAllAttributesHardCoded");
            filledOutAttributesParameter.Output = "$(TrueString)";
            filledOutAttributesParameter.Required = "@(ItemWithTrueItem)";
            filledOutAttributesParameter.ParameterType = "$(ITaskItem)";

            elementList.Add(element);

            TaskRegistry registry = CreateTaskRegistryAndRegisterTasks(elementList);

            int registeredTaskCount = GetDeepCountOfRegisteredTasks(registry.TaskRegistrations);
            Assert.Equal(1, registeredTaskCount); // "Expected three registered tasks in TaskRegistry.TaskRegistrations!"
            IDictionary<TaskRegistry.RegisteredTaskIdentity, List<TaskRegistry.RegisteredTaskRecord>> registeredTasks = registry.TaskRegistrations;

            ProjectUsingTaskElement taskElement = elementList[0];
            List<TaskRegistry.RegisteredTaskRecord> registeredTaskRecords = registry.TaskRegistrations[new TaskRegistry.RegisteredTaskIdentity("Name", TaskHostParameters.Empty)];
            Assert.NotNull(registeredTaskRecords); // "Task to be found in TaskRegistry.TaskRegistrations!"
            Assert.Single(registeredTaskRecords); // "Expected only one task registered under this TaskName!"

            TaskRegistry.RegisteredTaskRecord.ParameterGroupAndTaskElementRecord inlineTaskRecord = registeredTaskRecords[0].ParameterGroupAndTaskBody;
            Assert.NotNull(inlineTaskRecord);
            Assert.Null(inlineTaskRecord.InlineTaskXmlBody);
            Assert.Equal(2, inlineTaskRecord.UsingTaskParameters.Count);

            string expandedOutput = RegistryExpander.ExpandIntoStringAndUnescape(filledOutAttributesParameter.Output, ExpanderOptions.ExpandPropertiesAndItems, filledOutAttributesParameter.OutputLocation);
            string expandedRequired = RegistryExpander.ExpandIntoStringAndUnescape(filledOutAttributesParameter.Required, ExpanderOptions.ExpandPropertiesAndItems, filledOutAttributesParameter.RequiredLocation);
            string expandedType = RegistryExpander.ExpandIntoStringAndUnescape(filledOutAttributesParameter.ParameterType, ExpanderOptions.ExpandPropertiesAndItems, filledOutAttributesParameter.ParameterTypeLocation);

            TaskPropertyInfo parameterInfo = inlineTaskRecord.UsingTaskParameters[filledOutAttributesParameter.Name];
            Assert.NotNull(parameterInfo);
            Assert.Equal(parameterInfo.Name, filledOutAttributesParameter.Name);
            Assert.Equal(parameterInfo.Output, bool.Parse(expandedOutput));
            Assert.Equal(parameterInfo.Required, bool.Parse(expandedRequired));
            Assert.Equal(
                parameterInfo.PropertyType,
                Type.GetType(
#if FEATURE_ASSEMBLY_LOCATION
                    expandedType + "," + typeof(ITaskItem).Assembly.FullName,
#else
                    expandedType + "," + typeof(ITaskItem).GetTypeInfo().Assembly.FullName,
#endif
                    false /* don't throw on error */,
                    true /* case-insensitive */));
        }
        #endregion

        #region TaskBodyTests

        /// <summary>
        /// Verify that expansion of the evaluate attribute.
        /// </summary>
        [Fact]
        public void ExpandedPropertyEvaluate()
        {
            List<ProjectUsingTaskElement> elementList = new List<ProjectUsingTaskElement>();
            ProjectRootElement project = ProjectRootElement.Create();

            ProjectUsingTaskElement element = project.AddUsingTask("Name", "File", null);
            element.TaskFactory = "SuperFactory";
            element.AddUsingTaskBody("$(FalseString)", String.Empty);
            elementList.Add(element);

            TaskRegistry registry = CreateTaskRegistryAndRegisterTasks(elementList);

            List<TaskRegistry.RegisteredTaskRecord> registeredTaskRecords = registry.TaskRegistrations[new TaskRegistry.RegisteredTaskIdentity("Name", TaskHostParameters.Empty)];
            Assert.Single(registeredTaskRecords); // "Expected only one task registered under this TaskName!"

            TaskRegistry.RegisteredTaskRecord.ParameterGroupAndTaskElementRecord inlineTaskRecord = registeredTaskRecords[0].ParameterGroupAndTaskBody;
            Assert.NotNull(inlineTaskRecord);
            Assert.False(inlineTaskRecord.TaskBodyEvaluated);
        }

        /// <summary>
        /// Verify that expansion of the evaluate attribute.
        /// </summary>
        [Fact]
        public void ExpandedItemEvaluate()
        {
            List<ProjectUsingTaskElement> elementList = new List<ProjectUsingTaskElement>();
            ProjectRootElement project = ProjectRootElement.Create();

            ProjectUsingTaskElement element = project.AddUsingTask("Name", "File", null);
            element.TaskFactory = "SuperFactory";
            element.AddUsingTaskBody("@(ItemWithTrueItem)", String.Empty);
            elementList.Add(element);

            TaskRegistry registry = CreateTaskRegistryAndRegisterTasks(elementList);

            List<TaskRegistry.RegisteredTaskRecord> registeredTaskRecords = registry.TaskRegistrations[new TaskRegistry.RegisteredTaskIdentity("Name", TaskHostParameters.Empty)];
            Assert.Single(registeredTaskRecords); // "Expected only one task registered under this TaskName!"

            TaskRegistry.RegisteredTaskRecord.ParameterGroupAndTaskElementRecord inlineTaskRecord = registeredTaskRecords[0].ParameterGroupAndTaskBody;
            Assert.NotNull(inlineTaskRecord);
            Assert.True(inlineTaskRecord.TaskBodyEvaluated);
        }

        /// <summary>
        /// Verify when false is passed to evaluate value results in a false value being set
        /// </summary>
        [Fact]
        public void FalseEvaluateWithBody()
        {
            string body = "$(Property1)@(ThirdItem)$(Property2)";
            List<ProjectUsingTaskElement> elementList = CreateTaskBodyElementWithAttributes(bool.FalseString, body);
            TaskRegistry registry = CreateTaskRegistryAndRegisterTasks(elementList);

            // Make sure when evaluate is false the string passed in is not expanded
            Assert.False(registry.TaskRegistrations[new TaskRegistry.RegisteredTaskIdentity("Name", TaskHostParameters.Empty)][0].ParameterGroupAndTaskBody.TaskBodyEvaluated.Equals(body));
        }

        /// <summary>
        /// Verify when false is passed to evaluate value results in a false value being set
        /// </summary>
        [Fact]
        public void EvaluateWithBody()
        {
            string body = "$(Property1)@(ThirdItem)$(Property2)";
            List<ProjectUsingTaskElement> elementList = CreateTaskBodyElementWithAttributes(bool.TrueString, body);
            ProjectUsingTaskElement taskElement = elementList[0];
            ProjectUsingTaskBodyElement bodyElement = taskElement.TaskBody;

            string expandedBody = RegistryExpander.ExpandIntoStringAndUnescape(body, ExpanderOptions.ExpandPropertiesAndItems, bodyElement.Location);
            TaskRegistry registry = CreateTaskRegistryAndRegisterTasks(elementList);

            // Make sure when evaluate is false the string passed in is not expanded
            Assert.False(registry.TaskRegistrations[new TaskRegistry.RegisteredTaskIdentity("Name", TaskHostParameters.Empty)][0].ParameterGroupAndTaskBody.TaskBodyEvaluated.Equals(expandedBody));
        }

        /// <summary>
        /// Verify that a random string which is not a boolean causes an invalid project file exception
        /// </summary>
        [Fact]
        public void RandomEvaluate()
        {
            Assert.Throws<InvalidProjectFileException>(() =>
            {
                string evaluate = "RandomStuff";
                List<ProjectUsingTaskElement> elementList = CreateTaskBodyElementWithAttributes(evaluate, "");
                CreateTaskRegistryAndRegisterTasks(elementList);
                Assert.Fail();
            });
        }
        /// <summary>
        /// Verify when false is passed to evaluate value results in a false value being set
        /// </summary>
        [Fact]
        public void FalseEvaluate()
        {
            string evaluate = bool.FalseString;
            List<ProjectUsingTaskElement> elementList = CreateTaskBodyElementWithAttributes(evaluate, "");
            TaskRegistry registry = CreateTaskRegistryAndRegisterTasks(elementList);
            Assert.False(registry.TaskRegistrations[new TaskRegistry.RegisteredTaskIdentity("Name", TaskHostParameters.Empty)][0].ParameterGroupAndTaskBody.TaskBodyEvaluated);
        }

        /// <summary>
        /// Verify an empty evaluate value results in a default value of true
        /// </summary>
        [Fact]
        public void EmptyEvaluate()
        {
            string evaluate = "";
            List<ProjectUsingTaskElement> elementList = CreateTaskBodyElementWithAttributes(evaluate, "");
            TaskRegistry registry = CreateTaskRegistryAndRegisterTasks(elementList);
            Assert.True(registry.TaskRegistrations[new TaskRegistry.RegisteredTaskIdentity("Name", TaskHostParameters.Empty)][0].ParameterGroupAndTaskBody.TaskBodyEvaluated);
        }

        /// <summary>
        /// Verify a null evaluate value results in a default value of true
        /// </summary>
        [Fact]
        public void NullEvaluate()
        {
            string evaluate = null;
            List<ProjectUsingTaskElement> elementList = CreateTaskBodyElementWithAttributes(evaluate, "");
            TaskRegistry registry = CreateTaskRegistryAndRegisterTasks(elementList);
            Assert.True(registry.TaskRegistrations[new TaskRegistry.RegisteredTaskIdentity("Name", TaskHostParameters.Empty)][0].ParameterGroupAndTaskBody.TaskBodyEvaluated);
        }
        #endregion

        #region SerializationTests

        public static IEnumerable<object[]> TaskRegistryTranslationTestData
        {
            get
            {
                yield return new object[]
                {
                    new List<ProjectUsingTaskElement>(),
                    null
                };

                var toolsetBuildProperties = new[]
                {
                    ProjectPropertyInstance.Create("bp1", "v1"),
                    ProjectPropertyInstance.Create("bp2", "v2")
                };

                var toolsetEnvironmentProperties = new[]
                {
                    ProjectPropertyInstance.Create("ep1", "v1"),
                    ProjectPropertyInstance.Create("ep2", "v2")
                };

                var toolsetGlobalProperties = new[]
                {
                    ProjectPropertyInstance.Create("gp1", "v1"),
                    ProjectPropertyInstance.Create("gp2", "v2")
                };

                var subToolsetProperties = new[]
                {
                    ProjectPropertyInstance.Create("sp1", "v1"),
                    ProjectPropertyInstance.Create("sp2", "v2")
                };

                var toolset = new Toolset(
                    MSBuildConstants.CurrentToolsVersion,
                    "tp",
                    new PropertyDictionary<ProjectPropertyInstance>(toolsetBuildProperties),
                    new PropertyDictionary<ProjectPropertyInstance>(toolsetEnvironmentProperties),
                    new PropertyDictionary<ProjectPropertyInstance>(toolsetGlobalProperties),
                    new Dictionary<string, SubToolset>
                    {
                        {"1.0", new SubToolset("1.0", new PropertyDictionary<ProjectPropertyInstance>(subToolsetProperties)) },
                        {"2.0", new SubToolset("2.0", new PropertyDictionary<ProjectPropertyInstance>(subToolsetProperties)) }
                    },
                    "motp",
                    "dotv",
                    new Dictionary<string, ProjectImportPathMatch>
                    {
                        {"a", new ProjectImportPathMatch("a", new List<string> {"b", "c"}) },
                        {"d", new ProjectImportPathMatch("d", new List<string> {"e", "f"}) }
                    });

                ProjectRootElement project = ProjectRootElement.Create();

                ProjectUsingTaskElement simpleTask = project.AddUsingTask("t1", null, "a1");

                yield return new object[]
                {
                    new List<ProjectUsingTaskElement>()
                    {
                        simpleTask
                    },
                    toolset
                };


                ProjectUsingTaskElement taskbyFile1 = project.AddUsingTask("t1", "f1", null);
                taskbyFile1.TaskFactory = "f1";
                taskbyFile1.Architecture = "a1";
                taskbyFile1.Runtime = "r1";
                taskbyFile1.AddUsingTaskBody("true", "b1");
                var parameterGroup = taskbyFile1.AddParameterGroup();
                parameterGroup.AddParameter("n1", "false", "true", typeof(string).FullName);

                yield return new object[]
                {
                    new List<ProjectUsingTaskElement>()
                    {
                        taskbyFile1
                    },
                    toolset
                };

                ProjectUsingTaskElement taskbyName = project.AddUsingTask("t1", null, "n2");
                taskbyName.TaskFactory = "f2";
                taskbyName.Architecture = "a2";
                taskbyName.Runtime = "r2";
                taskbyName.AddUsingTaskBody("true", "b2");
                parameterGroup = taskbyName.AddParameterGroup();
                parameterGroup.AddParameter("n2", "true", "false", typeof(bool).FullName);

                yield return new object[]
                {
                    new List<ProjectUsingTaskElement>()
                    {
                        taskbyFile1,
                        taskbyName
                    },
                    toolset
                };

                ProjectUsingTaskElement taskByFile2 = project.AddUsingTask("t2", "n3", null);
                taskByFile2.TaskFactory = "f3";
                taskByFile2.Architecture = "a3";
                taskByFile2.Runtime = "r3";
                taskByFile2.AddUsingTaskBody("true", "b3");
                parameterGroup = taskByFile2.AddParameterGroup();
                parameterGroup.AddParameter("n3", "false", "true", typeof(int).FullName);

                yield return new object[]
                {
                    new List<ProjectUsingTaskElement>()
                    {
                        taskbyFile1,
                        taskByFile2,
                        taskbyName,
                    },
                    toolset
                };
            }
        }

        [Theory]
        [MemberData(nameof(TaskRegistryTranslationTestData))]
        public void TaskRegistryCanSerializeViaTranslator(List<ProjectUsingTaskElement> usingTaskElements, Toolset toolset)
        {
            var original = CreateTaskRegistryAndRegisterTasks(usingTaskElements, toolset);

            original.Translate(TranslationHelpers.GetWriteTranslator());

            var copy = TaskRegistry.FactoryForDeserialization(TranslationHelpers.GetReadTranslator());
            Assert.Equal(original, copy, new TaskRegistryComparers.TaskRegistryComparer());
        }

        #endregion

        #region Helper Methods

        /// <summary>
        /// With the given task registry, retrieve a copy of the test task with the given runtime and
        /// architecture and verify:
        /// - that it was retrieved (or not) as expected
        /// - that it was retrieved from the cache (or not) as expected
        /// - that the record that was retrieved had the expected runtime and architecture
        ///   values as its factory parameters.
        /// </summary>
        private void RetrieveAndValidateRegisteredTaskRecord(
                                                            TaskRegistry registry,
                                                            bool exactMatchRequired,
                                                            TaskHostParameters taskParameters,
                                                            bool shouldBeRetrieved,
                                                            bool shouldBeRetrievedFromCache,
                                                            string expectedRuntime,
                                                            string expectedArchitecture)
        {
            bool retrievedFromCache;
            var record = registry.GetTaskRegistrationRecord(TestTaskName, null, taskParameters, exactMatchRequired, _targetLoggingContext, _elementLocation, out retrievedFromCache, false);

            if (shouldBeRetrieved)
            {
                Assert.NotNull(record); // "Should have retrieved a match."

                if (expectedRuntime != null)
                {
                    Assert.Equal(expectedRuntime, record.TaskFactoryParameters.Runtime);
                }

                if (expectedArchitecture != null)
                {
                    Assert.Equal(expectedArchitecture, record.TaskFactoryParameters.Architecture);
                }
            }
            else
            {
                Assert.Null(record); // "Should not have been a match."
            }

            Assert.Equal(shouldBeRetrievedFromCache, retrievedFromCache);
        }

        /// <summary>
        /// With the given task registry, retrieve a copy of the test task with the given runtime and
        /// architecture and verify:
        /// - that it was retrieved (or not) as expected
        /// - that it was retrieved from the cache (or not) as expected
        /// - that the record that was retrieved had the expected runtime and architecture
        ///   values as its factory parameters.
        /// </summary>
        private void RetrieveAndValidateRegisteredTaskRecord(
            TaskRegistry registry,
            bool exactMatchRequired,
            string runtime,
            string architecture,
            bool shouldBeRetrieved,
            bool shouldBeRetrievedFromCache,
            string expectedRuntime,
            string expectedArchitecture)
        {
            TaskHostParameters parameters = TaskHostParameters.Empty;
            if (runtime != null || architecture != null)
            {
                parameters = new(runtime ?? XMakeAttributes.MSBuildRuntimeValues.any, architecture ?? XMakeAttributes.MSBuildArchitectureValues.any);
            }

            RetrieveAndValidateRegisteredTaskRecord(registry, exactMatchRequired, parameters, shouldBeRetrieved, shouldBeRetrievedFromCache, expectedRuntime, expectedArchitecture);
        }

        /// <summary>
        /// With the given task registry, retrieve a copy of the test task with the given runtime and
        /// architecture and verify:
        /// - that it was retrieved (or not) as expected
        /// - that it was retrieved from the cache (or not) as expected
        /// </summary>
        private void RetrieveAndValidateRegisteredTaskRecord(TaskRegistry registry, bool exactMatchRequired, string runtime, string architecture, bool shouldBeRetrieved, bool shouldBeRetrievedFromCache)
        {
            // if we're requiring an exact match, we can cheat and figure out what the expected runtime / architecture should be.
            // if not, then if the user didn't pass us an expected runtime, we can't really check it, so just pass
            // null (which will be treated as "don't validate").
            string expectedRuntime = exactMatchRequired ? runtime : null;
            string expectedArchitecture = exactMatchRequired ? architecture : null;

            RetrieveAndValidateRegisteredTaskRecord(registry, exactMatchRequired, runtime, architecture, shouldBeRetrieved, shouldBeRetrievedFromCache, expectedRuntime, expectedArchitecture);
        }

        /// <summary>
        /// Make sure the type passed in is the same type which is parsed out.
        /// </summary>
        private void VerifyTypeParameter(string output, string required, string type)
        {
            List<ProjectUsingTaskElement> elementList = CreateParameterElementWithAttributes(output, required, type);
            TaskRegistry registry = CreateTaskRegistryAndRegisterTasks(elementList);

            Type paramType = Type.GetType(type);

            // The type may be in the Microsoft.Build.Framework Assembly
            if (paramType == null)
            {
                paramType = Type.GetType(
#if FEATURE_ASSEMBLY_LOCATION
                    type + "," + typeof(ITaskItem).Assembly.FullName,
#else
                    type + "," + typeof(ITaskItem).GetTypeInfo().Assembly.FullName,
#endif
                    false /* don't throw on error */,
                    true /* case-insensitive */);
            }

            Assert.True(registry.TaskRegistrations[new TaskRegistry.RegisteredTaskIdentity("Name", TaskHostParameters.Empty)][0].ParameterGroupAndTaskBody.UsingTaskParameters["ParameterWithAllAttributesHardCoded"].PropertyType.Equals(paramType));
        }

        /// <summary>
        /// Create a parameter element with the passed in attributes, this method will help with testing.
        /// </summary>
        private static List<ProjectUsingTaskElement> CreateParameterElementWithAttributes(string output, string required, string type)
        {
            List<ProjectUsingTaskElement> elementList = new List<ProjectUsingTaskElement>();
            ProjectRootElement project = ProjectRootElement.Create();

            ProjectUsingTaskElement element = project.AddUsingTask("Name", "File", null);
            element.TaskFactory = "SuperFactory";

            // Add empty parameterGroup
            UsingTaskParameterGroupElement parameterGroup = element.AddParameterGroup();
            ProjectUsingTaskParameterElement filledOutAttributesParameter = parameterGroup.AddParameter("ParameterWithAllAttributesHardCoded", output, required, type);
            elementList.Add(element);
            return elementList;
        }

        /// <summary>
        /// Create a task body element with the passed in attributes, this method will help with testing.
        /// </summary>
        private static List<ProjectUsingTaskElement> CreateTaskBodyElementWithAttributes(string evaluate, string body)
        {
            List<ProjectUsingTaskElement> elementList = new List<ProjectUsingTaskElement>();
            ProjectRootElement project = ProjectRootElement.Create();

            ProjectUsingTaskElement element = project.AddUsingTask("Name", "File", null);
            element.TaskFactory = "SuperFactory";
            element.AddUsingTaskBody(evaluate, body);
            elementList.Add(element);
            return elementList;
        }

        /// <summary>
        /// Accessor to the expander
        /// </summary>
        internal static Expander<ProjectPropertyInstance, ProjectItemInstance> RegistryExpander => s_registryExpander ?? (s_registryExpander = GetExpander());

        /// <summary>
        /// Count the number of registry records which exist in the task registry
        /// </summary>
        internal static int GetDeepCountOfRegisteredTasks(IDictionary<TaskRegistry.RegisteredTaskIdentity, List<TaskRegistry.RegisteredTaskRecord>> registryRecords)
        {
            return registryRecords?.Values.Sum(recordList => recordList.Count) ?? 0;
        }

        /// <summary>
        /// Create and fill a task registry based on some using task elements.
        /// </summary>
        internal TaskRegistry CreateTaskRegistryAndRegisterTasks(List<ProjectUsingTaskElement> usingTaskElements, Toolset toolset = null)
        {
            TaskRegistry registry = toolset != null
                ? new TaskRegistry(toolset, ProjectCollection.GlobalProjectCollection.ProjectRootElementCache)
                : new TaskRegistry(ProjectCollection.GlobalProjectCollection.ProjectRootElementCache);

            string currentDir = Directory.GetCurrentDirectory();
            TaskRegistry.InitializeTaskRegistryFromUsingTaskElements(
                _targetLoggingContext,
                usingTaskElements.Select(el => (el, currentDir)),
                registry,
                RegistryExpander,
                ExpanderOptions.ExpandPropertiesAndItems,
                FileSystems.Default);

            return registry;
        }

        /// <summary>
        /// Create an expander with some property values which can be used for testing.
        /// </summary>
        internal static Expander<ProjectPropertyInstance, ProjectItemInstance> GetExpander()
        {
            ProjectInstance project = ProjectHelpers.CreateEmptyProjectInstance();
            PropertyDictionary<ProjectPropertyInstance> pg = new PropertyDictionary<ProjectPropertyInstance>();
            for (int i = 1; i < 6; i++)
            {
                pg.Set(ProjectPropertyInstance.Create("Property" + i, "Value" + i));
            }

            pg.Set(ProjectPropertyInstance.Create("TrueString", "True"));
            pg.Set(ProjectPropertyInstance.Create("FalseString", "False"));
            pg.Set(ProjectPropertyInstance.Create("ItaskItem", "Microsoft.Build.Framework.ItaskItem[]"));

            List<ProjectItemInstance> intermediateAssemblyItemGroup = new List<ProjectItemInstance>();
            ProjectItemInstance iag = new ProjectItemInstance(project, "IntermediateAssembly", @"subdir1\engine.dll", project.FullPath);
            intermediateAssemblyItemGroup.Add(iag);
            iag.SetMetadata("aaa", "111");

            iag = new ProjectItemInstance(project, "IntermediateAssembly", @"subdir2\tasks.dll", project.FullPath);
            intermediateAssemblyItemGroup.Add(iag);
            iag.SetMetadata("bbb", "222");

            List<ProjectItemInstance> firstItemGroup = new List<ProjectItemInstance>();
            for (int i = 0; i < 3; i++)
            {
                ProjectItemInstance fig = new ProjectItemInstance(project, "FirstItem" + i, "FirstValue" + i, project.FullPath);
                firstItemGroup.Add(fig);
            }

            List<ProjectItemInstance> secondItemGroup = new List<ProjectItemInstance>();
            for (int i = 0; i < 3; i++)
            {
                ProjectItemInstance sig = new ProjectItemInstance(project, "SecondItem" + i, "SecondValue" + i, project.FullPath);
                secondItemGroup.Add(sig);
            }

            List<ProjectItemInstance> thirdItemGroup = new List<ProjectItemInstance>();
            ProjectItemInstance tig = new ProjectItemInstance(project, "ThirdItem", "ThirdValue1", project.FullPath);
            thirdItemGroup.Add(tig);

            List<ProjectItemInstance> trueItemGroup = new List<ProjectItemInstance>();
            ProjectItemInstance trig = new ProjectItemInstance(project, "ItemWithTrueItem", "true", project.FullPath);
            trueItemGroup.Add(trig);

            ItemDictionary<ProjectItemInstance> secondaryItemsByName = new ItemDictionary<ProjectItemInstance>();
            secondaryItemsByName.ImportItems(intermediateAssemblyItemGroup);
            secondaryItemsByName.ImportItems(firstItemGroup);
            secondaryItemsByName.ImportItems(secondItemGroup);
            secondaryItemsByName.ImportItems(thirdItemGroup);
            secondaryItemsByName.ImportItems(trueItemGroup);

            Expander<ProjectPropertyInstance, ProjectItemInstance> expander = new Expander<ProjectPropertyInstance, ProjectItemInstance>(
                pg,
                secondaryItemsByName,
                FileSystems.Default,
                new TestLoggingContext(null!, new BuildEventContext(1, 2, 3, 4)));
            return expander;
        }

        /// <summary>
        /// Create a custom class derived from ITaskItem to test input and output parameters work using this item.
        /// </summary>
        internal sealed class DerivedFromITaskItem : ITaskItem
        {
            /// <summary>
            /// The ItemSpec of the item
            /// </summary>
            public string ItemSpec { get; set; }

            /// <summary>
            /// Collection of metadataNames on the item
            /// </summary>
            public ICollection MetadataNames
            {
                get { throw new NotImplementedException(); }
            }

            /// <summary>
            /// Number of metadata items on the item
            /// </summary>
            public int MetadataCount
            {
                get { throw new NotImplementedException(); }
            }

            /// <summary>
            /// Get the metadata on the item based on the metadataName
            /// </summary>
            public string GetMetadata(string metadataName)
            {
                throw new NotImplementedException();
            }

            /// <summary>
            /// Set some metadata on the item
            /// </summary>
            public void SetMetadata(string metadataName, string metadataValue)
            {
                throw new NotImplementedException();
            }

            /// <summary>
            /// Remove some metadata from the item
            /// </summary>
            public void RemoveMetadata(string metadataName)
            {
                throw new NotImplementedException();
            }

            /// <summary>
            /// Copy the metadata from this item to another item.
            /// </summary>
            public void CopyMetadataTo(ITaskItem destinationItem)
            {
                throw new NotImplementedException();
            }

            /// <summary>
            /// Clone the custom metadata from this item
            /// </summary>
            public IDictionary CloneCustomMetadata()
            {
                throw new NotImplementedException();
            }
        }

        #endregion

        /// <summary>
        /// A task factory that returns null for the TaskType property.
        /// </summary>
        public class NullTaskTypeTaskFactory : ITaskFactory
        {
            public string FactoryName => nameof(NullTaskTypeTaskFactory);

            public Type TaskType => null;

            public bool Initialize(string taskName, IDictionary<string, TaskPropertyInfo> parameterGroup, string taskBody, IBuildEngine taskFactoryLoggingHost) => true;

            public TaskPropertyInfo[] GetTaskParameters() => null;

            public ITask CreateTask(IBuildEngine taskFactoryLoggingHost) => null;

            public void CleanupTask(ITask task) { }
        }
    }
}<|MERGE_RESOLUTION|>--- conflicted
+++ resolved
@@ -1135,11 +1135,7 @@
 
             TaskRegistry registry = CreateTaskRegistryAndRegisterTasks(elementList);
 
-<<<<<<< HEAD
-            InvalidProjectFileException exception = Should.Throw<InvalidProjectFileException>(() => registry.GetRegisteredTask("Task1", "none", TaskHostParameters.Empty, false, new TargetLoggingContext(_loggingService, new BuildEventContext(1, 1, BuildEventContext.InvalidProjectContextId, 1)), ElementLocation.Create("none", 1, 2)));
-=======
-            InvalidProjectFileException exception = Should.Throw<InvalidProjectFileException>(() => registry.GetRegisteredTask("Task1", "none", null, false, new TargetLoggingContext(_loggingService, new BuildEventContext(1, 1, BuildEventContext.InvalidProjectContextId, 1)), ElementLocation.Create("none", 1, 2), false));
->>>>>>> 5e273ccd
+            InvalidProjectFileException exception = Should.Throw<InvalidProjectFileException>(() => registry.GetRegisteredTask("Task1", "none", TaskHostParameters.Empty, false, new TargetLoggingContext(_loggingService, new BuildEventContext(1, 1, BuildEventContext.InvalidProjectContextId, 1)), ElementLocation.Create("none", 1, 2), false));
 
             exception.ErrorCode.ShouldBe("MSB4175");
 
