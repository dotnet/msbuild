﻿// Licensed to the .NET Foundation under one or more agreements.
// The .NET Foundation licenses this file to you under the MIT license.

using System;
using System.Collections;
using System.Collections.Generic;
using Microsoft.Build.BackEnd.Logging;
<<<<<<< HEAD
using Microsoft.Build.BuildCheck.Infrastructure;
=======
using Microsoft.Build.Experimental.BuildCheck;
using Microsoft.Build.Experimental.BuildCheck.Infrastructure;
>>>>>>> 9616ea31
using Microsoft.Build.Framework;
using Microsoft.Build.Framework.Profiler;
using Microsoft.Build.Logging;
using Microsoft.Build.Shared;
using InvalidProjectFileException = Microsoft.Build.Exceptions.InvalidProjectFileException;
using TaskItem = Microsoft.Build.Execution.ProjectItemInstance.TaskItem;

#nullable disable

namespace Microsoft.Build.UnitTests.BackEnd
{
    /// <summary>
    /// A class providing a mock implementation of ILoggingService.
    /// </summary>
    internal class MockLoggingService : ILoggingService
    {
        private Action<string> _writer;

        public MockLoggingService(Action<string> writter = null)
        {
            _writer = writter ?? Console.WriteLine;
        }

        #region ILoggingService Members

        /// <summary>
        /// Router of the build engine runtime execution information.
        /// </summary>
        public IBuildEngineDataRouter BuildEngineDataRouter => this;

        /// <summary>
        /// The event to raise when there is a logging exception
        /// </summary>
        public event LoggingExceptionDelegate OnLoggingThreadException;

        /// <summary>
        /// The event to raise when ProjectStarted is processed.
        /// </summary>
        public event ProjectStartedEventHandler OnProjectStarted;

        /// <summary>
        /// The event to raise when ProjectFinished is processed
        /// </summary>
        public event ProjectFinishedEventHandler OnProjectFinished;

        /// <summary>
        /// Enumerator over all registered loggers.
        /// </summary>
        public ICollection<ILogger> Loggers
        {
            get { throw new NotImplementedException(); }
        }

        /// <summary>
        /// The logging service state
        /// </summary>
        public LoggingServiceState ServiceState
        {
            get
            {
                OnLoggingThreadException(null);
                OnProjectStarted(null, null);
                OnProjectFinished(null, null);
                throw new NotImplementedException();
            }
        }

        /// <summary>
        /// The logging mode.
        /// </summary>
        public LoggerMode LoggingMode
        {
            get
            {
                return LoggerMode.Synchronous;
            }
        }

        /// <summary>
        /// Whether to log critical events
        /// </summary>
        public bool OnlyLogCriticalEvents
        {
            get
            {
                return false;
            }

            set
            {
            }
        }

        /// <summary>
        /// Returns the number of initial nodes.
        /// </summary>
        public int MaxCPUCount
        {
            get
            {
                throw new NotImplementedException();
            }

            set
            {
                throw new NotImplementedException();
            }
        }

        /// <summary>
        /// Gets the logger descriptions
        /// </summary>
        public ICollection<LoggerDescription> LoggerDescriptions
        {
            get
            {
                throw new NotImplementedException();
            }
        }

        /// <summary>
        /// Gets the registered logger type names.
        /// </summary>
        public ICollection<string> RegisteredLoggerTypeNames
        {
            get
            {
                throw new NotImplementedException();
            }
        }

        /// <summary>
        /// Retrieves the registered sink names.
        /// </summary>
        public ICollection<string> RegisteredSinkNames
        {
            get
            {
                throw new NotImplementedException();
            }
        }

        /// <summary>
        /// Properties to serialize from the child node to the parent node
        /// </summary>
        public string[] PropertiesToSerialize
        {
            get;
            set;
        }

        /// <summary>
        /// List of warnings to treat as errors.
        /// </summary>
        public ISet<string> WarningsAsErrors
        {
            get;
            set;
        }

        /// <summary>
        /// List of warnings to not treat as errors.
        /// </summary>
        public ISet<string> WarningsNotAsErrors
        {
            get;
            set;
        }

        /// <summary>
        /// List of warnings to treat as low importance messages.
        /// </summary>
        public ISet<string> WarningsAsMessages
        {
            get;
            set;
        }

        /// <summary>
        /// Is the logging service on a remote node, this is used to determine if properties need to be serialized
        /// </summary>
        public bool RunningOnRemoteNode
        {
            get;
            set;
        }

        /// <summary>
        /// Should all properties be serialized from the child to the parent process
        /// </summary>
        public bool SerializeAllProperties
        {
            get;
            set;
        }

        /// <summary>
        /// Should evaluation events include generated metaprojects?
        /// </summary>
        public bool IncludeEvaluationMetaprojects
        {
            get => false;
            set { }
        }

        /// <summary>
        /// Should evaluation events include profiling information?
        /// </summary>
        public bool IncludeEvaluationProfile
        {
            get => false;
            set { }
        }

        /// <summary>
        /// Log properties and items on ProjectEvaluationFinishedEventArgs
        /// instead of ProjectStartedEventArgs.
        /// </summary>
        public bool IncludeEvaluationPropertiesAndItems
        {
            get => false;
            set { }
        }

        /// <summary>
        /// Should task events include task inputs?
        /// </summary>
        public bool IncludeTaskInputs
        {
            get => false;
            set { }
        }

        public MessageImportance MinimumRequiredMessageImportance
        {
            get => MessageImportance.Low;
        }

        public void AddWarningsAsMessages(BuildEventContext buildEventContext, ISet<string> codes)
        {
            throw new NotImplementedException();
        }

        public void AddWarningsAsErrors(BuildEventContext buildEventContext, ISet<string> codes)
        {
            throw new NotImplementedException();
        }

        public void AddWarningsNotAsErrors(BuildEventContext buildEventContext, ISet<string> codes)
        {
            throw new NotImplementedException();
        }

        /// <summary>
        /// Registers a distributed logger.
        /// </summary>
        /// <param name="centralLogger">The central logger, which resides on the build manager.</param>
        /// <param name="forwardingLogger">The forwarding logger, which resides on the node.</param>
        /// <returns>True if successful.</returns>
        public bool RegisterDistributedLogger(ILogger centralLogger, LoggerDescription forwardingLogger)
        {
            throw new NotImplementedException();
        }

        /// <summary>
        /// Registers a logger
        /// </summary>
        /// <param name="logger">The logger</param>
        /// <returns>True if successful.</returns>
        public bool RegisterLogger(ILogger logger)
        {
            throw new NotImplementedException();
        }

        /// <summary>
        /// Clear out all registered loggers so that none are registered.
        /// </summary>
        public void UnregisterAllLoggers()
        {
            throw new NotImplementedException();
        }

        /// <summary>
        /// Initializes the loggers on a node
        /// </summary>
        /// <param name="loggerDescriptions">The descriptions received from the Build Manager</param>
        /// <param name="forwardingLoggerSink">The sink used to transmit messages to the manager.</param>
        /// <param name="nodeId">The id of the node.</param>
        public void InitializeNodeLoggers(ICollection<LoggerDescription> loggerDescriptions, IBuildEventSink forwardingLoggerSink, int nodeId)
        {
            throw new NotImplementedException();
        }

        /// <summary>
        /// Logs a comment based on a message resource
        /// </summary>
        /// <param name="buildEventContext">The context</param>
        /// <param name="importance">The importance</param>
        /// <param name="messageResourceName">The resource for the message</param>
        /// <param name="messageArgs">The args for the message</param>
        public void LogComment(BuildEventContext buildEventContext, MessageImportance importance, string messageResourceName, params object[] messageArgs)
        {
            _writer(messageResourceName);
            foreach (object o in messageArgs)
            {
                _writer((string)o);
            }
        }

        /// <summary>
        /// Logs a text comment
        /// </summary>
        /// <param name="buildEventContext">The context</param>
        /// <param name="importance">The importance</param>
        /// <param name="message">The message</param>
        public void LogCommentFromText(BuildEventContext buildEventContext, MessageImportance importance, string message)
        {
            _writer(message);
        }

        /// <inheritdoc />
        public void LogCommentFromText(BuildEventContext buildEventContext, MessageImportance importance, string message, params object[] messageArgs)
        {
            if (messageArgs?.Length > 0)
            {
                message = string.Format(message, messageArgs);
            }

            _writer(message);
        }

        /// <summary>
        /// Logs a pre-formed build event
        /// </summary>
        /// <param name="buildEvent">The event to log</param>
        public void LogBuildEvent(BuildEventArgs buildEvent)
        {
        }

        /// <summary>
        /// Logs an error
        /// </summary>
        /// <param name="buildEventContext">The event context</param>
        /// <param name="file">The file from which the error is logged</param>
        /// <param name="messageResourceName">The message resource</param>
        /// <param name="messageArgs">The message args</param>
        public void LogError(BuildEventContext buildEventContext, BuildEventFileInfo file, string messageResourceName, params object[] messageArgs)
        {
            _writer(messageResourceName);
            foreach (object o in messageArgs)
            {
                _writer((string)o);
            }
        }

        /// <summary>
        /// Logs an error with a subcategory
        /// </summary>
        /// <param name="buildEventContext">The build event context</param>
        /// <param name="subcategoryResourceName">The subcategory resource</param>
        /// <param name="file">The file</param>
        /// <param name="messageResourceName">The message resource</param>
        /// <param name="messageArgs">The message args</param>
        public void LogError(BuildEventContext buildEventContext, string subcategoryResourceName, BuildEventFileInfo file, string messageResourceName, params object[] messageArgs)
        {
            _writer(messageResourceName);
            foreach (object o in messageArgs)
            {
                _writer((string)o);
            }
        }

        /// <summary>
        /// Logs a text error
        /// </summary>
        /// <param name="buildEventContext">The event context</param>
        /// <param name="subcategoryResourceName">The subcategory resource</param>
        /// <param name="errorCode">The error code</param>
        /// <param name="helpKeyword">A help keyword</param>
        /// <param name="file">The file</param>
        /// <param name="message">The message</param>
        public void LogErrorFromText(BuildEventContext buildEventContext, string subcategoryResourceName, string errorCode, string helpKeyword, BuildEventFileInfo file, string message)
        {
            _writer(message);
        }

        /// <summary>
        /// Logs an invalid project file error
        /// </summary>
        /// <param name="buildEventContext">The event context</param>
        /// <param name="invalidProjectFileException">The exception</param>
        public void LogInvalidProjectFileError(BuildEventContext buildEventContext, InvalidProjectFileException invalidProjectFileException)
        {
        }

        /// <summary>
        /// Logs a fatal build error
        /// </summary>
        /// <param name="buildEventContext">The event context</param>
        /// <param name="exception">The exception</param>
        /// <param name="file">The file</param>
        public void LogFatalBuildError(BuildEventContext buildEventContext, Exception exception, BuildEventFileInfo file)
        {
            _writer(exception.Message);
        }

        /// <summary>
        /// Logs a fatal task error
        /// </summary>
        /// <param name="buildEventContext">The event context</param>
        /// <param name="exception">The exception</param>
        /// <param name="file">The file</param>
        /// <param name="taskName">The name of the task</param>
        public void LogFatalTaskError(BuildEventContext buildEventContext, Exception exception, BuildEventFileInfo file, string taskName)
        {
        }

        /// <summary>
        /// Logs a generic fatal error
        /// </summary>
        /// <param name="buildEventContext">The build context</param>
        /// <param name="exception">The exception</param>
        /// <param name="file">The file</param>
        /// <param name="messageResourceName">The message resource</param>
        /// <param name="messageArgs">The message args</param>
        public void LogFatalError(BuildEventContext buildEventContext, Exception exception, BuildEventFileInfo file, string messageResourceName, params object[] messageArgs)
        {
        }

        /// <summary>
        /// Logs a task warning
        /// </summary>
        /// <param name="buildEventContext">The build context</param>
        /// <param name="exception">The exception</param>
        /// <param name="file">The file</param>
        /// <param name="taskName">The name of the task</param>
        public void LogTaskWarningFromException(BuildEventContext buildEventContext, Exception exception, BuildEventFileInfo file, string taskName)
        {
        }

        /// <summary>
        /// Logs a warning
        /// </summary>
        /// <param name="buildEventContext">The event context</param>
        /// <param name="subcategoryResourceName">The subcategory resource</param>
        /// <param name="file">The file</param>
        /// <param name="messageResourceName">The message resource</param>
        /// <param name="messageArgs">The message args</param>
        public void LogWarning(BuildEventContext buildEventContext, string subcategoryResourceName, BuildEventFileInfo file, string messageResourceName, params object[] messageArgs)
        {
            _writer(messageResourceName);
            foreach (object o in messageArgs)
            {
                _writer((string)o);
            }
        }

        /// <summary>
        /// Logs a text warning
        /// </summary>
        /// <param name="buildEventContext">The build context</param>
        /// <param name="subcategoryResourceName">The subcategory resource</param>
        /// <param name="warningCode">The warning code</param>
        /// <param name="helpKeyword">A help keyword</param>
        /// <param name="file">The file</param>
        /// <param name="message">The message</param>
        public void LogWarningFromText(BuildEventContext buildEventContext, string subcategoryResourceName, string warningCode, string helpKeyword, BuildEventFileInfo file, string message)
        {
            _writer(message);
        }

        /// <summary>
        /// Logs a build started event
        /// </summary>
        public void LogBuildStarted()
        {
        }

        /// <summary>
        /// Logs a build finished event
        /// </summary>
        /// <param name="success">Set to true if the build was successful</param>
        public void LogBuildFinished(bool success)
        {
        }

        /// <inheritdoc />
        public void LogBuildCanceled()
        {
        }

        /// <inheritdoc />
        public BuildEventContext CreateEvaluationBuildEventContext(int nodeId, int submissionId)
            => new BuildEventContext(0, 0, 0, 0, 0, 0, 0);

        /// <inheritdoc />
        public BuildEventContext CreateProjectCacheBuildEventContext(int submissionId, int evaluationId, int projectInstanceId, string projectFile)
            => new BuildEventContext(0, 0, 0, 0, 0, 0, 0);

        /// <inheritdoc />
        public void LogProjectEvaluationStarted(BuildEventContext eventContext, string projectFile)
        {
        }

        /// <summary>
        /// Logs a project evaluation finished event
        /// </summary>
        public void LogProjectEvaluationFinished(
            BuildEventContext projectEvaluationEventContext,
            string projectFile,
            IEnumerable globalProperties,
            IEnumerable properties,
            IEnumerable items,
            ProfilerResult? profilerResult)
        {
        }

        /// <summary>
        /// Logs a project started event
        /// </summary>
        public BuildEventContext LogProjectStarted(
            BuildEventContext nodeBuildEventContext,
            int submissionId,
            int configurationId,
            BuildEventContext parentBuildEventContext,
            string projectFile,
            string targetNames,
            IEnumerable<DictionaryEntry> properties,
            IEnumerable<DictionaryEntry> items,
            int evaluationId = BuildEventContext.InvalidEvaluationId,
            int projectContextId = BuildEventContext.InvalidProjectContextId)
        {
            return new BuildEventContext(0, 0, 0, 0);
        }

        /// <summary>
        /// Logs a project finished event
        /// </summary>
        /// <param name="projectBuildEventContext">The project build event context</param>
        /// <param name="projectFile">The project filename</param>
        /// <param name="success">Whether it was successful or not.</param>
        public void LogProjectFinished(BuildEventContext projectBuildEventContext, string projectFile, bool success)
        {
        }

        /// <summary>
        /// Logs a target started event
        /// </summary>
        /// <param name="projectBuildEventContext">The build event context of the project</param>
        /// <param name="targetName">The name of the target</param>
        /// <param name="projectFile">The project file</param>
        /// <param name="projectFileOfTargetElement">The project file containing the target element</param>
        /// <returns>The build event context for the target</returns>
        public BuildEventContext LogTargetStarted(BuildEventContext projectBuildEventContext, string targetName, string projectFile, string projectFileOfTargetElement, string parentTargetName, TargetBuiltReason buildReason)
        {
            return new BuildEventContext(0, 0, 0, 0);
        }

        /// <summary>
        /// Logs a target finished event
        /// </summary>
        /// <param name="targetBuildEventContext">The target's build event context</param>
        /// <param name="targetName">The name of the target</param>
        /// <param name="projectFile">The project file</param>
        /// <param name="projectFileOfTargetElement">The project file containing the target element</param>
        /// <param name="success">Whether it was successful or not.</param>
        public void LogTargetFinished(BuildEventContext targetBuildEventContext, string targetName, string projectFile, string projectFileOfTargetElement, bool success, IEnumerable<TaskItem> targetOutputs)
        {
        }

        /// <summary>
        /// Logs a task started event
        /// </summary>
        /// <param name="targetBuildEventContext">The target's build event context</param>
        /// <param name="taskName">The name of the task</param>
        /// <param name="projectFile">The project file</param>
        /// <param name="projectFileOfTaskNode">The project file containing the task node.</param>
        /// <param name="taskAssemblyLocation">>The location of the assembly containing the implementation of the task.</param>
        public void LogTaskStarted(BuildEventContext targetBuildEventContext, string taskName, string projectFile, string projectFileOfTaskNode, string taskAssemblyLocation)
        {
        }

        /// <summary>
        /// Logs a task started event
        /// </summary>
        /// <param name="targetBuildEventContext">The target's build event context</param>
        /// <param name="taskName">The name of the task</param>
        /// <param name="projectFile">The project file</param>
        /// <param name="projectFileOfTaskNode">The project file containing the task node.</param>
        /// <param name="taskAssemblyLocation">>The location of the assembly containing the implementation of the task.</param>
        /// <returns>The task logging context</returns>
        public BuildEventContext LogTaskStarted2(BuildEventContext targetBuildEventContext, string taskName, string projectFile, string projectFileOfTaskNode, int line, int column, string taskAssemblyLocation)
        {
            return new BuildEventContext(0, 0, 0, 0);
        }

        /// <summary>
        /// Logs a task finished event
        /// </summary>
        /// <param name="taskBuildEventContext">The task's build event context</param>
        /// <param name="taskName">The name of the task</param>
        /// <param name="projectFile">The project file</param>
        /// <param name="projectFileOfTaskNode">The project file of the task node</param>
        /// <param name="success">Whether the task was successful or not.</param>
        public void LogTaskFinished(BuildEventContext taskBuildEventContext, string taskName, string projectFile, string projectFileOfTaskNode, bool success)
        {
        }

        /// <summary>
        /// Logs a telemetry event.
        /// </summary>
        /// <param name="buildEventContext">The task's build event context</param>
        /// <param name="eventName">The event name.</param>
        /// <param name="properties">The list of properties associated with the event.</param>
        public void LogTelemetry(BuildEventContext buildEventContext, string eventName, IDictionary<string, string> properties)
        {
        }

        public bool HasBuildSubmissionLoggedErrors(int submissionId)
        {
            return false;
        }

        public ICollection<string> GetWarningsAsErrors(BuildEventContext context)
        {
            throw new NotImplementedException();
        }

        public ICollection<string> GetWarningsNotAsErrors(BuildEventContext context)
        {
            throw new NotImplementedException();
        }

        public ICollection<string> GetWarningsAsMessages(BuildEventContext context)
        {
            throw new NotImplementedException();
        }

        public void LogIncludeFile(BuildEventContext buildEventContext, string filePath)
        {
            throw new NotImplementedException();
        }

        #endregion

<<<<<<< HEAD
        public void ProcessPropertyRead(PropertyReadInfo propertyReadInfo, BuildEventContext buildEventContext)
        { /* Ignore the data */ }

        public void ProcessPropertyWrite(PropertyWriteInfo propertyWriteInfo, BuildEventContext buildEventContext)
=======
        public void ProcessPropertyRead(PropertyReadInfo propertyReadInfo, AnalysisLoggingContext analysisContext)
        { /* Ignore the data */ }

        public void ProcessPropertyWrite(PropertyWriteInfo propertyWriteInfo, AnalysisLoggingContext analysisContext)
>>>>>>> 9616ea31
        { /* Ignore the data */ }
    }
}<|MERGE_RESOLUTION|>--- conflicted
+++ resolved
@@ -5,12 +5,8 @@
 using System.Collections;
 using System.Collections.Generic;
 using Microsoft.Build.BackEnd.Logging;
-<<<<<<< HEAD
-using Microsoft.Build.BuildCheck.Infrastructure;
-=======
 using Microsoft.Build.Experimental.BuildCheck;
 using Microsoft.Build.Experimental.BuildCheck.Infrastructure;
->>>>>>> 9616ea31
 using Microsoft.Build.Framework;
 using Microsoft.Build.Framework.Profiler;
 using Microsoft.Build.Logging;
@@ -656,17 +652,10 @@
 
         #endregion
 
-<<<<<<< HEAD
-        public void ProcessPropertyRead(PropertyReadInfo propertyReadInfo, BuildEventContext buildEventContext)
-        { /* Ignore the data */ }
-
-        public void ProcessPropertyWrite(PropertyWriteInfo propertyWriteInfo, BuildEventContext buildEventContext)
-=======
         public void ProcessPropertyRead(PropertyReadInfo propertyReadInfo, AnalysisLoggingContext analysisContext)
         { /* Ignore the data */ }
 
         public void ProcessPropertyWrite(PropertyWriteInfo propertyWriteInfo, AnalysisLoggingContext analysisContext)
->>>>>>> 9616ea31
         { /* Ignore the data */ }
     }
 }