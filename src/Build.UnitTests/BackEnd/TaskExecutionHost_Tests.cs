// Licensed to the .NET Foundation under one or more agreements.
// The .NET Foundation licenses this file to you under the MIT license.

using System;
using System.Collections;
using System.Collections.Generic;
using System.IO;
using System.Linq;
using System.Reflection;
using System.Threading;
using System.Xml;
using Microsoft.Build.BackEnd;
using Microsoft.Build.BackEnd.Logging;
using Microsoft.Build.Collections;
using Microsoft.Build.Construction;
using Microsoft.Build.Engine.UnitTests.TestComparers;
using Microsoft.Build.Evaluation;
using Microsoft.Build.Execution;
using Microsoft.Build.Framework;
using Microsoft.Build.Shared;
using Shouldly;
using Xunit;
using InvalidProjectFileException = Microsoft.Build.Exceptions.InvalidProjectFileException;
using TaskItem = Microsoft.Build.Execution.ProjectItemInstance.TaskItem;

#nullable disable

namespace Microsoft.Build.UnitTests.BackEnd
{
    /// <summary>
    /// The test class for the TaskExecutionHost
    /// </summary>
    public class TaskExecutionHost_Tests : ITestTaskHost, IBuildEngine2, IDisposable
    {
        /// <summary>
        /// The set of parameters which have been initialized on the task.
        /// </summary>
        private Dictionary<string, object> _parametersSetOnTask;

        /// <summary>
        /// The set of outputs which were read from the task.
        /// </summary>
        private Dictionary<string, object> _outputsReadFromTask;

        /// <summary>
        /// The task execution host
        /// </summary>
        private ITaskExecutionHost _host;

        /// <summary>
        /// The mock logging service
        /// </summary>
        private ILoggingService _loggingService;

        /// <summary>
        /// The mock logger
        /// </summary>
        private MockLogger _logger;

        /// <summary>
        /// Array containing one item, used for ITaskItem tests.
        /// </summary>
        private ITaskItem[] _oneItem;

        /// <summary>
        /// Array containing two items, used for ITaskItem tests.
        /// </summary>
        private ITaskItem[] _twoItems;

        /// <summary>
        /// The bucket which receives outputs.
        /// </summary>
        private ItemBucket _bucket;

        /// <summary>
        /// Unused.
        /// </summary>
        public bool IsRunningMultipleNodes
        {
            get { return false; }
        }

        /// <summary>
        /// Unused.
        /// </summary>
        public bool ContinueOnError
        {
            get { throw new NotImplementedException(); }
        }

        /// <summary>
        /// Unused.
        /// </summary>
        public int LineNumberOfTaskNode
        {
            get { throw new NotImplementedException(); }
        }

        /// <summary>
        /// Unused.
        /// </summary>
        public int ColumnNumberOfTaskNode
        {
            get { throw new NotImplementedException(); }
        }

        /// <summary>
        /// Unused.
        /// </summary>
        public string ProjectFileOfTaskNode
        {
            get { throw new NotImplementedException(); }
        }

        /// <summary>
        /// Prepares the environment for the test.
        /// </summary>
        public TaskExecutionHost_Tests()
        {
            InitializeHost(false);
        }

        /// <summary>
        /// Cleans up after the test
        /// </summary>
        public void Dispose()
        {
            if (_host != null)
            {
                ((IDisposable)_host).Dispose();
            }

            _host = null;
        }

        /// <summary>
        /// Validate that setting parameters with only the required parameters works.
        /// </summary>
        [Fact]
        public void ValidateNoParameters()
        {
            var parameters = new Dictionary<string, (string, ElementLocation)>(StringComparer.OrdinalIgnoreCase);
            parameters["ExecuteReturnParam"] = ("true", ElementLocation.Create("foo.proj"));

            Assert.True(_host.SetTaskParameters(parameters));
            Assert.Single(_parametersSetOnTask);
            Assert.True(_parametersSetOnTask.ContainsKey("ExecuteReturnParam"));
        }

        /// <summary>
        /// Validate that setting no parameters when a required parameter exists fails and throws an exception.
        /// </summary>
        [Fact]
        public void ValidateNoParameters_MissingRequired()
        {
            Assert.Throws<InvalidProjectFileException>(() =>
            {
                var parameters = new Dictionary<string, (string, ElementLocation)>(StringComparer.OrdinalIgnoreCase);
                _host.SetTaskParameters(parameters);
            });
        }
        /// <summary>
        /// Validate that setting a non-existent parameter fails, but does not throw an exception.
        /// </summary>
        [Fact]
        public void ValidateNonExistentParameter()
        {
            var parameters = new Dictionary<string, (string, ElementLocation)>(StringComparer.OrdinalIgnoreCase);
            parameters["NonExistentParam"] = ("foo", ElementLocation.Create("foo.proj"));
            Assert.False(_host.SetTaskParameters(parameters));
        }

        #region Bool Params

        /// <summary>
        /// Validate that setting a bool param works and sets the right value.
        /// </summary>
        [Fact]
        public void TestSetBoolParam()
        {
            ValidateTaskParameter("BoolParam", "true", true);
        }

        /// <summary>
        /// Validate that setting a bool param works and sets the right value.
        /// </summary>
        [Fact]
        public void TestSetBoolParamFalse()
        {
            ValidateTaskParameter("BoolParam", "false", false);
        }

        /// <summary>
        /// Validate that setting a bool param with an empty value does not cause the parameter to get set.
        /// </summary>
        [Fact]
        public void TestSetBoolParamEmptyAttribute()
        {
            ValidateTaskParameterNotSet("BoolParam", "");
        }

        /// <summary>
        /// Validate that setting a bool param with a property which evaluates to nothing does not cause the parameter to get set.
        /// </summary>
        [Fact]
        public void TestSetBoolParamEmptyProperty()
        {
            ValidateTaskParameterNotSet("BoolParam", "$(NonExistentProperty)");
        }

        /// <summary>
        /// Validate that setting a bool param with an item which evaluates to nothing does not cause the parameter to get set.
        /// </summary>
        [Fact]
        public void TestSetBoolParamEmptyItem()
        {
            ValidateTaskParameterNotSet("BoolParam", "@(NonExistentItem)");
        }

        #endregion

        #region Bool Array Params

        /// <summary>
        /// Validate that setting a bool array with a single true sets the array to one 'true' value.
        /// </summary>
        [Fact]
        public void TestSetBoolArrayParamOneItem()
        {
            ValidateTaskParameterArray("BoolArrayParam", "true", new bool[] { true });
        }

        /// <summary>
        /// Validate that setting a bool array with a list of two values sets them appropriately.
        /// </summary>
        [Fact]
        public void TestSetBoolArrayParamTwoItems()
        {
            ValidateTaskParameterArray("BoolArrayParam", "false;true", new bool[] { false, true });
        }

        /// <summary>
        /// Validate that setting the parameter with an empty value does not cause it to be set.
        /// </summary>
        [Fact]
        public void TestSetBoolArrayParamEmptyAttribute()
        {
            ValidateTaskParameterNotSet("BoolArrayParam", "");
        }

        /// <summary>
        /// Validate that setting the parameter with a property which evaluates to an empty value does not cause it to be set.
        /// </summary>
        [Fact]
        public void TestSetBoolArrayParamEmptyProperty()
        {
            ValidateTaskParameterNotSet("BoolArrayParam", "$(NonExistentProperty)");
        }

        /// <summary>
        /// Validate that setting the parameter with an item which evaluates to an empty value does not cause it to be set.
        /// </summary>
        [Fact]
        public void TestSetBoolArrayParamEmptyItem()
        {
            ValidateTaskParameterNotSet("BoolArrayParam", "@(NonExistentItem)");
        }

        #endregion

        #region Int Params

        /// <summary>
        /// Validate that setting an int param with a value of 0 causes it to get the correct value.
        /// </summary>
        [Fact]
        public void TestSetIntParamZero()
        {
            ValidateTaskParameter("IntParam", "0", 0);
        }

        /// <summary>
        /// Validate that setting an int param with a value of 1 causes it to get the correct value.
        /// </summary>
        [Fact]
        public void TestSetIntParamOne()
        {
            ValidateTaskParameter("IntParam", "1", 1);
        }

        /// <summary>
        /// Validate that setting the parameter with an empty value does not cause it to be set.
        /// </summary>
        [Fact]
        public void TestSetIntParamEmptyAttribute()
        {
            ValidateTaskParameterNotSet("IntParam", "");
        }

        /// <summary>
        /// Validate that setting the parameter with a property which evaluates to an empty value does not cause it to be set.
        /// </summary>
        [Fact]
        public void TestSetIntParamEmptyProperty()
        {
            ValidateTaskParameterNotSet("IntParam", "$(NonExistentProperty)");
        }

        /// <summary>
        /// Validate that setting the parameter with an item which evaluates to an empty value does not cause it to be set.
        /// </summary>
        [Fact]
        public void TestSetIntParamEmptyItem()
        {
            ValidateTaskParameterNotSet("IntParam", "@(NonExistentItem)");
        }

        #endregion

        #region Int Array Params

        /// <summary>
        /// Validate that setting an int array with a single value causes it to get a single value.
        /// </summary>
        [Fact]
        public void TestSetIntArrayParamOneItem()
        {
            ValidateTaskParameterArray("IntArrayParam", "0", new int[] { 0 });
        }

        /// <summary>
        /// Validate that setting an int array with a list of values causes it to get the correct values.
        /// </summary>
        [Fact]
        public void TestSetIntArrayParamTwoItems()
        {
            SetTaskParameter("IntArrayParam", "1;0");

            Assert.True(_parametersSetOnTask.ContainsKey("IntArrayParam"));

            Assert.Equal(1, ((int[])_parametersSetOnTask["IntArrayParam"])[0]);
            Assert.Equal(0, ((int[])_parametersSetOnTask["IntArrayParam"])[1]);
        }

        /// <summary>
        /// Validate that setting the parameter with an empty value does not cause it to be set.
        /// </summary>
        [Fact]
        public void TestSetIntArrayParamEmptyAttribute()
        {
            ValidateTaskParameterNotSet("IntArrayParam", "");
        }

        /// <summary>
        /// Validate that setting the parameter with a property which evaluates to an empty value does not cause it to be set.
        /// </summary>
        [Fact]
        public void TestSetIntArrayParamEmptyProperty()
        {
            ValidateTaskParameterNotSet("IntArrayParam", "$(NonExistentProperty)");
        }

        /// <summary>
        /// Validate that setting the parameter with an item which evaluates to an empty value does not cause it to be set.
        /// </summary>
        [Fact]
        public void TestSetIntArrayParamEmptyItem()
        {
            ValidateTaskParameterNotSet("IntArrayParam", "@(NonExistentItem)");
        }

        #endregion

        #region String Params

        /// <summary>
        /// Test that setting a string param sets the correct value.
        /// </summary>
        [Fact]
        public void TestSetStringParam()
        {
            ValidateTaskParameter("StringParam", "0", "0");
        }

        /// <summary>
        /// Test that setting a string param sets the correct value.
        /// </summary>
        [Fact]
        public void TestSetStringParamOne()
        {
            ValidateTaskParameter("StringParam", "1", "1");
        }

        /// <summary>
        /// Validate that setting the parameter with an empty value does not cause it to be set.
        /// </summary>
        [Fact]
        public void TestSetStringParamEmptyAttribute()
        {
            ValidateTaskParameterNotSet("StringParam", "");
        }

        /// <summary>
        /// Validate that setting the parameter with a property which evaluates to an empty value does not cause it to be set.
        /// </summary>
        [Fact]
        public void TestSetStringParamEmptyProperty()
        {
            ValidateTaskParameterNotSet("StringParam", "$(NonExistentProperty)");
        }

        /// <summary>
        /// Validate that setting the parameter with an item which evaluates to an empty value does not cause it to be set.
        /// </summary>
        [Fact]
        public void TestSetStringParamEmptyItem()
        {
            ValidateTaskParameterNotSet("StringParam", "@(NonExistentItem)");
        }

        #endregion

        #region String Array Params

        /// <summary>
        /// Validate that setting a string array with a single value sets the correct value.
        /// </summary>
        [Fact]
        public void TestSetStringArrayParam()
        {
            ValidateTaskParameterArray("StringArrayParam", "0", new string[] { "0" });
        }

        /// <summary>
        /// Validate that setting a string array with a list of two values sets the correct values.
        /// </summary>
        [Fact]
        public void TestSetStringArrayParamOne()
        {
            ValidateTaskParameterArray("StringArrayParam", "1;0", new string[] { "1", "0" });
        }

        /// <summary>
        /// Validate that setting the parameter with an empty value does not cause it to be set.
        /// </summary>
        [Fact]
        public void TestSetStringArrayParamEmptyAttribute()
        {
            ValidateTaskParameterNotSet("StringArrayParam", "");
        }

        /// <summary>
        /// Validate that setting the parameter with a property which evaluates to an empty value does not cause it to be set.
        /// </summary>
        [Fact]
        public void TestSetStringArrayParamEmptyProperty()
        {
            ValidateTaskParameterNotSet("StringArrayParam", "$(NonExistentProperty)");
        }

        /// <summary>
        /// Validate that setting the parameter with an item which evaluates to an empty value does not cause it to be set.
        /// </summary>
        [Fact]
        public void TestSetStringArrayParamEmptyItem()
        {
            ValidateTaskParameterNotSet("StringArrayParam", "@(NonExistentItem)");
        }

        #endregion

        #region ITaskItem Params

        /// <summary>
        /// Validate that setting an item with an item list evaluating to one item sets the value appropriately, including metadata.
        /// </summary>
        [Fact]
        public void TestSetItemParamSingle()
        {
            ValidateTaskParameterItem("ItemParam", "@(ItemListContainingOneItem)", _oneItem[0]);
        }

        /// <summary>
        /// Validate that setting an item with an item list evaluating to two items sets the value appropriately, including metadata.
        /// </summary>
        [Fact]
        public void TestSetItemParamDouble()
        {
            Assert.Throws<InvalidProjectFileException>(() =>
            {
                ValidateTaskParameterItems("ItemParam", "@(ItemListContainingTwoItems)", _twoItems);
            });
        }
        /// <summary>
        /// Validate that setting an item with a string results in an item with the evaluated include set to the string.
        /// </summary>
        [Fact]
        public void TestSetItemParamString()
        {
            ValidateTaskParameterItem("ItemParam", "MyItemName");
        }

        /// <summary>
        /// Validate that setting the parameter with an empty value does not cause it to be set.
        /// </summary>
        [Fact]
        public void TestSetItemParamEmptyAttribute()
        {
            ValidateTaskParameterNotSet("ItemParam", "");
        }

        /// <summary>
        /// Validate that setting the parameter with a property which evaluates to an empty value does not cause it to be set.
        /// </summary>
        [Fact]
        public void TestSetItemParamEmptyProperty()
        {
            ValidateTaskParameterNotSet("ItemParam", "$(NonExistentProperty)");
        }

        /// <summary>
        /// Validate that setting the parameter with an item which evaluates to an empty value does not cause it to be set.
        /// </summary>
        [Fact]
        public void TestSetItemParamEmptyItem()
        {
            ValidateTaskParameterNotSet("ItemParam", "@(NonExistentItem)");
        }

        #endregion

        #region ITaskItem Array Params

        /// <summary>
        /// Validate that setting an item array using an item list containing one item sets a single item.
        /// </summary>
        [Fact]
        public void TestSetItemArrayParamSingle()
        {
            ValidateTaskParameterItems("ItemArrayParam", "@(ItemListContainingOneItem)", _oneItem);
        }

        /// <summary>
        /// Validate that setting an item array using an item list containing two items sets both items.
        /// </summary>
        [Fact]
        public void TestSetItemArrayParamDouble()
        {
            ValidateTaskParameterItems("ItemArrayParam", "@(ItemListContainingTwoItems)", _twoItems);
        }

        /// <summary>
        /// Validate that setting an item array with
        /// </summary>
        [Fact]
        public void TestSetItemArrayParamString()
        {
            ValidateTaskParameterItems("ItemArrayParam", "MyItemName");
        }

        /// <summary>
        /// Validate that setting an item array with a list with multiple values creates multiple items.
        /// </summary>
        [Fact]
        public void TestSetItemArrayParamTwoStrings()
        {
            ValidateTaskParameterItems("ItemArrayParam", "MyItemName;MyOtherItemName", new string[] { "MyItemName", "MyOtherItemName" });
        }

        /// <summary>
        /// Validate that setting the parameter with an empty value does not cause it to be set.
        /// </summary>
        [Fact]
        public void TestSetItemArrayParamEmptyAttribute()
        {
            ValidateTaskParameterNotSet("ItemArrayParam", "");
        }

        /// <summary>
        /// Validate that setting the parameter with a parameter which evaluates to an empty value does not cause it to be set.
        /// </summary>
        [Fact]
        public void TestSetItemArrayParamEmptyProperty()
        {
            ValidateTaskParameterNotSet("ItemArrayParam", "$(NonExistentProperty)");
        }

        /// <summary>
        /// Validate that setting the parameter with an item which evaluates to an empty value does not cause it to be set.
        /// </summary>
        [Fact]
        public void TestSetItemArrayParamEmptyItem()
        {
            ValidateTaskParameterNotSet("ItemArrayParam", "@(NonExistentItem)");
        }

        #endregion

        #region Execute Tests

        /// <summary>
        /// Tests that successful execution returns true.
        /// </summary>
        [Fact]
        public void TestExecuteTrue()
        {
            var parameters = new Dictionary<string, (string, ElementLocation)>(StringComparer.OrdinalIgnoreCase);
            parameters["ExecuteReturnParam"] = ("true", ElementLocation.Create("foo.proj"));

            Assert.True(_host.SetTaskParameters(parameters));

            bool executeValue = _host.Execute();

            Assert.True(executeValue);
        }

        /// <summary>
        /// Tests that unsuccessful execution returns false.
        /// </summary>
        [Fact]
        public void TestExecuteFalse()
        {
            var parameters = new Dictionary<string, (string, ElementLocation)>(StringComparer.OrdinalIgnoreCase);
            parameters["ExecuteReturnParam"] = ("false", ElementLocation.Create("foo.proj"));

            Assert.True(_host.SetTaskParameters(parameters));

            bool executeValue = _host.Execute();

            Assert.False(executeValue);
        }

        /// <summary>
        /// Tests that when Execute throws, the exception bubbles up.
        /// </summary>
        [Fact]
        public void TestExecuteThrow()
        {
            Assert.Throws<IndexOutOfRangeException>(() =>
            {
                var parameters = new Dictionary<string, (string, ElementLocation)>(StringComparer.OrdinalIgnoreCase);
                parameters["ExecuteReturnParam"] = ("false", ElementLocation.Create("foo.proj"));

                Dispose();
                InitializeHost(true);

                Assert.True(_host.SetTaskParameters(parameters));

                _host.Execute();
            });
        }
        #endregion

        #region Bool Outputs

        /// <summary>
        /// Validate that boolean output to an item produces the correct evaluated include.
        /// </summary>
        [Fact]
        public void TestOutputBoolToItem()
        {
            SetTaskParameter("BoolParam", "true");
            ValidateOutputItem("BoolOutput", "True");
        }

        /// <summary>
        /// Validate that boolean output to a property produces the correct evaluated value.
        /// </summary>
        [Fact]
        public void TestOutputBoolToProperty()
        {
            SetTaskParameter("BoolParam", "true");
            ValidateOutputProperty("BoolOutput", "True");
        }

        /// <summary>
        /// Validate that boolean array output to an item  array produces the correct evaluated includes.
        /// </summary>
        [Fact]
        public void TestOutputBoolArrayToItems()
        {
            SetTaskParameter("BoolArrayParam", "false;true");
            ValidateOutputItems("BoolArrayOutput", new string[] { "False", "True" });
        }

        /// <summary>
        /// Validate that boolean array output to an item produces the correct semi-colon-delimited evaluated value.
        /// </summary>
        [Fact]
        public void TestOutputBoolArrayToProperty()
        {
            SetTaskParameter("BoolArrayParam", "false;true");
            ValidateOutputProperty("BoolArrayOutput", "False;True");
        }

        #endregion

        #region Int Outputs

        /// <summary>
        /// Validate that an int output to an item produces the correct evaluated include
        /// </summary>
        [Fact]
        public void TestOutputIntToItem()
        {
            SetTaskParameter("IntParam", "42");
            ValidateOutputItem("IntOutput", "42");
        }

        /// <summary>
        /// Validate that an int output to an property produces the correct evaluated value.
        /// </summary>
        [Fact]
        public void TestOutputIntToProperty()
        {
            SetTaskParameter("IntParam", "42");
            ValidateOutputProperty("IntOutput", "42");
        }

        /// <summary>
        /// Validate that an int array output to an item produces the correct evaluated includes.
        /// </summary>
        [Fact]
        public void TestOutputIntArrayToItems()
        {
            SetTaskParameter("IntArrayParam", "42;99");
            ValidateOutputItems("IntArrayOutput", new string[] { "42", "99" });
        }

        /// <summary>
        /// Validate that an int array output to a property produces the correct semi-colon-delimited evaluated value.
        /// </summary>
        [Fact]
        public void TestOutputIntArrayToProperty()
        {
            SetTaskParameter("IntArrayParam", "42;99");
            ValidateOutputProperty("IntArrayOutput", "42;99");
        }

        #endregion

        #region String Outputs

        /// <summary>
        /// Validate that a string output to an item produces the correct evaluated include.
        /// </summary>
        [Fact]
        public void TestOutputStringToItem()
        {
            SetTaskParameter("StringParam", "FOO");
            ValidateOutputItem("StringOutput", "FOO");
        }

        /// <summary>
        /// Validate that a string output to a property produces the correct evaluated value.
        /// </summary>
        [Fact]
        public void TestOutputStringToProperty()
        {
            SetTaskParameter("StringParam", "FOO");
            ValidateOutputProperty("StringOutput", "FOO");
        }

        /// <summary>
        /// Validate that an empty string output overwrites the property value
        /// </summary>
        [Fact]
        public void TestOutputEmptyStringToProperty()
        {
            _bucket.Lookup.SetProperty(ProjectPropertyInstance.Create("output", "initialvalue"));
            ValidateOutputProperty("EmptyStringOutput", String.Empty);
        }

        /// <summary>
        /// Validate that an empty string array output overwrites the property value
        /// </summary>
        [Fact]
        public void TestOutputEmptyStringArrayToProperty()
        {
            _bucket.Lookup.SetProperty(ProjectPropertyInstance.Create("output", "initialvalue"));
            ValidateOutputProperty("EmptyStringArrayOutput", String.Empty);
        }

        /// <summary>
        /// A string output returning null should not cause any property set.
        /// </summary>
        [Fact]
        public void TestOutputNullStringToProperty()
        {
            _bucket.Lookup.SetProperty(ProjectPropertyInstance.Create("output", "initialvalue"));
            ValidateOutputProperty("NullStringOutput", "initialvalue");
        }

        /// <summary>
        /// A string output returning null should not cause any property set.
        /// </summary>
        [Fact]
        public void TestOutputNullITaskItemToProperty()
        {
            _bucket.Lookup.SetProperty(ProjectPropertyInstance.Create("output", "initialvalue"));
            ValidateOutputProperty("NullITaskItemOutput", "initialvalue");
        }

        /// <summary>
        /// A string output returning null should not cause any property set.
        /// </summary>
        [Fact]
        public void TestOutputNullStringArrayToProperty()
        {
            _bucket.Lookup.SetProperty(ProjectPropertyInstance.Create("output", "initialvalue"));
            ValidateOutputProperty("NullStringArrayOutput", "initialvalue");
        }

        /// <summary>
        /// A string output returning null should not cause any property set.
        /// </summary>
        [Fact]
        public void TestOutputNullITaskItemArrayToProperty()
        {
            _bucket.Lookup.SetProperty(ProjectPropertyInstance.Create("output", "initialvalue"));
            ValidateOutputProperty("NullITaskItemArrayOutput", "initialvalue");
        }

        /// <summary>
        /// Validate that a string array output to an item produces the correct evaluated includes.
        /// </summary>
        [Fact]
        public void TestOutputStringArrayToItems()
        {
            SetTaskParameter("StringArrayParam", "FOO;bar");
            ValidateOutputItems("StringArrayOutput", new string[] { "FOO", "bar" });
        }

        /// <summary>
        /// Validate that a string array output to a property produces the correct semi-colon-delimited evaluated value.
        /// </summary>
        [Fact]
        public void TestOutputStringArrayToProperty()
        {
            SetTaskParameter("StringArrayParam", "FOO;bar");
            ValidateOutputProperty("StringArrayOutput", "FOO;bar");
        }

        #endregion

        #region Item Outputs

        /// <summary>
        /// Validate that an item output to an item replicates the item, with metadata
        /// </summary>
        [Fact]
        public void TestOutputItemToItem()
        {
            SetTaskParameter("ItemParam", "@(ItemListContainingOneItem)");
            ValidateOutputItems("ItemOutput", _oneItem);
        }

        /// <summary>
        /// Validate than an item output to a property produces the correct evaluated value.
        /// </summary>
        [Fact]
        public void TestOutputItemToProperty()
        {
            SetTaskParameter("ItemParam", "@(ItemListContainingOneItem)");
            ValidateOutputProperty("ItemOutput", _oneItem[0].ItemSpec);
        }

        /// <summary>
        /// Validate that an item array output to an item replicates the items, with metadata.
        /// </summary>
        [Fact]
        public void TestOutputItemArrayToItems()
        {
            SetTaskParameter("ItemArrayParam", "@(ItemListContainingTwoItems)");
            ValidateOutputItems("ItemArrayOutput", _twoItems);
        }

        /// <summary>
        /// Validate that an item array output to a property produces the correct semi-colon-delimited evaluated value.
        /// </summary>
        [Fact]
        public void TestOutputItemArrayToProperty()
        {
            SetTaskParameter("ItemArrayParam", "@(ItemListContainingTwoItems)");
            ValidateOutputProperty("ItemArrayOutput", String.Concat(_twoItems[0].ItemSpec, ";", _twoItems[1].ItemSpec));
        }

        #endregion

        #region Other Output Tests

        /// <summary>
        /// Attempts to gather outputs into an item list from an string task parameter that
        /// returns an empty string. This should be a no-op.
        /// </summary>
        [Fact]
        public void TestEmptyStringInStringArrayParameterIntoItemList()
        {
            SetTaskParameter("StringArrayParam", "");
            ValidateOutputItems("StringArrayOutput", Array.Empty<ITaskItem>());
        }

        /// <summary>
        /// Attempts to gather outputs into an item list from an string task parameter that
        /// returns an empty string. This should be a no-op.
        /// </summary>
        [Fact]
        public void TestEmptyStringParameterIntoItemList()
        {
            SetTaskParameter("StringParam", "");
            ValidateOutputItems("StringOutput", Array.Empty<ITaskItem>());
        }

        /// <summary>
        /// Attempts to gather outputs from a null task parameter of type "ITaskItem[]".  This should succeed.
        /// </summary>
        [Fact]
        public void TestNullITaskItemArrayParameter()
        {
            ValidateOutputItems("ItemArrayNullOutput", Array.Empty<ITaskItem>());
        }

        /// <summary>
        /// Attempts to gather outputs from a task parameter of type "ArrayList".  This should fail.
        /// </summary>
        [Fact]
        public void TestArrayListParameter()
        {
            Assert.Throws<InvalidProjectFileException>(() =>
            {
                ValidateOutputItems("ArrayListOutput", Array.Empty<ITaskItem>());
            });
        }
        /// <summary>
        /// Attempts to gather outputs from a non-existent output.  This should fail.
        /// </summary>
        [Fact]
        public void TestNonexistantOutput()
        {
            Assert.Throws<InvalidProjectFileException>(() =>
            {
                Assert.False(_host.GatherTaskOutputs("NonExistentOutput", ElementLocation.Create(".", 1, 1), true, "output"));
            });
        }
        /// <summary>
        /// object[] should not be a supported output type.
        /// </summary>
        [Fact]
        public void TestOutputObjectArrayToProperty()
        {
            Assert.Throws<InvalidProjectFileException>(() =>
            {
                ValidateOutputProperty("ObjectArrayOutput", "");
            });
        }
        #endregion

        #region Other Tests

        /// <summary>
        /// Test that cleanup for task clears out the task instance.
        /// </summary>
        [Fact]
        public void TestCleanupForTask()
        {
            _host.CleanupForBatch();
            Assert.NotNull((_host as TaskExecutionHost)._UNITTESTONLY_TaskFactoryWrapper);
            _host.CleanupForTask();
            Assert.Null((_host as TaskExecutionHost)._UNITTESTONLY_TaskFactoryWrapper);
        }

        /// <summary>
        /// Test that a using task which specifies an invalid assembly produces an exception.
        /// </summary>
        [Fact]
        public void TestTaskResolutionFailureWithUsingTask()
        {
            Assert.Throws<InvalidProjectFileException>(() =>
            {
                _loggingService = new MockLoggingService();
                Dispose();
                _host = new TaskExecutionHost();
                TargetLoggingContext tlc = new TargetLoggingContext(_loggingService, new BuildEventContext(1, 1, BuildEventContext.InvalidProjectContextId, 1));

                ProjectInstance project = CreateTestProject();
                _host.InitializeForTask(
                    this,
                    tlc,
                    project,
                    "TaskWithMissingAssembly",
                    ElementLocation.Create("none", 1, 1),
                    this,
                    false,
#if FEATURE_APPDOMAIN
                    null,
#endif
                    false,
                    CancellationToken.None);
                _host.FindTask(null);
                _host.InitializeForBatch(new TaskLoggingContext(_loggingService, tlc.BuildEventContext), _bucket, null);
            });
        }
        /// <summary>
        /// Test that specifying a task with no using task logs an error, but does not throw.
        /// </summary>
        [Fact]
        public void TestTaskResolutionFailureWithNoUsingTask()
        {
            Dispose();
            _host = new TaskExecutionHost();
            TargetLoggingContext tlc = new TargetLoggingContext(_loggingService, new BuildEventContext(1, 1, BuildEventContext.InvalidProjectContextId, 1));

            ProjectInstance project = CreateTestProject();
            _host.InitializeForTask(
                this,
                tlc,
                project,
                "TaskWithNoUsingTask",
                ElementLocation.Create("none", 1, 1),
                this,
                false,
#if FEATURE_APPDOMAIN
                null,
#endif
                false,
                CancellationToken.None);

            _host.FindTask(null);
            _host.InitializeForBatch(new TaskLoggingContext(_loggingService, tlc.BuildEventContext), _bucket, null);
            _logger.AssertLogContains("MSB4036");
        }

        /// <summary>
        /// https://github.com/dotnet/msbuild/issues/8864
        /// </summary>
        [Fact]
        public void TestTaskDictionaryOutputItems()
        {
            string customTaskPath = Assembly.GetExecutingAssembly().Location;
            MockLogger ml = ObjectModelHelpers.BuildProjectExpectSuccess($"""
                    <Project ToolsVersion=`msbuilddefaulttoolsversion` xmlns=`msbuildnamespace`>
                        <UsingTask TaskName=`TaskThatReturnsDictionaryTaskItem` AssemblyFile=`{customTaskPath}`/>
                        <Target Name=`Build`>
                           <TaskThatReturnsDictionaryTaskItem Key="a" Value="b">
                                <Output TaskParameter="DictionaryTaskItemOutput" ItemName="Outputs"/>
                            </TaskThatReturnsDictionaryTaskItem>
                        </Target>
                    </Project>
                """);
            ml.AssertLogContains("a=b");
        }

        [Fact]
<<<<<<< HEAD
        public void TaskExceptionHandlingTest()
        {
            // Unfortunately we cannot run those via TheoryAttribute and InlineDataAttribute because
            //  the MSBuildTestEnvironmentFixture injects the cleanup logic for each testcase and when those
            //  are run in parallel, within the same process, the two process will conflict with each other (on the error file).
            TaskExceptionHandlingTestInternal(typeof(OutOfMemoryException), true);
            TaskExceptionHandlingTestInternal(typeof(ArgumentException), false);
        }

        private void TaskExceptionHandlingTestInternal(Type exceptionType, bool isCritical)
        {
            string testExceptionMessage = "Test Message";
            string customTaskPath = Assembly.GetExecutingAssembly().Location;
            MockLogger ml = new MockLogger() { AllowTaskCrashes = true };
            ObjectModelHelpers.BuildProjectExpectFailure($"""
                     <Project ToolsVersion=`msbuilddefaulttoolsversion` xmlns=`msbuildnamespace`>
                         <UsingTask TaskName=`TaskThatThrows` AssemblyFile=`{customTaskPath}`/>
                         <Target Name=`Build`>
                            <TaskThatThrows ExceptionType="{exceptionType.ToString()}" ExceptionMessage="{testExceptionMessage}">
                             </TaskThatThrows>
                         </Target>
                     </Project>
                  """,
                ml);
            // 'This is an unhandled exception from a task'
            ml.AssertLogContains("MSB4018");
            // 'An internal failure occurred while running MSBuild'
            ml.AssertLogDoesntContain("MSB1025");
            // 'This is an unhandled error in MSBuild'
            ml.AssertLogDoesntContain(ResourceUtilities.FormatResourceStringIgnoreCodeAndKeyword("UnhandledMSBuildError", string.Empty));
            ml.AssertLogContains(testExceptionMessage);

            File.Exists(ExceptionHandling.DumpFilePath).ShouldBe(isCritical,
                $"{ExceptionHandling.DumpFilePath} expected to exist: {isCritical}");
            if (isCritical)
            {
                FileUtilities.DeleteNoThrow(ExceptionHandling.DumpFilePath);
            }
=======
        public void TestTaskParameterLogging()
        {
            string customTaskPath = Assembly.GetExecutingAssembly().Location;
            MockLogger ml = ObjectModelHelpers.BuildProjectExpectSuccess($"""
                    <Project>
                        <UsingTask TaskName=`TaskThatReturnsDictionaryTaskItem` AssemblyFile=`{customTaskPath}`/>
                        <ItemGroup>
                            <MyItem Include="item1"/>
                            <MyItem Include="item2"/>
                        </ItemGroup>
                        <Target Name=`Build`>
                           <TaskThatReturnsDictionaryTaskItem Key="a" Value="b" AdditionalParameters="@(MyItem)" />
                        </Target>
                    </Project>
                """);

            // Each parameter should be logged as TaskParameterEvent.
            ml.TaskParameterEvents.Count.ShouldBe(3);
            IList<string> messages = ml.TaskParameterEvents.Select(e => e.Message).ToList();
            messages.ShouldContain($"{ItemGroupLoggingHelper.TaskParameterPrefix}Key=a");
            messages.ShouldContain($"{ItemGroupLoggingHelper.TaskParameterPrefix}Value=b");
            messages.ShouldContain($"{ItemGroupLoggingHelper.TaskParameterPrefix}\n    AdditionalParameters=\n        item1\n        item2");

            // Parameters should not be logged as messages.
            messages = ml.BuildMessageEvents.Select(e => e.Message).ToList();
            messages.ShouldNotContain(m => m.StartsWith(ItemGroupLoggingHelper.TaskParameterPrefix));
>>>>>>> 563c7b09
        }

        #endregion

        #region ITestTaskHost Members
#pragma warning disable xUnit1013

        /// <summary>
        /// Records that a parameter was set on the task.
        /// </summary>
        public void ParameterSet(string parameterName, object valueSet)
        {
            _parametersSetOnTask[parameterName] = valueSet;
        }

        /// <summary>
        /// Records that an output was read from the task.
        /// </summary>
        public void OutputRead(string parameterName, object actualValue)
        {
            _outputsReadFromTask[parameterName] = actualValue;
        }

        #endregion

        #region IBuildEngine2 Members

        /// <summary>
        /// Unused.
        /// </summary>
        public bool BuildProjectFile(string projectFileName, string[] targetNames, IDictionary globalProperties, IDictionary targetOutputs, string toolsVersion)
        {
            throw new NotImplementedException();
        }

        /// <summary>
        /// Unused.
        /// </summary>
        public bool BuildProjectFilesInParallel(string[] projectFileNames, string[] targetNames, IDictionary[] globalProperties, IDictionary[] targetOutputsPerProject, string[] toolsVersion, bool useResultsCache, bool unloadProjectsOnCompletion)
        {
            throw new NotImplementedException();
        }

        #endregion

        #region IBuildEngine Members

        /// <summary>
        /// Unused.
        /// </summary>
        public void LogErrorEvent(BuildErrorEventArgs e)
        {
            throw new NotImplementedException();
        }

        /// <summary>
        /// Unused.
        /// </summary>
        public void LogWarningEvent(BuildWarningEventArgs e)
        {
            throw new NotImplementedException();
        }

        /// <summary>
        /// Unused.
        /// </summary>
        public void LogMessageEvent(BuildMessageEventArgs e)
        {
            throw new NotImplementedException();
        }

        /// <summary>
        /// Unused.
        /// </summary>
        public void LogCustomEvent(CustomBuildEventArgs e)
        {
            throw new NotImplementedException();
        }

        /// <summary>
        /// Unused.
        /// </summary>
        public bool BuildProjectFile(string projectFileName, string[] targetNames, IDictionary globalProperties, IDictionary targetOutputs)
        {
            throw new NotImplementedException();
        }

#pragma warning restore xUnit1013
        #endregion

        #region Validation Routines

        /// <summary>
        /// Is the class a task factory
        /// </summary>
        private static bool IsTaskFactoryClass(Type type, object unused)
        {
            return type.GetTypeInfo().IsClass &&
                !type.GetTypeInfo().IsAbstract &&
                (type.GetInterface("Microsoft.Build.Framework.ITaskFactory") != null);
        }

        /// <summary>
        /// Initialize the host object
        /// </summary>
        /// <param name="throwOnExecute">Should the task throw when executed</param>
        private void InitializeHost(bool throwOnExecute)
        {
            _loggingService = LoggingService.CreateLoggingService(LoggerMode.Synchronous, 1);
            _logger = new MockLogger();
            _loggingService.RegisterLogger(_logger);
            _host = new TaskExecutionHost();
            TargetLoggingContext tlc = new TargetLoggingContext(_loggingService, new BuildEventContext(1, 1, BuildEventContext.InvalidProjectContextId, 1));

            // Set up a temporary project and add some items to it.
            ProjectInstance project = CreateTestProject();

            TypeLoader typeLoader = new TypeLoader(IsTaskFactoryClass);
#if !FEATURE_ASSEMBLYLOADCONTEXT
            AssemblyLoadInfo loadInfo = AssemblyLoadInfo.Create(Assembly.GetAssembly(typeof(TaskBuilderTestTask.TaskBuilderTestTaskFactory)).FullName, null);
#else
            AssemblyLoadInfo loadInfo = AssemblyLoadInfo.Create(typeof(TaskBuilderTestTask.TaskBuilderTestTaskFactory).GetTypeInfo().FullName, null);
#endif
            LoadedType loadedType = new LoadedType(typeof(TaskBuilderTestTask.TaskBuilderTestTaskFactory), loadInfo, typeof(TaskBuilderTestTask.TaskBuilderTestTaskFactory).GetTypeInfo().Assembly, typeof(ITaskItem));

            TaskBuilderTestTask.TaskBuilderTestTaskFactory taskFactory = new TaskBuilderTestTask.TaskBuilderTestTaskFactory();
            taskFactory.ThrowOnExecute = throwOnExecute;
            string taskName = "TaskBuilderTestTask";
            (_host as TaskExecutionHost)._UNITTESTONLY_TaskFactoryWrapper = new TaskFactoryWrapper(taskFactory, loadedType, taskName, null);
            _host.InitializeForTask(
                this,
                tlc,
                project,
                taskName,
                ElementLocation.Create("none", 1, 1),
                this,
                false,
#if FEATURE_APPDOMAIN
                null,
#endif
                false,
                CancellationToken.None);

            ProjectTaskInstance taskInstance = project.Targets["foo"].Tasks.First();
            TaskLoggingContext talc = tlc.LogTaskBatchStarted(".", taskInstance);

            ItemDictionary<ProjectItemInstance> itemsByName = new ItemDictionary<ProjectItemInstance>();

            ProjectItemInstance item = new ProjectItemInstance(project, "ItemListContainingOneItem", "a.cs", ".");
            item.SetMetadata("Culture", "fr-fr");
            itemsByName.Add(item);
            _oneItem = new ITaskItem[] { new TaskItem(item) };

            item = new ProjectItemInstance(project, "ItemListContainingTwoItems", "b.cs", ".");
            ProjectItemInstance item2 = new ProjectItemInstance(project, "ItemListContainingTwoItems", "c.cs", ".");
            item.SetMetadata("HintPath", "c:\\foo");
            item2.SetMetadata("HintPath", "c:\\bar");
            itemsByName.Add(item);
            itemsByName.Add(item2);
            _twoItems = new ITaskItem[] { new TaskItem(item), new TaskItem(item2) };

            _bucket = new ItemBucket(Array.Empty<string>(), new Dictionary<string, string>(), new Lookup(itemsByName, new PropertyDictionary<ProjectPropertyInstance>()), 0);
            _host.FindTask(null);
            _host.InitializeForBatch(talc, _bucket, null);
            _parametersSetOnTask = new Dictionary<string, object>(StringComparer.OrdinalIgnoreCase);
            _outputsReadFromTask = new Dictionary<string, object>(StringComparer.OrdinalIgnoreCase);
        }

        /// <summary>
        /// Helper method for tests
        /// </summary>
        private void ValidateOutputItem(string outputName, string value)
        {
            Assert.True(_host.GatherTaskOutputs(outputName, ElementLocation.Create(".", 1, 1), true, "output"));
            Assert.True(_outputsReadFromTask.ContainsKey(outputName));

            Assert.Single(_bucket.Lookup.GetItems("output"));
            Assert.Equal(value, _bucket.Lookup.GetItems("output").First().EvaluatedInclude);
        }

        /// <summary>
        /// Helper method for tests
        /// </summary>
        private void ValidateOutputItem(string outputName, ITaskItem value)
        {
            Assert.True(_host.GatherTaskOutputs(outputName, ElementLocation.Create(".", 1, 1), true, "output"));
            Assert.True(_outputsReadFromTask.ContainsKey(outputName));

            Assert.Single(_bucket.Lookup.GetItems("output"));
            Assert.Equal(0, TaskItemComparer.Instance.Compare(value, new TaskItem(_bucket.Lookup.GetItems("output").First())));
        }

        /// <summary>
        /// Helper method for tests
        /// </summary>
        private void ValidateOutputItems(string outputName, string[] values)
        {
            Assert.True(_host.GatherTaskOutputs(outputName, ElementLocation.Create(".", 1, 1), true, "output"));
            Assert.True(_outputsReadFromTask.ContainsKey(outputName));

            Assert.Equal(values.Length, _bucket.Lookup.GetItems("output").Count);
            for (int i = 0; i < values.Length; i++)
            {
                Assert.Equal(values[i], _bucket.Lookup.GetItems("output").ElementAt(i).EvaluatedInclude);
            }
        }

        /// <summary>
        /// Helper method for tests
        /// </summary>
        private void ValidateOutputItems(string outputName, ITaskItem[] values)
        {
            Assert.True(_host.GatherTaskOutputs(outputName, ElementLocation.Create(".", 1, 1), true, "output"));
            Assert.True(_outputsReadFromTask.ContainsKey(outputName));

            Assert.Equal(values.Length, _bucket.Lookup.GetItems("output").Count);
            for (int i = 0; i < values.Length; i++)
            {
                Assert.Equal(0, TaskItemComparer.Instance.Compare(values[i], new TaskItem(_bucket.Lookup.GetItems("output").ElementAt(i))));
            }
        }

        /// <summary>
        /// Helper method for tests
        /// </summary>
        private void ValidateOutputProperty(string outputName, string value)
        {
            Assert.True(_host.GatherTaskOutputs(outputName, ElementLocation.Create(".", 1, 1), false, "output"));
            Assert.True(_outputsReadFromTask.ContainsKey(outputName));

            Assert.NotNull(_bucket.Lookup.GetProperty("output"));
            Assert.Equal(value, _bucket.Lookup.GetProperty("output").EvaluatedValue);
        }

        /// <summary>
        /// Helper method for tests
        /// </summary>
        private void ValidateTaskParameter(string parameterName, string value, object expectedValue)
        {
            SetTaskParameter(parameterName, value);

            Assert.True(_parametersSetOnTask.ContainsKey(parameterName));
            Assert.Equal(expectedValue, _parametersSetOnTask[parameterName]);
        }

        /// <summary>
        /// Helper method for tests
        /// </summary>
        private void ValidateTaskParameterItem(string parameterName, string value)
        {
            SetTaskParameter(parameterName, value);

            Assert.True(_parametersSetOnTask.ContainsKey(parameterName));

            ITaskItem actualItem = _parametersSetOnTask[parameterName] as ITaskItem;
            Assert.Equal(value, actualItem.ItemSpec);
            Assert.Equal(BuiltInMetadata.MetadataCount, actualItem.MetadataCount);
        }

        /// <summary>
        /// Helper method for tests
        /// </summary>
        private void ValidateTaskParameterItem(string parameterName, string value, ITaskItem expectedItem)
        {
            SetTaskParameter(parameterName, value);

            Assert.True(_parametersSetOnTask.ContainsKey(parameterName));

            ITaskItem actualItem = _parametersSetOnTask[parameterName] as ITaskItem;
            Assert.Equal(0, TaskItemComparer.Instance.Compare(expectedItem, actualItem));
        }

        /// <summary>
        /// Helper method for tests
        /// </summary>
        private void ValidateTaskParameterItems(string parameterName, string value)
        {
            SetTaskParameter(parameterName, value);

            Assert.True(_parametersSetOnTask.ContainsKey(parameterName));

            ITaskItem[] actualItems = _parametersSetOnTask[parameterName] as ITaskItem[];
            Assert.Single(actualItems);
            Assert.Equal(value, actualItems[0].ItemSpec);
        }

        /// <summary>
        /// Helper method for tests
        /// </summary>
        private void ValidateTaskParameterItems(string parameterName, string value, ITaskItem[] expectedItems)
        {
            SetTaskParameter(parameterName, value);

            Assert.True(_parametersSetOnTask.ContainsKey(parameterName));

            ITaskItem[] actualItems = _parametersSetOnTask[parameterName] as ITaskItem[];
            Assert.Equal(expectedItems.Length, actualItems.Length);

            for (int i = 0; i < expectedItems.Length; i++)
            {
                Assert.Equal(0, TaskItemComparer.Instance.Compare(expectedItems[i], actualItems[i]));
            }
        }

        /// <summary>
        /// Helper method for tests
        /// </summary>
        private void ValidateTaskParameterItems(string parameterName, string value, string[] expectedItems)
        {
            SetTaskParameter(parameterName, value);

            Assert.True(_parametersSetOnTask.ContainsKey(parameterName));

            ITaskItem[] actualItems = _parametersSetOnTask[parameterName] as ITaskItem[];
            Assert.Equal(expectedItems.Length, actualItems.Length);

            for (int i = 0; i < expectedItems.Length; i++)
            {
                Assert.Equal(expectedItems[i], actualItems[i].ItemSpec);
            }
        }

        /// <summary>
        /// Helper method for tests
        /// </summary>
        private void ValidateTaskParameterArray(string parameterName, string value, object expectedValue)
        {
            SetTaskParameter(parameterName, value);

            Assert.True(_parametersSetOnTask.ContainsKey(parameterName));

            Array expectedArray = expectedValue as Array;
            Array actualArray = _parametersSetOnTask[parameterName] as Array;

            Assert.Equal(expectedArray.Length, actualArray.Length);
            for (int i = 0; i < expectedArray.Length; i++)
            {
                Assert.Equal(expectedArray.GetValue(i), actualArray.GetValue(i));
            }
        }

        /// <summary>
        /// Helper method for tests
        /// </summary>
        private void ValidateTaskParameterNotSet(string parameterName, string value)
        {
            SetTaskParameter(parameterName, value);
            Assert.False(_parametersSetOnTask.ContainsKey(parameterName));
        }

        #endregion

        /// <summary>
        /// Helper method for tests
        /// </summary>
        private void SetTaskParameter(string parameterName, string value)
        {
            var parameters = GetStandardParametersDictionary(true);
            parameters[parameterName] = (value, ElementLocation.Create("foo.proj"));
            bool success = _host.SetTaskParameters(parameters);
            Assert.True(success);
        }

        /// <summary>
        /// Helper method for tests
        /// </summary>
        private Dictionary<string, (string, ElementLocation)> GetStandardParametersDictionary(bool returnParam)
        {
            var parameters = new Dictionary<string, (string, ElementLocation)>(StringComparer.OrdinalIgnoreCase);
            parameters["ExecuteReturnParam"] = (returnParam ? "true" : "false", ElementLocation.Create("foo.proj"));
            return parameters;
        }

        /// <summary>
        /// Creates a test project.
        /// </summary>
        /// <returns>The project.</returns>
        private ProjectInstance CreateTestProject()
        {
            string projectFileContents = ObjectModelHelpers.CleanupFileContents(@"
                <Project ToolsVersion='msbuilddefaulttoolsversion' xmlns='msbuildnamespace'>
                    <UsingTask TaskName='TaskWithMissingAssembly' AssemblyName='madeup' />
                    <ItemGroup>
                        <Compile Include='b.cs' />
                        <Compile Include='c.cs' />
                    </ItemGroup>

                    <ItemGroup>
                        <Reference Include='System' />
                    </ItemGroup>

                    <Target Name='Empty' />

                    <Target Name='Skip' Inputs='testProject.proj' Outputs='testProject.proj' />

                    <Target Name='Error' >
                        <ErrorTask1 ContinueOnError='True'/>
                        <ErrorTask2 ContinueOnError='False'/>
                        <ErrorTask3 />
                        <OnError ExecuteTargets='Foo'/>
                        <OnError ExecuteTargets='Bar'/>
                    </Target>

                    <Target Name='Foo' Inputs='foo.cpp' Outputs='foo.o'>
                        <FooTask1/>
                    </Target>

                    <Target Name='Bar'>
                        <BarTask1/>
                    </Target>

                    <Target Name='Baz' DependsOnTargets='Bar'>
                        <BazTask1/>
                        <BazTask2/>
                    </Target>

                    <Target Name='Baz2' DependsOnTargets='Bar;Foo'>
                        <Baz2Task1/>
                        <Baz2Task2/>
                        <Baz2Task3/>
                    </Target>

                    <Target Name='DepSkip' DependsOnTargets='Skip'>
                        <DepSkipTask1/>
                        <DepSkipTask2/>
                        <DepSkipTask3/>
                    </Target>

                    <Target Name='DepError' DependsOnTargets='Foo;Skip;Error'>
                        <DepSkipTask1/>
                        <DepSkipTask2/>
                        <DepSkipTask3/>
                    </Target>

                </Project>
                ");

            Project project = new Project(XmlReader.Create(new StringReader(projectFileContents)));
            return project.CreateProjectInstance();
        }
    }
}<|MERGE_RESOLUTION|>--- conflicted
+++ resolved
@@ -1051,7 +1051,6 @@
         }
 
         [Fact]
-<<<<<<< HEAD
         public void TaskExceptionHandlingTest()
         {
             // Unfortunately we cannot run those via TheoryAttribute and InlineDataAttribute because
@@ -1090,7 +1089,9 @@
             {
                 FileUtilities.DeleteNoThrow(ExceptionHandling.DumpFilePath);
             }
-=======
+        }
+
+        [Fact]
         public void TestTaskParameterLogging()
         {
             string customTaskPath = Assembly.GetExecutingAssembly().Location;
@@ -1117,7 +1118,6 @@
             // Parameters should not be logged as messages.
             messages = ml.BuildMessageEvents.Select(e => e.Message).ToList();
             messages.ShouldNotContain(m => m.StartsWith(ItemGroupLoggingHelper.TaskParameterPrefix));
->>>>>>> 563c7b09
         }
 
         #endregion
