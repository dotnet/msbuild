--- conflicted
+++ resolved
@@ -1018,7 +1018,6 @@
             await Verify(_outputWriter.ToString(), _settings).UniqueForOSPlatform();
         }
 
-<<<<<<< HEAD
         [Fact]
         public void ReplayBinaryLogWithFewerNodesThanOriginalBuild()
         {
@@ -1059,7 +1058,7 @@
 
                 terminalLogger.Shutdown();
             }
-=======
+
         [Theory]
         [InlineData(true)]
         [InlineData(false)]
@@ -1111,7 +1110,6 @@
             _centralNodeEventSource.InvokeBuildFinished(MakeBuildFinishedEventArgs(true));
 
             await Verify(_outputWriter.ToString(), _settings).UniqueForOSPlatform().UseParameters(runOnCentralNode);
->>>>>>> dd27cf39
         }
     }
 }