--- conflicted
+++ resolved
@@ -20,7 +20,7 @@
         /// <summary>
         /// Check that the ARM flag is passed to the compiler when targeting ARM.
         /// </summary>
-        [Fact(Skip = "skipped for failing tests when reviving pipeline")]
+        [Fact]
         public void TargetARM()
         {
             string file = null;
@@ -121,7 +121,7 @@
         /// Check that with an explicit platform of anycpu, library type assemblies do not 
         /// get forced to anycpu32bitpreferred by default. 
         /// </summary>
-        [Fact(Skip = "skipped for failing tests when reviving pipeline")]
+        [Fact]
         public void ExplicitAnyCPULibraryProjectIsNot32BitPreferred()
         {
             string file = null;
@@ -226,7 +226,7 @@
         /// Check that with an explicit platformtarget of anycpu, winmdobj type assemblies do not 
         /// get forced to anycpu32bitpreferred by default. 
         /// </summary>
-        [Fact(Skip = "skipped for failing tests when reviving pipeline")]
+        [Fact]
         public void ExplicitAnyCPUWinMDObjProjectIsNot32BitPreferred()
         {
             string file = null;
@@ -282,7 +282,7 @@
         /// Check that with an empty platformtarget (equivalent to anycpu), exe type assemblies 
         /// get forced to anycpu32bitpreferred by default. 
         /// </summary>
-        [Fact(Skip = "skipped for failing tests when reviving pipeline")]
+        [Fact]
         public void AnyCPUExeProjectIs32BitPreferred()
         {
             string file = null;
@@ -331,7 +331,7 @@
         /// Check that with an explicit platformtarget of anycpu, exe type assemblies 
         /// get forced to anycpu32bitpreferred by default. 
         /// </summary>
-        [Fact(Skip = "skipped for failing tests when reviving pipeline")]
+        [Fact]
         public void ExplicitAnyCPUExeProjectIs32BitPreferred()
         {
             string file = null;
@@ -430,13 +430,8 @@
         /// Check that with an explicit platformtarget of anycpu, exe type assemblies that are 
         /// targeting .NET 4.0+ do not get forced to anycpu32bitpreferred by default. 
         /// </summary>
-<<<<<<< HEAD
-        [Fact(Skip = "skipped for failing tests when reviving pipeline")]
-        public void ExplicitAnyCPU40ExeProjectIsNot32BitPreferred()
-=======
         [Fact]
         public void ExplicitAnyCPUExeProjectIsNot32BitPreferred()
->>>>>>> 897f086a
         {
             string file = null;
             string outputPath = Path.GetTempPath() + "\\" + Guid.NewGuid().ToString("N");
@@ -485,7 +480,7 @@
         /// Check that with an empty platformtarget (equivalent to anycpu), appcontainerexe type assemblies 
         /// get forced to anycpu32bitpreferred by default. 
         /// </summary>
-        [Fact(Skip = "skipped for failing tests when reviving pipeline")]
+        [Fact]
         public void AnyCPUAppContainerExeProjectIs32BitPreferred()
         {
             string file = null;
@@ -540,7 +535,7 @@
         /// Check that with an explicit platformtarget of anycpu, appcontainerexe type assemblies 
         /// get forced to anycpu32bitpreferred by default. 
         /// </summary>
-        [Fact(Skip = "skipped for failing tests when reviving pipeline")]
+        [Fact]
         public void ExplicitAnyCPUAppContainerExeProjectIs32BitPreferred()
         {
             string file = null;
@@ -596,7 +591,7 @@
         /// Although AnyCPU library projects should not default to AnyCPU32BitPreferred, because that platform is 
         /// not supported for library projects, if Prefer32Bit is explicitly set, we should still respect that. 
         /// </summary>
-        [Fact(Skip = "skipped for failing tests when reviving pipeline")]
+        [Fact]
         public void AnyCPULibraryProjectIs32BitPreferredIfPrefer32BitSet()
         {
             string file = null;
@@ -647,7 +642,7 @@
         /// A project with no explicit OutputType will end up defaulting its OutputType to exe, 
         /// so it should also default to Prefer32Bit = true. 
         /// </summary>
-        [Fact(Skip = "skipped for failing tests when reviving pipeline")]
+        [Fact]
         public void AnyCPUProjectWithNoExplicitOutputTypeIs32BitPreferred()
         {
             string file = null;
@@ -696,7 +691,7 @@
         /// A project with no explicit OutputType will end up defaulting its OutputType to exe, 
         /// so it should also default to Prefer32Bit = true. 
         /// </summary>
-        [Fact(Skip = "skipped for failing tests when reviving pipeline")]
+        [Fact]
         public void AnyCPUJupiterProjectWithNoExplicitOutputTypeIs32BitPreferred()
         {
             string file = null;
@@ -844,7 +839,7 @@
         /// <summary>
         /// Doesn't synthesize Link metadata if the items are defined in the project  
         /// </summary>
-        [Fact(Skip = "skipped for failing tests when reviving pipeline")]
+        [Fact]
         public void NoLinkMetadataSynthesisWhenDefinedInProject()
         {
             string[] files = null;
@@ -905,13 +900,8 @@
         /// <summary>
         /// Synthesizes Link metadata if the items are defined in an import and are on the allowlist
         /// </summary>
-<<<<<<< HEAD
-        [Fact(Skip = "skipped for failing tests when reviving pipeline")]
-        public void SynthesizeLinkMetadataForItemsOnWhitelist()
-=======
         [Fact]
         public void SynthesizeLinkMetadataForItemsOnAllowlist()
->>>>>>> 897f086a
         {
             string outputPath = Path.Combine(Path.GetTempPath(), Guid.NewGuid().ToString("N"));
             string directoryToDelete = null;
@@ -987,7 +977,7 @@
         /// <summary>
         /// Don't synthesize link metadata if the SynthesizeLinkMetadata property is false
         /// </summary>
-        [Fact(Skip = "skipped for failing tests when reviving pipeline")]
+        [Fact]
         public void DontSynthesizeLinkMetadataIfPropertyNotSet()
         {
             string outputPath = Path.Combine(Path.GetTempPath(), Guid.NewGuid().ToString("N"));
