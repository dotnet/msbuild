﻿// Licensed to the .NET Foundation under one or more agreements.
// The .NET Foundation licenses this file to you under the MIT license.

using System.IO;
using Microsoft.Build.Evaluation;
using Microsoft.Build.Framework;
using Microsoft.Build.UnitTests;

using Shouldly;

using Xunit;

namespace Microsoft.Build.Engine.UnitTests.Evaluation
{
    public class IntrinsicFunctionOverload_Tests
    {
        [Fact]
        public void MSBuildAddInteger()
        {
            const string projectContent = @"
                    <Project>
                        <PropertyGroup>
                            <Actual>$([MSBuild]::Add($([System.Int64]::MaxValue), 1))</Actual>
                        </PropertyGroup>
                    </Project>";

            string expected = unchecked(long.MaxValue + 1).ToString();

            using TestEnvironment env = TestEnvironment.Create();

            ChangeWaves.ResetStateForTests();

            using ProjectFromString projectFromString = new(projectContent.Cleanup());
            Project project = projectFromString.Project;
            ProjectProperty? actualProperty = project.GetProperty("Actual");
            actualProperty.EvaluatedValue.ShouldBe(expected);
        }

        [Fact]
        public void MSBuildAddIntegerGreaterThanMax()
        {
            const string projectContent = @"
                    <Project>
                        <PropertyGroup>
                            <Actual>$([MSBuild]::Add(9223372036854775808, 1))</Actual>
                        </PropertyGroup>
                    </Project>";

            string expected = ((long.MaxValue + 1D) + 1).ToString();

            using TestEnvironment env = TestEnvironment.Create();

            ChangeWaves.ResetStateForTests();

            using ProjectFromString projectFromString = new(projectContent.Cleanup());
            Project project = projectFromString.Project;
            ProjectProperty? actualProperty = project.GetProperty("Actual");
            actualProperty.EvaluatedValue.ShouldBe(expected);
        }

        [Fact]
        public void MSBuildAddIntegerLessThanMin()
        {
            const string projectContent = @"
                    <Project>
                        <PropertyGroup>
                            <Actual>$([MSBuild]::Add(-9223372036854775809, 1))</Actual>
                        </PropertyGroup>
                    </Project>";

            string expected = ((long.MinValue - 1D) + 1).ToString();

            using TestEnvironment env = TestEnvironment.Create();

            ChangeWaves.ResetStateForTests();

            using ProjectFromString projectFromString = new(projectContent.Cleanup());
            Project project = projectFromString.Project;
            ProjectProperty? actualProperty = project.GetProperty("Actual");
            actualProperty.EvaluatedValue.ShouldBe(expected);
        }

        [Fact]
        public void MSBuildAddReal()
        {
            const string projectContent = @"
                    <Project>
                        <PropertyGroup>
                            <Actual>$([MSBuild]::Add(1.0, 2.0))</Actual>
                        </PropertyGroup>
                    </Project>";

            string expected = 3.0.ToString();

            using TestEnvironment env = TestEnvironment.Create();

            ChangeWaves.ResetStateForTests();

            using ProjectFromString projectFromString = new(projectContent.Cleanup());
            Project project = projectFromString.Project;
            ProjectProperty? actualProperty = project.GetProperty("Actual");
            actualProperty.EvaluatedValue.ShouldBe(expected);
        }

        [Fact]
        public void MSBuildSubtractInteger()
        {
            const string projectContent = @"
                    <Project>
                        <PropertyGroup>
                            <Actual>$([MSBuild]::Subtract($([System.Int64]::MaxValue), 9223372036854775806))</Actual>
                        </PropertyGroup>
                    </Project>";

            string expected = 1.ToString();

            using TestEnvironment env = TestEnvironment.Create();

            using ProjectFromString projectFromString = new(projectContent.Cleanup());
            Project project = projectFromString.Project;
            ProjectProperty? actualProperty = project.GetProperty("Actual");
            actualProperty.EvaluatedValue.ShouldBe(expected);
        }

        [Fact]
        public void FileExists_WhenFileExists_ReturnsTrue()
<<<<<<< HEAD
        {
=======
        {          
>>>>>>> 6bdff3d6
            using TestEnvironment env = TestEnvironment.Create();

            string testFilePath = Path.Combine(env.DefaultTestDirectory.Path, "TestFile.txt");
            File.WriteAllText(testFilePath, "Test content");

            string projectContent = $@"
                <Project>
                    <PropertyGroup>
                        <TestFilePath>{testFilePath.Replace(@"\", @"\\")}</TestFilePath>
                        <FileExists>$([MSBuild]::FileExists($(TestFilePath)))</FileExists>
                    </PropertyGroup>
                </Project>";

            using ProjectFromString projectFromString = new(projectContent.Cleanup());
            Project project = projectFromString.Project;

            ProjectProperty actualProperty = project.GetProperty("FileExists");
            actualProperty.EvaluatedValue.ShouldBe("True");
        }

        [Fact]
        public void FileExists_WhenFileDoesNotExist_ReturnsFalse()
        {
            const string projectContent = @"
            <Project>
                <PropertyGroup>
                    <TestFilePath>NonExistentFile.txt</TestFilePath>
                    <FileExists>$([MSBuild]::FileExists($(TestFilePath)))</FileExists>
                </PropertyGroup>
            </Project>";

            using ProjectFromString projectFromString = new(projectContent.Cleanup());
            Project project = projectFromString.Project;

            ProjectProperty actualProperty = project.GetProperty("FileExists");
            actualProperty.EvaluatedValue.ShouldBe("False");
        }

        [Fact]
        public void SystemIODirectoryExists_WhenDirectoryExists_ReturnsTrue()
        {
            using TestEnvironment env = TestEnvironment.Create();
            string testDirPath = Path.Combine(env.DefaultTestDirectory.Path, "TestDir");

            Directory.CreateDirectory(testDirPath);

            string projectContent = $@"
                <Project>
                    <PropertyGroup>
                        <TestDirPath>{testDirPath.Replace(@"\", @"\\")}</TestDirPath>
                        <DirExists>$([System.IO.Directory]::Exists($(TestDirPath)))</DirExists>
                    </PropertyGroup>
                </Project>";

            using ProjectFromString projectFromString = new(projectContent.Cleanup());
            Project project = projectFromString.Project;

            ProjectProperty actualProperty = project.GetProperty("DirExists");
            actualProperty.EvaluatedValue.ShouldBe("True");
        }

        [Fact]
        public void SystemIODirectoryExists_WhenDirectoryDoesNotExist_ReturnsFalse()
        {
            const string projectContent = @"
            <Project>
                <PropertyGroup>
                    <TestDirPath>TestDir</TestDirPath>
                    <DirExists>$([System.IO.Directory]::Exists($(TestDirPath)))</DirExists>
                </PropertyGroup>
            </Project>";

            using ProjectFromString projectFromString = new(projectContent.Cleanup());
            Project project = projectFromString.Project;

            ProjectProperty actualProperty = project.GetProperty("DirExists");
            actualProperty.EvaluatedValue.ShouldBe("False");
        }

        [Fact]
        public void DirectoryExists_WhenDirectoryExists_ReturnsTrue()
        {
            using TestEnvironment env = TestEnvironment.Create();
            string testDirPath = Path.Combine(env.DefaultTestDirectory.Path, "TestDir");

            Directory.CreateDirectory(testDirPath);

            string projectContent = $@"
            <Project>
                <PropertyGroup>
                    <TestDirPath>{testDirPath.Replace(@"\", @"\\")}</TestDirPath>
                    <DirExists>$([MSBuild]::DirectoryExists($(TestDirPath)))</DirExists>
                </PropertyGroup>
            </Project>";

            using ProjectFromString projectFromString = new(projectContent.Cleanup());
            Project project = projectFromString.Project;

            ProjectProperty actualProperty = project.GetProperty("DirExists");
            actualProperty.EvaluatedValue.ShouldBe("True");
        }

        [Fact]
        public void DirectoryExists_WhenDirectoryDoesNotExists_ReturnsFalse()
        {
            const string projectContent = @"
            <Project>
                <PropertyGroup>
                    <TestDirPath>TestDir</TestDirPath>
                    <DirExists>$([MSBuild]::DirectoryExists($(TestDirPath)))</DirExists>
                </PropertyGroup>
            </Project>";

            using ProjectFromString projectFromString = new(projectContent.Cleanup());
            Project project = projectFromString.Project;

            ProjectProperty actualProperty = project.GetProperty("DirExists");
            actualProperty.EvaluatedValue.ShouldBe("False");
        }

        [Fact]
        public void MSBuildSubtractIntegerGreaterThanMax()
        {
            const string projectContent = @"
                    <Project>
                        <PropertyGroup>
                            <Actual>$([MSBuild]::Subtract(9223372036854775808, 1))</Actual>
                        </PropertyGroup>
                    </Project>";

            string expected = ((long.MaxValue + 1D) - 1).ToString();

            using TestEnvironment env = TestEnvironment.Create();

            ChangeWaves.ResetStateForTests();

            using ProjectFromString projectFromString = new(projectContent.Cleanup());
            Project project = projectFromString.Project;
            ProjectProperty? actualProperty = project.GetProperty("Actual");
            actualProperty.EvaluatedValue.ShouldBe(expected);
        }

        [Fact]
        public void MSBuildSubtractIntegerLessThanMin()
        {
            const string projectContent = @"
                    <Project>
                        <PropertyGroup>
                            <Actual>$([MSBuild]::Subtract(-9223372036854775809, 1))</Actual>
                        </PropertyGroup>
                    </Project>";

            string expected = ((long.MinValue - 1D) - 1).ToString();

            using TestEnvironment env = TestEnvironment.Create();

            ChangeWaves.ResetStateForTests();

            using ProjectFromString projectFromString = new(projectContent.Cleanup());
            Project project = projectFromString.Project;
            ProjectProperty? actualProperty = project.GetProperty("Actual");
            actualProperty.EvaluatedValue.ShouldBe(expected);
        }

        [Fact]
        public void MSBuildSubtractReal()
        {
            const string projectContent = @"
                    <Project>
                        <PropertyGroup>
                            <Actual>$([MSBuild]::Subtract(2.0, 1.0))</Actual>
                        </PropertyGroup>
                    </Project>";

            string expected = 1.0.ToString();

            using TestEnvironment env = TestEnvironment.Create();

            ChangeWaves.ResetStateForTests();

            using ProjectFromString projectFromString = new(projectContent.Cleanup());
            Project project = projectFromString.Project;
            ProjectProperty? actualProperty = project.GetProperty("Actual");
            actualProperty.EvaluatedValue.ShouldBe(expected);
        }

        [Fact]
        public void MSBuildMultiplyInteger()
        {
            const string projectContent = @"
                    <Project>
                        <PropertyGroup>
                            <Actual>$([MSBuild]::Multiply($([System.Int64]::MaxValue), 2))</Actual>
                        </PropertyGroup>
                    </Project>";

            string expected = unchecked(long.MaxValue * 2).ToString();

            using TestEnvironment env = TestEnvironment.Create();

            using ProjectFromString projectFromString = new(projectContent.Cleanup());
            Project project = projectFromString.Project;
            ProjectProperty? actualProperty = project.GetProperty("Actual");
            actualProperty.EvaluatedValue.ShouldBe(expected);
        }

        [Fact]
        public void MSBuildMultiplyIntegerGreaterThanMax()
        {
            const string projectContent = @"
                    <Project>
                        <PropertyGroup>
                            <Actual>$([MSBuild]::Multiply(9223372036854775808, 1))</Actual>
                        </PropertyGroup>
                    </Project>";

            string expected = ((long.MaxValue + 1D) * 1).ToString();

            using TestEnvironment env = TestEnvironment.Create();

            ChangeWaves.ResetStateForTests();

            using ProjectFromString projectFromString = new(projectContent.Cleanup());
            Project project = projectFromString.Project;
            ProjectProperty? actualProperty = project.GetProperty("Actual");
            actualProperty.EvaluatedValue.ShouldBe(expected);
        }

        [Fact]
        public void MSBuildMultiplyIntegerLessThanMin()
        {
            const string projectContent = @"
                    <Project>
                        <PropertyGroup>
                            <Actual>$([MSBuild]::Multiply(-9223372036854775809, 1))</Actual>
                        </PropertyGroup>
                    </Project>";

            string expected = ((long.MinValue - 1D) * 1).ToString();

            using TestEnvironment env = TestEnvironment.Create();

            ChangeWaves.ResetStateForTests();

            using ProjectFromString projectFromString = new(projectContent.Cleanup());
            Project project = projectFromString.Project;
            ProjectProperty? actualProperty = project.GetProperty("Actual");
            actualProperty.EvaluatedValue.ShouldBe(expected);
        }

        [Fact]
        public void MSBuildMultiplyReal()
        {
            const string projectContent = @"
                    <Project>
                        <PropertyGroup>
                            <Actual>$([MSBuild]::Multiply(2.0, 1.0))</Actual>
                        </PropertyGroup>
                    </Project>";

            string expected = 2.0.ToString();

            using TestEnvironment env = TestEnvironment.Create();

            ChangeWaves.ResetStateForTests();

            using ProjectFromString projectFromString = new(projectContent.Cleanup());
            Project project = projectFromString.Project;
            ProjectProperty? actualProperty = project.GetProperty("Actual");
            actualProperty.EvaluatedValue.ShouldBe(expected);
        }

        [Fact]
        public void MSBuildDivideInteger()
        {
            const string projectContent = @"
                    <Project>
                        <PropertyGroup>
                            <Actual>$([MSBuild]::Divide(10, 3))</Actual>
                        </PropertyGroup>
                    </Project>";

            string expected = (10 / 3).ToString();

            using TestEnvironment env = TestEnvironment.Create();

            using ProjectFromString projectFromString = new(projectContent.Cleanup());
            Project project = projectFromString.Project;
            ProjectProperty? actualProperty = project.GetProperty("Actual");
            actualProperty.EvaluatedValue.ShouldBe(expected);
        }

        [Fact]
        public void MSBuildDivideIntegerGreaterThanMax()
        {
            const string projectContent = @"
                    <Project>
                        <PropertyGroup>
                            <Actual>$([MSBuild]::Divide(9223372036854775808, 1))</Actual>
                        </PropertyGroup>
                    </Project>";

            string expected = ((long.MaxValue + 1D) / 1).ToString();

            using TestEnvironment env = TestEnvironment.Create();

            ChangeWaves.ResetStateForTests();

            using ProjectFromString projectFromString = new(projectContent.Cleanup());
            Project project = projectFromString.Project;
            ProjectProperty? actualProperty = project.GetProperty("Actual");
            actualProperty.EvaluatedValue.ShouldBe(expected);
        }

        [Fact]
        public void MSBuildDivideIntegerLessThanMin()
        {
            const string projectContent = @"
                    <Project>
                        <PropertyGroup>
                            <Actual>$([MSBuild]::Divide(-9223372036854775809, 1))</Actual>
                        </PropertyGroup>
                    </Project>";

            string expected = ((long.MinValue - 1D) / 1).ToString();

            using TestEnvironment env = TestEnvironment.Create();

            ChangeWaves.ResetStateForTests();

            using ProjectFromString projectFromString = new(projectContent.Cleanup());
            Project project = projectFromString.Project;
            ProjectProperty? actualProperty = project.GetProperty("Actual");
            actualProperty.EvaluatedValue.ShouldBe(expected);
        }

        [Fact]
        public void MSBuildDivideReal()
        {
            const string projectContent = @"
                    <Project>
                        <PropertyGroup>
                            <Actual>$([MSBuild]::Divide(1, 0.5))</Actual>
                        </PropertyGroup>
                    </Project>";

            string expected = 2.0.ToString();

            using TestEnvironment env = TestEnvironment.Create();

            ChangeWaves.ResetStateForTests();

            using ProjectFromString projectFromString = new(projectContent.Cleanup());
            Project project = projectFromString.Project;
            ProjectProperty? actualProperty = project.GetProperty("Actual");
            actualProperty.EvaluatedValue.ShouldBe(expected);
        }

        [Fact]
        public void MSBuildModuloInteger()
        {
            const string projectContent = @"
                    <Project>
                        <PropertyGroup>
                            <Actual>$([MSBuild]::Modulo(10, 3))</Actual>
                        </PropertyGroup>
                    </Project>";

            string expected = 1.ToString();

            using TestEnvironment env = TestEnvironment.Create();

            using ProjectFromString projectFromString = new(projectContent.Cleanup());
            Project project = projectFromString.Project;
            ProjectProperty? actualProperty = project.GetProperty("Actual");
            actualProperty.EvaluatedValue.ShouldBe(expected);
        }

        [Fact]
        public void MSBuildModuloIntegerGreaterThanMax()
        {
            const string projectContent = @"
                    <Project>
                        <PropertyGroup>
                            <Actual>$([MSBuild]::Modulo(9223372036854775808, 1))</Actual>
                        </PropertyGroup>
                    </Project>";

            string expected = ((long.MaxValue + 1D) % 1).ToString();

            using TestEnvironment env = TestEnvironment.Create();

            ChangeWaves.ResetStateForTests();

            using ProjectFromString projectFromString = new(projectContent.Cleanup());
            Project project = projectFromString.Project;
            ProjectProperty? actualProperty = project.GetProperty("Actual");
            actualProperty.EvaluatedValue.ShouldBe(expected);
        }

        [Fact]
        public void MSBuildModuloIntegerLessThanMin()
        {
            const string projectContent = @"
                    <Project>
                        <PropertyGroup>
                            <Actual>$([MSBuild]::Modulo(-9223372036854775809, 1))</Actual>
                        </PropertyGroup>
                    </Project>";

            string expected = ((long.MinValue - 1D) % 1).ToString();

            using TestEnvironment env = TestEnvironment.Create();

            ChangeWaves.ResetStateForTests();

            using ProjectFromString projectFromString = new(projectContent.Cleanup());
            Project project = projectFromString.Project;
            ProjectProperty? actualProperty = project.GetProperty("Actual");
            actualProperty.EvaluatedValue.ShouldBe(expected);
        }

        [Fact]
        public void MSBuildModuloReal()
        {
            const string projectContent = @"
                    <Project>
                        <PropertyGroup>
                            <Actual>$([MSBuild]::Modulo(11.0, 2.5))</Actual>
                        </PropertyGroup>
                    </Project>";

            string expected = 1.ToString();

            using TestEnvironment env = TestEnvironment.Create();

            ChangeWaves.ResetStateForTests();

            using ProjectFromString projectFromString = new(projectContent.Cleanup());
            Project project = projectFromString.Project;
            ProjectProperty? actualProperty = project.GetProperty("Actual");
            actualProperty.EvaluatedValue.ShouldBe(expected);
        }
    }
}<|MERGE_RESOLUTION|>--- conflicted
+++ resolved
@@ -124,11 +124,7 @@
 
         [Fact]
         public void FileExists_WhenFileExists_ReturnsTrue()
-<<<<<<< HEAD
-        {
-=======
         {          
->>>>>>> 6bdff3d6
             using TestEnvironment env = TestEnvironment.Create();
 
             string testFilePath = Path.Combine(env.DefaultTestDirectory.Path, "TestFile.txt");
