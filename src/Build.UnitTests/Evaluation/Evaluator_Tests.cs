--- conflicted
+++ resolved
@@ -4244,12 +4244,8 @@
         /// If DTD processing is disabled, the server should not receive any connection request.
         /// </summary>
         [Fact]
-<<<<<<< HEAD
         [SkipOnPlatform(TestPlatforms.Windows, "This test is flaky. We should try to fix it if possible. https://github.com/dotnet/msbuild/issues/7623")]
-        public void VerifyDTDProcessingIsDisabled2()
-=======
         public async void VerifyDTDProcessingIsDisabled2()
->>>>>>> 78bb45f0
         {
             string projectContents = ObjectModelHelpers.CleanupFileContents(@"<?xml version=""1.0"" encoding=""utf-8""?>
                                 <!DOCTYPE Project [
