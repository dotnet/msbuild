--- conflicted
+++ resolved
@@ -5089,13 +5089,8 @@
                     new BuildEventContext(0, 0, BuildEventContext.InvalidProjectContextId, 0, 0));
                 var dummyAssemblyFile = env.CreateFile(env.CreateFolder(), "test.dll");
 
-<<<<<<< HEAD
                 var result = new Expander<ProjectPropertyInstance, ProjectItemInstance>(new PropertyDictionary<ProjectPropertyInstance>(), FileSystems.Default, loggingContext)
-                    .ExpandIntoStringLeaveEscaped($"$([MSBuild]::RegisterAnalyzer({dummyAssemblyFile.Path}))", ExpanderOptions.ExpandProperties, MockElementLocation.Instance);
-=======
-                var result = new Expander<ProjectPropertyInstance, ProjectItemInstance>(new PropertyDictionary<ProjectPropertyInstance>(), FileSystems.Default)
-                    .ExpandIntoStringLeaveEscaped($"$([MSBuild]::RegisterBuildCheck({dummyAssemblyFile.Path}))", ExpanderOptions.ExpandProperties, MockElementLocation.Instance, loggingContext);
->>>>>>> a8e224f8
+                    .ExpandIntoStringLeaveEscaped($"$([MSBuild]::RegisterBuildCheck({dummyAssemblyFile.Path}))", ExpanderOptions.ExpandProperties, MockElementLocation.Instance);
 
                 result.ShouldBe(Boolean.TrueString);
                 _ = logger.AllBuildEvents.Select(be => be.ShouldBeOfType<BuildCheckAcquisitionEventArgs>());
