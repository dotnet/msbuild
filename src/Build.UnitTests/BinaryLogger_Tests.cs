﻿// Licensed to the .NET Foundation under one or more agreements.
// The .NET Foundation licenses this file to you under the MIT license.

using System;
using System.Collections.Generic;
using System.IO;
using System.IO.Compression;
using System.Text;

using Microsoft.Build.BackEnd.Logging;
using Microsoft.Build.Evaluation;
using Microsoft.Build.Execution;
using Microsoft.Build.Framework;
using Microsoft.Build.Logging;
using Microsoft.Build.UnitTests.Shared;
using Shouldly;
using Xunit;
using Xunit.Abstractions;

#nullable disable

namespace Microsoft.Build.UnitTests
{
    public class BinaryLoggerTests : IDisposable
    {
        private const string s_testProject = @"
         <Project>
            <PropertyGroup>
               <TestProperty>Test</TestProperty>
            </PropertyGroup>
            <ItemGroup>
               <TestItem Include=""Test"" />
            </ItemGroup>
            <Target Name='Target1'>
               <Message Text='MessageOutputText'/>
            </Target>
            <Target Name='Target2' AfterTargets='Target1'>
               <Exec Command='echo a'/>
            </Target>
         </Project>";

        private const string s_testProject2 = @"
        <Project>
            <ItemGroup>
            <Compile Include=""0.cs"" />
            </ItemGroup>
            <ItemDefinitionGroup>
            <Compile>
                <MetadataFromItemDefinition>fromItemDefinition%61%62%63&lt;&gt;</MetadataFromItemDefinition>
            </Compile>
            </ItemDefinitionGroup>
            <Target Name=""Build"" Outputs=""@(CombinedOutput)"">
            <ItemGroup>
                <Compile Include=""1.cs"">
                <MetadataName>MetadataValue1%61%62%63&lt;&gt;</MetadataName>
                </Compile>
                <Compile Remove=""1.cs"" />
                <Compile Include=""2.cs"" />
                <Compile Include=""3.cs"">
                <CustomMetadata>custom%61%62%63&lt;&gt;</CustomMetadata>
                </Compile>
            </ItemGroup>
            <Message Importance=""High"" Condition=""$(Test) != true"" Text=""Hello"" />
            <CombinePath BasePath=""base"" Paths=""@(Compile)"">
                <Output TaskParameter=""CombinedPaths"" ItemName=""CombinedOutput""/>
            </CombinePath>
            <ItemGroup>
                <Compile Remove=""2.cs"" />
            </ItemGroup>
            </Target>
        </Project>";

        private readonly TestEnvironment _env;
        private string _logFile;

        public BinaryLoggerTests(ITestOutputHelper output)
        {
            _env = TestEnvironment.Create(output);

            // this is needed to ensure the binary logger does not pollute the environment
            _env.WithEnvironmentInvariant();

            _logFile = _env.ExpectFile(".binlog").Path;
        }

        [Theory]
        [InlineData(s_testProject)]
        [InlineData(s_testProject2)]
        public void TestBinaryLoggerRoundtrip(string projectText)
        {
            var binaryLoggerParameters = new BinaryLoggerParameters($"LogFile={_logFile}");
            var binaryLogger = new BinaryLogger();

            binaryLogger.BinaryLoggerParameters = binaryLoggerParameters;

            var mockLogFromBuild = new MockLogger();

            var serialFromBuildText = new StringBuilder();
            var serialFromBuild = new SerialConsoleLogger(Framework.LoggerVerbosity.Diagnostic, t => serialFromBuildText.Append(t), colorSet: null, colorReset: null);
            serialFromBuild.Parameters = "NOPERFORMANCESUMMARY";

            var parallelFromBuildText = new StringBuilder();
            var parallelFromBuild = new ParallelConsoleLogger(Framework.LoggerVerbosity.Diagnostic, t => parallelFromBuildText.Append(t), colorSet: null, colorReset: null);
            parallelFromBuild.Parameters = "NOPERFORMANCESUMMARY";

            // build and log into binary logger, mock logger, serial and parallel console loggers
            // no logging on evaluation
            using (ProjectCollection collection = new())
            {
                Project project = ObjectModelHelpers.CreateInMemoryProject(collection, projectText);
                project.Build(new ILogger[] { binaryLogger, mockLogFromBuild, serialFromBuild, parallelFromBuild }).ShouldBeTrue();
            }

            var mockLogFromPlayback = new MockLogger();

            var serialFromPlaybackText = new StringBuilder();
            var serialFromPlayback = new SerialConsoleLogger(Framework.LoggerVerbosity.Diagnostic, t => serialFromPlaybackText.Append(t), colorSet: null, colorReset: null);
            serialFromPlayback.Parameters = "NOPERFORMANCESUMMARY";

            var parallelFromPlaybackText = new StringBuilder();
            var parallelFromPlayback = new ParallelConsoleLogger(Framework.LoggerVerbosity.Diagnostic, t => parallelFromPlaybackText.Append(t), colorSet: null, colorReset: null);
            parallelFromPlayback.Parameters = "NOPERFORMANCESUMMARY";

            var binaryLogReader = new BinaryLogReplayEventSource();
            mockLogFromPlayback.Initialize(binaryLogReader);
            serialFromPlayback.Initialize(binaryLogReader);
            parallelFromPlayback.Initialize(binaryLogReader);

            // read the binary log and replay into mockLogger2
            binaryLogReader.Replay(_logFile);

            // the binlog will have more information than recorded by the text log
            mockLogFromPlayback.FullLog.ShouldContainWithoutWhitespace(mockLogFromBuild.FullLog);

            var serialExpected = serialFromBuildText.ToString();
            var serialActual = serialFromPlaybackText.ToString();
            var parallelExpected = parallelFromBuildText.ToString();
            var parallelActual = parallelFromPlaybackText.ToString();

            serialActual.ShouldContainWithoutWhitespace(serialExpected);
            parallelActual.ShouldContainWithoutWhitespace(parallelExpected);
        }

        [Fact]
        public void BinaryLoggerShouldSupportFilePathExplicitParameter()
        {
            var binaryLoggerParameters = new BinaryLoggerParameters($"LogFile={_logFile}");
            var binaryLogger = new BinaryLogger();
            binaryLogger.BinaryLoggerParameters = binaryLoggerParameters;

            ObjectModelHelpers.BuildProjectExpectSuccess(s_testProject, binaryLogger);
        }

        [Fact]
        public void UnusedEnvironmentVariablesDoNotAppearInBinaryLog()
        {
            using (TestEnvironment env = TestEnvironment.Create())
            {
                env.SetEnvironmentVariable("EnvVar1", "itsValue");
                env.SetEnvironmentVariable("EnvVar2", "value2");
                env.SetEnvironmentVariable("EnvVar3", "value3");
                string contents = @"
<Project DefaultTargets=""PrintEnvVar"">

<PropertyGroup>
<MyProp1>value</MyProp1>
<MyProp2>$(EnvVar2)</MyProp2>
</PropertyGroup>

<Target Name=""PrintEnvVar"">
<Message Text=""Environment variable EnvVar3 has value $(EnvVar3)"" Importance=""High"" />
</Target>

</Project>";
                TransientTestFolder logFolder = env.CreateFolder(createFolder: true);
                TransientTestFile projectFile = env.CreateFile(logFolder, "myProj.proj", contents);
<<<<<<< HEAD

                RunnerUtilities.ExecMSBuild($"{projectFile.Path} -bl:{_logFile}", out bool success);
                success.ShouldBeTrue();
=======
                
                RunnerUtilities.ExecMSBuild($"{projectFile.Path} -bl:{_logFile}", out bool success);
                success.ShouldBeTrue();

>>>>>>> 5d7f5723
                RunnerUtilities.ExecMSBuild($"{_logFile} -flp:logfile={Path.Combine(logFolder.Path, "logFile.log")};verbosity=diagnostic", out success);
                success.ShouldBeTrue();

                string text = File.ReadAllText(Path.Combine(logFolder.Path, "logFile.log"));
                text.ShouldContain("EnvVar2");
                text.ShouldContain("value2");
                text.ShouldContain("EnvVar3");
                text.ShouldContain("value3");
                text.ShouldNotContain("EnvVar1");
                text.ShouldNotContain("itsValue");
            }
        }

        [WindowsFullFrameworkOnlyFact(additionalMessage: "Tests if the AppDomain used to load the task is included in the log text for the event, which is true only on Framework.")]
        public void AssemblyLoadsDuringTaskRunLoggedWithAppDomain() => AssemblyLoadsDuringTaskRun("AppDomain: [Default]");

        [DotNetOnlyFact(additionalMessage: "Tests if the AssemblyLoadContext used to load the task is included in the log text for the event, which is true only on Core.")]
        public void AssemblyLoadsDuringTaskRunLoggedWithAssemblyLoadContext() => AssemblyLoadsDuringTaskRun("AssemblyLoadContext: Default");

        private void AssemblyLoadsDuringTaskRun(string additionalEventText)
        {
            using (TestEnvironment env = TestEnvironment.Create())
            {
                string contents = $"""
                    <Project ToolsVersion="15.0" xmlns="http://schemas.microsoft.com/developer/msbuild/2003" DefaultTargets="Hello">
                      <!-- This simple inline task displays "Hello, world!" -->
                      <UsingTask
                        TaskName="HelloWorld"
                        TaskFactory="RoslynCodeTaskFactory"
                        AssemblyFile="$(MSBuildToolsPath)\Microsoft.Build.Tasks.Core.dll" >
                        <ParameterGroup />
                        <Task>
                          <Using Namespace="System"/>
                          <Using Namespace="System.IO"/>
                          <Using Namespace="System.Reflection"/>
                          <Code Type="Fragment" Language="cs">
                    <![CDATA[
                        // Display "Hello, world!"
                        Log.LogMessage("Hello, world!");
                    	//load assembly
                    	var assemblies = AppDomain.CurrentDomain.GetAssemblies();
                    	var diagAssembly = Assembly.LoadFrom(Path.Combine(Path.GetDirectoryName(assemblies[0].Location), "System.Diagnostics.Debug.dll"));
                    	Log.LogMessage("Loaded: " + diagAssembly);
                    ]]>
                          </Code>
                        </Task>
                      </UsingTask>

                    <Target Name="Hello">
                      <HelloWorld />
                    </Target>
                    </Project>
                    """;
                TransientTestFolder logFolder = env.CreateFolder(createFolder: true);
                TransientTestFile projectFile = env.CreateFile(logFolder, "myProj.proj", contents);
                
                env.SetEnvironmentVariable("MSBUILDNOINPROCNODE", "1");
                RunnerUtilities.ExecMSBuild($"{projectFile.Path} -nr:False -bl:{_logFile} -flp1:logfile={Path.Combine(logFolder.Path, "logFile.log")};verbosity=diagnostic -flp2:logfile={Path.Combine(logFolder.Path, "logFile2.log")};verbosity=normal", out bool success);
                success.ShouldBeTrue();

                string assemblyLoadedEventText =
                    "Assembly loaded during TaskRun (InlineCode.HelloWorld): System.Diagnostics.Debug";
                string text = File.ReadAllText(Path.Combine(logFolder.Path, "logFile.log"));
                text.ShouldContain(assemblyLoadedEventText);
                text.ShouldContain(additionalEventText);
                // events should not be in logger with verbosity normal
                string text2 = File.ReadAllText(Path.Combine(logFolder.Path, "logFile2.log"));
                text2.ShouldNotContain(assemblyLoadedEventText);
                text2.ShouldNotContain(additionalEventText);
                RunnerUtilities.ExecMSBuild($"{_logFile} -flp1:logfile={Path.Combine(logFolder.Path, "logFile3.log")};verbosity=diagnostic -flp2:logfile={Path.Combine(logFolder.Path, "logFile4.log")};verbosity=normal", out success);
                success.ShouldBeTrue();
                text = File.ReadAllText(Path.Combine(logFolder.Path, "logFile3.log"));
                text.ShouldContain(assemblyLoadedEventText);
                text.ShouldContain(additionalEventText);
                // events should not be in logger with verbosity normal
                text2 = File.ReadAllText(Path.Combine(logFolder.Path, "logFile4.log"));
                text2.ShouldNotContain(assemblyLoadedEventText);
                text2.ShouldNotContain(additionalEventText);
            }
        }

        [Fact]
        public void BinaryLoggerShouldEmbedFilesViaTaskOutput()
        {
            using var buildManager = new BuildManager();
            var binaryLogger = new BinaryLogger()
            {
                BinaryLoggerParameters = new BinaryLoggerParameters($"ProjectImports=ZipFile;LogFile={_logFile}"),
            };
            var testProject = @"
<Project>
    <Target Name=""Build"">
        <WriteLinesToFile File=""testtaskoutputfile.txt"" Lines=""abc;def;ghi""/>
        <CreateItem Include=""testtaskoutputfile.txt"">
            <Output TaskParameter=""Include"" ItemName=""EmbedInBinlog"" />
        </CreateItem>
    </Target>
</Project>";
            ObjectModelHelpers.BuildProjectExpectSuccess(testProject, binaryLogger);
            var projectImportsZipPath = Path.ChangeExtension(_logFile, ".ProjectImports.zip");
            using var fileStream = new FileStream(projectImportsZipPath, FileMode.Open);
            using var zipArchive = new ZipArchive(fileStream, ZipArchiveMode.Read);

            // Can't just compare `Name` because `ZipArchive` does not handle unix directory separators well
            // thus producing garbled fully qualified paths in the actual .ProjectImports.zip entries
            zipArchive.Entries.ShouldContain(zE => zE.Name.EndsWith("testtaskoutputfile.txt"),
                $"Embedded files: {string.Join(",", zipArchive.Entries)}");
        }

        [RequiresSymbolicLinksFact]
        public void BinaryLoggerShouldEmbedSymlinkFilesViaTaskOutput()
        {
            string testFileName = "foobar.txt";
            string symlinkName = "symlink1.txt";
            string symlinkLvl2Name = "symlink2.txt";
            string emptyFileName = "empty.txt";
            TransientTestFolder testFolder = _env.DefaultTestDirectory.CreateDirectory("TestDir");
            TransientTestFolder testFolder2 = _env.DefaultTestDirectory.CreateDirectory("TestDir2");
            TransientTestFile testFile = testFolder.CreateFile(testFileName, string.Join(Environment.NewLine, new[] { "123", "456" }));
            string symlinkPath = Path.Combine(testFolder2.Path, symlinkName);
            string symlinkLvl2Path = Path.Combine(testFolder2.Path, symlinkLvl2Name);
            string emptyFile = testFolder.CreateFile(emptyFileName).Path;

            string errorMessage = string.Empty;
            Assert.True(NativeMethodsShared.MakeSymbolicLink(symlinkPath, testFile.Path, ref errorMessage), errorMessage);
            Assert.True(NativeMethodsShared.MakeSymbolicLink(symlinkLvl2Path, symlinkPath, ref errorMessage), errorMessage);

            using var buildManager = new BuildManager();
            var binaryLogger = new BinaryLogger()
            {
                BinaryLoggerParameters = new BinaryLoggerParameters($"ProjectImports=ZipFile;LogFile={_logFile}"),
            };
            var testProjectFmt = @"
<Project>
    <Target Name=""Build"" Inputs=""{0}"" Outputs=""testtaskoutputfile.txt"">
        <ReadLinesFromFile
            File=""{0}"" >
            <Output
                TaskParameter=""Lines""
                ItemName=""ItemsFromFile""/>
        </ReadLinesFromFile>
        <WriteLinesToFile File=""testtaskoutputfile.txt"" Lines=""@(ItemsFromFile);abc;def;ghi""/>
        <CreateItem Include=""testtaskoutputfile.txt"">
            <Output TaskParameter=""Include"" ItemName=""EmbedInBinlog"" />
        </CreateItem>
        <CreateItem Include=""{0}"">
            <Output TaskParameter=""Include"" ItemName=""EmbedInBinlog"" />
        </CreateItem>
        <CreateItem Include=""{1}"">
            <Output TaskParameter=""Include"" ItemName=""EmbedInBinlog"" />
        </CreateItem>
        <CreateItem Include=""{2}"">
            <Output TaskParameter=""Include"" ItemName=""EmbedInBinlog"" />
        </CreateItem>
    </Target>
</Project>";
            var testProject = string.Format(testProjectFmt, symlinkPath, symlinkLvl2Path, emptyFile);
            ObjectModelHelpers.BuildProjectExpectSuccess(testProject, binaryLogger);
            var projectImportsZipPath = Path.ChangeExtension(_logFile, ".ProjectImports.zip");
            using var fileStream = new FileStream(projectImportsZipPath, FileMode.Open);
            using var zipArchive = new ZipArchive(fileStream, ZipArchiveMode.Read);

            // Can't just compare `Name` because `ZipArchive` does not handle unix directory separators well
            // thus producing garbled fully qualified paths in the actual .ProjectImports.zip entries
            zipArchive.Entries.ShouldContain(zE => zE.Name.EndsWith("testtaskoutputfile.txt"),
                customMessage: $"Embedded files: {string.Join(",", zipArchive.Entries)}");
            zipArchive.Entries.ShouldContain(zE => zE.Name.EndsWith(symlinkName),
                customMessage: $"Embedded files: {string.Join(",", zipArchive.Entries)}");
            zipArchive.Entries.ShouldContain(zE => zE.Name.EndsWith(symlinkLvl2Name),
                customMessage: $"Embedded files: {string.Join(",", zipArchive.Entries)}");
            zipArchive.Entries.ShouldContain(zE => zE.Name.EndsWith(emptyFileName),
                customMessage: $"Embedded files: {string.Join(",", zipArchive.Entries)}");
        }

        [Fact]
        public void BinaryLoggerShouldNotThrowWhenMetadataCannotBeExpanded()
        {
            var binaryLoggerParameters = new BinaryLoggerParameters($"LogFile={_logFile}");
            var binaryLogger = new BinaryLogger
            {
                BinaryLoggerParameters = binaryLoggerParameters,
            };

            const string project = @"
<Project>
<ItemDefinitionGroup>
  <F>
   <MetadataFileName>a\b\%(Filename).c</MetadataFileName>
  </F>
 </ItemDefinitionGroup>
 <ItemGroup>
  <F Include=""-in &quot;x\y\z&quot;"" />
 </ItemGroup>
 <Target Name=""X"" />
</Project>";

            ObjectModelHelpers.BuildProjectExpectSuccess(project, binaryLogger);
        }

        /// <summary>
        /// Regression test for https://github.com/dotnet/msbuild/issues/6323.
        /// </summary>
        /// <remarks>
        /// This isn't strictly a binlog test, but it fits here because
        /// all log event types will be used when the binlog is attached.
        /// </remarks>
        [Fact]
        public void MessagesCanBeLoggedWhenProjectsAreCached()
        {
            using var env = TestEnvironment.Create();

            env.SetEnvironmentVariable("MSBUILDDEBUGFORCECACHING", "1");

            using var buildManager = new BuildManager();

            var binaryLogger = new BinaryLogger
            {
                BinaryLoggerParameters = new BinaryLoggerParameters($"LogFile={_logFile}")
            };

            // To trigger #6323, there must be at least two project instances.
            var referenceProject = _env.CreateTestProjectWithFiles("reference.proj", @"
         <Project>
            <Target Name='Target2'>
               <Exec Command='echo a'/>
            </Target>
         </Project>");

            var entryProject = _env.CreateTestProjectWithFiles("entry.proj", $@"
         <Project>
            <Target Name='BuildSelf'>
               <Message Text='MessageOutputText'/>
               <MSBuild Projects='{referenceProject.ProjectFile}' Targets='Target2' />
               <MSBuild Projects='{referenceProject.ProjectFile}' Targets='Target2' /><!-- yes, again. That way it's a cached result -->
            </Target>
         </Project>");

            buildManager.Build(new BuildParameters() { Loggers = new ILogger[] { binaryLogger } },
                new BuildRequestData(entryProject.ProjectFile, new Dictionary<string, string>(), null, new string[] { "BuildSelf" }, null))
                .OverallResult.ShouldBe(BuildResultCode.Success);
        }

        /// <summary>
        /// Regression test for https://github.com/dotnet/msbuild/issues/7828
        /// </summary>
        /// <remarks>
        /// This test verifies,
        /// 1. When binary log and verbosity=diagnostic are both set, the equivalent command line is printed.
        /// 2. When binary log and non-diag verbosity are set, the equivalent command line is NOT printed.
        /// </remarks>
        [Fact]
        public void SuppressCommandOutputForNonDiagVerbosity()
        {
            using (TestEnvironment env = TestEnvironment.Create())
            {
                var contents = @"
                    <Project>
                        <Target Name='Target2'>
                            <Exec Command='echo a'/>
                        </Target>
                    </Project>";

<<<<<<< HEAD
=======

>>>>>>> 5d7f5723
                TransientTestFolder testFolder = env.CreateFolder(createFolder: true);

                TransientTestFile projectFile1 = env.CreateFile(testFolder, "testProject01.proj", contents);
                string consoleOutput1 = RunnerUtilities.ExecMSBuild($"{projectFile1.Path} -bl:{_logFile} -verbosity:diag -nologo", out bool success1);
                success1.ShouldBeTrue();
                var expected1 = $"-nologo -bl:{_logFile} -verbosity:diag {projectFile1.Path}";
                consoleOutput1.ShouldContain(expected1);

                foreach (var verbosity in new string[] { "q", "m", "n", "d" })
                {
                    TransientTestFile projectFile2 = env.CreateFile(testFolder, $"testProject_{verbosity}.proj", contents);
                    string consoleOutput2 = RunnerUtilities.ExecMSBuild($"{projectFile2.Path} -bl:{_logFile} -verbosity:{verbosity} -nologo", out bool success2);
                    success2.ShouldBeTrue();
                    var expected2 = $"-nologo -bl:{_logFile} -verbosity:{verbosity} {projectFile2.Path}";
                    consoleOutput2.ShouldNotContain(expected2);
                }
            }
        }

        public void Dispose()
        {
            _env.Dispose();
        }
    }
}<|MERGE_RESOLUTION|>--- conflicted
+++ resolved
@@ -174,16 +174,9 @@
 </Project>";
                 TransientTestFolder logFolder = env.CreateFolder(createFolder: true);
                 TransientTestFile projectFile = env.CreateFile(logFolder, "myProj.proj", contents);
-<<<<<<< HEAD
-
-                RunnerUtilities.ExecMSBuild($"{projectFile.Path} -bl:{_logFile}", out bool success);
-                success.ShouldBeTrue();
-=======
                 
                 RunnerUtilities.ExecMSBuild($"{projectFile.Path} -bl:{_logFile}", out bool success);
-                success.ShouldBeTrue();
-
->>>>>>> 5d7f5723
+
                 RunnerUtilities.ExecMSBuild($"{_logFile} -flp:logfile={Path.Combine(logFolder.Path, "logFile.log")};verbosity=diagnostic", out success);
                 success.ShouldBeTrue();
 
@@ -446,10 +439,6 @@
                         </Target>
                     </Project>";
 
-<<<<<<< HEAD
-=======
-
->>>>>>> 5d7f5723
                 TransientTestFolder testFolder = env.CreateFolder(createFolder: true);
 
                 TransientTestFile projectFile1 = env.CreateFile(testFolder, "testProject01.proj", contents);
