﻿// Licensed to the .NET Foundation under one or more agreements.
// The .NET Foundation licenses this file to you under the MIT license.

using System;
using System.IO;
using Microsoft.Build.Internal;
using Microsoft.Build.Shared;
using Microsoft.Build.UnitTests;
using Microsoft.Build.UnitTests.Shared;
using Shouldly;
using Xunit;
using Xunit.Abstractions;

namespace Microsoft.Build.Engine.UnitTests
{
    public class NetTaskHost_E2E_Tests
    {
        private const string LatestDotNetCoreForMSBuild = "net10.0";

        private static string AssemblyLocation { get; } = Path.Combine(Path.GetDirectoryName(typeof(NetTaskHost_E2E_Tests).Assembly.Location) ?? AppContext.BaseDirectory);

        private static string TestAssetsRootPath { get; } = Path.Combine(AssemblyLocation, "TestAssets");

        private readonly ITestOutputHelper _output;

        public NetTaskHost_E2E_Tests(ITestOutputHelper output)
        {
            _output = output;
        }

        [WindowsFullFrameworkOnlyFact]
        public void NetTaskHostTest()
        {
            using TestEnvironment env = TestEnvironment.Create(_output);
            var dotnetPath = env.GetEnvironmentVariable("DOTNET_ROOT");

            string testProjectPath = Path.Combine(TestAssetsRootPath, "ExampleNetTask", "TestNetTask", "TestNetTask.csproj");

            string testTaskOutput = RunnerUtilities.ExecBootstrapedMSBuild($"{testProjectPath} -restore -v:n", out bool successTestTask);

            if (!successTestTask)
            {
                _output.WriteLine(testTaskOutput);
            }

            successTestTask.ShouldBeTrue();
            testTaskOutput.ShouldContain($"The task is executed in process: dotnet");
            testTaskOutput.ShouldContain($"Process path: {dotnetPath}", customMessage: testTaskOutput);

            var customTaskAssemblyLocation = Path.GetFullPath(Path.Combine(AssemblyLocation, "..", LatestDotNetCoreForMSBuild, "ExampleTask.dll"));
            var resource = ResourceUtilities.FormatResourceStringIgnoreCodeAndKeyword(
               "TaskAssemblyLocationMismatch",

               // Microsoft.Build.dll represents TaskHostTask wrapper for the custom task here.
               Path.Combine(RunnerUtilities.BootstrapRootPath, "net472", "MSBuild", "Current", "Bin", "Microsoft.Build.dll"),
               customTaskAssemblyLocation);
            testTaskOutput.ShouldNotContain(resource);
        }

        [WindowsFullFrameworkOnlyFact]
        public void NetTaskHost_CorrectPathsEscapingTest()
        {
            using TestEnvironment env = TestEnvironment.Create(_output);
            var dotnetPath = env.GetEnvironmentVariable("DOTNET_ROOT");
            string testProjectPath = Path.Combine(TestAssetsRootPath, "ExampleNetTask", "TestNetTask", "TestNetTask.csproj");
            string testTaskOutput = RunnerUtilities.ExecBootstrapedMSBuild($"{testProjectPath} -restore -v:n", out bool successTestTask);

            if (!successTestTask)
            {
                _output.WriteLine(testTaskOutput);
            }

            successTestTask.ShouldBeTrue();
            testTaskOutput.ShouldContain($"Process path: {dotnetPath}", customMessage: testTaskOutput);

            // Explicitly validate escaping for paths with spaces
            var msBuildDllPathMatch = System.Text.RegularExpressions.Regex.Match(
                testTaskOutput, 
                @"Arg\[0\]:\s*(.+)", 
                System.Text.RegularExpressions.RegexOptions.CultureInvariant);
            
            msBuildDllPathMatch.Success.ShouldBeTrue();
            string msBuildDllPath = msBuildDllPathMatch.Groups[1].Value.Trim();

            if (msBuildDllPath.Contains(" "))
            {
                // Extract all space-delimited parts of the path and verify none are in subsequent args
                var pathParts = msBuildDllPath.Split([' '], StringSplitOptions.RemoveEmptyEntries);
                if (pathParts.Length > 1)
                {
                    // Check that later path segments don't appear as separate command line arguments
                    var arg1Match = System.Text.RegularExpressions.Regex.Match(
                        testTaskOutput, 
                        @"Arg\[1\]:\s*(.+)", 
                        System.Text.RegularExpressions.RegexOptions.CultureInvariant);
                        
                    if (arg1Match.Success)
                    {
                        string arg1Value = arg1Match.Groups[1].Value.Trim();
                        // Arg[1] should be a flag (starts with /), not a path fragment
                        arg1Value.ShouldMatch(@"^[/-]", "Arg[1] should be a flag, not a continuation of the path");
                    }
                }
            }

            // Validate if path is in quotes in command line
            var cmdLineMatch = System.Text.RegularExpressions.Regex.Match(
                testTaskOutput,
                @"Command line:\s*(.+)",
                System.Text.RegularExpressions.RegexOptions.CultureInvariant);
                
            if (cmdLineMatch.Success)
            {
                string cmdLine = cmdLineMatch.Groups[1].Value.Trim();
                string quotedArg0 = $"\"{msBuildDllPath}\"";
                cmdLine.ShouldContain(quotedArg0);
            }
        }

        [WindowsFullFrameworkOnlyFact]
        public void MSBuildTaskInNetHostTest()
        {
            using TestEnvironment env = TestEnvironment.Create(_output);

            string testProjectPath = Path.Combine(TestAssetsRootPath, "ExampleNetTask", "TestMSBuildTaskInNet", "TestMSBuildTaskInNet.csproj");

            string testTaskOutput = RunnerUtilities.ExecBootstrapedMSBuild($"{testProjectPath} -restore  -v:n", out bool successTestTask);

            if (!successTestTask)
            {
                _output.WriteLine(testTaskOutput);
            }

            successTestTask.ShouldBeTrue();
            testTaskOutput.ShouldContain($"Hello TEST");
        }

        [WindowsFullFrameworkOnlyFact]
        public void NetTaskWithImplicitHostParamsTest()
        {
<<<<<<< HEAD
            using TestEnvironment env = TestEnvironment.Create(_output, setupDotnetEnvVars: true);
            var bootstrapCorePath = Path.Combine(RunnerUtilities.BootstrapRootPath, "core", Constants.DotnetProcessName);
=======
            using TestEnvironment env = TestEnvironment.Create(_output);
            var dotnetPath = env.GetEnvironmentVariable("DOTNET_ROOT");
>>>>>>> 9e6b65ff

            string testProjectPath = Path.Combine(TestAssetsRootPath, "ExampleNetTask", "TestNetTaskWithImplicitParams", "TestNetTaskWithImplicitParams.csproj");

            string testTaskOutput = RunnerUtilities.ExecBootstrapedMSBuild($"{testProjectPath} -restore  -v:n", out bool successTestTask);

            if (!successTestTask)
            {
                _output.WriteLine(testTaskOutput);
            }

            successTestTask.ShouldBeTrue();
            testTaskOutput.ShouldContain($"The task is executed in process: dotnet");
<<<<<<< HEAD
            testTaskOutput.ShouldContain($"Process path: {bootstrapCorePath}", customMessage: testTaskOutput);
            testTaskOutput.ShouldContain($"Hello TEST FROM MESSAGE");
=======
            testTaskOutput.ShouldContain($"Process path: {dotnetPath}", customMessage: testTaskOutput);
            testTaskOutput.ShouldContain("/nodereuse:True");
>>>>>>> 9e6b65ff
        }
    }
}<|MERGE_RESOLUTION|>--- conflicted
+++ resolved
@@ -78,7 +78,7 @@
                 testTaskOutput, 
                 @"Arg\[0\]:\s*(.+)", 
                 System.Text.RegularExpressions.RegexOptions.CultureInvariant);
-            
+
             msBuildDllPathMatch.Success.ShouldBeTrue();
             string msBuildDllPath = msBuildDllPathMatch.Groups[1].Value.Trim();
 
@@ -138,13 +138,8 @@
         [WindowsFullFrameworkOnlyFact]
         public void NetTaskWithImplicitHostParamsTest()
         {
-<<<<<<< HEAD
-            using TestEnvironment env = TestEnvironment.Create(_output, setupDotnetEnvVars: true);
-            var bootstrapCorePath = Path.Combine(RunnerUtilities.BootstrapRootPath, "core", Constants.DotnetProcessName);
-=======
             using TestEnvironment env = TestEnvironment.Create(_output);
             var dotnetPath = env.GetEnvironmentVariable("DOTNET_ROOT");
->>>>>>> 9e6b65ff
 
             string testProjectPath = Path.Combine(TestAssetsRootPath, "ExampleNetTask", "TestNetTaskWithImplicitParams", "TestNetTaskWithImplicitParams.csproj");
 
@@ -156,14 +151,17 @@
             }
 
             successTestTask.ShouldBeTrue();
+
+            // Output from the task where only Runtime was specified
             testTaskOutput.ShouldContain($"The task is executed in process: dotnet");
-<<<<<<< HEAD
-            testTaskOutput.ShouldContain($"Process path: {bootstrapCorePath}", customMessage: testTaskOutput);
-            testTaskOutput.ShouldContain($"Hello TEST FROM MESSAGE");
-=======
             testTaskOutput.ShouldContain($"Process path: {dotnetPath}", customMessage: testTaskOutput);
             testTaskOutput.ShouldContain("/nodereuse:True");
->>>>>>> 9e6b65ff
+
+            // Output from the task where only TaskHost was specified
+            testTaskOutput.ShouldContain($"Hello TEST FROM MESSAGE");
+
+            // Output from the task where neither TaskHost nor Runtime were specified
+            testTaskOutput.ShouldContain("Found item: Banana");
         }
     }
 }