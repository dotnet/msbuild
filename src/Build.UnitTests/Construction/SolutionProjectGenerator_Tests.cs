// Licensed to the .NET Foundation under one or more agreements.
// The .NET Foundation licenses this file to you under the MIT license.

using System;
using System.Collections.Generic;
using System.IO;
using System.Linq;
using Microsoft.Build.BackEnd;
using Microsoft.Build.Construction;
using Microsoft.Build.Execution;
using Microsoft.Build.Framework;
using Microsoft.Build.Shared;
using Microsoft.Build.UnitTests.Shared;
using Shouldly;
using Xunit;
using Xunit.Abstractions;
using FrameworkLocationHelper = Microsoft.Build.Shared.FrameworkLocationHelper;
using ILoggingService = Microsoft.Build.BackEnd.Logging.ILoggingService;
using InternalUtilities = Microsoft.Build.Internal.Utilities;
using InvalidProjectFileException = Microsoft.Build.Exceptions.InvalidProjectFileException;
using LoggerMode = Microsoft.Build.BackEnd.Logging.LoggerMode;
using LoggingService = Microsoft.Build.BackEnd.Logging.LoggingService;
using Project = Microsoft.Build.Evaluation.Project;
using ProjectCollection = Microsoft.Build.Evaluation.ProjectCollection;
using ResourceUtilities = Microsoft.Build.Shared.ResourceUtilities;
using Toolset = Microsoft.Build.Evaluation.Toolset;
using XMakeElements = Microsoft.Build.Shared.XMakeElements;

#nullable disable

namespace Microsoft.Build.UnitTests.Construction
{
    public class SolutionProjectGenerator_Tests : IDisposable
    {
        private readonly ITestOutputHelper output;

        private string _originalVisualStudioVersion = null;

        private static readonly BuildEventContext _buildEventContext = new BuildEventContext(0, 0, BuildEventContext.InvalidProjectContextId, 0);

        private const string _longLineString = "a-really-long-string-a-really-long-string-a-really-long-string-a-really-long-string-a-really-long-string-a-really-long-string-a-really-long-string-a-really-long-string-a-really-long-string-a-really-long-string-a-really-long-string-a-really-long-string-a-really-long-string-a-really-long-string-a-really-long-string-a-really-long-string-a-really-long-string-a-really-long-string-a-really-long-string-a-really-long-string-a-really-long-string-a-really-long-string-a-really-long-string-a-really-long-string-a-really-long-string-a-really-long-string-a-really-long-string-a-really-long-string-a-really-long-string-";

        public SolutionProjectGenerator_Tests(ITestOutputHelper output)
        {
            this.output = output;

            // Save off the value for use during cleanup
            _originalVisualStudioVersion = Environment.GetEnvironmentVariable("VisualStudioVersion");
        }

        public void Dispose()
        {
            // Need to make sure the environment is cleared up for later tests
            Environment.SetEnvironmentVariable("VisualStudioVersion", _originalVisualStudioVersion);
            ProjectCollection.GlobalProjectCollection.UnloadAllProjects();
        }

        /// <summary>
        /// Test that if a before.{sln}>.targets or after.{sln}.targets file has one of the default targets (Build, Clean, etc.) that it includes only the user-defined target.
        /// </summary>
        [Theory]
        [InlineData("before.MySln.sln.targets", false)]
        [InlineData("before.MySln.sln.targets", true)]
        [InlineData("after.MySln.sln.targets", false)]
        [InlineData("after.MySln.sln.targets", true)]
        [InlineData("name.that.does.Not.Affect.The.Build.targets", false)]
        [InlineData("name.that.does.Not.Affect.The.Build.targets", true)]
        public void SolutionProjectIgnoresDuplicateDefaultTargets(string name, bool convertToSlnx)
        {
            using (TestEnvironment testEnvironment = TestEnvironment.Create())
            {
                TransientTestFolder folder = testEnvironment.CreateFolder(createFolder: true);
<<<<<<< HEAD
                string solutionFileContents = "Microsoft Visual Studio Solution File, Format Version 12.00";
                TransientTestFile sln = testEnvironment.CreateFile(folder, "MySln.sln", solutionFileContents);
                string solutionPath = convertToSlnx ? SolutionFile_NewParser_Tests.ConvertToSlnx(sln.Path) : sln.Path;
                testEnvironment.CreateFile(folder, name,
                      """
                      <Project>
                          <Target Name="TestTarget" />
                      </Project>
                      """);
                ProjectInstance[] instances = SolutionProjectGenerator.Generate(SolutionFile.Parse(solutionPath), null, null, _buildEventContext, CreateMockLoggingService());
=======
                TransientTestFile sln = testEnvironment.CreateFile(folder, "MySln.sln", "Microsoft Visual Studio Solution File, Format Version 12.00");
                TransientTestFile targetsFile = testEnvironment.CreateFile(folder, name,
                      """
                      <Project>
                        <Target Name="Build" AfterTargets="NonsenseTarget">
                        </Target>
                      </Project>
                      """);
                ProjectInstance[] instances = SolutionProjectGenerator.Generate(SolutionFile.Parse(sln.Path), null, null, _buildEventContext, CreateMockLoggingService());
>>>>>>> 0e528f7f
                instances.ShouldHaveSingleItem();
                instances[0].Targets["Build"].AfterTargets.ShouldBe(string.Empty);
                MockLogger logger = new MockLogger(output);
                instances[0].Build(targets: null, new List<ILogger> { logger }).ShouldBeTrue();
            }
        }

        /// <summary>
        /// Test that targets in before.{sln}.targets and after.{sln}.targets files are included in the project.
        /// </summary>
        [Theory]
        [InlineData("before.MySln.sln.targets", false)]
        [InlineData("before.MySln.sln.targets", true)]
        [InlineData("after.MySln.sln.targets", false)]
        [InlineData("after.MySln.sln.targets", true)]
        public void SolutionProjectIncludesBeforeAndAfterTargets(string name, bool convertToSlnx)
        {
            using (TestEnvironment testEnvironment = TestEnvironment.Create())
            {
                TransientTestFolder folder = testEnvironment.CreateFolder(createFolder: true);
                string solutionFileContents = "Microsoft Visual Studio Solution File, Format Version 12.00";
                TransientTestFile sln = testEnvironment.CreateFile(folder, "MySln.sln", solutionFileContents);
                string solutionPath = convertToSlnx ? SolutionFile_NewParser_Tests.ConvertToSlnx(sln.Path) : sln.Path;
                testEnvironment.CreateFile(folder, name,
                      """
                      <Project>
                          <Target Name="TestTarget" />
                      </Project>
                      """);
                ProjectInstance[] instances = SolutionProjectGenerator.Generate(SolutionFile.Parse(solutionPath), null, null, _buildEventContext, CreateMockLoggingService());
                instances.ShouldHaveSingleItem();
                instances[0].Targets.ShouldContainKey("TestTarget");
                MockLogger logger = new MockLogger(output);
                instances[0].Build(targets: null, new List<ILogger> { logger }).ShouldBeTrue();
            }
        }

        [Fact]
        public void BuildProjectAsTarget()
        {
            using (TestEnvironment testEnvironment = TestEnvironment.Create())
            {
                TransientTestFolder folder = testEnvironment.CreateFolder(createFolder: true);
                TransientTestFolder classLibFolder = testEnvironment.CreateFolder(Path.Combine(folder.Path, "classlib"), createFolder: true);
                TransientTestFile classLibrary = testEnvironment.CreateFile(classLibFolder, "classlib.csproj",
                  """
                  <Project>
                  <Target Name="ClassLibraryTarget">
                      <Message Text="ClassLibraryBuilt"/>
                  </Target>
                  </Project>
                  """);

                TransientTestFolder simpleProjectFolder = testEnvironment.CreateFolder(Path.Combine(folder.Path, "simpleProject"), createFolder: true);
                TransientTestFile simpleProject = testEnvironment.CreateFile(simpleProjectFolder, "simpleProject.csproj",
                  """
                  <Project>
                  <Target Name="SimpleProjectTarget">
                      <Message Text="SimpleProjectBuilt"/>
                  </Target>
                  </Project>
                  """);

                TransientTestFile solutionFile = testEnvironment.CreateFile(folder, "testFolder.sln",
                    """
                    Microsoft Visual Studio Solution File, Format Version 12.00
                    # Visual Studio Version 16
                    VisualStudioVersion = 16.6.30114.105
                    MinimumVisualStudioVersion = 10.0.40219.1
                    Project("{FAE04EC0-301F-11D3-BF4B-00C04F79EFBC}") = "simpleProject", "simpleProject\simpleProject.csproj", "{AA52A05F-A9C0-4C89-9933-BF976A304C91}"
                    EndProject
                    Project("{FAE04EC0-301F-11D3-BF4B-00C04F79EFBC}") = "classlib", "classlib\classlib.csproj", "{80B8E6B8-E46D-4456-91B1-848FD35C4AB9}"
                    EndProject
                    """);
                RunnerUtilities.ExecMSBuild(solutionFile.Path + " /t:classlib", out bool success);
                success.ShouldBeTrue();
            }
        }

        /// <summary>
        /// Build Solution with Multiple Targets (ex. Clean;Build;Custom).
        /// </summary>
        [Fact]
        public void BuildProjectWithMultipleTargets()
        {
            using (TestEnvironment testEnvironment = TestEnvironment.Create())
            {
                TransientTestFolder folder = testEnvironment.CreateFolder(createFolder: true);
                TransientTestFolder classLibFolder = testEnvironment.CreateFolder(Path.Combine(folder.Path, "classlib"), createFolder: true);
                TransientTestFile classLibrary = testEnvironment.CreateFile(classLibFolder, "classlib.csproj",
                  """
                  <Project>
                  <Target Name="Build">
                      <Message Text="classlib.Build"/>
                  </Target>
                  <Target Name="Clean">
                      <Message Text="classlib.Clean"/>
                  </Target>
                  <Target Name="Custom">
                      <Message Text="classlib.Custom"/>
                  </Target>
                  </Project>
                  """);

                TransientTestFolder simpleProjectFolder = testEnvironment.CreateFolder(Path.Combine(folder.Path, "simpleProject"), createFolder: true);
                TransientTestFile simpleProject = testEnvironment.CreateFile(simpleProjectFolder, "simpleProject.csproj",
                  """
                  <Project>
                  <Target Name="Build">
                      <Message Text="simpleProject.Build"/>
                  </Target>
                  <Target Name="Clean">
                      <Message Text="simpleProject.Clean"/>
                  </Target>
                  <Target Name="Custom">
                      <Message Text="simpleProject.Custom"/>
                  </Target>
                  </Project>
                  """);

                TransientTestFile solutionFile = testEnvironment.CreateFile(folder, "testFolder.sln",
                    """
                    Microsoft Visual Studio Solution File, Format Version 12.00
                    # Visual Studio Version 16
                    VisualStudioVersion = 16.6.30114.105
                    MinimumVisualStudioVersion = 10.0.40219.1
                    Project("{FAE04EC0-301F-11D3-BF4B-00C04F79EFBC}") = "simpleProject", "simpleProject\simpleProject.csproj", "{AA52A05F-A9C0-4C89-9933-BF976A304C91}"
                    EndProject
                    Project("{FAE04EC0-301F-11D3-BF4B-00C04F79EFBC}") = "classlib", "classlib\classlib.csproj", "{80B8E6B8-E46D-4456-91B1-848FD35C4AB9}"
                    EndProject
                    Global
                        GlobalSection(SolutionConfigurationPlatforms) = preSolution
                            Debug|x86 = Debug|x86
                        EndGlobalSection
                        GlobalSection(ProjectConfigurationPlatforms) = postSolution
                            {AA52A05F-A9C0-4C89-9933-BF976A304C91}.Debug|x86.ActiveCfg = Debug|x86
                            {AA52A05F-A9C0-4C89-9933-BF976A304C91}.Debug|x86.Build.0 = Debug|x86
                            {80B8E6B8-E46D-4456-91B1-848FD35C4AB9}.Debug|x86.ActiveCfg = Debug|x86
                            {80B8E6B8-E46D-4456-91B1-848FD35C4AB9}.Debug|x86.Build.0 = Debug|x86
                        EndGlobalSection
                        EndGlobal
                    """);

                string output = RunnerUtilities.ExecMSBuild(solutionFile.Path + " /t:Clean;Build;Custom", out bool success);
                success.ShouldBeTrue();
                output.ShouldContain("classlib.Build");
                output.ShouldContain("classlib.Clean");
                output.ShouldContain("classlib.Custom");
                output.ShouldContain("simpleProject.Build");
                output.ShouldContain("simpleProject.Clean");
                output.ShouldContain("simpleProject.Custom");
            }
        }

        /// <summary>
        /// Build Solution with Multiple Targets (ex. Clean;Build;Custom).
        /// </summary>
        [Fact]
        public void BuildProjectWithMultipleTargetsInParallel()
        {
            using (TestEnvironment testEnvironment = TestEnvironment.Create())
            {
                TransientTestFolder folder = testEnvironment.CreateFolder(createFolder: true);
                TransientTestFolder classLibFolder = testEnvironment.CreateFolder(Path.Combine(folder.Path, "classlib"), createFolder: true);
                TransientTestFile classLibrary = testEnvironment.CreateFile(classLibFolder, "classlib.csproj",
                  """
                  <Project>
                  <Target Name="Build">
                      <Message Text="classlib.Build"/>
                  </Target>
                  <Target Name="Clean">
                      <Message Text="classlib.Clean"/>
                  </Target>
                  <Target Name="Custom">
                      <Message Text="classlib.Custom"/>
                  </Target>
                  </Project>
                  """);

                TransientTestFolder simpleProjectFolder = testEnvironment.CreateFolder(Path.Combine(folder.Path, "simpleProject"), createFolder: true);
                TransientTestFile simpleProject = testEnvironment.CreateFile(simpleProjectFolder, "simpleProject.csproj",
                  """
                  <Project>
                  <Target Name="Build">
                      <Message Text="simpleProject.Build"/>
                  </Target>
                  <Target Name="Clean">
                      <Message Text="simpleProject.Clean"/>
                  </Target>
                  <Target Name="Custom">
                      <Message Text="simpleProject.Custom"/>
                  </Target>
                  </Project>
                  """);

                TransientTestFile solutionFile = testEnvironment.CreateFile(folder, "testFolder.sln",
                    """
                    Microsoft Visual Studio Solution File, Format Version 12.00
                    # Visual Studio Version 16
                    VisualStudioVersion = 16.6.30114.105
                    MinimumVisualStudioVersion = 10.0.40219.1
                    Project("{FAE04EC0-301F-11D3-BF4B-00C04F79EFBC}") = "simpleProject", "simpleProject\simpleProject.csproj", "{AA52A05F-A9C0-4C89-9933-BF976A304C91}"
                    EndProject
                    Project("{FAE04EC0-301F-11D3-BF4B-00C04F79EFBC}") = "classlib", "classlib\classlib.csproj", "{80B8E6B8-E46D-4456-91B1-848FD35C4AB9}"
                    EndProject
                    Global
                        GlobalSection(SolutionConfigurationPlatforms) = preSolution
                            Debug|x86 = Debug|x86
                        EndGlobalSection
                        GlobalSection(ProjectConfigurationPlatforms) = postSolution
                            {AA52A05F-A9C0-4C89-9933-BF976A304C91}.Debug|x86.ActiveCfg = Debug|x86
                            {AA52A05F-A9C0-4C89-9933-BF976A304C91}.Debug|x86.Build.0 = Debug|x86
                            {80B8E6B8-E46D-4456-91B1-848FD35C4AB9}.Debug|x86.ActiveCfg = Debug|x86
                            {80B8E6B8-E46D-4456-91B1-848FD35C4AB9}.Debug|x86.Build.0 = Debug|x86
                        EndGlobalSection
                    EndGlobal
                    """);

                try
                {
                    Environment.SetEnvironmentVariable("MSBuildSolutionBatchTargets", "1");
                    var output = RunnerUtilities.ExecMSBuild(solutionFile.Path + " /m /t:Clean;Build;Custom", out bool success);
                    success.ShouldBeTrue();
                    output.ShouldContain("classlib.Build");
                    output.ShouldContain("classlib.Clean");
                    output.ShouldContain("classlib.Custom");
                    output.ShouldContain("simpleProject.Build");
                    output.ShouldContain("simpleProject.Clean");
                    output.ShouldContain("simpleProject.Custom");
                }
                finally
                {
                    Environment.SetEnvironmentVariable("MSBuildSolutionBatchTargets", null);
                }
            }
        }

        /// <summary>
        /// Verify the AddNewErrorWarningMessageElement method
        /// </summary>
        [Fact]
        public void AddNewErrorWarningMessageElement()
        {
            MockLogger logger = new MockLogger(output);

            /**
             * <Project DefaultTargets=`Build` ToolsVersion=`msbuilddefaulttoolsversion` xmlns=`msbuildnamespace`>
             *   <Target Name=`Build`>
             *   </Target>
             * </Project
             */

            ProjectRootElement projectXml = ProjectRootElement.Create();
            ProjectTargetElement target = projectXml.AddTarget("Build");
            projectXml.DefaultTargets = "Build";
            projectXml.ToolsVersion = ObjectModelHelpers.MSBuildDefaultToolsVersion;

            SolutionProjectGenerator.AddErrorWarningMessageElement(target, XMakeElements.message, true, "SolutionVenusProjectNoClean");
            SolutionProjectGenerator.AddErrorWarningMessageElement(target, XMakeElements.warning, true, "SolutionParseUnknownProjectType", "proj1.csproj");
            SolutionProjectGenerator.AddErrorWarningMessageElement(target, XMakeElements.error, true, "SolutionInvalidSolutionConfiguration");

            Project project = new Project(projectXml);

            project.Build(logger);
            string code;
            string keyword;
            string text = ResourceUtilities.FormatResourceStringStripCodeAndKeyword(out code, out keyword, "SolutionParseUnknownProjectType", "proj1.csproj");

            // check the error event
            Assert.Single(logger.Warnings);
            BuildWarningEventArgs warning = logger.Warnings[0];

            Assert.Equal(text, warning.Message);
            Assert.Equal(code, warning.Code);
            Assert.Equal(keyword, warning.HelpKeyword);
            text = ResourceUtilities.FormatResourceStringStripCodeAndKeyword(out code, out keyword, "SolutionInvalidSolutionConfiguration");

            // check the warning event
            Assert.Single(logger.Errors);
            BuildErrorEventArgs error = logger.Errors[0];

            Assert.Equal(text, error.Message);
            Assert.Equal(code, error.Code);
            Assert.Equal(keyword, error.HelpKeyword);
            text = ResourceUtilities.FormatResourceStringStripCodeAndKeyword(out code, out keyword, "SolutionVenusProjectNoClean");

            // check the message event
            Assert.Contains(text, logger.FullLog); // "Log should contain the regular message"
        }

        /// <summary>
        /// Test to make sure we properly set the ToolsVersion attribute on the in-memory project based
        /// on the Solution File Format Version.
        /// </summary>
        [Theory]
        [InlineData(false)]
        [InlineData(true)]
        [Trait("Category", "netcore-osx-failing")]
        [Trait("Category", "netcore-linux-failing")]
        public void EmitToolsVersionAttributeToInMemoryProject9(bool useNewParser)
        {
            if (FrameworkLocationHelper.PathToDotNetFrameworkV35 == null)
            {
                // ".NET Framework 3.5 is required to be installed for this test, but it is not installed.");
                return;
            }

            string solutionFileContents =
                """
                Microsoft Visual Studio Solution File, Format Version 9.00
                Global
                    GlobalSection(SolutionConfigurationPlatforms) = preSolution
                        Release|Any CPU = Release|Any CPU
                        Release|Win32 = Release|Win32
                        Other|Any CPU = Other|Any CPU
                        Other|Win32 = Other|Win32
                    EndGlobalSection
                EndGlobal
                """;

            // SolutionProjectGenerator.Generate calls SolutionFile.UseNewParser, so we need TestEnvironment with the environment variable available.
            using (TestEnvironment testEnvironment = TestEnvironment.Create())
            {
                SolutionFile solution = ParseSolutionHelper(solutionFileContents, useNewParser, testEnvironment);

                ProjectInstance[] instances = SolutionProjectGenerator.Generate(solution, null, "3.5", _buildEventContext, CreateMockLoggingService());

                Assert.Equal("3.5", instances[0].ToolsVersion);
            }
        }

        /// <summary>
        /// Test to make sure we properly set the ToolsVersion attribute on the in-memory project based
        /// on the Solution File Format Version.
        /// </summary>
        [Theory]
        [InlineData(false)]
        [InlineData(true)]
        [Trait("Category", "netcore-osx-failing")]
        [Trait("Category", "netcore-linux-failing")]
        public void EmitToolsVersionAttributeToInMemoryProject10(bool useNewParser)
        {
            if (FrameworkLocationHelper.PathToDotNetFrameworkV35 == null)
            {
                // ".NET Framework 3.5 is required to be installed for this test, but it is not installed.");
                return;
            }

            string solutionFileContents =
                """
                Microsoft Visual Studio Solution File, Format Version 10.00
                Global
                    GlobalSection(SolutionConfigurationPlatforms) = preSolution
                        Release|Any CPU = Release|Any CPU
                        Release|Win32 = Release|Win32
                        Other|Any CPU = Other|Any CPU
                        Other|Win32 = Other|Win32
                    EndGlobalSection
                EndGlobal
                """;

            // SolutionProjectGenerator.Generate calls SolutionFile.UseNewParser, so we need TestEnvironment with the environment variable available.
            using (TestEnvironment testEnvironment = TestEnvironment.Create())
            {
                SolutionFile solution = ParseSolutionHelper(solutionFileContents, useNewParser, testEnvironment);

                ProjectInstance[] instances = SolutionProjectGenerator.Generate(solution, null, "3.5", _buildEventContext, CreateMockLoggingService());

                Assert.Equal("3.5", instances[0].ToolsVersion);
            }
        }

        /// <summary>
        /// Test to make sure that if the solution file version doesn't map to a sub-toolset version, we won't try
        /// to force it to be used.
        /// </summary>
        [Fact(Skip = "Needs investigation")]
        public void DefaultSubToolsetIfSolutionVersionSubToolsetDoesntExist()
        {
            Environment.SetEnvironmentVariable("VisualStudioVersion", null);

            string solutionFileContents =
                """
                Microsoft Visual Studio Solution File, Format Version 10.00
                Global
                    GlobalSection(SolutionConfigurationPlatforms) = preSolution
                        Release|Any CPU = Release|Any CPU
                        Release|Win32 = Release|Win32
                        Other|Any CPU = Other|Any CPU
                        Other|Win32 = Other|Win32
                    EndGlobalSection
                EndGlobal
                """;

            SolutionFile solution = SolutionFile_OldParser_Tests.ParseSolutionHelper(solutionFileContents);

            ProjectInstance[] instances = SolutionProjectGenerator.Generate(solution, null, null, _buildEventContext, CreateMockLoggingService());

            Assert.Equal(ObjectModelHelpers.MSBuildDefaultToolsVersion, instances[0].ToolsVersion);

            Toolset t = ProjectCollection.GlobalProjectCollection.GetToolset(instances[0].ToolsVersion);

            Assert.Equal(t.DefaultSubToolsetVersion, instances[0].SubToolsetVersion);

            if (t.DefaultSubToolsetVersion != null)
            {
                Assert.Equal(t.DefaultSubToolsetVersion, instances[0].GetPropertyValue("VisualStudioVersion"));
            }
            else
            {
                Assert.Equal(String.Empty, instances[0].GetPropertyValue("VisualStudioVersion"));
            }
        }

        /// <summary>
        /// Test to make sure that if the solution version corresponds to an existing sub-toolset version,
        /// barring other factors that might override, the sub-toolset will be based on the solution version.
        /// </summary>
        [Theory]
        [InlineData(false)]
        [InlineData(true)]
        public void SubToolsetSetBySolutionVersion(bool useNewParser)
        {
            Environment.SetEnvironmentVariable("VisualStudioVersion", null);

            string solutionFileContents =
                """
                Microsoft Visual Studio Solution File, Format Version 12.00
                Global
                    GlobalSection(SolutionConfigurationPlatforms) = preSolution
                        Release|Any CPU = Release|Any CPU
                        Release|Win32 = Release|Win32
                        Other|Any CPU = Other|Any CPU
                        Other|Win32 = Other|Win32
                    EndGlobalSection
                EndGlobal
                """;

            // SolutionProjectGenerator.Generate calls SolutionFile.UseNewParser, so we need TestEnvironment with the environment variable available.
            using (TestEnvironment testEnvironment = TestEnvironment.Create())
            {
                SolutionFile solution = ParseSolutionHelper(solutionFileContents, useNewParser, testEnvironment);

                ProjectInstance[] instances = SolutionProjectGenerator.Generate(solution, null, null, _buildEventContext, CreateMockLoggingService());

                Assert.Equal(ObjectModelHelpers.MSBuildDefaultToolsVersion, instances[0].ToolsVersion);

                // being cautious -- we can't expect the sub-toolset to be picked if it doesn't exist in the first place
                if (instances[0].Toolset.SubToolsets.ContainsKey("11.0"))
                {
                    Assert.Equal("11.0", instances[0].SubToolsetVersion);
                    Assert.Equal("11.0", instances[0].GetPropertyValue("VisualStudioVersion"));
                }
            }
        }

        /// <summary>
        /// Test to make sure that even if the solution version corresponds to an existing sub-toolset version,
        /// </summary>
        [Theory]
        [InlineData(false)]
        [InlineData(true)]
        public void SolutionBasedSubToolsetVersionOverriddenByEnvironment(bool useNewParser)
        {
            Environment.SetEnvironmentVariable("VisualStudioVersion", "ABC");

            string solutionFileContents =
                """
                Microsoft Visual Studio Solution File, Format Version 12.00
                Global
                    GlobalSection(SolutionConfigurationPlatforms) = preSolution
                        Release|Any CPU = Release|Any CPU
                        Release|Win32 = Release|Win32
                        Other|Any CPU = Other|Any CPU
                        Other|Win32 = Other|Win32
                    EndGlobalSection
                EndGlobal
                """;

            // SolutionProjectGenerator.Generate calls SolutionFile.UseNewParser, so we need TestEnvironment with the environment variable available.
            using (TestEnvironment testEnvironment = TestEnvironment.Create())
            {
                SolutionFile solution = ParseSolutionHelper(solutionFileContents, useNewParser, testEnvironment);

                ProjectInstance[] instances = SolutionProjectGenerator.Generate(solution, null, null, _buildEventContext, CreateMockLoggingService());

                Assert.Equal(ObjectModelHelpers.MSBuildDefaultToolsVersion, instances[0].ToolsVersion);
                Assert.Equal("ABC", instances[0].SubToolsetVersion);
                Assert.Equal("ABC", instances[0].GetPropertyValue("VisualStudioVersion"));
            }
        }

        /// <summary>
        /// Test to make sure that even if the solution version corresponds to an existing sub-toolset version
        /// </summary>
        [Fact(Skip = "Needs investigation")]
        public void SolutionPassesSubToolsetToChildProjects2()
        {
            string classLibraryContentsToolsV4 = ObjectModelHelpers.CleanupFileContents(
                    @"
                        <Project ToolsVersion=""4.0"" DefaultTargets=""Build"" xmlns='msbuildnamespace'>
                            <Target Name='Build'>
                                <Message Text='.[$(VisualStudioVersion)]. .[$(MSBuildToolsVersion)].' />
                            </Target>
                        </Project>
                    ");

            string classLibraryContentsToolsV12 = ObjectModelHelpers.CleanupFileContents(
                    @"
                        <Project ToolsVersion=""msbuilddefaulttoolsversion"" DefaultTargets=""Build"" xmlns='msbuildnamespace'>
                            <Target Name='Build'>
                                <Message Text='.[$(VisualStudioVersion)]. .[$(MSBuildToolsVersion)].' />
                            </Target>
                        </Project>
                    ");

            string solutionFilePreambleV11 =
                    @"
                        Microsoft Visual Studio Solution File, Format Version 12.00
                        # Visual Studio Dev11
                     ";

            string solutionFilePreambleV12 =
                    @"
                        Microsoft Visual Studio Solution File, Format Version 12.00
                        # Visual Studio Dev11
                        VisualStudioVersion = 12.0.20311.0 VSPRO_PLATFORM
                        MinimumVisualStudioVersion = 10.0.40219.1
                     ";

            string solutionBodySingleProjectContents =
                    @"

                        Project(""{FAE04EC0-301F-11D3-BF4B-00C04F79EFBC}"") = ""ClassLibrary1"", ""ClassLibrary1.csproj"", ""{6185CC21-BE89-448A-B3C0-D1C27112E595}""
                        EndProject
                        Global
                            GlobalSection(SolutionConfigurationPlatforms) = preSolution
                                Debug|Mixed Platforms = Debug|Mixed Platforms
                                Release|Any CPU = Release|Any CPU
                            EndGlobalSection
                            GlobalSection(ProjectConfigurationPlatforms) = postSolution
                                {6185CC21-BE89-448A-B3C0-D1C27112E595}.Debug|Mixed Platforms.ActiveCfg = CSConfig1|Any CPU
                                {6185CC21-BE89-448A-B3C0-D1C27112E595}.Debug|Mixed Platforms.Build.0 = CSConfig1|Any CPU
                                {6185CC21-BE89-448A-B3C0-D1C27112E595}.Release|Any CPU.ActiveCfg = CSConfig2|Any CPU
                            EndGlobalSection
                        EndGlobal
                    ";

            string solutionBodyMultipleProjectsContents =
                @"
                    Project(""{FAE04EC0-301F-11D3-BF4B-00C04F79EFBC}"") = ""ClassLibrary1"", ""ClassLibrary1.csproj"", ""{A437DBE9-DCAA-46D8-9D80-A50EDB2244FD}""
                    EndProject
                    Project(""{FAE04EC0-301F-11D3-BF4B-00C04F79EFBC}"") = ""ClassLibrary2"", ""ClassLibrary2.csproj"", ""{84AA5584-4B0F-41DE-95AA-589E1447EDA0}""
                    EndProject
                    Global
                        GlobalSection(SolutionConfigurationPlatforms) = preSolution
                            Debug|Any CPU = Debug|Any CPU
                            Release|Any CPU = Release|Any CPU
                        EndGlobalSection
                        GlobalSection(ProjectConfigurationPlatforms) = postSolution
                            {A437DBE9-DCAA-46D8-9D80-A50EDB2244FD}.Debug|Any CPU.ActiveCfg = Debug|Any CPU
                            {A437DBE9-DCAA-46D8-9D80-A50EDB2244FD}.Debug|Any CPU.Build.0 = Debug|Any CPU
                            {A437DBE9-DCAA-46D8-9D80-A50EDB2244FD}.Release|Any CPU.ActiveCfg = Release|Any CPU
                            {A437DBE9-DCAA-46D8-9D80-A50EDB2244FD}.Release|Any CPU.Build.0 = Release|Any CPU
                            {84AA5584-4B0F-41DE-95AA-589E1447EDA0}.Debug|Any CPU.ActiveCfg = Debug|Any CPU
                            {84AA5584-4B0F-41DE-95AA-589E1447EDA0}.Debug|Any CPU.Build.0 = Debug|Any CPU
                            {84AA5584-4B0F-41DE-95AA-589E1447EDA0}.Release|Any CPU.ActiveCfg = Release|Any CPU
                            {84AA5584-4B0F-41DE-95AA-589E1447EDA0}.Release|Any CPU.Build.0 = Release|Any CPU
                        EndGlobalSection
                        GlobalSection(SolutionProperties) = preSolution
                            HideSolutionNode = FALSE
                        EndGlobalSection
                    EndGlobal
                ";

            string solutionFileContentsDev11 = solutionFilePreambleV11 + solutionBodySingleProjectContents;
            string solutionFileContentsDev12 = solutionFilePreambleV12 + solutionBodySingleProjectContents;

            string[] solutions = { solutionFileContentsDev11, solutionFileContentsDev12, solutionFileContentsDev12 };
            string[] projects = { classLibraryContentsToolsV4, classLibraryContentsToolsV4, classLibraryContentsToolsV12 };
            string[] logoutputs = { ".[11.0]. .[4.0].", ".[11.0]. .[4.0].", String.Format(".[{0}]. .[{0}].", ObjectModelHelpers.MSBuildDefaultToolsVersion) };

            string previousLegacyEnvironmentVariable = Environment.GetEnvironmentVariable("MSBUILDLEGACYDEFAULTTOOLSVERSION");

            try
            {
                Environment.SetEnvironmentVariable("MSBUILDLEGACYDEFAULTTOOLSVERSION", "1");
                InternalUtilities.RefreshInternalEnvironmentValues();

                for (int i = 0; i < solutions.Length; i++)
                {
                    string solutionFile = ObjectModelHelpers.CreateFileInTempProjectDirectory("Foo.sln", solutions[i]);
                    string projectFile = ObjectModelHelpers.CreateFileInTempProjectDirectory("ClassLibrary1.csproj", projects[i]);
                    SolutionFile sp = new SolutionFile();

                    sp.FullPath = solutionFile;
                    sp.ParseSolutionFile();
                    ProjectInstance[] instances = SolutionProjectGenerator.Generate(sp, null, null, _buildEventContext, CreateMockLoggingService());

                    MockLogger logger = new MockLogger(output);
                    List<ILogger> loggers = new List<ILogger>(1);
                    loggers.Add(logger);

                    instances[0].Build(loggers);
                    logger.AssertLogContains(logoutputs[i]);
                }

                // Test Dev 12 sln and mixed v4.0 and v12.0 projects
                string solutionFileContentsDev12MultipleProjects = solutionFilePreambleV12 + solutionBodyMultipleProjectsContents;

                string solutionFileMultipleProjects = ObjectModelHelpers.CreateFileInTempProjectDirectory("Foo.sln", solutionFileContentsDev12MultipleProjects);
                string projectFileV4 = ObjectModelHelpers.CreateFileInTempProjectDirectory("ClassLibrary1.csproj", classLibraryContentsToolsV4);
                string projectFileV12 = ObjectModelHelpers.CreateFileInTempProjectDirectory("ClassLibrary2.csproj", classLibraryContentsToolsV12);

                SolutionFile sp1 = new SolutionFile();

                sp1.FullPath = solutionFileMultipleProjects;
                sp1.ParseSolutionFile();

                ProjectInstance[] instances1 = SolutionProjectGenerator.Generate(sp1, null, null, _buildEventContext, CreateMockLoggingService());

                MockLogger logger1 = new MockLogger(output);
                List<ILogger> loggers1 = new List<ILogger>(1);
                loggers1.Add(logger1);

                instances1[0].Build(loggers1);
                logger1.AssertLogContains(".[11.0]. .[4.0].");
                logger1.AssertLogContains(String.Format(".[{0}]. .[{0}].", ObjectModelHelpers.MSBuildDefaultToolsVersion));
            }
            finally
            {
                Environment.SetEnvironmentVariable("MSBUILDLEGACYDEFAULTTOOLSVERSION", previousLegacyEnvironmentVariable);
                InternalUtilities.RefreshInternalEnvironmentValues();
            }
        }

        /// <summary>
        /// Test to make sure that, when we're not TV 4.0 -- which even for Dev11 solutions we are not by default -- that we
        /// do not pass VisualStudioVersion down to the child projects.
        /// </summary>
        [Fact(Skip = "Needs investigation")]
        public void SolutionDoesntPassSubToolsetToChildProjects()
        {
            try
            {
                string classLibraryContents =
                    @"
                        <Project ToolsVersion=""4.0"" DefaultTargets=""Build"">
                            <Target Name='Build'>
                                <Message Text='.[$(VisualStudioVersion)].' />
                                <Message Text='.[[$(MSBuildToolsVersion)]].' />
                            </Target>
                        </Project>
                    ";

                string projectFile = ObjectModelHelpers.CreateFileInTempProjectDirectory("ClassLibrary1.csproj", classLibraryContents);

                string solutionFileContents =
                    @"
                        Microsoft Visual Studio Solution File, Format Version 12.00
                        # Visual Studio Dev11
                        Project(""{FAE04EC0-301F-11D3-BF4B-00C04F79EFBC}"") = ""ClassLibrary1"", ""ClassLibrary1.csproj"", ""{6185CC21-BE89-448A-B3C0-D1C27112E595}""
                        EndProject
                        Global
                            GlobalSection(SolutionConfigurationPlatforms) = preSolution
                                Debug|Mixed Platforms = Debug|Mixed Platforms
                                Release|Any CPU = Release|Any CPU
                            EndGlobalSection
                            GlobalSection(ProjectConfigurationPlatforms) = postSolution
                                {6185CC21-BE89-448A-B3C0-D1C27112E595}.Debug|Mixed Platforms.ActiveCfg = CSConfig1|Any CPU
                                {6185CC21-BE89-448A-B3C0-D1C27112E595}.Debug|Mixed Platforms.Build.0 = CSConfig1|Any CPU
                                {6185CC21-BE89-448A-B3C0-D1C27112E595}.Release|Any CPU.ActiveCfg = CSConfig2|Any CPU
                            EndGlobalSection
                        EndGlobal
                    ";

                string solutionFile = ObjectModelHelpers.CreateFileInTempProjectDirectory("Foo.sln", solutionFileContents);

                SolutionFile sp = new SolutionFile();

                sp.FullPath = solutionFile;
                sp.ParseSolutionFile();

                ProjectInstance[] instances = SolutionProjectGenerator.Generate(sp, null, null, _buildEventContext, CreateMockLoggingService());

                Assert.Equal(ObjectModelHelpers.MSBuildDefaultToolsVersion, instances[0].ToolsVersion);
                Assert.Equal("11.0", instances[0].SubToolsetVersion);
                Assert.Equal("11.0", instances[0].GetPropertyValue("VisualStudioVersion"));

                MockLogger logger = new MockLogger(output);
                List<ILogger> loggers = new List<ILogger>(1);
                loggers.Add(logger);

                instances[0].Build(loggers);
                logger.AssertLogContains(String.Format(".[{0}].", ObjectModelHelpers.MSBuildDefaultToolsVersion));
            }
            finally
            {
                ObjectModelHelpers.DeleteTempProjectDirectory();
            }
        }

        /// <summary>
        /// Verify that we throw the appropriate error if the solution declares a dependency
        /// on a project that doesn't exist.
        /// </summary>
        /// <remarks>This test would only work for the old parser. In the new parser the dependency is not added if it was not in the solution file.</remarks>
        [Fact]
        public void SolutionWithMissingDependencies()
        {
            Assert.Throws<InvalidProjectFileException>(() =>
            {
                string solutionFileContents =
                    """
                    Microsoft Visual Studio Solution File, Format Version 12.00
                    # Visual Studio 11
                    Project("{FAE04EC0-301F-11D3-BF4B-00C04F79EFBC}") = "B", "Project2\B.csproj", "{881C1674-4ECA-451D-85B6-D7C59B7F16FA}"
                        ProjectSection(ProjectDependencies) = postProject
                            {4A727FF8-65F2-401E-95AD-7C8BBFBE3167} = {4A727FF8-65F2-401E-95AD-7C8BBFBE3167}
                        EndProjectSection
                    EndProject
                    Global
                        GlobalSection(SolutionConfigurationPlatforms) = preSolution
                            Debug|Any CPU = Debug|Any CPU
                            Debug|x64 = Debug|x64
                            Release|Any CPU = Release|Any CPU
                            Release|x64 = Release|x64
                        EndGlobalSection
                        GlobalSection(ProjectConfigurationPlatforms) = preSolution
                            {881C1674-4ECA-451D-85B6-D7C59B7F16FA}.Debug|Any CPU.ActiveCfg = Debug|Any CPU
                            {881C1674-4ECA-451D-85B6-D7C59B7F16FA}.Debug|Any CPU.Build.0 = Debug|Any CPU
                            {881C1674-4ECA-451D-85B6-D7C59B7F16FA}.Debug|x64.ActiveCfg = Debug|Any CPU
                            {881C1674-4ECA-451D-85B6-D7C59B7F16FA}.Debug|x64.Build.0 = Debug|Any CPU
                            {881C1674-4ECA-451D-85B6-D7C59B7F16FA}.Release|Any CPU.ActiveCfg = Release|Any CPU
                            {881C1674-4ECA-451D-85B6-D7C59B7F16FA}.Release|Any CPU.Build.0 = Release|Any CPU
                            {881C1674-4ECA-451D-85B6-D7C59B7F16FA}.Release|x64.ActiveCfg = Release|Any CPU
                            {881C1674-4ECA-451D-85B6-D7C59B7F16FA}.Release|x64.Build.0 = Release|Any CPU
                        EndGlobalSection
                        GlobalSection(SolutionProperties) = preSolution
                            HideSolutionNode = FALSE
                        EndGlobalSection
                    EndGlobal
                    """;

                SolutionFile sp = SolutionFile_OldParser_Tests.ParseSolutionHelper(solutionFileContents);
                ProjectInstance[] instances = SolutionProjectGenerator.Generate(sp, null, null, _buildEventContext, CreateMockLoggingService());
            });
        }
        /// <summary>
        /// Blob should contain dependency info
        /// Here B depends on C
        /// </summary>
        [Theory]
        [InlineData(false)]
        [InlineData(true)]
        public void SolutionConfigurationWithDependencies(bool useNewParser)
        {
            string solutionFileContents =
                """
                Microsoft Visual Studio Solution File, Format Version 12.00
                # Visual Studio 11
                Project("{FAE04EC0-301F-11D3-BF4B-00C04F79EFBC}") = "A", "Project1\A.csproj", "{786E302A-96CE-43DC-B640-D6B6CC9BF6C0}"
                EndProject
                Project("{FAE04EC0-301F-11D3-BF4B-00C04F79EFBC}") = "B", "Project2\B.csproj", "{881C1674-4ECA-451D-85B6-D7C59B7F16FA}"
                    ProjectSection(ProjectDependencies) = postProject
                        {4A727FF8-65F2-401E-95AD-7C8BBFBE3167} = {4A727FF8-65F2-401E-95AD-7C8BBFBE3167}
                    EndProjectSection
                EndProject
                Project("{FAE04EC0-301F-11D3-BF4B-00C04F79EFBC}") = "C", "Project3\C.csproj", "{4A727FF8-65F2-401E-95AD-7C8BBFBE3167}"
                EndProject
                Global
                    GlobalSection(SolutionConfigurationPlatforms) = preSolution
                        Debug|Any CPU = Debug|Any CPU
                        Debug|x64 = Debug|x64
                        Release|Any CPU = Release|Any CPU
                        Release|x64 = Release|x64
                    EndGlobalSection
                    GlobalSection(ProjectConfigurationPlatforms) = preSolution
                        {4A727FF8-65F2-401E-95AD-7C8BBFBE3167}.Debug|Any CPU.ActiveCfg = Debug|Any CPU
                        {4A727FF8-65F2-401E-95AD-7C8BBFBE3167}.Debug|Any CPU.Build.0 = Debug|Any CPU
                        {4A727FF8-65F2-401E-95AD-7C8BBFBE3167}.Debug|x64.ActiveCfg = Debug|Any CPU
                        {4A727FF8-65F2-401E-95AD-7C8BBFBE3167}.Debug|x64.Build.0 = Debug|Any CPU
                        {4A727FF8-65F2-401E-95AD-7C8BBFBE3167}.Release|Any CPU.ActiveCfg = Release|Any CPU
                        {4A727FF8-65F2-401E-95AD-7C8BBFBE3167}.Release|Any CPU.Build.0 = Release|Any CPU
                        {4A727FF8-65F2-401E-95AD-7C8BBFBE3167}.Release|x64.ActiveCfg = Release|Any CPU
                        {4A727FF8-65F2-401E-95AD-7C8BBFBE3167}.Release|x64.Build.0 = Release|Any CPU
                        {786E302A-96CE-43DC-B640-D6B6CC9BF6C0}.Debug|Any CPU.ActiveCfg = Debug|Any CPU
                        {786E302A-96CE-43DC-B640-D6B6CC9BF6C0}.Debug|Any CPU.Build.0 = Debug|Any CPU
                        {786E302A-96CE-43DC-B640-D6B6CC9BF6C0}.Debug|x64.ActiveCfg = Debug|Any CPU
                        {786E302A-96CE-43DC-B640-D6B6CC9BF6C0}.Debug|x64.Build.0 = Debug|Any CPU
                        {786E302A-96CE-43DC-B640-D6B6CC9BF6C0}.Release|Any CPU.ActiveCfg = Release|Any CPU
                        {786E302A-96CE-43DC-B640-D6B6CC9BF6C0}.Release|Any CPU.Build.0 = Release|Any CPU
                        {786E302A-96CE-43DC-B640-D6B6CC9BF6C0}.Release|x64.ActiveCfg = Release|Any CPU
                        {786E302A-96CE-43DC-B640-D6B6CC9BF6C0}.Release|x64.Build.0 = Release|Any CPU
                        {881C1674-4ECA-451D-85B6-D7C59B7F16FA}.Debug|Any CPU.ActiveCfg = Debug|Any CPU
                        {881C1674-4ECA-451D-85B6-D7C59B7F16FA}.Debug|Any CPU.Build.0 = Debug|Any CPU
                        {881C1674-4ECA-451D-85B6-D7C59B7F16FA}.Debug|x64.ActiveCfg = Debug|Any CPU
                        {881C1674-4ECA-451D-85B6-D7C59B7F16FA}.Debug|x64.Build.0 = Debug|Any CPU
                        {881C1674-4ECA-451D-85B6-D7C59B7F16FA}.Release|Any CPU.ActiveCfg = Release|Any CPU
                        {881C1674-4ECA-451D-85B6-D7C59B7F16FA}.Release|Any CPU.Build.0 = Release|Any CPU
                        {881C1674-4ECA-451D-85B6-D7C59B7F16FA}.Release|x64.ActiveCfg = Release|Any CPU
                        {881C1674-4ECA-451D-85B6-D7C59B7F16FA}.Release|x64.Build.0 = Release|Any CPU
                    EndGlobalSection
                    GlobalSection(SolutionProperties) = preSolution
                        HideSolutionNode = FALSE
                    EndGlobalSection
                EndGlobal
                """;

            SolutionFile solution = ParseSolutionHelper(solutionFileContents, useNewParser);

            ProjectRootElement projectXml = ProjectRootElement.Create();

            foreach (SolutionConfigurationInSolution solutionConfiguration in solution.SolutionConfigurations)
            {
                SolutionProjectGenerator.AddPropertyGroupForSolutionConfiguration(projectXml, solution, solutionConfiguration);
            }

            Project msbuildProject = new Project(projectXml);

            // Both projects configurations should be present for solution configuration "Debug|Mixed Platforms"
            msbuildProject.SetGlobalProperty("Configuration", "Debug");
            msbuildProject.SetGlobalProperty("Platform", "Any CPU");
            msbuildProject.ReevaluateIfNecessary();

            string solutionConfigurationContents = msbuildProject.GetPropertyValue("CurrentSolutionConfigurationContents");

            // Only the specified solution configuration is represented in THE BLOB: nothing for x64 in this case
            string expected =
                $$"""
                <SolutionConfiguration>
                  <ProjectConfiguration Project="{786E302A-96CE-43DC-B640-D6B6CC9BF6C0}" AbsolutePath="##temp##{{Path.Combine("Project1", "A.csproj")}}" BuildProjectInSolution="True">Debug|AnyCPU</ProjectConfiguration>
                  <ProjectConfiguration Project="{881C1674-4ECA-451D-85B6-D7C59B7F16FA}" AbsolutePath="##temp##{{Path.Combine("Project2", "B.csproj")}}" BuildProjectInSolution="True">Debug|AnyCPU<ProjectDependency Project="{4A727FF8-65F2-401E-95AD-7C8BBFBE3167}" /></ProjectConfiguration>
                  <ProjectConfiguration Project="{4A727FF8-65F2-401E-95AD-7C8BBFBE3167}" AbsolutePath="##temp##{{Path.Combine("Project3", "C.csproj")}}" BuildProjectInSolution="True">Debug|AnyCPU</ProjectConfiguration>
                </SolutionConfiguration>
                """.Replace("##temp##", FileUtilities.TempFileDirectory);

            Helpers.VerifyAssertLineByLine(expected, solutionConfigurationContents);
        }

        /// <summary>
        /// This test forces a metaproj to be generated as part of the build. Since metaproj files are not written to disk, it will fail if its cached form does not align
        /// with the version that is being built as when a property is part of the version added to the cache, but that version is not passed to the BuildManager.
        /// </summary>
        [Fact]
        public void SolutionGeneratingMetaproj()
        {
            using (TestEnvironment env = TestEnvironment.Create())
            {
                TransientTestFile proj1 = env.CreateFile("A.csproj", @"<Project><Target Name=""Printer""><Message Importance=""high"" Text=""print string"" /></Target></Project>");
                TransientTestFile proj2 = env.CreateFile("B.csproj", @"<Project><Target Name=""Printer""><Message Importance=""high"" Text=""print string"" /></Target></Project>");
                TransientTestFile proj3 = env.CreateFile("C.csproj", @"<Project><Target Name=""Printer""><Message Importance=""high"" Text=""print string"" /></Target></Project>");
                TransientTestFile proj = env.CreateFile("mysln.sln",
                    $$"""
                    Microsoft Visual Studio Solution File, Format Version 12.00
                    # Visual Studio 11
                    Project("{FAE04EC0-301F-11D3-BF4B-00C04F79EFBC}") = "A", "{{proj1.Path}}", "{786E302A-96CE-43DC-B640-D6B6CC9BF6C0}"
                    EndProject
                    Project("{FAE04EC0-301F-11D3-BF4B-00C04F79EFBC}") = "B", "{{proj2.Path}}", "{881C1674-4ECA-451D-85B6-D7C59B7F16FA}"
                        ProjectSection(ProjectDependencies) = postProject
                            {"{4A727FF8-65F2-401E-95AD-7C8BBFBE3167}"} = {"{4A727FF8-65F2-401E-95AD-7C8BBFBE3167}"}
                        EndProjectSection
                    EndProject
                    Project("{FAE04EC0-301F-11D3-BF4B-00C04F79EFBC}") = "C", "{{proj3.Path}}", "{4A727FF8-65F2-401E-95AD-7C8BBFBE3167}"
                    EndProject
                    """);
                RunnerUtilities.ExecMSBuild("\"" + proj.Path + "\"", out bool successfulExit);
                successfulExit.ShouldBeTrue();
            }
        }

        /// <summary>
        /// Generated project metaproj should declare its outputs for relay.
        /// Here B depends on C (via solution dep only) and D (via ProjectReference only)
        /// </summary>
        /// <seealso href="https://github.com/dotnet/msbuild/issues/69">
        /// MSBuild should generate metaprojects that relay the outputs of the individual MSBuild invocations
        /// </seealso>
        [Fact]
        public void SolutionConfigurationWithDependenciesRelaysItsOutputs()
        {
            #region Large strings representing solution & projects
            const string solutionFileContents =
                """
                Microsoft Visual Studio Solution File, Format Version 12.00
                # Visual Studio 11
                Project(`{FAE04EC0-301F-11D3-BF4B-00C04F79EFBC}`) = `B`, `B.csproj`, `{881C1674-4ECA-451D-85B6-D7C59B7F16FA}`
                    ProjectSection(ProjectDependencies) = postProject
                        {4A727FF8-65F2-401E-95AD-7C8BBFBE3167} = {4A727FF8-65F2-401E-95AD-7C8BBFBE3167}
                    EndProjectSection
                EndProject
                Project(`{FAE04EC0-301F-11D3-BF4B-00C04F79EFBC}`) = `C`, `C.csproj`, `{4A727FF8-65F2-401E-95AD-7C8BBFBE3167}`
                EndProject
                Project(`{FAE04EC0-301F-11D3-BF4B-00C04F79EFBC}`) = `D`, `D.csproj`, `{B6E7E06F-FC0B-48F1-911A-55E0E1566F00}`
                EndProject
                Global
                    GlobalSection(SolutionConfigurationPlatforms) = preSolution
                        Debug|Any CPU = Debug|Any CPU
                    EndGlobalSection
                    GlobalSection(ProjectConfigurationPlatforms) = preSolution
                        {4A727FF8-65F2-401E-95AD-7C8BBFBE3167}.Debug|Any CPU.ActiveCfg = Debug|Any CPU
                        {4A727FF8-65F2-401E-95AD-7C8BBFBE3167}.Debug|Any CPU.Build.0 = Debug|Any CPU
                        {881C1674-4ECA-451D-85B6-D7C59B7F16FA}.Debug|Any CPU.ActiveCfg = Debug|Any CPU
                        {881C1674-4ECA-451D-85B6-D7C59B7F16FA}.Debug|Any CPU.Build.0 = Debug|Any CPU
                        {B6E7E06F-FC0B-48F1-911A-55E0E1566F00}.Debug|Any CPU.ActiveCfg = Debug|Any CPU
                        {B6E7E06F-FC0B-48F1-911A-55E0E1566F00}.Debug|Any CPU.Build.0 = Debug|Any CPU
                    EndGlobalSection
                    GlobalSection(SolutionProperties) = preSolution
                        HideSolutionNode = FALSE
                    EndGlobalSection
                EndGlobal
                """;
            const string projectBravoFileContents =
                    """
                        <Project ToolsVersion='msbuilddefaulttoolsversion' DefaultTargets='Build' xmlns='msbuildnamespace'>
                            <Target Name='Build' Outputs='@(ComputedQuestion)'>
                                <ItemGroup>
                                    <ComputedQuestion Include='What do you get if you multiply six by nine' />
                                </ItemGroup>
                            </Target>
                            <ItemGroup>
                                <ProjectReference Include='D.csproj'>
                                    <Project>{B6E7E06F-FC0B-48F1-911A-55E0E1566F00}</Project>
                                    <Name>D</Name>
                                </ProjectReference>
                            </ItemGroup>
                        </Project>
                    """;
            const string projectCharlieFileContents =
                    """
                        <Project ToolsVersion='msbuilddefaulttoolsversion' DefaultTargets='Build' xmlns='msbuildnamespace'>
                            <Target Name='Build' Outputs='@(ComputedAnswer)'>
                                <ItemGroup>
                                    <ComputedAnswer Include='42' />
                                </ItemGroup>
                            </Target>
                        </Project>
                    """;
            const string projectDeltaFileContents =
                    """
                        <Project ToolsVersion='msbuilddefaulttoolsversion' DefaultTargets='Build' xmlns='msbuildnamespace'>
                            <PropertyGroup>
                                <ProjectGuid>{B6E7E06F-FC0B-48F1-911A-55E0E1566F00}</ProjectGuid>
                            </PropertyGroup>
                            <Target Name='Build' Outputs='@(ComputedPunctuation)'>
                                <ItemGroup>
                                    <ComputedPunctuation Include='!!!' />
                                </ItemGroup>
                            </Target>
                        </Project>
                    """;
            const string automaticProjectFileContents =
                """
                <Project ToolsVersion='msbuilddefaulttoolsversion' DefaultTargets='compile' xmlns='msbuildnamespace'>
                    <Target Name='compile'>
                        <!-- Build projects to get a baseline for their output -->
                        <MSBuild Projects='B.csproj' Targets='Build'>
                            <Output
                                TaskParameter='TargetOutputs'
                                ItemName='BravoProjectOutputs' />
                        </MSBuild>
                        <Message Importance='high' Text='BravoProjectOutputs: @(BravoProjectOutputs)' />

                        <MSBuild Projects='C.csproj' Targets='Build'>
                            <Output
                                TaskParameter='TargetOutputs'
                                ItemName='CharlieProjectOutputs' />
                        </MSBuild>
                        <Message Importance='high' Text='CharlieProjectOutputs: @(CharlieProjectOutputs)' />

                        <MSBuild Projects='D.csproj' Targets='Build'>
                            <Output
                                TaskParameter='TargetOutputs'
                                ItemName='DeltaProjectOutputs' />
                        </MSBuild>
                        <Message Importance='high' Text='DeltaProjectOutputs: @(DeltaProjectOutputs)' />

                        <PropertyGroup>
                            <StringifiedBravoProjectOutputs>@(BravoProjectOutputs)</StringifiedBravoProjectOutputs>
                            <StringifiedCharlieProjectOutputs>@(CharlieProjectOutputs)</StringifiedCharlieProjectOutputs>
                            <StringifiedDeltaProjectOutputs>@(DeltaProjectOutputs)</StringifiedDeltaProjectOutputs>
                        </PropertyGroup>

                        <!-- Explicitly build the metaproject generated for B -->
                        <MSBuild Projects='B.csproj.metaproj' Targets='Build'>
                            <Output
                                TaskParameter='TargetOutputs'
                                ItemName='BravoMetaProjectOutputs' />
                        </MSBuild>
                        <Message Importance='high' Text='BravoMetaProjectOutputs: @(BravoMetaProjectOutputs)' />
                        <Error Condition=` '@(BravoProjectOutputs)' != '@(BravoMetaProjectOutputs)' ` Text='Metaproj outputs must match outputs of normal project build.' />

                        <!-- Build the solution as a whole (which will build the metaproj and return overall outputs) -->
                        <MSBuild Projects='MSBuildIssue.sln'>
                            <Output
                                TaskParameter='TargetOutputs'
                                ItemName='SolutionProjectOutputs' />
                        </MSBuild>
                        <Message Importance='high' Text='SolutionProjectOutputs: @(SolutionProjectOutputs)' />
                        <Error Condition=` '@(SolutionProjectOutputs->Count())' != '3' ` Text='Overall sln outputs must include outputs of each referenced project (there should be 3).' />
                        <Error Condition=` '@(SolutionProjectOutputs->AnyHaveMetadataValue('Identity', '$(StringifiedBravoProjectOutputs)'))' != 'true'` Text='Overall sln outputs must include outputs of normal project build of project B.' />
                        <Error Condition=` '@(SolutionProjectOutputs->AnyHaveMetadataValue('Identity', '$(StringifiedCharlieProjectOutputs)'))' != 'true' ` Text='Overall sln outputs must include outputs of normal project build of project C.' />
                        <Error Condition=` '@(SolutionProjectOutputs->AnyHaveMetadataValue('Identity', '$(StringifiedDeltaProjectOutputs)'))' != 'true' ` Text='Overall sln outputs must include outputs of normal project build of project D.' />
                    </Target>
                </Project>
                """;
            #endregion

            var logger = new MockLogger(output);
            var loggers = new List<ILogger>(1) { logger };
            var solutionFile = ObjectModelHelpers.CreateFileInTempProjectDirectory("MSBuildIssue.sln", solutionFileContents);
            ObjectModelHelpers.CreateFileInTempProjectDirectory("B.csproj", projectBravoFileContents);
            ObjectModelHelpers.CreateFileInTempProjectDirectory("C.csproj", projectCharlieFileContents);
            ObjectModelHelpers.CreateFileInTempProjectDirectory("D.csproj", projectDeltaFileContents);
            var solution = new SolutionFile { FullPath = solutionFile };
            solution.ParseSolutionFile();

            var instances = SolutionProjectGenerator.Generate(solution, null, null, _buildEventContext, CreateMockLoggingService());

            var projectBravoMetaProject = instances[1];
            Assert.DoesNotContain(projectBravoMetaProject.Targets, kvp => kvp.Value.Outputs.Equals("@()")); // "The outputItem parameter can be null; the Target element should not have an Outputs attribute in that case."
            // saves the in-memory metaproj to disk
            projectBravoMetaProject.ToProjectRootElement().Save(projectBravoMetaProject.FullPath);
            var automaticProjectFile = ObjectModelHelpers.CreateFileInTempProjectDirectory("automatic.msbuild", automaticProjectFileContents);
            var automaticProject = new Project(automaticProjectFile);
            var buildResult = automaticProject.Build(loggers);

            // NOTE: most of the actual assertions for this test are embedded in automaticProjectFileContents as <Error>s
            Assert.True(buildResult, String.Join(Environment.NewLine, logger.Errors.Select(beea => beea.Message)));
        }

        /// <summary>
        /// Test the SolutionProjectGenerator.AddPropertyGroupForSolutionConfiguration method
        /// </summary>
        [Theory]
        [InlineData(false)]
        [InlineData(true)]
        public void TestAddPropertyGroupForSolutionConfiguration(bool useNewParser)
        {
            string solutionFileContents =
                """
                Microsoft Visual Studio Solution File, Format Version 9.00
                # Visual Studio 2005
                Project('{FAE04EC0-301F-11D3-BF4B-00C04F79EFBC}') = 'ClassLibrary1', 'ClassLibrary1\ClassLibrary1.csproj', '{6185CC21-BE89-448A-B3C0-D1C27112E595}'
                EndProject
                Project('{8BC9CEB8-8B4A-11D0-8D11-00A0C91BC942}') = 'MainApp', 'MainApp\MainApp.vcxproj', '{A6F99D27-47B9-4EA4-BFC9-25157CBDC281}'
                EndProject
                Global
                    GlobalSection(SolutionConfigurationPlatforms) = preSolution
                        Debug|Mixed Platforms = Debug|Mixed Platforms
                        Release|Any CPU = Release|Any CPU
                    EndGlobalSection
                    GlobalSection(ProjectConfigurationPlatforms) = postSolution
                        {6185CC21-BE89-448A-B3C0-D1C27112E595}.Debug|Mixed Platforms.ActiveCfg = CSConfig1|Any CPU
                        {6185CC21-BE89-448A-B3C0-D1C27112E595}.Debug|Mixed Platforms.Build.0 = CSConfig1|Any CPU
                        {6185CC21-BE89-448A-B3C0-D1C27112E595}.Release|Any CPU.ActiveCfg = CSConfig2|Any CPU
                        {A6F99D27-47B9-4EA4-BFC9-25157CBDC281}.Debug|Mixed Platforms.ActiveCfg = VCConfig1|Win32
                        {A6F99D27-47B9-4EA4-BFC9-25157CBDC281}.Debug|Mixed Platforms.Build.0 = VCConfig1|Win32
                    EndGlobalSection
                EndGlobal
                """;

            SolutionFile solution = ParseSolutionHelper(solutionFileContents, useNewParser);

            ProjectRootElement projectXml = ProjectRootElement.Create();

            foreach (SolutionConfigurationInSolution solutionConfiguration in solution.SolutionConfigurations)
            {
                SolutionProjectGenerator.AddPropertyGroupForSolutionConfiguration(projectXml, solution, solutionConfiguration);
            }

            Project msbuildProject = new Project(projectXml);

            // Both projects configurations should be present for solution configuration "Debug|Mixed Platforms"
            msbuildProject.SetGlobalProperty("Configuration", "Debug");
            msbuildProject.SetGlobalProperty("Platform", "Mixed Platforms");
            msbuildProject.ReevaluateIfNecessary();

            string solutionConfigurationContents = msbuildProject.GetPropertyValue("CurrentSolutionConfigurationContents");
            string tempProjectPath = Path.Combine(FileUtilities.TempFileDirectory, "ClassLibrary1", "ClassLibrary1.csproj");

            Assert.Contains("{6185CC21-BE89-448A-B3C0-D1C27112E595}", solutionConfigurationContents);
            tempProjectPath = Path.GetFullPath(tempProjectPath);
            Assert.True(solutionConfigurationContents.IndexOf(tempProjectPath, StringComparison.OrdinalIgnoreCase) > 0);
            Assert.Contains("CSConfig1|AnyCPU", solutionConfigurationContents);

            tempProjectPath = Path.Combine(FileUtilities.TempFileDirectory, "MainApp", "MainApp.vcxproj");
            tempProjectPath = Path.GetFullPath(tempProjectPath);
            Assert.Contains("{A6F99D27-47B9-4EA4-BFC9-25157CBDC281}", solutionConfigurationContents);
            Assert.True(solutionConfigurationContents.IndexOf(tempProjectPath, StringComparison.OrdinalIgnoreCase) > 0);
            Assert.Contains("VCConfig1|Win32", solutionConfigurationContents);

            // Only the C# project should be present for solution configuration "Release|Any CPU", since the VC project
            // is missing
            msbuildProject.SetGlobalProperty("Configuration", "Release");
            msbuildProject.SetGlobalProperty("Platform", "Any CPU");
            msbuildProject.ReevaluateIfNecessary();

            solutionConfigurationContents = msbuildProject.GetPropertyValue("CurrentSolutionConfigurationContents");

            Assert.Contains("{6185CC21-BE89-448A-B3C0-D1C27112E595}", solutionConfigurationContents);
            Assert.Contains("CSConfig2|AnyCPU", solutionConfigurationContents);

            Assert.DoesNotContain("{A6F99D27-47B9-4EA4-BFC9-25157CBDC281}", solutionConfigurationContents);
        }

        /// <summary>
        /// Make sure that BuildProjectInSolution is set to true of the Build.0 entry is in the solution configuration.
        /// </summary>
        [Theory]
        [InlineData(false)]
        [InlineData(true)]
        public void TestAddPropertyGroupForSolutionConfigurationBuildProjectInSolutionSet(bool useNewParser)
        {
            string solutionFileContents =
                """
                Microsoft Visual Studio Solution File, Format Version 9.00
                # Visual Studio 2005
                Project('{FAE04EC0-301F-11D3-BF4B-00C04F79EFBC}') = 'ClassLibrary1', 'ClassLibrary1\ClassLibrary1.csproj', '{6185CC21-BE89-448A-B3C0-D1C27112E595}'
                EndProject
                Global
                    GlobalSection(SolutionConfigurationPlatforms) = preSolution
                        Debug|Mixed Platforms = Debug|Mixed Platforms
                        Release|Any CPU = Release|Any CPU
                    EndGlobalSection
                    GlobalSection(ProjectConfigurationPlatforms) = postSolution
                        {6185CC21-BE89-448A-B3C0-D1C27112E595}.Debug|Mixed Platforms.ActiveCfg = CSConfig1|Any CPU
                        {6185CC21-BE89-448A-B3C0-D1C27112E595}.Debug|Mixed Platforms.Build.0 = CSConfig1|Any CPU
                    EndGlobalSection
                EndGlobal
                """;

            SolutionFile solution = ParseSolutionHelper(solutionFileContents, useNewParser);

            ProjectRootElement projectXml = ProjectRootElement.Create();

            foreach (SolutionConfigurationInSolution solutionConfiguration in solution.SolutionConfigurations)
            {
                SolutionProjectGenerator.AddPropertyGroupForSolutionConfiguration(projectXml, solution, solutionConfiguration);
            }

            Project msbuildProject = new Project(projectXml);

            // Both projects configurations should be present for solution configuration "Debug|Mixed Platforms"
            msbuildProject.SetGlobalProperty("Configuration", "Debug");
            msbuildProject.SetGlobalProperty("Platform", "Mixed Platforms");
            msbuildProject.ReevaluateIfNecessary();

            string solutionConfigurationContents = msbuildProject.GetPropertyValue("CurrentSolutionConfigurationContents");
            Assert.Contains(@"BuildProjectInSolution=""" + bool.TrueString + @"""", solutionConfigurationContents);
        }

        /// <summary>
        /// Make sure that BuildProjectInSolution is set to false of the Build.0 entry is in the solution configuration.
        /// </summary>
        [Theory]
        [InlineData(false)]
        [InlineData(true)]
        public void TestAddPropertyGroupForSolutionConfigurationBuildProjectInSolutionNotSet(bool useNewParser)
        {
            string solutionFileContents =
                """
                Microsoft Visual Studio Solution File, Format Version 9.00
                # Visual Studio 2005
                Project('{FAE04EC0-301F-11D3-BF4B-00C04F79EFBC}') = 'ClassLibrary1', 'ClassLibrary1\ClassLibrary1.csproj', '{6185CC21-BE89-448A-B3C0-D1C27112E595}'
                EndProject
                Global
                    GlobalSection(SolutionConfigurationPlatforms) = preSolution
                        Debug|Mixed Platforms = Debug|Mixed Platforms
                        Release|Any CPU = Release|Any CPU
                    EndGlobalSection
                     GlobalSection(ProjectConfigurationPlatforms) = postSolution
                        {6185CC21-BE89-448A-B3C0-D1C27112E595}.Debug|Mixed Platforms.ActiveCfg = CSConfig1|Any CPU
                    EndGlobalSection
                EndGlobal
                """;

            SolutionFile solution = ParseSolutionHelper(solutionFileContents, useNewParser);

            ProjectRootElement projectXml = ProjectRootElement.Create();

            foreach (SolutionConfigurationInSolution solutionConfiguration in solution.SolutionConfigurations)
            {
                SolutionProjectGenerator.AddPropertyGroupForSolutionConfiguration(projectXml, solution, solutionConfiguration);
            }

            Project msbuildProject = new Project(projectXml);

            // Both projects configurations should be present for solution configuration "Debug|Mixed Platforms"
            msbuildProject.SetGlobalProperty("Configuration", "Debug");
            msbuildProject.SetGlobalProperty("Platform", "Mixed Platforms");
            msbuildProject.ReevaluateIfNecessary();

            string solutionConfigurationContents = msbuildProject.GetPropertyValue("CurrentSolutionConfigurationContents");
            Assert.Contains(@"BuildProjectInSolution=""" + bool.FalseString + @"""", solutionConfigurationContents);
        }

        /// <summary>
        /// In this bug, SkipNonexistentProjects was always set to 'Build'. It should be 'Build' for metaprojects and 'True' for everything else.
        /// The repro below has one of each case. WebProjects can't build so they are set as SkipNonexistentProjects='Build'
        /// </summary>
        [Theory]
        [InlineData(false)]
        [InlineData(true)]
        [Trait("Category", "netcore-osx-failing")]
        [Trait("Category", "netcore-linux-failing")]
        public void Regress751742_SkipNonexistentProjects(bool useNewParser)
        {
            if (FrameworkLocationHelper.PathToDotNetFrameworkV20 == null)
            {
                // ".NET Framework 2.0 is required to be installed for this test, but it is not installed."
                return;
            }

            var solutionFileContents =
                """
                Microsoft Visual Studio Solution File, Format Version 9.00
                # Visual Studio 2005
                Project('{FAE04EC0-301F-11D3-BF4B-00C04F79EFBC}') = 'ClassLibrary1', 'ClassLibrary1\ClassLibrary1.csproj', '{6185CC21-BE89-448A-B3C0-D1C27112E595}'
                EndProject
                Project('{E24C65DC-7377-472B-9ABA-BC803B73C61A}') = 'MainApp', 'MainApp\MainApp.webproj', '{A6F99D27-47B9-4EA4-BFC9-25157CBDC281}'
                EndProject
                Global
                    GlobalSection(SolutionConfigurationPlatforms) = preSolution
                        Debug|Mixed Platforms = Debug|Mixed Platforms
                        Release|Any CPU = Release|Any CPU
                    EndGlobalSection
                    GlobalSection(ProjectConfigurationPlatforms) = postSolution
                        {6185CC21-BE89-448A-B3C0-D1C27112E595}.Debug|Mixed Platforms.ActiveCfg = CSConfig1|Any CPU
                        {6185CC21-BE89-448A-B3C0-D1C27112E595}.Debug|Mixed Platforms.Build.0 = CSConfig1|Any CPU
                        {6185CC21-BE89-448A-B3C0-D1C27112E595}.Release|Any CPU.ActiveCfg = CSConfig2|Any CPU
                        {A6F99D27-47B9-4EA4-BFC9-25157CBDC281}.Debug|Mixed Platforms.ActiveCfg = VCConfig1|Win32
                        {A6F99D27-47B9-4EA4-BFC9-25157CBDC281}.Debug|Mixed Platforms.Build.0 = VCConfig1|Win32
                    EndGlobalSection
                EndGlobal
                """;

            // SolutionProjectGenerator.Generate calls SolutionFile.UseNewParser, so we need TestEnvironment with the environment variable available.
            using (TestEnvironment testEnvironment = TestEnvironment.Create())
            {
                // We're not passing in a /tv:xx switch, so the solution project will have tools version 2.0
                SolutionFile solution = ParseSolutionHelper(solutionFileContents, useNewParser, testEnvironment);

                var instance = SolutionProjectGenerator.Generate(solution, null, ObjectModelHelpers.MSBuildDefaultToolsVersion, _buildEventContext, CreateMockLoggingService())[0];

                foreach (ITaskItem item in instance.Items)
                {
                    string skipNonexistentProjects = item.GetMetadata("SkipNonexistentProjects");
                    if (item.ItemSpec.EndsWith("ClassLibrary1.csproj"))
                    {
                        Assert.Equal("False", skipNonexistentProjects);
                    }
                    else if (item.ItemSpec.EndsWith("MainApp.metaproj"))
                    {
                        Assert.Equal("Build", skipNonexistentProjects);
                    }
                    else if (item.ItemSpec == "Debug|Mixed Platforms")
                    {
                        Assert.Equal("Debug", item.GetMetadata("Configuration"));
                        Assert.Equal("Mixed Platforms", item.GetMetadata("Platform"));
                        Assert.Contains("<SolutionConfiguration>", item.GetMetadata("Content"));
                    }
                    else if (item.ItemSpec == "Release|Any CPU")
                    {
                        Assert.Equal("Release", item.GetMetadata("Configuration"));
                        Assert.Equal("Any CPU", item.GetMetadata("Platform"));
                        Assert.Contains("<SolutionConfiguration>", item.GetMetadata("Content"));
                    }
                    else
                    {
                        Assert.Fail("Unexpected project seen:" + item.ItemSpec);
                    }
                }
            }
        }

        /// <summary>
        /// Test that the in memory project created from a solution file exposes an MSBuild property which,
        /// if set when building a solution, will be specified as the ToolsVersion on the MSBuild task when
        /// building the projects contained within the solution.
        /// </summary>
        [Theory]
        [InlineData(false)]
        [InlineData(true)]
        public void ToolsVersionOverrideShouldBeSpecifiedOnMSBuildTaskInvocations(bool useNewParser)
        {
            string solutionFileContents =
                """
                Microsoft Visual Studio Solution File, Format Version 9.00
                # Visual Studio 2005
                Project('{FAE04EC0-301F-11D3-BF4B-00C04F79EFBC}') = 'ClassLibrary1', 'ClassLibrary1\ClassLibrary1.csproj', '{6185CC21-BE89-448A-B3C0-D1C27112E595}'
                EndProject
                Project('{8BC9CEB8-8B4A-11D0-8D11-00A0C91BC942}') = 'MainApp', 'MainApp\MainApp.vcxproj', '{A6F99D27-47B9-4EA4-BFC9-25157CBDC281}'
                EndProject
                Global
                    GlobalSection(SolutionConfigurationPlatforms) = preSolution
                        Debug|Mixed Platforms = Debug|Mixed Platforms
                        Release|Any CPU = Release|Any CPU
                    EndGlobalSection
                    GlobalSection(ProjectConfigurationPlatforms) = postSolution
                        {6185CC21-BE89-448A-B3C0-D1C27112E595}.Debug|Mixed Platforms.ActiveCfg = CSConfig1|Any CPU
                        {6185CC21-BE89-448A-B3C0-D1C27112E595}.Debug|Mixed Platforms.Build.0 = CSConfig1|Any CPU
                        {6185CC21-BE89-448A-B3C0-D1C27112E595}.Release|Any CPU.ActiveCfg = CSConfig2|Any CPU
                        {A6F99D27-47B9-4EA4-BFC9-25157CBDC281}.Debug|Mixed Platforms.ActiveCfg = VCConfig1|Win32
                        {A6F99D27-47B9-4EA4-BFC9-25157CBDC281}.Debug|Mixed Platforms.Build.0 = VCConfig1|Win32
                    EndGlobalSection
                EndGlobal
                """;

            // SolutionProjectGenerator.Generate calls SolutionFile.UseNewParser, so we need TestEnvironment with the environment variable available.
            using (TestEnvironment testEnvironment = TestEnvironment.Create())
            {
                // We're not passing in a /tv:xx switch, so the solution project will have tools version 2.0
                SolutionFile solution = ParseSolutionHelper(solutionFileContents, useNewParser, testEnvironment);

                ProjectInstance[] instances = SolutionProjectGenerator.Generate(solution, null, ObjectModelHelpers.MSBuildDefaultToolsVersion, _buildEventContext, CreateMockLoggingService());

                int i = 0;
                foreach (ProjectInstance instance in instances)
                {
                    if (i == 0)
                    {
                        continue;
                    }

                    foreach (ProjectTargetInstance target in instance.Targets.Values)
                    {
                        foreach (ProjectTaskInstance childNode in target.Tasks)
                        {
                            if (String.Equals(childNode.Name, "MSBuild", StringComparison.OrdinalIgnoreCase))
                            {
                                string projectsParameter = childNode.GetParameter("Projects");
                                if (projectsParameter != "@(ProjectReference)")
                                {
                                    // we found an MSBuild task invocation, now let's verify that it has the correct
                                    // ToolsVersion parameter set
                                    string toolsVersionParameter = childNode.GetParameter("ToolsVersion");

                                    Assert.Equal(toolsVersionParameter, instances[0].GetPropertyValue("ProjectToolsVersion"));
                                }
                            }
                        }
                    }

                    i++;
                }
            }
        }

#if FEATURE_MULTIPLE_TOOLSETS
        /// <summary>
        /// Make sure that whatever the solution ToolsVersion is, it gets mapped to all its metaprojs, too.
        /// </summary>
        [Theory]
        [InlineData(false)]
        [InlineData(true)]
        public void SolutionWithDependenciesHasCorrectToolsVersionInMetaprojs(bool useNewParser)
        {
            string solutionFileContents =
                """
                Microsoft Visual Studio Solution File, Format Version 12.00
                Project('{FAE04EC0-301F-11D3-BF4B-00C04F79EFBC}') = 'ConsoleApplication2', 'ConsoleApplication2\ConsoleApplication2.csproj', '{5B97A3C7-3DEE-47A4-870F-5CB6384FE6A4}'
                    ProjectSection(ProjectDependencies) = postProject
                        {E0D295A1-CAFA-4E68-9929-468657DAAC6C} = {E0D295A1-CAFA-4E68-9929-468657DAAC6C}
                    EndProjectSection
                EndProject
                Project('{F184B08F-C81C-45F6-A57F-5ABD9991F28F}') = 'ConsoleApplication1', 'ConsoleApplication1\ConsoleApplication1.vbproj', '{E0D295A1-CAFA-4E68-9929-468657DAAC6C}'
                EndProject
                Global
                    GlobalSection(SolutionConfigurationPlatforms) = preSolution
                        Debug|Any CPU = Debug|Any CPU
                        Release|Any CPU = Release|Any CPU
                    EndGlobalSection
                    GlobalSection(ProjectConfigurationPlatforms) = postSolution
                        {5B97A3C7-3DEE-47A4-870F-5CB6384FE6A4}.Debug|Any CPU.ActiveCfg = Debug|Any CPU
                        {5B97A3C7-3DEE-47A4-870F-5CB6384FE6A4}.Debug|Any CPU.Build.0 = Debug|Any CPU
                        {5B97A3C7-3DEE-47A4-870F-5CB6384FE6A4}.Release|Any CPU.ActiveCfg = Release|Any CPU
                        {5B97A3C7-3DEE-47A4-870F-5CB6384FE6A4}.Release|Any CPU.Build.0 = Release|Any CPU
                        {E0D295A1-CAFA-4E68-9929-468657DAAC6C}.Debug|Any CPU.ActiveCfg = Debug|Any CPU
                        {E0D295A1-CAFA-4E68-9929-468657DAAC6C}.Debug|Any CPU.Build.0 = Debug|Any CPU
                        {E0D295A1-CAFA-4E68-9929-468657DAAC6C}.Release|Any CPU.ActiveCfg = Release|Any CPU
                        {E0D295A1-CAFA-4E68-9929-468657DAAC6C}.Release|Any CPU.Build.0 = Release|Any CPU
                    EndGlobalSection
                    GlobalSection(SolutionProperties) = preSolution
                        HideSolutionNode = FALSE
                    EndGlobalSection
                EndGlobal
                """;

            // SolutionProjectGenerator.Generate calls SolutionFile.UseNewParser, so we need TestEnvironment with the environment variable available.
            using (TestEnvironment testEnvironment = TestEnvironment.Create())
            {
                // We're not passing in a /tv:xx switch, so the solution project will have tools version 2.0
                SolutionFile solution = ParseSolutionHelper(solutionFileContents, useNewParser, testEnvironment);

                string[] solutionToolsVersions = { "4.0", ObjectModelHelpers.MSBuildDefaultToolsVersion };

                foreach (string solutionToolsVersion in solutionToolsVersions)
                {
                    ProjectInstance[] instances = SolutionProjectGenerator.Generate(solution, null, solutionToolsVersion, _buildEventContext, CreateMockLoggingService());

                    Assert.Equal(2, instances.Length);

                    // Solution metaproj
                    Assert.Equal(solutionToolsVersion, instances[0].ToolsVersion);

                    ICollection<ProjectItemInstance> projectReferences = instances[0].GetItems("ProjectReference");

                    foreach (ProjectItemInstance projectReference in projectReferences)
                    {
                        // If this is the reference to the metaproj, its ToolsVersion metadata needs to match
                        // the solution ToolsVersion -- that's how the build knows which ToolsVersion to use.
                        if (projectReference.EvaluatedInclude.EndsWith(".metaproj", StringComparison.OrdinalIgnoreCase))
                        {
                            Assert.Equal(solutionToolsVersion, projectReference.GetMetadataValue("ToolsVersion"));
                        }
                    }

                    // Project metaproj for project with dependencies
                    Assert.Equal(solutionToolsVersion, instances[1].ToolsVersion);
                }
            }
        }
#endif

        /// <summary>
        /// Test the SolutionProjectGenerator.Generate method has its toolset redirected correctly.
        /// </summary>
        [Theory]
        [InlineData(false)]
        [InlineData(true)]
        public void ToolsVersionOverrideCausesToolsetRedirect(bool useNewParser)
        {
            string solutionFileContents =
                """
                Microsoft Visual Studio Solution File, Format Version 9.00
                # Visual Studio 2005
                Project('{FAE04EC0-301F-11D3-BF4B-00C04F79EFBC}') = 'ClassLibrary1', 'ClassLibrary1\ClassLibrary1.csproj', '{6185CC21-BE89-448A-B3C0-D1C27112E595}'
                EndProject
                Project('{8BC9CEB8-8B4A-11D0-8D11-00A0C91BC942}') = 'MainApp', 'MainApp\MainApp.vcxproj', '{A6F99D27-47B9-4EA4-BFC9-25157CBDC281}'
                EndProject
                Global
                    GlobalSection(SolutionConfigurationPlatforms) = preSolution
                        Debug|Mixed Platforms = Debug|Mixed Platforms
                        Release|Any CPU = Release|Any CPU
                    EndGlobalSection
                    GlobalSection(ProjectConfigurationPlatforms) = postSolution
                        {6185CC21-BE89-448A-B3C0-D1C27112E595}.Debug|Mixed Platforms.ActiveCfg = CSConfig1|Any CPU
                        {6185CC21-BE89-448A-B3C0-D1C27112E595}.Debug|Mixed Platforms.Build.0 = CSConfig1|Any CPU
                        {6185CC21-BE89-448A-B3C0-D1C27112E595}.Release|Any CPU.ActiveCfg = CSConfig2|Any CPU
                        {A6F99D27-47B9-4EA4-BFC9-25157CBDC281}.Debug|Mixed Platforms.ActiveCfg = VCConfig1|Win32
                        {A6F99D27-47B9-4EA4-BFC9-25157CBDC281}.Debug|Mixed Platforms.Build.0 = VCConfig1|Win32
                    EndGlobalSection
                EndGlobal
                """;

            // SolutionProjectGenerator.Generate calls SolutionFile.UseNewParser, so we need TestEnvironment with the environment variable available.
            SolutionFile solution = ParseSolutionHelper(solutionFileContents, useNewParser);
            bool caughtException = false;

            try
            {
                // SolutionProjectGenerator.Generate() is used at build-time, and creates evaluation- and
                // execution-model projects; as such it will throw if fed an explicitly invalid toolsversion
                ProjectInstance[] instances = SolutionProjectGenerator.Generate(solution, null, "invalid", _buildEventContext, CreateMockLoggingService());
            }
            catch (InvalidProjectFileException)
            {
                caughtException = true;
            }

            Assert.True(caughtException); // "Passing an invalid ToolsVersion should have caused an InvalidProjectFileException to be thrown."
        }

        /// <summary>
        /// Test the SolutionProjectGenerator.AddPropertyGroupForSolutionConfiguration method
        /// </summary>
        [Theory]
        [InlineData(false)]
        [InlineData(true)]
        public void TestDisambiguateProjectTargetName(bool useNewParser)
        {
            string solutionFileContents =
                """
                Microsoft Visual Studio Solution File, Format Version 9.00
                # Visual Studio 2005
                Project('{FAE04EC0-301F-11D3-BF4B-00C04F79EFBC}') = 'Build', 'Build\Build.csproj', '{21397922-C38F-4A0E-B950-77B3FBD51881}'
                EndProject
                Global
                        GlobalSection(SolutionConfigurationPlatforms) = preSolution
                                Debug|Any CPU = Debug|Any CPU
                                Release|Any CPU = Release|Any CPU
                        EndGlobalSection
                        GlobalSection(ProjectConfigurationPlatforms) = postSolution
                                {21397922-C38F-4A0E-B950-77B3FBD51881}.Debug|Any CPU.ActiveCfg = Debug|Any CPU
                                {21397922-C38F-4A0E-B950-77B3FBD51881}.Debug|Any CPU.Build.0 = Debug|Any CPU
                                {21397922-C38F-4A0E-B950-77B3FBD51881}.Release|Any CPU.ActiveCfg = Release|Any CPU
                                {21397922-C38F-4A0E-B950-77B3FBD51881}.Release|Any CPU.Build.0 = Release|Any CPU
                        EndGlobalSection
                        GlobalSection(SolutionProperties) = preSolution
                                HideSolutionNode = FALSE
                        EndGlobalSection
                EndGlobal
                """;

            // SolutionProjectGenerator.Generate calls SolutionFile.UseNewParser, so we need TestEnvironment with the environment variable available.
            using (TestEnvironment testEnvironment = TestEnvironment.Create())
            {
                SolutionFile solution = ParseSolutionHelper(solutionFileContents, useNewParser, testEnvironment);

                ProjectInstance[] instances = SolutionProjectGenerator.Generate(solution, null, null, BuildEventContext.Invalid, CreateMockLoggingService());

                Assert.Single(instances[0].Targets.Where(target => String.Equals(target.Value.Name, "Build", StringComparison.OrdinalIgnoreCase)));
                Assert.Single(instances[0].Targets.Where(target => String.Equals(target.Value.Name, "Clean", StringComparison.OrdinalIgnoreCase)));
                Assert.Single(instances[0].Targets.Where(target => String.Equals(target.Value.Name, "Rebuild", StringComparison.OrdinalIgnoreCase)));
                Assert.Single(instances[0].Targets.Where(target => String.Equals(target.Value.Name, "Publish", StringComparison.OrdinalIgnoreCase)));

                ProjectTargetInstance buildTarget = instances[0].Targets.Where(target => String.Equals(target.Value.Name, "Build", StringComparison.OrdinalIgnoreCase)).First().Value;
                ProjectTargetInstance cleanTarget = instances[0].Targets.Where(target => String.Equals(target.Value.Name, "Clean", StringComparison.OrdinalIgnoreCase)).First().Value;
                ProjectTargetInstance rebuildTarget = instances[0].Targets.Where(target => String.Equals(target.Value.Name, "Rebuild", StringComparison.OrdinalIgnoreCase)).First().Value;
                ProjectTargetInstance publishTarget = instances[0].Targets.Where(target => String.Equals(target.Value.Name, "Publish", StringComparison.OrdinalIgnoreCase)).First().Value;

                // Check that the appropriate target is being passed to the child projects
                Assert.Null(buildTarget.Tasks.Where(
                    task => String.Equals(task.Name, "MSBuild", StringComparison.OrdinalIgnoreCase))
                    .First().GetParameter("Targets"));

                Assert.Equal("Clean", cleanTarget.Tasks.Where(
                    task => String.Equals(task.Name, "MSBuild", StringComparison.OrdinalIgnoreCase))
                    .First().GetParameter("Targets"));

                Assert.Equal("Rebuild", rebuildTarget.Tasks.Where(
                    task => String.Equals(task.Name, "MSBuild", StringComparison.OrdinalIgnoreCase))
                    .First().GetParameter("Targets"));

                Assert.Equal("Publish", publishTarget.Tasks.Where(
                    task => String.Equals(task.Name, "MSBuild", StringComparison.OrdinalIgnoreCase))
                    .First().GetParameter("Targets"));

                // Check that the child projects in question are the members of the "ProjectReference" item group
                Assert.Equal("@(ProjectReference)", buildTarget.Tasks.Where(
                    task => String.Equals(task.Name, "MSBuild", StringComparison.OrdinalIgnoreCase))
                    .First().GetParameter("Projects"));

                Assert.Equal("@(ProjectReference->Reverse())", cleanTarget.Tasks.Where(
                    task => String.Equals(task.Name, "MSBuild", StringComparison.OrdinalIgnoreCase))
                    .First().GetParameter("Projects"));

                Assert.Equal("@(ProjectReference)", rebuildTarget.Tasks.Where(
                    task => String.Equals(task.Name, "MSBuild", StringComparison.OrdinalIgnoreCase))
                    .First().GetParameter("Projects"));

                Assert.Equal("@(ProjectReference)", publishTarget.Tasks.Where(
                    task => String.Equals(task.Name, "MSBuild", StringComparison.OrdinalIgnoreCase))
                    .First().GetParameter("Projects"));
            }

            // We should have only the four standard targets plus the two validation targets (ValidateSolutionConfiguration and ValidateToolsVersions).
        }

        /// <summary>
        /// Tests the algorithm for choosing default configuration/platform values for solutions
        /// </summary>
        /// <remarks>This test would only work for the old parser. In the new parser SolutionConfigurations are not available,
        /// and constructed from projects configurations.</remarks>
        [Fact]
        public void TestConfigurationPlatformDefaults1()
        {
            string solutionFileContents =
                """
                Microsoft Visual Studio Solution File, Format Version 9.00
                Global
                    GlobalSection(SolutionConfigurationPlatforms) = preSolution
                        Debug|Any CPU = Debug|Any CPU
                        Debug|Mixed Platforms = Debug|Mixed Platforms
                        Debug|Win32 = Debug|Win32
                        Release|Any CPU = Release|Any CPU
                        Release|Mixed Platforms = Release|Mixed Platforms
                        Release|Win32 = Release|Win32
                    EndGlobalSection
                EndGlobal
                """;

            SolutionFile solution = SolutionFile_OldParser_Tests.ParseSolutionHelper(solutionFileContents);

            // These used to exist on the engine, but now need to be passed in explicitly
            IDictionary<string, string> globalProperties = new Dictionary<string, string>();

            globalProperties.Add(new KeyValuePair<string, string>("Configuration", "Debug"));
            globalProperties.Add(new KeyValuePair<string, string>("Platform", "Mixed Platforms"));

            ProjectInstance[] instances = SolutionProjectGenerator.Generate(solution, null, null, BuildEventContext.Invalid, CreateMockLoggingService());

            // Default for Configuration is "Debug", if present
            Assert.Equal("Debug", instances[0].GetPropertyValue("Configuration"));

            // Default for Platform is "Mixed Platforms", if present
            Assert.Equal("Mixed Platforms", instances[0].GetPropertyValue("Platform"));
        }

        /// <summary>
        /// Tests the algorithm for choosing default configuration/platform values for solutions
        /// </summary>
        /// <remarks>This test would only work for the old parser. In the new parser SolutionConfigurations are not available,
        /// and constructed from projects configurations.</remarks>
        [Fact]
        public void TestConfigurationPlatformDefaults2()
        {
            string solutionFileContents =
                """
                Microsoft Visual Studio Solution File, Format Version 9.00
                Global
                    GlobalSection(SolutionConfigurationPlatforms) = preSolution
                        Release|Any CPU = Release|Any CPU
                        Release|Win32 = Release|Win32
                        Other|Any CPU = Other|Any CPU
                        Other|Win32 = Other|Win32
                    EndGlobalSection
                EndGlobal
                """;

            SolutionFile solution = SolutionFile_OldParser_Tests.ParseSolutionHelper(solutionFileContents);

            ProjectInstance[] instances = SolutionProjectGenerator.Generate(solution, null, null, BuildEventContext.Invalid, CreateMockLoggingService());

            // If "Debug" is not present, just pick the first configuration name
            Assert.Equal("Release", instances[0].GetPropertyValue("Configuration"));

            // if "Mixed Platforms" is not present, just pick the first platform name
            Assert.Equal("Any CPU", instances[0].GetPropertyValue("Platform"));
        }

        /// <summary>
        /// Tests the algorithm for choosing default Venus configuration values for solutions
        /// </summary>
        [Theory]
        [InlineData(false)]
        [InlineData(true)]
        [Trait("Category", "netcore-osx-failing")]
        [Trait("Category", "netcore-linux-failing")]
        public void TestVenusConfigurationDefaults(bool useNewParser)
        {
            if (FrameworkLocationHelper.PathToDotNetFrameworkV20 == null)
            {
                // ".NET Framework 2.0 is required to be installed for this test, but it is not installed."
                return;
            }

            Dictionary<string, string> globalProperties = new Dictionary<string, string>();
            globalProperties["Configuration"] = "Debug";
            ProjectInstance msbuildProject = CreateVenusSolutionProject(globalProperties, useNewParser);

            // ASP.NET configuration should match the selected solution configuration
            Assert.Equal("Debug", msbuildProject.GetPropertyValue("AspNetConfiguration"));

            globalProperties["Configuration"] = "Release";
            msbuildProject = CreateVenusSolutionProject(globalProperties, useNewParser);
            Assert.Equal("Release", msbuildProject.GetPropertyValue("AspNetConfiguration"));

            // Check that the two standard Asp.net configurations are represented on the targets
            Assert.Contains("'$(Configuration)' == 'Release'", msbuildProject.Targets["Build"].Condition);
            Assert.Contains("'$(Configuration)' == 'Debug'", msbuildProject.Targets["Build"].Condition);
        }

        /// <summary>
        /// Tests that the correct value for TargetFrameworkVersion gets set when creating Venus solutions
        /// </summary>
        [Theory]
        [InlineData(false)]
        [InlineData(true)]
        [Trait("Category", "netcore-osx-failing")]
        [Trait("Category", "netcore-linux-failing")]
        public void VenusSolutionDefaultTargetFrameworkVersion(bool useNewParser)
        {
            if (FrameworkLocationHelper.PathToDotNetFrameworkV20 == null)
            {
                // ".NET Framework 2.0 is required to be installed for this test, but it is not installed."
                return;
            }

            // v4.0 by default
            ProjectInstance msbuildProject = CreateVenusSolutionProject(useNewParser);
            Assert.Equal("v4.0", msbuildProject.GetPropertyValue("TargetFrameworkVersion"));

            if (FrameworkLocationHelper.PathToDotNetFrameworkV35 == null)
            {
                // ".NET Framework 3.5 is required to be installed for this test, but it is not installed."
                return;
            }

            // v3.5 if MSBuildToolsVersion is 3.5
            msbuildProject = CreateVenusSolutionProject("3.5", useNewParser);
            Assert.Equal("v3.5", msbuildProject.GetPropertyValue("TargetFrameworkVersion"));

            // v2.0 if MSBuildToolsVersion is 2.0
            msbuildProject = CreateVenusSolutionProject("2.0", useNewParser);
            Assert.Equal("v2.0", msbuildProject.GetPropertyValue("TargetFrameworkVersion"));

            // may be user defined
            IDictionary<string, string> globalProperties = new Dictionary<string, string>();
            globalProperties.Add("TargetFrameworkVersion", "userdefined");
            msbuildProject = CreateVenusSolutionProject(globalProperties, useNewParser);
            Assert.Equal("userdefined", msbuildProject.GetPropertyValue("TargetFrameworkVersion"));
        }

        /// <summary>
        /// Tests the algorithm for choosing target framework paths for ResolveAssemblyReferences for Venus
        /// </summary>
        [Theory]
        [InlineData(false)]
        [InlineData(true)]
        [Trait("Category", "netcore-osx-failing")]
        [Trait("Category", "netcore-linux-failing")]
        public void TestTargetFrameworkPaths0(bool useNewParser)
        {
            if (FrameworkLocationHelper.PathToDotNetFrameworkSdkV20 != null)
            {
                IDictionary<string, string> globalProperties = new Dictionary<string, string>();
                globalProperties.Add("TargetFrameworkVersion", "v2.0");

                ProjectInstance msbuildProject = CreateVenusSolutionProject("2.0", useNewParser);

                // ToolsVersion is 2.0, TargetFrameworkVersion is v2.0 --> one item pointing to v2.0
                Assert.Equal("2.0", msbuildProject.ToolsVersion);

                bool success = msbuildProject.Build("GetFrameworkPathAndRedistList", null);
                Assert.True(success);
                AssertProjectContainsItem(msbuildProject, "_CombinedTargetFrameworkDirectoriesItem", FrameworkLocationHelper.PathToDotNetFrameworkV20);
                AssertProjectItemNameCount(msbuildProject, "_CombinedTargetFrameworkDirectoriesItem", 1);
            }
        }

        /// <summary>
        /// Tests the algorithm for choosing target framework paths for ResolveAssemblyReferences for Venus
        /// </summary>
        [Theory]
        [InlineData(false)]
        [InlineData(true)]
        [Trait("Category", "netcore-osx-failing")]
        [Trait("Category", "netcore-linux-failing")]
        public void TestTargetFrameworkPaths1(bool useNewParser)
        {
            if (FrameworkLocationHelper.PathToDotNetFrameworkV20 == null)
            {
                // ".NET Framework 2.0 is required to be installed for this test, but it is not installed."
                return;
            }

            ProjectInstance msbuildProject = CreateVenusSolutionProject(useNewParser);

            // ToolsVersion is 4.0, TargetFrameworkVersion is v2.0 --> one item pointing to v2.0
            msbuildProject.SetProperty("TargetFrameworkVersion", "v2.0");
            MockLogger logger = new MockLogger(output);
            bool success = msbuildProject.Build("GetFrameworkPathAndRedistList", new ILogger[] { logger });
            Assert.True(success);

            AssertProjectContainsItem(msbuildProject, "_CombinedTargetFrameworkDirectoriesItem", FrameworkLocationHelper.PathToDotNetFrameworkV20);
            AssertProjectItemNameCount(msbuildProject, "_CombinedTargetFrameworkDirectoriesItem", 1);
        }

        /// <summary>
        /// Tests the algorithm for choosing target framework paths for ResolveAssemblyReferences for Venus
        /// </summary>
        [Theory]
        [InlineData(false)]
        [InlineData(true)]
        [Trait("Category", "netcore-osx-failing")]
        [Trait("Category", "netcore-linux-failing")]
        public void TestTargetFrameworkPaths2(bool useNewParser)
        {
            if (FrameworkLocationHelper.PathToDotNetFrameworkV20 == null)
            {
                // ".NET Framework 2.0 is required to be installed for this test, but it is not installed."
                return;
            }

            ProjectInstance msbuildProject = CreateVenusSolutionProject(useNewParser);

            // ToolsVersion is 4.0, TargetFrameworkVersion is v4.0 --> items for v2.0 and v4.0
            msbuildProject.SetProperty("TargetFrameworkVersion", "v4.0");
            // ProjectInstance projectToBuild = msbuildProject.CreateProjectInstance();
            bool success = msbuildProject.Build("GetFrameworkPathAndRedistList", null);
            Assert.True(success);

            int expectedCount = 0;

            // 2.0 must be installed for us to have come this far
            AssertProjectContainsItem(msbuildProject, "_CombinedTargetFrameworkDirectoriesItem", FrameworkLocationHelper.PathToDotNetFrameworkV20);
            expectedCount++;

            if (FrameworkLocationHelper.PathToDotNetFrameworkV30 != null)
            {
                AssertProjectContainsItem(msbuildProject, "_CombinedTargetFrameworkDirectoriesItem", FrameworkLocationHelper.PathToDotNetFrameworkV30);
                expectedCount++;
            }

            if (FrameworkLocationHelper.PathToDotNetFrameworkV35 != null)
            {
                AssertProjectContainsItem(msbuildProject, "_CombinedTargetFrameworkDirectoriesItem", FrameworkLocationHelper.PathToDotNetFrameworkV35);
                expectedCount++;
            }

            if (FrameworkLocationHelper.PathToDotNetFrameworkV40 != null)
            {
                AssertProjectContainsItem(msbuildProject, "_CombinedTargetFrameworkDirectoriesItem", FrameworkLocationHelper.PathToDotNetFrameworkV40);
                expectedCount++;
            }

            AssertProjectItemNameCount(msbuildProject, "_CombinedTargetFrameworkDirectoriesItem", expectedCount);
        }

        /// <summary>
        /// Test the PredictActiveSolutionConfigurationName method
        /// </summary>
        /// <remarks>This test would only work for the old parser.
        /// In the new parser SolutionConfigurations are not available, and constructed from projects configurations.</remarks>
        [Fact]
        public void TestPredictSolutionConfigurationName()
        {
            string solutionFileContents =
                """
                Microsoft Visual Studio Solution File, Format Version 9.00
                Global
                    GlobalSection(SolutionConfigurationPlatforms) = preSolution
                        Release|Mixed Platforms = Release|Mixed Platforms
                        Release|Win32 = Release|Win32
                        Debug|Mixed Platforms = Debug|Mixed Platforms
                        Debug|Win32 = Debug|Win32
                    EndGlobalSection
                EndGlobal
                """;

            SolutionFile solution = SolutionFile_OldParser_Tests.ParseSolutionHelper(solutionFileContents);

            IDictionary<string, string> globalProperties = new Dictionary<string, string>();

            Assert.Equal("Debug|Mixed Platforms", SolutionProjectGenerator.PredictActiveSolutionConfigurationName(solution, globalProperties));

            globalProperties.Add("Configuration", "Release");
            Assert.Equal("Release|Mixed Platforms", SolutionProjectGenerator.PredictActiveSolutionConfigurationName(solution, globalProperties));

            globalProperties.Add("Platform", "Win32");
            Assert.Equal("Release|Win32", SolutionProjectGenerator.PredictActiveSolutionConfigurationName(solution, globalProperties));

            globalProperties["Configuration"] = "Nonexistent";
            Assert.Null(SolutionProjectGenerator.PredictActiveSolutionConfigurationName(solution, globalProperties));
        }

        /// <summary>
        /// Verifies that the SolutionProjectGenerator will correctly escape project file paths
        /// </summary>
        [Theory]
        [InlineData(false)]
        [InlineData(true)]
        public void SolutionGeneratorEscapingProjectFilePaths(bool useNewParser)
        {
            string solutionFileContents =
                """
                Microsoft Visual Studio Solution File, Format Version 9.00
                # Visual Studio 2005
                Project('{F184B08F-C81C-45F6-A57F-5ABD9991F28F}') = 'ConsoleApplication1', '%abtest\ConsoleApplication1.vbproj', '{AB3413A6-D689-486D-B7F0-A095371B3F13}'
                EndProject
                Global
                    GlobalSection(SolutionConfigurationPlatforms) = preSolution
                        Debug|AnyCPU = Debug|AnyCPU
                        Release|AnyCPU = Release|AnyCPU
                    EndGlobalSection
                    GlobalSection(ProjectConfigurationPlatforms) = postSolution
                        {AB3413A6-D689-486D-B7F0-A095371B3F13}.Debug|AnyCPU.ActiveCfg = Debug|AnyCPU
                        {AB3413A6-D689-486D-B7F0-A095371B3F13}.Debug|AnyCPU.Build.0 = Debug|AnyCPU
                        {AB3413A6-D689-486D-B7F0-A095371B3F13}.Release|AnyCPU.ActiveCfg = Release|AnyCPU
                        {AB3413A6-D689-486D-B7F0-A095371B3F13}.Release|AnyCPU.Build.0 = Release|AnyCPU
                    EndGlobalSection
                    GlobalSection(SolutionProperties) = preSolution
                        HideSolutionNode = FALSE
                    EndGlobalSection
                EndGlobal
                """;

            // SolutionProjectGenerator.Generate calls SolutionFile.UseNewParser, so we need TestEnvironment with the environment variable available.
            using (TestEnvironment testEnvironment = TestEnvironment.Create())
            {
                SolutionFile solution = ParseSolutionHelper(solutionFileContents, useNewParser, testEnvironment);

                // Creating a ProjectRootElement shouldn't affect the ProjectCollection at all
                Assert.Empty(ProjectCollection.GlobalProjectCollection.LoadedProjects);

                ProjectInstance[] instances = SolutionProjectGenerator.Generate(solution, null, null, BuildEventContext.Invalid, CreateMockLoggingService());

                Assert.Empty(ProjectCollection.GlobalProjectCollection.LoadedProjects);

                // Ensure that the value has been correctly stored in the ProjectReference item list
                // Since there is only one project in the solution, there will be only one project reference
                Assert.Contains("%abtest", instances[0].GetItems("ProjectReference").ElementAt(0).EvaluatedInclude);
            }
        }

        /// <summary>
        /// Verifies that the SolutionProjectGenerator will emit a solution file.
        /// </summary>
        [Theory]
        [InlineData(false)]
        [InlineData(true)]
        public void SolutionGeneratorCanEmitSolutions(bool useNewParser)
        {
            string oldValueForMSBuildEmitSolution = Environment.GetEnvironmentVariable("MSBuildEmitSolution");

            // Clean up projects loaded by other tests
            ProjectCollection.GlobalProjectCollection.UnloadAllProjects();

            string solutionFileContents =
                """
                Microsoft Visual Studio Solution File, Format Version 9.00
                # Visual Studio 2005
                Project('{F184B08F-C81C-45F6-A57F-5ABD9991F28F}') = 'ConsoleApplication1', 'ConsoleApplication1\ConsoleApplication1.vbproj', '{AB3413A6-D689-486D-B7F0-A095371B3F13}'
                EndProject
                Global
                    GlobalSection(SolutionConfigurationPlatforms) = preSolution
                        Debug|AnyCPU = Debug|AnyCPU
                        Release|AnyCPU = Release|AnyCPU
                    EndGlobalSection
                    GlobalSection(ProjectConfigurationPlatforms) = postSolution
                        {AB3413A6-D689-486D-B7F0-A095371B3F13}.Debug|AnyCPU.ActiveCfg = Debug|AnyCPU
                        {AB3413A6-D689-486D-B7F0-A095371B3F13}.Debug|AnyCPU.Build.0 = Debug|AnyCPU
                        {AB3413A6-D689-486D-B7F0-A095371B3F13}.Release|AnyCPU.ActiveCfg = Release|AnyCPU
                        {AB3413A6-D689-486D-B7F0-A095371B3F13}.Release|AnyCPU.Build.0 = Release|AnyCPU
                    EndGlobalSection
                    GlobalSection(SolutionProperties) = preSolution
                        HideSolutionNode = FALSE
                    EndGlobalSection
                EndGlobal
                """;

            SolutionFile solution = null;
            using ProjectCollection collection = new ProjectCollection();

            try
            {
                Environment.SetEnvironmentVariable("MSBuildEmitSolution", "1");

                // SolutionProjectGenerator.Generate calls SolutionFile.UseNewParser, so we need TestEnvironment with the environment variable available.
                using (TestEnvironment testEnvironment = TestEnvironment.Create())
                {
                    solution = ParseSolutionHelper(solutionFileContents, useNewParser, testEnvironment);

                    // Creating a ProjectRootElement shouldn't affect the ProjectCollection at all
                    Assert.Empty(ProjectCollection.GlobalProjectCollection.LoadedProjects);

                    ProjectInstance[] instances = SolutionProjectGenerator.Generate(solution, null, null, BuildEventContext.Invalid, CreateMockLoggingService());
                }

                // Instantiating the
                Assert.Empty(ProjectCollection.GlobalProjectCollection.LoadedProjects);
            }
            finally
            {
                // reset the environment variable first so that it doesn't get ignored by the assert.
                Environment.SetEnvironmentVariable("MSBuildEmitSolution", oldValueForMSBuildEmitSolution);

                // Clean up.  Delete temp files and reset environment variables.
                if (solution != null)
                {
                    Assert.True(File.Exists(solution.FullPath + ".metaproj")); // "Solution parser should have written in-memory project to disk"
                    File.Delete(solution.FullPath + ".metaproj");
                }
                else
                {
                    Assert.Fail("Something went really wrong!  The SolutionFile wasn't even created!");
                }
            }
        }

        /// <summary>
        /// Make sure that we output a warning and don't build anything when we're given an invalid
        /// solution configuration and SkipInvalidConfigurations is set to true.
        /// </summary>
        [Theory]
        [InlineData(false)]
        [InlineData(true)]
        [Trait("Category", "netcore-osx-failing")]
        [Trait("Category", "netcore-linux-failing")]
        public void TestSkipInvalidConfigurationsCase(bool useNewParser)
        {
            string tmpFileName = FileUtilities.GetTemporaryFileName();
            string projectFilePath = tmpFileName + ".sln";

            string solutionFileContents =
                """
                Microsoft Visual Studio Solution File, Format Version 11.00
                # Visual Studio 2005
                Project('{E24C65DC-7377-472B-9ABA-BC803B73C61A}') = 'C:\solutions\WebSite2\', '..\..\solutions\WebSite2\', '{F90528C4-6989-4D33-AFE8-F53173597CC2}'
                    ProjectSection(WebsiteProperties) = preProject
                        Debug.AspNetCompiler.VirtualPath = '/WebSite2'
                        Debug.AspNetCompiler.PhysicalPath = '..\..\solutions\WebSite2\'
                        Debug.AspNetCompiler.TargetPath = 'PrecompiledWeb\WebSite2\'
                        Debug.AspNetCompiler.Updateable = 'true'
                        Debug.AspNetCompiler.ForceOverwrite = 'true'
                        Debug.AspNetCompiler.FixedNames = 'true'
                        Debug.AspNetCompiler.Debug = 'True'
                        Release.AspNetCompiler.VirtualPath = '/WebSite2'
                        Release.AspNetCompiler.PhysicalPath = '..\..\solutions\WebSite2\'
                        Release.AspNetCompiler.TargetPath = 'PrecompiledWeb\WebSite2\'
                        Release.AspNetCompiler.Updateable = 'true'
                        Release.AspNetCompiler.ForceOverwrite = 'true'
                        Release.AspNetCompiler.FixedNames = 'true'
                        Release.AspNetCompiler.Debug = 'False'
                        VWDPort = '2776'
                        DefaultWebSiteLanguage = 'Visual C#'
                    EndProjectSection
                EndProject
                Global
                    GlobalSection(SolutionConfigurationPlatforms) = preSolution
                        Debug|Any CPU = Debug|Any CPU
                    EndGlobalSection
                    GlobalSection(ProjectConfigurationPlatforms) = postSolution
                        {F90528C4-6989-4D33-AFE8-F53173597CC2}.Debug|Any CPU.ActiveCfg = Debug|.NET
                        {F90528C4-6989-4D33-AFE8-F53173597CC2}.Debug|Any CPU.Build.0 = Debug|.NET
                    EndGlobalSection
                EndGlobal
                """;

            try
            {
                MockLogger logger = new MockLogger(output);

                Dictionary<string, string> globalProperties = new Dictionary<string, string>();
                globalProperties["Configuration"] = "Nonexistent";
                globalProperties["SkipInvalidConfigurations"] = "true";

                // SolutionProjectGenerator.Generate calls SolutionFile.UseNewParser, so we need TestEnvironment with the environment variable available.
                using (TestEnvironment testEnvironment = TestEnvironment.Create())
                {
                    SolutionFile solution = ParseSolutionHelper(solutionFileContents, useNewParser, testEnvironment);
                    ProjectInstance[] instances = SolutionProjectGenerator.Generate(solution, globalProperties, null, BuildEventContext.Invalid, CreateMockLoggingService());
                    ProjectInstance msbuildProject = instances[0];

                    // Build should complete successfully even with an invalid solution config if SkipInvalidConfigurations is true
                    Assert.True(msbuildProject.Build(new ILogger[] { logger }));
                }

                // We should get the invalid solution configuration warning
                Assert.Single(logger.Warnings);
                BuildWarningEventArgs warning = logger.Warnings[0];

                // Don't look at warning.Code here -- it may be null if PseudoLoc has messed
                // with our resource strings. The code will still be in the log -- it just wouldn't get
                // pulled out into the code field.
                logger.AssertLogContains("MSB4126");

                // No errors expected
                Assert.Empty(logger.Errors);
            }
            finally
            {
                File.Delete(projectFilePath);
            }
        }

        /// <summary>
        /// When we have a bad framework moniker we expect the build to fail.
        /// </summary>
        [Fact(Skip = "https://github.com/dotnet/msbuild/issues/515")]
        public void BadFrameworkMonkierExpectBuildToFail()
        {
            string tmpFileName = FileUtilities.GetTemporaryFileName();
            string projectFilePath = tmpFileName + ".sln";

            string solutionFileContents =
                            @"Microsoft Visual Studio Solution File, Format Version 11.00
# Visual Studio 2010
Project('{E24C65DC-7377-472B-9ABA-BC803B73C61A}') = 'WebSite1', '..\WebSite1\', '{6B8F98F2-C976-4029-9321-5CCD73A174DA}'
    ProjectSection(WebsiteProperties) = preProject
        TargetFrameworkMoniker = 'SuperCoolReallyAwesomeFramework,Version=v1.0'
        Debug.AspNetCompiler.VirtualPath = '/WebSite1'
        Debug.AspNetCompiler.PhysicalPath = '..\WebSite1\'
        Debug.AspNetCompiler.TargetPath = 'PrecompiledWeb\WebSite1\'
        Debug.AspNetCompiler.Updateable = 'true'
        Debug.AspNetCompiler.ForceOverwrite = 'true'
        Debug.AspNetCompiler.FixedNames = 'false'
        Debug.AspNetCompiler.Debug = 'True'
        Release.AspNetCompiler.VirtualPath = '/WebSite1'
        Release.AspNetCompiler.PhysicalPath = '..\WebSite1\'
        Release.AspNetCompiler.TargetPath = 'PrecompiledWeb\WebSite1\'
        Release.AspNetCompiler.Updateable = 'true'
        Release.AspNetCompiler.ForceOverwrite = 'true'
        Release.AspNetCompiler.FixedNames = 'false'
        Release.AspNetCompiler.Debug = 'False'
        VWDPort = '45602'
        DefaultWebSiteLanguage = 'Visual Basic'
    EndProjectSection
EndProject
Global
    GlobalSection(SolutionConfigurationPlatforms) = preSolution
        Debug|Any CPU = Debug|Any CPU
    EndGlobalSection
    GlobalSection(ProjectConfigurationPlatforms) = postSolution
        {6B8F98F2-C976-4029-9321-5CCD73A174DA}.Debug|Any CPU.ActiveCfg = Debug|Any CPU
        {6B8F98F2-C976-4029-9321-5CCD73A174DA}.Debug|Any CPU.Build.0 = Debug|Any CPU
    EndGlobalSection
    GlobalSection(SolutionProperties) = preSolution
        HideSolutionNode = FALSE
    EndGlobalSection
EndGlobal
                ";

            BuildManager buildManager = null;

            try
            {
                // Since we're creating our own BuildManager, we need to make sure that the default
                // one has properly relinquished the inproc node
                NodeProviderInProc nodeProviderInProc = ((IBuildComponentHost)BuildManager.DefaultBuildManager).GetComponent(BuildComponentType.InProcNodeProvider) as NodeProviderInProc;
                nodeProviderInProc?.Dispose();

                File.WriteAllText(projectFilePath, solutionFileContents.Replace('\'', '"'));
                MockLogger logger = new MockLogger(output);

                BuildParameters parameters = new BuildParameters();
                parameters.Loggers = new ILogger[] { logger };
                parameters.EnableNodeReuse = false;
                parameters.ShutdownInProcNodeOnBuildFinish = true;
                buildManager = new BuildManager();

                Dictionary<string, string> globalProperties = new Dictionary<string, string>();
                globalProperties["Configuration"] = "Release";

                BuildRequestData request = new BuildRequestData(projectFilePath, globalProperties, ObjectModelHelpers.MSBuildDefaultToolsVersion, Array.Empty<string>(), null);
                BuildResult result = buildManager.Build(parameters, request);
                Assert.Equal(BuildResultCode.Failure, result.OverallResult);
                // Build should complete successfully even with an invalid solution config if SkipInvalidConfigurations is true
                logger.AssertLogContains("MSB4203");
            }
            finally
            {
                File.Delete(projectFilePath);

                if (buildManager != null)
                {
                    NodeProviderInProc nodeProviderInProc = ((IBuildComponentHost)buildManager).GetComponent(BuildComponentType.InProcNodeProvider) as NodeProviderInProc;
                    nodeProviderInProc.Dispose();
                    buildManager.Dispose();
                }
            }
        }

        /// <summary>
        /// When we have a bad framework moniker we expect the build to fail. In this case we are passing a poorly formatted framework moniker.
        /// This will test the exception path where the framework name is invalid rather than just not .netFramework
        /// </summary>
        [Fact(Skip = "https://github.com/dotnet/msbuild/issues/515")]
        public void BadFrameworkMonkierExpectBuildToFail2()
        {
            string tmpFileName = FileUtilities.GetTemporaryFileName();
            string projectFilePath = tmpFileName + ".sln";

            string solutionFileContents =
                            @"Microsoft Visual Studio Solution File, Format Version 11.00
# Visual Studio 2010
Project('{E24C65DC-7377-472B-9ABA-BC803B73C61A}') = 'WebSite1', '..\WebSite1\', '{6B8F98F2-C976-4029-9321-5CCD73A174DA}'
    ProjectSection(WebsiteProperties) = preProject
        TargetFrameworkMoniker = 'Oscar the grouch'
        Debug.AspNetCompiler.VirtualPath = '/WebSite1'
        Debug.AspNetCompiler.PhysicalPath = '..\WebSite1\'
        Debug.AspNetCompiler.TargetPath = 'PrecompiledWeb\WebSite1\'
        Debug.AspNetCompiler.Updateable = 'true'
        Debug.AspNetCompiler.ForceOverwrite = 'true'
        Debug.AspNetCompiler.FixedNames = 'false'
        Debug.AspNetCompiler.Debug = 'True'
        Release.AspNetCompiler.VirtualPath = '/WebSite1'
        Release.AspNetCompiler.PhysicalPath = '..\WebSite1\'
        Release.AspNetCompiler.TargetPath = 'PrecompiledWeb\WebSite1\'
        Release.AspNetCompiler.Updateable = 'true'
        Release.AspNetCompiler.ForceOverwrite = 'true'
        Release.AspNetCompiler.FixedNames = 'false'
        Release.AspNetCompiler.Debug = 'False'
        VWDPort = '45602'
        DefaultWebSiteLanguage = 'Visual Basic'
    EndProjectSection
EndProject
Global
    GlobalSection(SolutionConfigurationPlatforms) = preSolution
        Debug|Any CPU = Debug|Any CPU
    EndGlobalSection
    GlobalSection(ProjectConfigurationPlatforms) = postSolution
        {6B8F98F2-C976-4029-9321-5CCD73A174DA}.Debug|Any CPU.ActiveCfg = Debug|Any CPU
        {6B8F98F2-C976-4029-9321-5CCD73A174DA}.Debug|Any CPU.Build.0 = Debug|Any CPU
    EndGlobalSection
    GlobalSection(SolutionProperties) = preSolution
        HideSolutionNode = FALSE
    EndGlobalSection
EndGlobal
                ";

            BuildManager buildManager = null;

            try
            {
                // Since we're creating our own BuildManager, we need to make sure that the default
                // one has properly relinquished the inproc node
                NodeProviderInProc nodeProviderInProc = ((IBuildComponentHost)BuildManager.DefaultBuildManager).GetComponent(BuildComponentType.InProcNodeProvider) as NodeProviderInProc;
                nodeProviderInProc?.Dispose();

                File.WriteAllText(projectFilePath, solutionFileContents.Replace('\'', '"'));
                MockLogger logger = new MockLogger(output);

                BuildParameters parameters = new BuildParameters();
                parameters.Loggers = new ILogger[] { logger };
                parameters.EnableNodeReuse = false;
                parameters.ShutdownInProcNodeOnBuildFinish = true;
                buildManager = new BuildManager();

                Dictionary<string, string> globalProperties = new Dictionary<string, string>();
                globalProperties["Configuration"] = "Release";

                BuildRequestData request = new BuildRequestData(projectFilePath, globalProperties, ObjectModelHelpers.MSBuildDefaultToolsVersion, Array.Empty<string>(), null);
                BuildResult result = buildManager.Build(parameters, request);
                Assert.Equal(BuildResultCode.Failure, result.OverallResult);
                // Build should complete successfully even with an invalid solution config if SkipInvalidConfigurations is true
                logger.AssertLogContains("MSB4204");
            }
            finally
            {
                File.Delete(projectFilePath);

                if (buildManager != null)
                {
                    NodeProviderInProc nodeProviderInProc = ((IBuildComponentHost)buildManager).GetComponent(BuildComponentType.InProcNodeProvider) as NodeProviderInProc;
                    nodeProviderInProc.Dispose();
                    buildManager.Dispose();
                }
            }
        }

        /// <summary>
        /// Bug indicated that when a target framework version greater than 4.0 was used then the solution project generator would crash.
        /// this test is to make sure the fix is not regressed.
        /// </summary>
        [Theory]
        [InlineData(false)]
        [InlineData(true)]
        public void TestTargetFrameworkVersionGreaterThan4(bool useNewParser)
        {
            string tmpFileName = FileUtilities.GetTemporaryFileName();
            string projectFilePath = tmpFileName + ".sln";

            string solutionFileContents =
               """
                Microsoft Visual Studio Solution File, Format Version 11.00
                # Visual Studio 2010
                Project('{E24C65DC-7377-472B-9ABA-BC803B73C61A}') = 'WebSite1', '..\WebSite1\', '{6B8F98F2-C976-4029-9321-5CCD73A174DA}'
                    ProjectSection(WebsiteProperties) = preProject
                        TargetFrameworkMoniker = '.NETFramework,Version=v4.34'
                        Debug.AspNetCompiler.VirtualPath = '/WebSite1'
                        Debug.AspNetCompiler.PhysicalPath = '..\WebSite1\'
                        Debug.AspNetCompiler.TargetPath = 'PrecompiledWeb\WebSite1\'
                        Debug.AspNetCompiler.Updateable = 'true'
                        Debug.AspNetCompiler.ForceOverwrite = 'true'
                        Debug.AspNetCompiler.FixedNames = 'false'
                        Debug.AspNetCompiler.Debug = 'True'
                        Release.AspNetCompiler.VirtualPath = '/WebSite1'
                        Release.AspNetCompiler.PhysicalPath = '..\WebSite1\'
                        Release.AspNetCompiler.TargetPath = 'PrecompiledWeb\WebSite1\'
                        Release.AspNetCompiler.Updateable = 'true'
                        Release.AspNetCompiler.ForceOverwrite = 'true'
                        Release.AspNetCompiler.FixedNames = 'false'
                        Release.AspNetCompiler.Debug = 'False'
                        VWDPort = '45602'
                        DefaultWebSiteLanguage = 'Visual Basic'
                    EndProjectSection
                EndProject
                Global
                    GlobalSection(SolutionConfigurationPlatforms) = preSolution
                        Debug|Any CPU = Debug|Any CPU
                    EndGlobalSection
                    GlobalSection(ProjectConfigurationPlatforms) = postSolution
                        {6B8F98F2-C976-4029-9321-5CCD73A174DA}.Debug|Any CPU.ActiveCfg = Debug|Any CPU
                        {6B8F98F2-C976-4029-9321-5CCD73A174DA}.Debug|Any CPU.Build.0 = Debug|Any CPU
                    EndGlobalSection
                    GlobalSection(SolutionProperties) = preSolution
                        HideSolutionNode = FALSE
                    EndGlobalSection
                EndGlobal
                """;

            try
            {
                MockLogger logger = new MockLogger(output);

                Dictionary<string, string> globalProperties = new Dictionary<string, string>();
                globalProperties["Configuration"] = "Release";
                globalProperties["SkipInvalidConfigurations"] = "true";

                // SolutionProjectGenerator.Generate calls SolutionFile.UseNewParser, so we need TestEnvironment with the environment variable available.
                using (TestEnvironment testEnvironment = TestEnvironment.Create())
                {
                    SolutionFile solution = ParseSolutionHelper(solutionFileContents, useNewParser, testEnvironment);

                    using ProjectCollection collection = new ProjectCollection();
                    collection.RegisterLogger(logger);

#pragma warning disable format
#if !FEATURE_ASPNET_COMPILER
                    Assert.Throws<InvalidProjectFileException>(() =>
                    {
#endif
                        ProjectInstance[] instances = SolutionProjectGenerator.Generate(solution, globalProperties, null, BuildEventContext.Invalid, collection.LoggingService);
#if !FEATURE_ASPNET_COMPILER
                    });
#endif
#pragma warning restore format

#if FEATURE_ASPNET_COMPILER
                Version ver = new Version("4.34");
                string message = ResourceUtilities.FormatResourceStringStripCodeAndKeyword("AspNetCompiler.TargetingHigherFrameworksDefaultsTo40", solution.ProjectsInOrder[0].ProjectName, ver.ToString());
                logger.AssertLogContains(message);
#endif
                }
            }
            finally
            {
                File.Delete(projectFilePath);
            }
        }

        /// <summary>
        /// Verifies that when target names are specified they end up in the metaproj.
        /// </summary>
        [Theory]
        [InlineData(false)]
        [InlineData(true)]
        public void CustomTargetNamesAreInInMetaproj(bool useNewParser)
        {
            string solutionFileContents =
                """
                Microsoft Visual Studio Solution File, Format Version 12.00
                # Visual Studio 2015
                Project("{FAE04EC0-301F-11D3-BF4B-00C04F79EFBC}") = "ClassLibrary1", "ClassLibrary1.csproj", "{6185CC21-BE89-448A-B3C0-D1C27112E595}"
                EndProject
                Global
                    GlobalSection(SolutionConfigurationPlatforms) = preSolution
                        Release|Any CPU = Release|Any CPU
                    EndGlobalSection
                    GlobalSection(ProjectConfigurationPlatforms) = postSolution
                        {6185CC21-BE89-448A-B3C0-D1C27112E595}.Debug|Mixed Platforms.ActiveCfg = CSConfig1|Any CPU
                        {6185CC21-BE89-448A-B3C0-D1C27112E595}.Debug|Mixed Platforms.Build.0 = CSConfig1|Any CPU
                        {6185CC21-BE89-448A-B3C0-D1C27112E595}.Release|Any CPU.ActiveCfg = CSConfig2|Any CPU
                    EndGlobalSection
                EndGlobal
                """;

            // SolutionProjectGenerator.Generate calls SolutionFile.UseNewParser, so we need TestEnvironment with the environment variable available.
            using (TestEnvironment testEnvironment = TestEnvironment.Create())
            {
                SolutionFile solution = ParseSolutionHelper(solutionFileContents, useNewParser, testEnvironment);

                ProjectInstance[] instances = SolutionProjectGenerator.Generate(solution, null, null, BuildEventContext.Invalid, CreateMockLoggingService(), new List<string> { "One" });

                Assert.Single(instances[0].Targets.Where(target => String.Equals(target.Value.Name, "One", StringComparison.OrdinalIgnoreCase)));

                instances = SolutionProjectGenerator.Generate(solution, null, null, BuildEventContext.Invalid, CreateMockLoggingService(), new List<string> { "Two", "Three", "Four" });

                Assert.Single(instances[0].Targets.Where(target => String.Equals(target.Value.Name, "Two", StringComparison.OrdinalIgnoreCase)));
                Assert.Single(instances[0].Targets.Where(target => String.Equals(target.Value.Name, "Three", StringComparison.OrdinalIgnoreCase)));
                Assert.Single(instances[0].Targets.Where(target => String.Equals(target.Value.Name, "Four", StringComparison.OrdinalIgnoreCase)));

                instances = SolutionProjectGenerator.Generate(solution, null, null, BuildEventContext.Invalid, CreateMockLoggingService(), new List<string> { "Build" });

                Assert.Single(instances[0].Targets.Where(target => String.Equals(target.Value.Name, "Build", StringComparison.OrdinalIgnoreCase)));

                instances = SolutionProjectGenerator.Generate(solution, null, null, BuildEventContext.Invalid, CreateMockLoggingService(), new List<string> { "Five", "Rebuild" });

                Assert.Single(instances[0].Targets.Where(target => String.Equals(target.Value.Name, "Five", StringComparison.OrdinalIgnoreCase)));
                Assert.Single(instances[0].Targets.Where(target => String.Equals(target.Value.Name, "Rebuild", StringComparison.OrdinalIgnoreCase)));

                instances = SolutionProjectGenerator.Generate(solution, null, null, BuildEventContext.Invalid, CreateMockLoggingService(), new List<string> { "My_Project:Six" });
        
                Assert.Single(instances[0].Targets.Where(target => String.Equals(target.Value.Name, "Six", StringComparison.OrdinalIgnoreCase)));
            }
        }

        /// <summary>
        /// Verifies that disambiguated target names are used when a project name matches a standard solution entry point.
        /// </summary>
        [Theory]
        [InlineData(false)]
        [InlineData(true)]
        public void DisambiguatedTargetNamesAreInMetaproj(bool useNewParser)
        {
            foreach (string projectName in ProjectInSolution.projectNamesToDisambiguate)
            {
                string solutionFileContents =
                    $$"""
                    Microsoft Visual Studio Solution File, Format Version 12.00
                    # Visual Studio 2015
                    Project("{FAE04EC0-301F-11D3-BF4B-00C04F79EFBC}") = "{{projectName}}", "{{projectName}}.csproj", "{6185CC21-BE89-448A-B3C0-D1C27112E595}"
                    EndProject
                    Global
                        GlobalSection(SolutionConfigurationPlatforms) = preSolution
                            Release|Any CPU = Release|Any CPU
                        EndGlobalSection
                        GlobalSection(ProjectConfigurationPlatforms) = postSolution
                            {6185CC21-BE89-448A-B3C0-D1C27112E595}.Debug|Any CPU.ActiveCfg = Debug|Any CPU
                            {6185CC21-BE89-448A-B3C0-D1C27112E595}.Debug|Any CPU.Build.0 = Debug|Any CPU
                            {6185CC21-BE89-448A-B3C0-D1C27112E595}.Release|Any CPU.ActiveCfg = Release|Any CPU
                            {6185CC21-BE89-448A-B3C0-D1C27112E595}.Release|Any CPU.Build.0 = Release|Any CPU
                        EndGlobalSection
                    EndGlobal
                    """;

                // SolutionProjectGenerator.Generate calls SolutionFile.UseNewParser, so we need TestEnvironment with the environment variable available.
                using (TestEnvironment testEnvironment = TestEnvironment.Create())
                {
                    SolutionFile solution = ParseSolutionHelper(solutionFileContents, useNewParser, testEnvironment);

                    ProjectInstance[] instances = SolutionProjectGenerator.Generate(solution, null, null, BuildEventContext.Invalid, CreateMockLoggingService(), null);

                    foreach (string targetName in ProjectInSolution.projectNamesToDisambiguate)
                    {
                        // The entry point still exists normally.
                        Assert.True(instances[0].Targets.ContainsKey(targetName));

                        // The traversal target should be disambiguated with a "Solution:" prefix.
                        // Note: The default targets are used instead of "Build".
                        string traversalTargetName = targetName.Equals("Build", StringComparison.OrdinalIgnoreCase)
                            ? $"Solution:{projectName}"
                            : $"Solution:{projectName}:{targetName}";
                        Assert.True(instances[0].Targets.ContainsKey(traversalTargetName));
                    }
                }
            }
        }

        /// <summary>
        /// Verifies that illegal user target names (the ones already used internally) don't crash the SolutionProjectGenerator
        /// </summary>
        [Theory]
        [InlineData(false, false)]
        [InlineData(true, false)]
        [InlineData(false, true)]
        [InlineData(true, true)]
        public void IllegalUserTargetNamesDoNotThrow(bool forceCaseDifference, bool useNewParser)
        {
            string solutionFileContents =
                """
                Microsoft Visual Studio Solution File, Format Version 12.00
                # Visual Studio 2015
                Project("{FAE04EC0-301F-11D3-BF4B-00C04F79EFBC}") = "ClassLibrary1", "ClassLibrary1.csproj", "{6185CC21-BE89-448A-B3C0-D1C27112E595}"
                EndProject
                Global
                    GlobalSection(SolutionConfigurationPlatforms) = preSolution
                        Debug|Any CPU = Debug|Any CPU
                        Release|Any CPU = Release|Any CPU
                    EndGlobalSection
                    GlobalSection(ProjectConfigurationPlatforms) = postSolution
                        {6185CC21-BE89-448A-B3C0-D1C27112E595}.Debug|Any CPU.ActiveCfg = Debug|Any CPU
                        {6185CC21-BE89-448A-B3C0-D1C27112E595}.Debug|Any CPU.Build.0 = Debug|Any CPU
                        {6185CC21-BE89-448A-B3C0-D1C27112E595}.Release|Any CPU.ActiveCfg = Release|Any CPU
                        {6185CC21-BE89-448A-B3C0-D1C27112E595}.Release|Any CPU.Build.0 = Release|Any CPU
                    EndGlobalSection
                EndGlobal
                """;

            // SolutionProjectGenerator.Generate calls SolutionFile.UseNewParser, so we need TestEnvironment with the environment variable available.
            using (TestEnvironment testEnvironment = TestEnvironment.Create())
            {
                SolutionFile solution = ParseSolutionHelper(solutionFileContents, useNewParser, testEnvironment);

                ProjectInstance[] instances;

                // Avoid any unexpected targets getting pulled in
                var globalProperties = new Dictionary<string, string> { { "ImportByWildcardBeforeSolution", "false" } };

                foreach (string builtInTargetName in new[]
                {
                    null,
                    "Build",
                    "Rebuild",
                    "Clean",
                    "Publish",
                    "ClassLibrary1",
                    "ClassLibrary1:Clean",
                    "ClassLibrary1:Rebuild",
                    "GetSolutionConfigurationContents",
                    "ValidateProjects",
                })
                {
                    string[] targetNames;

                    if (builtInTargetName == null)
                    {
                        targetNames = null;
                    }
                    else
                    {
                        string targetName = forceCaseDifference ? builtInTargetName.ToUpperInvariant() : builtInTargetName;
                        targetNames = new[] { targetName };
                    }

                    instances = SolutionProjectGenerator.Generate(solution, globalProperties, null, BuildEventContext.Invalid, CreateMockLoggingService(), targetNames);

                    Assert.Single(instances);

                    Assert.Equal(12, instances[0].TargetsCount);
                }

                instances = SolutionProjectGenerator.Generate(solution, globalProperties, null, BuildEventContext.Invalid, CreateMockLoggingService(), new[] { "Foo" });

                Assert.Single(instances);

                Assert.Equal(14, instances[0].TargetsCount);
            }
        }

        /// <summary>
        /// Verifies that when a user has an after.solution.sln.targets that the targets are not overridden by the solution project generator.
        /// </summary>
        [Fact]
        public void AfterTargetsComeFromImport()
        {
            string baseDirectory = Guid.NewGuid().ToString("N");

            string solutionFilePath = ObjectModelHelpers.CreateFileInTempProjectDirectory(Path.Combine(baseDirectory, $"{Guid.NewGuid():N}.sln"),
                """
                Microsoft Visual Studio Solution File, Format Version 12.00
                # Visual Studio 2015
                Project("{FAE04EC0-301F-11D3-BF4B-00C04F79EFBC}") = "ClassLibrary1", "ClassLibrary1.csproj", "{6185CC21-BE89-448A-B3C0-D1C27112E595}"
                EndProject
                Global
                    GlobalSection(SolutionConfigurationPlatforms) = preSolution
                        Debug|Any CPU = Debug|Any CPU
                        Release|Any CPU = Release|Any CPU
                    EndGlobalSection
                    GlobalSection(ProjectConfigurationPlatforms) = postSolution
                        {6185CC21-BE89-448A-B3C0-D1C27112E595}.Debug|Any CPU.ActiveCfg = Debug|Any CPU
                        {6185CC21-BE89-448A-B3C0-D1C27112E595}.Debug|Any CPU.Build.0 = Debug|Any CPU
                        {6185CC21-BE89-448A-B3C0-D1C27112E595}.Release|Any CPU.ActiveCfg = Release|Any CPU
                        {6185CC21-BE89-448A-B3C0-D1C27112E595}.Release|Any CPU.Build.0 = Release|Any CPU
                    EndGlobalSection
                EndGlobal
                """);

            ObjectModelHelpers.CreateFileInTempProjectDirectory(Path.Combine(baseDirectory, $"after.{Path.GetFileName(solutionFilePath)}.targets"),
                """
                <Project ToolsVersion="msbuilddefaulttoolsversion" xmlns="msbuildnamespace">
                    <Target Name="MyTarget">
                        <MyTask />
                    </Target>
                </Project>
                """);

            try
            {
                var solutionFile = SolutionFile.Parse(solutionFilePath);

                ProjectInstance projectInstance = SolutionProjectGenerator.Generate(solutionFile, null, null, BuildEventContext.Invalid, CreateMockLoggingService(), new[] { "MyTarget" }).FirstOrDefault();

                Assert.NotNull(projectInstance);

                Assert.True(projectInstance.Targets.ContainsKey("MyTarget"));

                Assert.Single(projectInstance.Targets["MyTarget"].Children);

                ProjectTaskInstance task = Assert.IsType<ProjectTaskInstance>(projectInstance.Targets["MyTarget"].Children[0]);

                Assert.Equal("MyTask", task.Name);
            }
            finally
            {
                ObjectModelHelpers.DeleteTempProjectDirectory();
            }
        }

        /// <summary>
        /// Verifies that a target in an after.solution.sln.targets can AfterTargets/BeforeTargets a dynamically-created target.
        /// </summary>
        [Fact]
        public void BeforeTargetsFromImportCanHookDynamicTarget()
        {
            string baseDirectory = Guid.NewGuid().ToString("N");

            string solutionFilePath = ObjectModelHelpers.CreateFileInTempProjectDirectory(Path.Combine(baseDirectory, $"{Guid.NewGuid():N}.sln"),
                """
                Microsoft Visual Studio Solution File, Format Version 12.00
                # Visual Studio 2015
                Project("{FAE04EC0-301F-11D3-BF4B-00C04F79EFBC}") = "ClassLibrary1", "ClassLibrary1.csproj", "{6185CC21-BE89-448A-B3C0-D1C27112E595}"
                EndProject
                Global
                    GlobalSection(SolutionConfigurationPlatforms) = preSolution
                        Debug|Any CPU = Debug|Any CPU
                        Release|Any CPU = Release|Any CPU
                    EndGlobalSection
                    GlobalSection(ProjectConfigurationPlatforms) = postSolution
                        {6185CC21-BE89-448A-B3C0-D1C27112E595}.Debug|Any CPU.ActiveCfg = Debug|Any CPU
                        {6185CC21-BE89-448A-B3C0-D1C27112E595}.Debug|Any CPU.Build.0 = Debug|Any CPU
                        {6185CC21-BE89-448A-B3C0-D1C27112E595}.Release|Any CPU.ActiveCfg = Release|Any CPU
                        {6185CC21-BE89-448A-B3C0-D1C27112E595}.Release|Any CPU.Build.0 = Release|Any CPU
                    EndGlobalSection
                EndGlobal
                """);

            ObjectModelHelpers.CreateFileInTempProjectDirectory(Path.Combine(baseDirectory, $"after.{Path.GetFileName(solutionFilePath)}.targets"),
                """
                <Project ToolsVersion="msbuilddefaulttoolsversion" xmlns="msbuildnamespace">
                    <Target Name="MyTarget" BeforeTargets="DynamicTraversalTarget">
                        <Warning Text="Message from MyTarget" />
                    </Target>
                </Project>
                """);

            try
            {
                var solutionFile = SolutionFile.Parse(solutionFilePath);

                string[] targetsToBuild = new[] { "DynamicTraversalTarget" };

                ProjectInstance projectInstance = SolutionProjectGenerator.Generate(solutionFile, null, null, BuildEventContext.Invalid, CreateMockLoggingService(), targetsToBuild).FirstOrDefault();

                projectInstance.ShouldNotBeNull();

                projectInstance.Targets.ShouldContainKey("MyTarget");

                projectInstance.Targets["MyTarget"].Children
                    .ShouldHaveSingleItem()
                    .ShouldBeOfType<ProjectTaskInstance>()
                    .Name.ShouldBe("Warning");

                projectInstance.Targets["MyTarget"].BeforeTargets.ShouldBe("DynamicTraversalTarget");

                MockLogger mockLogger = new MockLogger(output);
                projectInstance.Build(targetsToBuild, new List<ILogger> { mockLogger })
                    .ShouldBeFalse("The solution build should have failed due to a missing project");
                mockLogger.AssertLogContains("Message from MyTarget");
            }
            finally
            {
                ObjectModelHelpers.DeleteTempProjectDirectory();
            }
        }

        /// <summary>
        /// Verifies that Directory.Solution.props and Directory.Solution.targets are imported by the generated project, that the import
        /// can be disabled, and that you can specify a custom name for the projects.
        /// </summary>
        /// <param name="projectName">The name of the project to create.</param>
        /// <param name="enable"><code>true</code> to have the functionality enabled, otherwise <code>false</code>.</param>
        [Theory]
        [InlineData("Directory.Solution.props", true)]
        [InlineData("Directory.Solution.props", false)]
        [InlineData("Directory.Solution.targets", true)]
        [InlineData("Directory.Solution.targets", false)]
        [InlineData("Custom.Directory.Solution.props", true)]
        [InlineData("Custom.Directory.Solution.targets", true)]
        public void DirectorySolutionPropsTest(string projectName, bool enable)
        {
            const string expectedPropertyValue = "ValueA";

            string baseDirectory = Guid.NewGuid().ToString("N");

            string solutionFilePath = ObjectModelHelpers.CreateFileInTempProjectDirectory(Path.Combine(baseDirectory, $"{Guid.NewGuid():N}.sln"),
                """
                Microsoft Visual Studio Solution File, Format Version 12.00
                # Visual Studio 2015
                Project("{FAE04EC0-301F-11D3-BF4B-00C04F79EFBC}") = "ClassLibrary1", "ClassLibrary1.csproj", "{6185CC21-BE89-448A-B3C0-D1C27112E595}"
                EndProject
                Global
                    GlobalSection(SolutionConfigurationPlatforms) = preSolution
                        Debug|Any CPU = Debug|Any CPU
                        Release|Any CPU = Release|Any CPU
                    EndGlobalSection
                    GlobalSection(ProjectConfigurationPlatforms) = postSolution
                        {6185CC21-BE89-448A-B3C0-D1C27112E595}.Debug|Any CPU.ActiveCfg = Debug|Any CPU
                        {6185CC21-BE89-448A-B3C0-D1C27112E595}.Debug|Any CPU.Build.0 = Debug|Any CPU
                        {6185CC21-BE89-448A-B3C0-D1C27112E595}.Release|Any CPU.ActiveCfg = Release|Any CPU
                        {6185CC21-BE89-448A-B3C0-D1C27112E595}.Release|Any CPU.Build.0 = Release|Any CPU
                    EndGlobalSection
                EndGlobal
                """);

            string projectPath = ObjectModelHelpers.CreateFileInTempProjectDirectory(Path.Combine(baseDirectory, projectName),
                $$"""
                <Project ToolsVersion="msbuilddefaulttoolsversion" xmlns="msbuildnamespace">
                    <PropertyGroup>
                        <PropertyA>{{expectedPropertyValue}}</PropertyA>
                    </PropertyGroup>
                </Project>
                """);

            if (projectPath.StartsWith("Custom", StringComparison.OrdinalIgnoreCase))
            {
                // If a custom file name was given, create a Directory.Solution.props and Directory.Build.targets to ensure that they aren't imported
                ObjectModelHelpers.CreateFileInTempProjectDirectory(Path.Combine(baseDirectory, "Directory.Solution.props"),
                    """
                    <Project ToolsVersion="msbuilddefaulttoolsversion" xmlns="msbuildnamespace">
                        <PropertyGroup>
                            <PropertyA>This file should not be imported</PropertyA>
                        </PropertyGroup>
                    </Project>
                    """);

                ObjectModelHelpers.CreateFileInTempProjectDirectory(Path.Combine(baseDirectory, "Directory.Solution.targets"),
                    """
                    <Project ToolsVersion="msbuilddefaulttoolsversion" xmlns="msbuildnamespace">
                        <PropertyGroup>
                            <PropertyA>This file should not be imported</PropertyA>
                        </PropertyGroup>
                    </Project>
                    """);
            }

            try
            {
                Dictionary<string, string> globalProperties = new Dictionary<string, string>();
                if (!enable)
                {
                    globalProperties["ImportDirectorySolutionProps"] = "false";
                    globalProperties["ImportDirectorySolutionTargets"] = "false";
                }
                else
                {
                    switch (projectName)
                    {
                        case "Custom.Directory.Solution.props":
                            globalProperties["DirectorySolutionPropsPath"] = projectPath;
                            break;

                        case "Custom.Directory.Solution.targets":
                            globalProperties["DirectorySolutionTargetsPath"] = projectPath;
                            break;
                    }
                }
                var solutionFile = SolutionFile.Parse(solutionFilePath);

                ProjectInstance projectInstance = SolutionProjectGenerator.Generate(solutionFile, globalProperties, null, BuildEventContext.Invalid, CreateMockLoggingService(), new[] { "Build" }).FirstOrDefault();

                Assert.NotNull(projectInstance);

                Assert.Equal(enable ? expectedPropertyValue : string.Empty, projectInstance.GetPropertyValue("PropertyA"));
            }
            finally
            {
                ObjectModelHelpers.DeleteTempProjectDirectory();
            }
        }

        /// <summary>
        /// Regression test for https://github.com/dotnet/msbuild/issues/6236
        /// </summary>
        [Theory]
        [InlineData("http://localhost:8080", false)]
        [InlineData("http://localhost:8080", true)]
        [InlineData(_longLineString, false)]
        [InlineData(_longLineString, true)]
        public void AbsolutePathWorksForUnsupportedPaths(string relativePath, bool useNewParser)
        {
            string solutionFileContents =
                $$"""
                Microsoft Visual Studio Solution File, Format Version 12.00
                # Visual Studio Version 16
                VisualStudioVersion = 16.0.31025.194
                MinimumVisualStudioVersion = 10.0.40219.1
                Project("{E24C65DC-7377-472B-9ABA-BC803B73C61A}") = "WebSite1", "{{relativePath}}", "{96E0707C-2E9C-4704-946F-FA583147737F}"
                EndProject
                """;

            SolutionFile solution = ParseSolutionHelper(solutionFileContents, useNewParser);

            ProjectInSolution projectInSolution = solution.ProjectsInOrder.ShouldHaveSingleItem();

            projectInSolution.AbsolutePath.ShouldBe(Path.Combine(solution.SolutionFileDirectory, projectInSolution.RelativePath));
        }

        #region Helper Functions

        /// <summary>
        /// Create a Project derived from a Venus solution
        /// </summary>
        private ProjectInstance CreateVenusSolutionProject(bool useNewParser)
        {
            return CreateVenusSolutionProject(null, null, useNewParser);
        }

        /// <summary>
        /// Create a Project derived from a Venus solution
        /// </summary>
        private ProjectInstance CreateVenusSolutionProject(IDictionary<string, string> globalProperties, bool useNewParser)
        {
            return CreateVenusSolutionProject(globalProperties, null, useNewParser);
        }

        /// <summary>
        /// Create a Project derived from a Venus solution
        /// </summary>
        private ProjectInstance CreateVenusSolutionProject(string toolsVersion, bool useNewParser)
        {
            return CreateVenusSolutionProject(null, toolsVersion, useNewParser);
        }

        /// <summary>
        /// Create a Project derived from a Venus solution, given a set of global properties and a ToolsVersion
        /// to use as the override value
        /// </summary>
        /// <param name="globalProperties">The dictionary of global properties.  May be null.</param>
        /// <param name="toolsVersion">The ToolsVersion override value.  May be null.</param>
        private ProjectInstance CreateVenusSolutionProject(IDictionary<string, string> globalProperties, string toolsVersion, bool useNewParser)
        {
            string solutionFileContents =
                """
                Microsoft Visual Studio Solution File, Format Version 9.00
                # Visual Studio 2005
                Project('{E24C65DC-7377-472B-9ABA-BC803B73C61A}') = 'C:\solutions\WebSite2\', '..\..\solutions\WebSite2\', '{F90528C4-6989-4D33-AFE8-F53173597CC2}'
                    ProjectSection(WebsiteProperties) = preProject
                        Debug.AspNetCompiler.VirtualPath = '/WebSite2'
                        Debug.AspNetCompiler.PhysicalPath = '..\..\solutions\WebSite2\'
                        Debug.AspNetCompiler.TargetPath = 'PrecompiledWeb\WebSite2\'
                        Debug.AspNetCompiler.Updateable = 'true'
                        Debug.AspNetCompiler.ForceOverwrite = 'true'
                        Debug.AspNetCompiler.FixedNames = 'true'
                        Debug.AspNetCompiler.Debug = 'True'
                        Release.AspNetCompiler.VirtualPath = '/WebSite2'
                        Release.AspNetCompiler.PhysicalPath = '..\..\solutions\WebSite2\'
                        Release.AspNetCompiler.TargetPath = 'PrecompiledWeb\WebSite2\'
                        Release.AspNetCompiler.Updateable = 'true'
                        Release.AspNetCompiler.ForceOverwrite = 'true'
                        Release.AspNetCompiler.FixedNames = 'true'
                        Release.AspNetCompiler.Debug = 'False'
                        VWDPort = '2776'
                        DefaultWebSiteLanguage = 'Visual C#'
                    EndProjectSection
                EndProject
                Global
                    GlobalSection(SolutionConfigurationPlatforms) = preSolution
                        Debug|Any CPU = Debug|Any CPU
                    EndGlobalSection
                    GlobalSection(ProjectConfigurationPlatforms) = postSolution
                        {F90528C4-6989-4D33-AFE8-F53173597CC2}.Debug|Any CPU.ActiveCfg = Debug|.NET
                        {F90528C4-6989-4D33-AFE8-F53173597CC2}.Debug|Any CPU.Build.0 = Debug|.NET
                    EndGlobalSection
                EndGlobal
                """;

            // SolutionProjectGenerator.Generate calls SolutionFile.UseNewParser, so we need TestEnvironment with the environment variable available.
            using (TestEnvironment testEnvironment = TestEnvironment.Create())
            {
                SolutionFile solution = ParseSolutionHelper(solutionFileContents, useNewParser, testEnvironment);

                ProjectInstance[] instances = SolutionProjectGenerator.Generate(solution, globalProperties, toolsVersion, BuildEventContext.Invalid, CreateMockLoggingService());

                // Index 0 is the traversal project, which will reference the sole Venus project.
                return instances[1];
            }
        }

        private ILoggingService CreateMockLoggingService()
        {
            ILoggingService loggingService = LoggingService.CreateLoggingService(LoggerMode.Synchronous, 0);
            var logger = new MockLogger(output);
            loggingService.RegisterLogger(logger);
            return loggingService;
        }

        /// <summary>
        /// Checks the provided project for a matching itemtype and include value.  If it
        /// does not exist, asserts.
        /// </summary>
        private void AssertProjectContainsItem(ProjectInstance msbuildProject, string itemType, string include)
        {
            IEnumerable<ProjectItemInstance> itemGroup = msbuildProject.GetItems(itemType);
            Assert.NotNull(itemGroup);

            foreach (ProjectItemInstance item in itemGroup)
            {
                if (item.ItemType == itemType && item.EvaluatedInclude == include)
                {
                    return;
                }
            }

            Assert.Fail();
        }

        /// <summary>
        /// Counts the number of items with a particular itemtype in the provided project, and
        /// asserts if it doesn't match the provided count.
        /// </summary>
        private void AssertProjectItemNameCount(ProjectInstance msbuildProject, string itemType, int count)
        {
            IEnumerable<ProjectItemInstance> itemGroup = msbuildProject.GetItems(itemType);
            Assert.NotNull(itemGroup);
            Assert.Equal(count, itemGroup.Count());
        }

        private static SolutionFile ParseSolutionHelper(string solutionFileContents, bool isOptInSlnParsingWithNewParser)
        {
            using (TestEnvironment testEnvironment = TestEnvironment.Create())
            {
                return ParseSolutionHelper(solutionFileContents, isOptInSlnParsingWithNewParser, testEnvironment);
            }
        }

        private static SolutionFile ParseSolutionHelper(string solutionFileContents, bool isOptInSlnParsingWithNewParser, TestEnvironment testEnvironment)
        {
            solutionFileContents = solutionFileContents.Replace('\'', '"');
            if (isOptInSlnParsingWithNewParser)
            {
                testEnvironment.SetEnvironmentVariable("MSBUILD_PARSE_SLN_WITH_SOLUTIONPERSISTENCE", "1");
            }
            TransientTestFile sln = testEnvironment.CreateFile(FileUtilities.GetTemporaryFileName(".sln"), solutionFileContents);
            return SolutionFile.Parse(sln.Path);
        }

        #endregion // Helper Functions
    }
}<|MERGE_RESOLUTION|>--- conflicted
+++ resolved
@@ -59,29 +59,14 @@
         /// Test that if a before.{sln}>.targets or after.{sln}.targets file has one of the default targets (Build, Clean, etc.) that it includes only the user-defined target.
         /// </summary>
         [Theory]
-        [InlineData("before.MySln.sln.targets", false)]
-        [InlineData("before.MySln.sln.targets", true)]
-        [InlineData("after.MySln.sln.targets", false)]
-        [InlineData("after.MySln.sln.targets", true)]
-        [InlineData("name.that.does.Not.Affect.The.Build.targets", false)]
-        [InlineData("name.that.does.Not.Affect.The.Build.targets", true)]
-        public void SolutionProjectIgnoresDuplicateDefaultTargets(string name, bool convertToSlnx)
+        [InlineData("before.MySln.sln.targets")]
+        [InlineData("after.MySln.sln.targets")]
+        [InlineData("name.that.does.Not.Affect.The.Build.targets")]
+        public void SolutionProjectIgnoresDuplicateDefaultTargets(string name)
         {
             using (TestEnvironment testEnvironment = TestEnvironment.Create())
             {
                 TransientTestFolder folder = testEnvironment.CreateFolder(createFolder: true);
-<<<<<<< HEAD
-                string solutionFileContents = "Microsoft Visual Studio Solution File, Format Version 12.00";
-                TransientTestFile sln = testEnvironment.CreateFile(folder, "MySln.sln", solutionFileContents);
-                string solutionPath = convertToSlnx ? SolutionFile_NewParser_Tests.ConvertToSlnx(sln.Path) : sln.Path;
-                testEnvironment.CreateFile(folder, name,
-                      """
-                      <Project>
-                          <Target Name="TestTarget" />
-                      </Project>
-                      """);
-                ProjectInstance[] instances = SolutionProjectGenerator.Generate(SolutionFile.Parse(solutionPath), null, null, _buildEventContext, CreateMockLoggingService());
-=======
                 TransientTestFile sln = testEnvironment.CreateFile(folder, "MySln.sln", "Microsoft Visual Studio Solution File, Format Version 12.00");
                 TransientTestFile targetsFile = testEnvironment.CreateFile(folder, name,
                       """
@@ -91,7 +76,6 @@
                       </Project>
                       """);
                 ProjectInstance[] instances = SolutionProjectGenerator.Generate(SolutionFile.Parse(sln.Path), null, null, _buildEventContext, CreateMockLoggingService());
->>>>>>> 0e528f7f
                 instances.ShouldHaveSingleItem();
                 instances[0].Targets["Build"].AfterTargets.ShouldBe(string.Empty);
                 MockLogger logger = new MockLogger(output);
