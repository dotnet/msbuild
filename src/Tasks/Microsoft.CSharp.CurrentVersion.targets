--- conflicted
+++ resolved
@@ -248,12 +248,8 @@
          ChecksumAlgorithm="$(ChecksumAlgorithm)"
          CodeAnalysisRuleSet="$(ResolvedCodeAnalysisRuleSet)"
          CodePage="$(CodePage)"
-<<<<<<< HEAD
+         CompilerType="$(RoslynCompilerType)"
          DebugType="none"
-=======
-         CompilerType="$(RoslynCompilerType)"
-         DebugType="$(DebugType)"
->>>>>>> f0e91e17
          DefineConstants="$(DefineConstants)"
          DelaySign="$(DelaySign)"
          DisabledWarnings="$(NoWarn)"
