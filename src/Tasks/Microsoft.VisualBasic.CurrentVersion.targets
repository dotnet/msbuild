<!--
***********************************************************************************************
Microsoft.VisualBasic.CurrentVersion.targets

WARNING:  DO NOT MODIFY this file unless you are knowledgeable about MSBuild and have
          created a backup copy.  Incorrect changes to this file will make it
          impossible to load or build your projects from the command-line or the IDE.

This file defines the steps in the standard build process specific for VB .NET projects.
For example, it contains the step that actually calls the VB compiler.  The remainder
of the build process is defined in Microsoft.Common.targets, which is imported by
this file.

Copyright (C) Microsoft Corporation. All rights reserved.
***********************************************************************************************
-->
<Project>

    <PropertyGroup>
       <ImportByWildcardBeforeMicrosoftVisualBasicTargets Condition="'$(ImportByWildcardBeforeMicrosoftVisualBasicTargets)' == ''">true</ImportByWildcardBeforeMicrosoftVisualBasicTargets>
       <ImportByWildcardAfterMicrosoftVisualBasicTargets Condition="'$(ImportByWildcardAfterMicrosoftVisualBasicTargets)' == ''">true</ImportByWildcardAfterMicrosoftVisualBasicTargets>
       <ImportUserLocationsByWildcardBeforeMicrosoftVisualBasicTargets Condition="'$(ImportUserLocationsByWildcardBeforeMicrosoftVisualBasicTargets)' == ''">true</ImportUserLocationsByWildcardBeforeMicrosoftVisualBasicTargets>
       <ImportUserLocationsByWildcardAfterMicrosoftVisualBasicTargets Condition="'$(ImportUserLocationsByWildcardAfterMicrosoftVisualBasicTargets)' == ''">true</ImportUserLocationsByWildcardAfterMicrosoftVisualBasicTargets>
    </PropertyGroup>

    <Import Project="$(MSBuildUserExtensionsPath)\$(MSBuildToolsVersion)\Microsoft.VisualBasic.targets\ImportBefore\*" Condition="'$(ImportUserLocationsByWildcardBeforeMicrosoftVisualBasicTargets)' == 'true' and exists('$(MSBuildUserExtensionsPath)\$(MSBuildToolsVersion)\Microsoft.VisualBasic.targets\ImportBefore')"/>
    <Import Project="$(MSBuildExtensionsPath)\$(MSBuildToolsVersion)\Microsoft.VisualBasic.targets\ImportBefore\*" Condition="'$(ImportByWildcardBeforeMicrosoftVisualBasicTargets)' == 'true' and exists('$(MSBuildExtensionsPath)\$(MSBuildToolsVersion)\Microsoft.VisualBasic.targets\ImportBefore')"/>

    <PropertyGroup>
       <CustomBeforeMicrosoftVisualBasicTargets Condition="'$(CustomBeforeMicrosoftVisualBasicTargets)'==''">$(MSBuildExtensionsPath)\v$(MSBuildToolsVersion)\Custom.Before.Microsoft.VisualBasic.targets</CustomBeforeMicrosoftVisualBasicTargets>
       <CustomAfterMicrosoftVisualBasicTargets Condition="'$(CustomAfterMicrosoftVisualBasicTargets)'==''">$(MSBuildExtensionsPath)\v$(MSBuildToolsVersion)\Custom.After.Microsoft.VisualBasic.targets</CustomAfterMicrosoftVisualBasicTargets>
    </PropertyGroup>

    <Import Project="$(CustomBeforeMicrosoftVisualBasicTargets)" Condition="'$(CustomBeforeMicrosoftVisualBasicTargets)' != '' and Exists('$(CustomBeforeMicrosoftVisualBasicTargets)')" />

    <PropertyGroup>
        <DefaultLanguageSourceExtension>.vb</DefaultLanguageSourceExtension>
        <Language>VB</Language>
        <TargetRuntime>Managed</TargetRuntime>
        <AlwaysUseNumericalSuffixInItemNames>true</AlwaysUseNumericalSuffixInItemNames>
        <DefineCommonItemSchemas Condition=" '$(DefineCommonItemSchemas)' == '' ">true</DefineCommonItemSchemas>
        <DefineCommonReferenceSchemas Condition=" '$(DefineCommonReferenceSchemas)' == '' ">true</DefineCommonReferenceSchemas>
        <DefineCommonCapabilities Condition=" '$(DefineCommonCapabilities)' == '' ">true</DefineCommonCapabilities>
        <SynthesizeLinkMetadata Condition=" '$(SynthesizeLinkMetadata)' == '' and '$(HasSharedItems)' == 'true' ">true</SynthesizeLinkMetadata>
        <DefaultProjectTypeGuid Condition=" '$(DefaultProjectTypeGuid)' == '' ">{F184B08F-C81C-45F6-A57F-5ABD9991F28F}</DefaultProjectTypeGuid>
        <AppDesignerFolder Condition="'$(AppDesignerFolder)' == ''">My Project</AppDesignerFolder>
    </PropertyGroup>

    <ItemGroup Condition=" '$(DefineVisualBasicItemSchemas)' != 'false' ">
        <PropertyPageSchema Include="$(CommonXamlResourcesDirectory)VisualBasic.ProjectItemsSchema.xaml;"/>
        <PropertyPageSchema Include="$(CommonXamlResourcesDirectory)VisualBasic.xaml;">
            <Context>File</Context>
        </PropertyPageSchema>
        <PropertyPageSchema Include="$(CommonXamlResourcesDirectory)VisualBasic.BrowseObject.xaml;">
            <Context>BrowseObject</Context>
        </PropertyPageSchema>

        <ProjectCapability Include="VB;Managed"/>
    </ItemGroup>

    <ItemGroup Condition=" '$(DefineCommonCapabilities)' == 'true' ">
      <ProjectCapability Include="ReferencesFolder;LanguageService" />
    </ItemGroup>

    <!--
    The CreateManifestResourceNames target create the manifest resource names from the .RESX
    files.

        [IN]
        @(EmbeddedResource) - The list of EmbeddedResource items that have been pre-processed to add metadata about resource type
                              Expected Metadata "Type" can either be "Resx" or "Non-Resx"

        [OUT]
        @(EmbeddedResource) - EmbeddedResource items with metadata

    For VB applications the transformation is like:

        Resources1.resx => RootNamespace.Resources1 => Build into main assembly
        SubFolder\Resources1.resx => RootNamespace.Resources1 => Build into main assembly
        Resources1.fr.resx => RootNamespace.Resources1.fr => Build into satellite assembly
        Resources1.notaculture.resx => RootNamespace.Resources1.notaculture => Build into main assembly

    For other project systems, this transformation may be different.
    -->

    <PropertyGroup>
        <CreateManifestResourceNamesDependsOn></CreateManifestResourceNamesDependsOn>
    </PropertyGroup>

    <Target
        Name="CreateManifestResourceNames"
        Condition="'@(EmbeddedResource)' != ''"
        DependsOnTargets="$(CreateManifestResourceNamesDependsOn)"
        >
        <ItemGroup>
            <_Temporary Remove="@(_Temporary)" />
        </ItemGroup>

        <!-- Create manifest names for culture and non-culture Resx files, and for non-culture Non-Resx resources -->
        <CreateVisualBasicManifestResourceName
              ResourceFiles="@(EmbeddedResource)"
              RootNamespace="$(RootNamespace)"
              UseDependentUponConvention="$(EmbeddedResourceUseDependentUponConvention)"
              Condition="'%(EmbeddedResource.ManifestResourceName)' == '' and ('%(EmbeddedResource.WithCulture)' == 'false' or '%(EmbeddedResource.Type)' == 'Resx')">
            <Output TaskParameter="ResourceFilesWithManifestResourceNames" ItemName="_Temporary" />
        </CreateVisualBasicManifestResourceName>

        <!-- Create manifest names for all culture non-resx resources -->
        <CreateVisualBasicManifestResourceName
              ResourceFiles="@(EmbeddedResource)"
              RootNamespace="$(RootNamespace)"
              PrependCultureAsDirectory="false"
              EnableCustomCulture="$(EnableCustomCulture)"
              UseDependentUponConvention="$(EmbeddedResourceUseDependentUponConvention)"
              Condition="'%(EmbeddedResource.ManifestResourceName)' == '' and '%(EmbeddedResource.WithCulture)' == 'true' and '%(EmbeddedResource.Type)' == 'Non-Resx'">
            <Output TaskParameter="ResourceFilesWithManifestResourceNames" ItemName="_Temporary" />
        </CreateVisualBasicManifestResourceName>

        <ItemGroup>
            <EmbeddedResource Remove="@(EmbeddedResource)" Condition="'%(EmbeddedResource.ManifestResourceName)' == ''"/>
            <EmbeddedResource Include="@(_Temporary)" />
            <_Temporary Remove="@(_Temporary)" />
        </ItemGroup>
    </Target>

    <Target
        Name="ResolveCodeAnalysisRuleSet"
        Condition="'$(CodeAnalysisRuleSet)' != ''"
        >
        <ResolveCodeAnalysisRuleSet
            CodeAnalysisRuleSet="$(CodeAnalysisRuleSet)"
            CodeAnalysisRuleSetDirectories="$(CodeAnalysisRuleSetDirectories)"
            MSBuildProjectDirectory="$(MSBuildProjectDirectory)">
            <Output TaskParameter="ResolvedCodeAnalysisRuleSet" PropertyName="ResolvedCodeAnalysisRuleSet" />
        </ResolveCodeAnalysisRuleSet>
    </Target>

    <PropertyGroup>
        <FinalDefineConstants>CONFIG=&quot;$(Configuration)&quot;</FinalDefineConstants>
        <FinalDefineConstants Condition=" '$(DefineDebug)' == 'true' ">$(FinalDefineConstants),DEBUG=-1</FinalDefineConstants>
        <FinalDefineConstants Condition=" '$(DefineTrace)' == 'true' ">$(FinalDefineConstants),TRACE=-1</FinalDefineConstants>
        <FinalDefineConstants Condition=" '$(MyType)' != '' ">$(FinalDefineConstants),_MyType=&quot;$(MyType)&quot;</FinalDefineConstants>
        <FinalDefineConstants Condition=" '$(Platform)' != '' ">$(FinalDefineConstants),PLATFORM=&quot;$(Platform)&quot;</FinalDefineConstants>
        <FinalDefineConstants Condition=" '$(Platform)' == '' ">$(FinalDefineConstants),PLATFORM=&quot;AnyCPU&quot;</FinalDefineConstants>
        <FinalDefineConstants Condition=" '$(DefineConstants)' != '' ">$(FinalDefineConstants),$(DefineConstants)</FinalDefineConstants>

        <!-- Provide a facility to override UseHostCompilerIfAvailable-->
        <UseHostCompilerIfAvailable Condition=" '$(UseHostCompilerIfAvailable)' == ''">true</UseHostCompilerIfAvailable>
    </PropertyGroup>

    <ItemGroup>
        <DocFileItem Include="$(IntermediateOutputPath)$(DocumentationFile)"  Condition="'$(DocumentationFile)'!=''"/>
    </ItemGroup>

    <ItemGroup Condition="'$(_DebugSymbolsProduced)' == 'true' and '$(PdbFile)' != ''">
        <_DebugSymbolsIntermediatePathTemporary Include="$(PdbFile)"/>
        <!-- Add any missing .pdb extension, as the compiler does -->
        <_DebugSymbolsIntermediatePath Include="@(_DebugSymbolsIntermediatePathTemporary->'%(RootDir)%(Directory)%(Filename).pdb')"/>
    </ItemGroup>

    <PropertyGroup>
        <CoreCompileDependsOn>_ComputeNonExistentFileProperty;ResolveCodeAnalysisRuleSet</CoreCompileDependsOn>
        <ExportWinMDFile Condition="'$(ExportWinMDFile)' == '' and '$(OutputType)' == 'WinMDObj'">true</ExportWinMDFile>
    </PropertyGroup>

<!--
      The XamlPreCompile target must remain identical to
      the CoreCompile target in Microsoft.VisualBasic.Core.targets.
      Any updates to one must be made to the other.
-->
    <Target
        Name="XamlPreCompile"
        Inputs="$(MSBuildAllProjects);
                @(Compile);
                @(_CoreCompileResourceInputs);
                $(ApplicationIcon);
                $(AssemblyOriginatorKeyFile);
                @(ReferencePath);
                @(CompiledLicenseFile);
                @(LinkResource);
                @(EmbeddedDocumentation);
                $(Win32Resource);
                $(Win32Manifest);
                @(Page);
                @(ApplicationDefinition);
                @(CustomAdditionalCompileInputs);
                $(ResolvedCodeAnalysisRuleSet)"
        Outputs="@(DocFileItem);
                 @(XamlIntermediateAssembly);
                 @(_DebugSymbolsIntermediatePath);
                 $(NonExistentFile);
                 @(CustomAdditionalCompileOutputs)"
        Returns=""
        DependsOnTargets="$(CoreCompileDependsOn);GenerateMSBuildEditorConfigFile"
        Condition="'@(Page)' != '' Or '@(ApplicationDefinition)' != ''"
    >
        <PropertyGroup>
            <_NoWarnings Condition=" '$(WarningLevel)' == '0' ">true</_NoWarnings>
            <_NoWarnings Condition=" '$(WarningLevel)' == '1' ">false</_NoWarnings>
        </PropertyGroup>

        <PropertyGroup>
          <!-- If we are targeting winmdobj we want to specifically set the pdbFile property so that it does not collide with the output of winmdexp which we will run subsequently -->
          <PdbFile Condition="'$(PdbFile)' == '' and '$(OutputType)' == 'winmdobj' and '$(DebugSymbols)' == 'true'">$(IntermediateOutputPath)$(TargetName).compile.pdb</PdbFile>
        </PropertyGroup>

        <ItemGroup Condition="'$(TargetingClr2Framework)'=='true'">
            <ReferencePath>
                <EmbedInteropTypes/>
            </ReferencePath>
        </ItemGroup>

        <!-- Prefer32Bit was introduced in .NET 4.5. Set it to false if we are targeting 4.0 -->
        <PropertyGroup Condition="('$(TargetFrameworkVersion)' == 'v4.0')">
            <Prefer32Bit>false</Prefer32Bit>
        </PropertyGroup>

        <ItemGroup Condition="('$(AdditionalFileItemNames)' != '')">
          <AdditionalFileItems Include="$(AdditionalFileItemNames)" />
          <AdditionalFiles Include="@(%(AdditionalFileItems.Identity))" />
        </ItemGroup>

        <!-- Don't run analyzers for Vbc task on XamlPrecompile pass, we only want to run them on core compile. -->
        <!-- Analyzers="@(Analyzer)" -->

        <PropertyGroup Condition="'$(UseSharedCompilation)' == ''">
          <UseSharedCompilation>true</UseSharedCompilation>
        </PropertyGroup>

        <!-- Condition is to filter out the _CoreCompileResourceInputs so that it doesn't pass in culture resources to the compiler -->
    <Vbc Condition="'%(_CoreCompileResourceInputs.WithCulture)' != 'true'"
         AdditionalLibPaths="$(AdditionalLibPaths)"
         AddModules="@(AddModules)"
         AdditionalFiles="@(AdditionalFiles)"
         AnalyzerConfigFiles="@(EditorConfigFiles)"
         Analyzers="@(Analyzer)"
         BaseAddress="$(BaseAddress)"
         ChecksumAlgorithm="$(ChecksumAlgorithm)"
         CodeAnalysisRuleSet="$(ResolvedCodeAnalysisRuleSet)"
         CodePage="$(CodePage)"
<<<<<<< HEAD
         DebugType="none"
=======
         CompilerType="$(RoslynCompilerType)"
         DebugType="$(DebugType)"
>>>>>>> f0e91e17
         DefineConstants="$(FinalDefineConstants)"
         DelaySign="$(DelaySign)"
         DisableSdkPath="$(DisableSdkPath)"
         DisabledWarnings="$(NoWarn)"
         DocumentationFile="@(DocFileItem)"
         EmbedAllSources="false"
         EmbeddedFiles="@(EmbeddedFiles)"
         EmitDebugInformation="$(DebugSymbols)"
         EnvironmentVariables="$(VbcEnvironment)"
         ErrorLog="$(ErrorLog)"
         ErrorReport="$(ErrorReport)"
         Features="$(Features)"
         FileAlignment="$(FileAlignment)"
         GenerateDocumentation="$(GenerateDocumentation)"
         GeneratedFilesOutputPath="$(CompilerGeneratedFilesOutputPath)"
         HighEntropyVA="$(HighEntropyVA)"
         Imports="@(Import)"
         Instrument="$(Instrument)"
         KeyContainer="$(KeyContainerName)"
         KeyFile="$(KeyOriginatorFile)"
         LangVersion="$(LangVersion)"
         LinkResources="@(LinkResource)"
         MainEntryPoint="$(StartupObject)"
         ModuleAssemblyName="$(ModuleAssemblyName)"
         NoConfig="true"
         NoStandardLib="$(NoCompilerStandardLib)"
         NoVBRuntimeReference="$(NoVBRuntimeReference)"
         NoWarnings="$(_NoWarnings)"
         NoWin32Manifest="$(NoWin32Manifest)"
         Optimize="$(Optimize)"
         Deterministic="$(Deterministic)"
         PublicSign="$(PublicSign)"
         OptionCompare="$(OptionCompare)"
         OptionExplicit="$(OptionExplicit)"
         OptionInfer="$(OptionInfer)"
         OptionStrict="$(OptionStrict)"
         OptionStrictType="$(OptionStrictType)"
         OutputAssembly="@(XamlIntermediateAssembly)"
         OutputRefAssembly=""
         PdbFile=""
         Platform="$(PlatformTarget)"
         Prefer32Bit="$(Prefer32Bit)"
         PreferredUILang="$(PreferredUILang)"
         ProjectName="$(MSBuildProjectName)"
         ProvideCommandLineArgs="$(ProvideCommandLineArgs)"
         References="@(ReferencePath)"
         RefOnly="false"
         RemoveIntegerChecks="$(RemoveIntegerChecks)"
         ReportAnalyzer="$(ReportAnalyzer)"
         ReportIVTs="$(ReportIVTs)"
         Resources="@(_CoreCompileResourceInputs);@(CompiledLicenseFile)"
         ResponseFiles="$(CompilerResponseFile)"
         RootNamespace="$(RootNamespace)"
         RuntimeMetadataVersion="$(RuntimeMetadataVersion)"
         SdkPath="$(FrameworkPathOverride)"
         SharedCompilationId="$(SharedCompilationId)"
         SkipAnalyzers="$(_SkipAnalyzers)"
         SkipCompilerExecution="$(SkipCompilerExecution)"
         Sources="@(Compile)"
         SubsystemVersion="$(SubsystemVersion)"
         TargetCompactFramework="$(TargetCompactFramework)"
         TargetType="$(OutputType)"
         TargetFramework="$(TargetFramework)"
         ToolExe="$(VbcToolExe)"
         ToolPath="$(VbcToolPath)"
         TreatWarningsAsErrors="$(TreatWarningsAsErrors)"
         UseHostCompilerIfAvailable="$(UseHostCompilerIfAvailable)"
         UseSharedCompilation="$(UseSharedCompilation)"
         Utf8Output="$(Utf8Output)"
         VBRuntimePath="$(VBRuntimePath)"
         Verbosity="$(VbcVerbosity)"
         VsSessionGuid="$(VsSessionGuid)"
         WarningsAsErrors="$(WarningsAsErrors)"
         WarningsNotAsErrors="$(WarningsNotAsErrors)"
         Win32Icon="$(ApplicationIcon)"
         Win32Manifest="$(Win32Manifest)"
         Win32Resource="$(Win32Resource)"
         VBRuntime="$(VBRuntime)"
         PathMap="$(PathMap)"
         SourceLink="$(SourceLink)" />

 <!-- Only Applicable to the regular CoreCompile:
              <ItemGroup>
                  <_CoreCompileResourceInputs Remove="@(_CoreCompileResourceInputs)" />
              </ItemGroup>

              <CallTarget Targets="$(TargetsTriggeredByCompilation)" Condition="'$(TargetsTriggeredByCompilation)' != ''"/>
 -->
        <OnError Condition="'$(OnXamlPreCompileErrorTarget)' != ''" ExecuteTargets="$(OnXamlPreCompileErrorTarget)" />
    </Target>

    <PropertyGroup>
      <!-- Design-time builds require a newer version than 1.0 to succeed, so override back to inbox in that case -->
      <VisualBasicCoreTargetsPath Condition="'$(VisualBasicCoreTargetsPath)' == '' or ('$(DesignTimeBuild)' == 'true' and $(VisualBasicCoreTargetsPath.Contains('Microsoft.Net.Compilers.1.0.0')))">$(RoslynTargetsPath)\Microsoft.VisualBasic.Core.targets</VisualBasicCoreTargetsPath>
    </PropertyGroup>

    <Import Project="$(VisualBasicCoreTargetsPath)" />

    <!-- Import design time targets for Roslyn Project System. These are only available if Visual Studio is installed. -->
    <!-- Import design time targets before the common targets, which import targets from Nuget. -->
    <PropertyGroup>
       <VisualBasicDesignTimeTargetsPath Condition="'$(VisualBasicDesignTimeTargetsPath)'==''">$(MSBuildExtensionsPath)\Microsoft\VisualStudio\Managed\Microsoft.VisualBasic.DesignTime.targets</VisualBasicDesignTimeTargetsPath>
    </PropertyGroup>

    <Import Project="$(VisualBasicDesignTimeTargetsPath)" Condition="'$(VisualBasicDesignTimeTargetsPath)' != '' and Exists('$(VisualBasicDesignTimeTargetsPath)')" />

    <Import Project="Microsoft.Common.targets" />

    <Import Project="$(MSBuildToolsPath)\Microsoft.ServiceModel.targets" Condition="('$(TargetFrameworkVersion)' != 'v2.0' and '$(TargetFrameworkVersion)' != 'v3.0' and '$(TargetFrameworkVersion)' != 'v3.5') and Exists('$(MSBuildToolsPath)\Microsoft.ServiceModel.targets')"/>

    <Target Name="_SetTargetFrameworkMonikerAttribute" BeforeTargets="GenerateTargetFrameworkMonikerAttribute">
        <PropertyGroup>
        <!-- This attribute is only available in mscorlib v4 and later -->
        <TargetFrameworkMonikerAssemblyAttributeText Condition="'$(TargetFrameworkMoniker)' != '' and '$(TargetingClr2Framework)' != 'true'">
            ' &lt;autogenerated/&gt;
            Option Strict Off
            Option Explicit On

            Imports System
            Imports System.Reflection
            &lt;Assembly: Global.System.Runtime.Versioning.TargetFrameworkAttribute(&quot;$(TargetFrameworkMoniker)&quot;, FrameworkDisplayName:=&quot;$(TargetFrameworkMonikerDisplayName)&quot;)&gt;
        </TargetFrameworkMonikerAssemblyAttributeText>
        </PropertyGroup>
    </Target>

    <PropertyGroup>
       <Utf8Output Condition="'$(Utf8Output)' == ''">true</Utf8Output>
      <!-- NoCompilerStandardLib maps to the compiler's /nostdlib option. By default we always
           want that switch to be passed to the compiler so that either we or the user
           provides the references
           NoStdLib on the other hand indicates that the user doesn't want standard references
           so only if NoStdLib isn't set to true, will we provide the standard references
      -->
      <NoCompilerStandardLib Condition=" '$(NoCompilerStandardLib)' == '' ">true</NoCompilerStandardLib>
       <!-- When building inside VS, by default use the same language for compiler messages as VS itself does. -->
       <PreferredUILang Condition="'$(BuildingInsideVisualStudio)' == 'true' and '$(PreferredUILang)' == ''">$([System.Globalization.CultureInfo]::CurrentUICulture.Name)</PreferredUILang>
    </PropertyGroup>

    <!-- Add any "automatic" compiler references that need to be resolved when NoCompilerStandardLib is set
         but the user hasn't told us to not include standard references -->
    <ItemGroup Condition=" '$(NoCompilerStandardLib)' == 'true' and '$(NoStdLib)' != 'true' ">
      <!-- Note that unlike C#, VB gets its mscorlib.dll path from the $(FrameworkPathOverride) property
           via the /sdkpath parameter.
           In addition to that, VB normally treats System.dll as a "standard library" however since we are
           passing NoCompilerStandardLib=true we need an explicit reference to System in order to avoid
           resolving it from, e.g., {CandidateAssemblyFiles}.
      -->
        <_ExplicitReference Include="$(FrameworkPathOverride)\System.dll" />
    </ItemGroup>

    <Import Project="$(CustomAfterMicrosoftVisualBasicTargets)" Condition="'$(CustomAfterMicrosoftVisualBasicTargets)' != '' and Exists('$(CustomAfterMicrosoftVisualBasicTargets)')" />

    <Import Project="$(MSBuildExtensionsPath)\$(MSBuildToolsVersion)\Microsoft.VisualBasic.targets\ImportAfter\*" Condition="'$(ImportByWildcardAfterMicrosoftVisualBasicTargets)' == 'true' and exists('$(MSBuildExtensionsPath)\$(MSBuildToolsVersion)\Microsoft.VisualBasic.targets\ImportAfter')"/>
    <Import Project="$(MSBuildUserExtensionsPath)\$(MSBuildToolsVersion)\Microsoft.VisualBasic.targets\ImportAfter\*" Condition="'$(ImportUserLocationsByWildcardAfterMicrosoftVisualBasicTargets)' == 'true' and exists('$(MSBuildUserExtensionsPath)\$(MSBuildToolsVersion)\Microsoft.VisualBasic.targets\ImportAfter')"/>

</Project><|MERGE_RESOLUTION|>--- conflicted
+++ resolved
@@ -238,12 +238,8 @@
          ChecksumAlgorithm="$(ChecksumAlgorithm)"
          CodeAnalysisRuleSet="$(ResolvedCodeAnalysisRuleSet)"
          CodePage="$(CodePage)"
-<<<<<<< HEAD
+         CompilerType="$(RoslynCompilerType)"
          DebugType="none"
-=======
-         CompilerType="$(RoslynCompilerType)"
-         DebugType="$(DebugType)"
->>>>>>> f0e91e17
          DefineConstants="$(FinalDefineConstants)"
          DelaySign="$(DelaySign)"
          DisableSdkPath="$(DisableSdkPath)"
