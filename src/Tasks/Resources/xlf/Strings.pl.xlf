﻿<?xml version="1.0" encoding="utf-8"?>
<xliff xmlns="urn:oasis:names:tc:xliff:document:1.2" xmlns:xsi="http://www.w3.org/2001/XMLSchema-instance" version="1.2" xsi:schemaLocation="urn:oasis:names:tc:xliff:document:1.2 xliff-core-1.2-transitional.xsd">
  <file datatype="xml" source-language="en" target-language="pl" original="../Strings.resx">
    <body>
      <trans-unit id="AddToWin32Manifest.ManifestCanNotBeOpened">
        <source>The manifest file either does not exist or can not be read. Please make sure it exists and has relevant content.</source>
        <target state="translated">Plik manifestu nie istnieje lub nie można go odczytać. Upewnij się, że istnieje i ma odpowiednią zawartość.</target>
        <note />
      </trans-unit>
      <trans-unit id="AddToWin32Manifest.ManifestCanNotBeOpenedWithException">
        <source>The manifest file opening has failed with exception: '{0}'. Please make sure it exists and has relevant content.</source>
        <target state="translated">Otwieranie pliku manifestu nie powiodło się. Wyjątek: „{0}”. Upewnij się, że istnieje i ma odpowiednią zawartość.</target>
        <note />
      </trans-unit>
      <trans-unit id="AppConfig.BindingRedirectMissingOldVersion">
        <source>BindingRedirect is missing required field 'oldVersion'.</source>
        <target state="translated">W parametrze BindingRedirect brakuje wymaganego pola 'oldVersion'.</target>
        <note />
      </trans-unit>
      <trans-unit id="AppConfig.BindingRedirectMissingNewVersion">
        <source>BindingRedirect is missing required field 'newVersion'.</source>
        <target state="translated">W parametrze BindingRedirect brakuje wymaganego pola "newVersion".</target>
        <note />
      </trans-unit>
      <trans-unit id="AppConfig.InvalidAssemblyIdentityFields">
        <source>Some attributes of the assemblyIdentity element are incorrect.</source>
        <target state="translated">Niektóre atrybuty elementu assemblyIdentity są nieprawidłowe.</target>
        <note />
      </trans-unit>
      <trans-unit id="AppConfig.InvalidOldVersionAttribute">
        <source>There was a problem parsing the oldVersion attribute. {0}</source>
        <target state="translated">Wystąpił problem z analizowaniem atrybutu oldVersion. {0}</target>
        <note />
      </trans-unit>
      <trans-unit id="AppConfig.InvalidNewVersionAttribute">
        <source>There was a problem parsing the newVersion attribute. {0}</source>
        <target state="translated">Wystąpił problem z analizowaniem atrybutu newVersion. {0}</target>
        <note />
      </trans-unit>
      <trans-unit id="AssignCulture.CultureOverwritten">
        <source>MSB3002: Explicitly set culture "{0}" for item "{1}" was overwritten with inferred culture "{2}", because 'RespectAlreadyAssignedItemCulture' property was not set.</source>
        <target state="translated">MSB3002: jawnie ustawiona kultura „{0}” dla elementu „{1}” została zastąpiona wywnioskowaną kulturą „{2}”, ponieważ nie ustawiono właściwości „RespectAlreadyAssignedItemCulture”.</target>
        <note>
	{StrBegin="MSB3002: "}
	'RespectAlreadyAssignedItemCulture' should not be translated
	</note>
      </trans-unit>
      <trans-unit id="AssignProjectConfiguration.IllegalMappingString">
        <source>The platform mapping "{0}" in the platform mapping list "{1}" is malformed.  Please only pass in a semicolon-delimited list of constant string values separated by "=", e.g., "foo=bar;foo2=bar2".</source>
        <target state="translated">Mapowanie platformy „{0}” na liście mapowania platform „{1}” ma zły format.  Przekaż tylko listę stałych wartości ciągów rozdzielonych znakiem „=” i oddzielonych średnikami (np. „foo=bar;foo2=bar2”).</target>
        <note />
      </trans-unit>
      <trans-unit id="AssignProjectConfiguration.ProjectConfigurationUnresolved">
        <source>Project reference "{0}" has not been resolved.</source>
        <target state="translated">Odwołanie do projektu „{0}” nie zostało rozpoznane.</target>
        <note>
      UE and LOCALIZATION:
      This is not an error - we pass unresolved references to UnresolvedProjectReferences for further
      processing in the .targets file.
    </note>
      </trans-unit>
      <trans-unit id="AssignProjectConfiguration.ProjectConfigurationResolutionSuccess">
        <source>Project reference "{0}" has been assigned the "{1}" configuration.</source>
        <target state="translated">Odwołanie do projektu „{0}” zostało przypisane do konfiguracji „{1}”.</target>
        <note />
      </trans-unit>
      <trans-unit id="AspNetCompiler.CannotCombineMetabaseAndVirtualPathOrPhysicalPath">
        <source>MSB3461: The MetabasePath parameter cannot be combined with VirtualPath or PhysicalPath.</source>
        <target state="translated">MSB3461: Parametru MetabasePath nie można łączyć z parametrami VirtualPath lub PhysicalPath.</target>
        <note>{StrBegin="MSB3461: "}</note>
      </trans-unit>
      <trans-unit id="AspNetCompiler.MissingMetabasePathAndVirtualPath">
        <source>MSB3462: Either MetabasePath or VirtualPath must be specified.</source>
        <target state="translated">MSB3462: Musi być określony parametr MetabasePath lub VirtualPath.</target>
        <note>{StrBegin="MSB3462: "}</note>
      </trans-unit>
      <trans-unit id="AspNetCompiler.MissingTargetPathForUpdatableApplication">
        <source>MSB3463: The TargetPath parameter must be specified if the application is updatable.</source>
        <target state="translated">MSB3463: Parametr TargetPath musi być określony, jeśli aplikację można aktualizować.</target>
        <note>{StrBegin="MSB3463: "}</note>
      </trans-unit>
      <trans-unit id="AspNetCompiler.MissingTargetPathForOverwrittenApplication">
        <source>MSB3464: The TargetPath parameter must be specified if the target directory needs to be overwritten.</source>
        <target state="translated">MSB3464: Parametr TargetPath musi być określony, jeśli katalog docelowy ma być zastąpiony.</target>
        <note>{StrBegin="MSB3464: "}</note>
      </trans-unit>
      <trans-unit id="AssignCulture.CannotExtractCulture">
        <source>MSB3001: Cannot extract culture information from file name "{0}". {1}</source>
        <target state="translated">MSB3001: Z nazwy „{0}” nie można wyodrębnić informacji o kulturze. {1}</target>
        <note>{StrBegin="MSB3001: "}</note>
      </trans-unit>
      <trans-unit id="AssignCulture.Comment">
        <source>Culture of "{0}" was assigned to file "{1}".</source>
        <target state="translated">Kultura „{0}” została przypisana do pliku „{1}”.</target>
        <note />
      </trans-unit>
      <trans-unit id="AxImp.NoInputFileSpecified">
        <source>MSB3656: No input file has been passed to the task, exiting.</source>
        <target state="translated">MSB3656: Żaden plik wejściowy nie został przekazany do zadania, kończenie.</target>
        <note>{StrBegin="MSB3656: "}</note>
      </trans-unit>
      <trans-unit id="AxTlbBaseTask.CannotSpecifyBothKeyFileAndKeyContainer">
        <source>MSB3646: Cannot specify values for both KeyFile and KeyContainer.</source>
        <target state="translated">MSB3646: Nie można określić wartości parametrów KeyFile i KeyContainer.</target>
        <note>{StrBegin="MSB3646: "}</note>
      </trans-unit>
      <trans-unit id="AxTlbBaseTask.CannotSpecifyDelaySignWithoutEitherKeyFileOrKeyContainer">
        <source>MSB3647: DelaySign parameter is true, but no KeyFile or KeyContainer was specified.</source>
        <target state="translated">MSB3647: Wartość parametru DelaySign to true, ale nie określono parametrów KeyFile i KeyContainer.</target>
        <note>{StrBegin="MSB3647: "}</note>
      </trans-unit>
      <trans-unit id="AxTlbBaseTask.InvalidKeyFileSpecified">
        <source>MSB3649: The KeyFile path '{0}' is invalid. KeyFile must point to an existing file.</source>
        <target state="translated">MSB3649: Ścieżka parametru KeyFile „{0}” jest nieprawidłowa. Parametr KeyFile musi wskazywać istniejący plik.</target>
        <note>{StrBegin="MSB3649: "}</note>
      </trans-unit>
      <trans-unit id="AxTlbBaseTask.SdkOrToolPathNotSpecifiedOrInvalid">
        <source>MSB3650: Neither SDKToolsPath '{0}' nor ToolPath '{1}' is a valid directory.  One of these must be set.</source>
        <target state="translated">MSB3650: Parametr SDKToolsPath „{0}” ani ToolPath „{1}” nie są prawidłowymi katalogami.  Należy ustawić jeden z nich.</target>
        <note>{StrBegin="MSB3650: "}</note>
      </trans-unit>
      <trans-unit id="AxTlbBaseTask.StrongNameUtils.NoKeyPairInContainer">
        <source>MSB3651: The key container '{0}' does not contain a public/private key pair.</source>
        <target state="translated">MSB3651: Kontener kluczy '{0}' nie zawiera pary kluczy publiczny/prywatny.</target>
        <note>{StrBegin="MSB3651: "}</note>
      </trans-unit>
      <trans-unit id="AxTlbBaseTask.StrongNameUtils.NoKeyPairInFile">
        <source>MSB3652: The key file '{0}' does not contain a public/private key pair.</source>
        <target state="translated">MSB3652: Plik klucza '{0}' nie zawiera pary kluczy publiczny/prywatny.</target>
        <note>{StrBegin="MSB3652: "}</note>
      </trans-unit>
      <trans-unit id="AxTlbBaseTask.ToolNameMustBeSet">
        <source>MSB3653: AxTlbBaseTask is not an executable task. If deriving from it, please ensure the ToolName property was set.</source>
        <target state="translated">MSB3653: Konstruktor AxTlbBaseTask nie jest zadaniem wykonywalnym. Jeśli został uzyskany na jego podstawie, sprawdź, czy właściwość ToolName została ustawiona.</target>
        <note>{StrBegin="MSB3653: "}</note>
      </trans-unit>
      <trans-unit id="AxTlbBaseTask.StrongNameUtils.NoPublicKeySpecified">
        <source>MSB3654: Delay signing requires that at least a public key be specified.  Please either supply a public key using the KeyFile or KeyContainer properties, or disable delay signing.</source>
        <target state="translated">MSB3654: Podpisywanie opóźnione wymaga określenia przynajmniej klucza publicznego.  Podaj klucz publiczny przy użyciu właściwości KeyFile lub KeyContainer albo wyłącz podpisywanie opóźnione.</target>
        <note>{StrBegin="MSB3654: "}</note>
      </trans-unit>
      <trans-unit id="CodeTaskFactory.AttributeEmptyWithTaskElement">
        <source>MSB3752: The "{0}" attribute of the &lt;{1}&gt; element in the task "{2}" has been set but is empty. Make sure the attribute has a proper value.</source>
        <target state="translated">MSB3752: Atrybut „{0}” elementu &lt;{1}&gt; w zadaniu „{2}” został ustawiony, ale jest pusty. Upewnij się, że atrybut ma poprawną wartość.</target>
        <note>{StrBegin="MSB3752: "}</note>
      </trans-unit>
      <trans-unit id="CombineTargetFrameworkInfoProperties.NotNullAndEmptyRootElementName">
        <source>MSB3991: '{0}' is not set or empty. When {1} is false, make sure to set a non-empty value for '{0}'.</source>
        <target state="translated">MSB3991: „{0}” nie jest ustawiony ani pusty. Jeśli {1} ma wartość false, ustaw wartość, która nie jest pusta dla „{0}”.</target>
        <note>{StrBegin="MSB3991: "}</note>
      </trans-unit>
      <trans-unit id="CombineTargetFrameworkInfoProperties.NotNullRootElementName">
        <source>MSB3992: '{0}' is not set. When {1} is true, make sure to set a value for '{0}'.</source>
        <target state="translated">MSB3992: nie ustawiono „{0}”. Jeśli {1} ma wartość true, upewnij się, że ustawiono wartość dla „{0}”.</target>
        <note>{StrBegin="MSB3992: "}</note>
      </trans-unit>
      <trans-unit id="CommonSdk.BaseIntermediateOutputPathMismatchWarning">
        <source>MSB3539: The value of the property "BaseIntermediateOutputPath" was modified after it was used by MSBuild which can lead to unexpected build results. Tools such as NuGet will write outputs to the path specified by the "MSBuildProjectExtensionsPath" instead. To set this property, you must do so before Microsoft.Common.props is imported, for example by using Directory.Build.props.  For more information, please visit https://go.microsoft.com/fwlink/?linkid=869650"</source>
        <target state="translated">MSB3539: Wartość właściwości "BaseIntermediateOutputPath" została zmodyfikowana po użyciu przez program MSBuild, co może prowadzić do nieoczekiwanych wyników kompilacji. Narzędzia, takie jak NuGet, będą zamiast tego zapisywać dane wyjściowe w ścieżce określonej przez parametr "MSBuildProjectExtensionsPath". Aby ustawić tę właściwość, należy to zrobić przed zaimportowaniem elementu Microsoft.Common.props, na przykład za pomocą metody Directory.Build.props.  Aby uzyskać więcej informacji, odwiedź stronę https://go.microsoft.com/fwlink/?linkid=869650"</target>
        <note>{StrBegin="MSB3539: "} </note>
      </trans-unit>
      <trans-unit id="CommonSdk.CrossTargetingGetTargetFrameworks">
        <source>Internal MSBuild error: Non-CrossTargeting GetTargetFrameworks target should not be used in cross targeting (outer) build</source>
        <target state="translated">Wewnętrzny błąd MSBuild: element docelowy GetTargetFrameworks inny niż CrossTargeting nie powinien być używany w kompilacji typu cross targeting (zewnętrznej)</target>
        <note />
      </trans-unit>
      <trans-unit id="CommonSdk.DeploymentUnpublishable">
        <source>Skipping unpublishable project.</source>
        <target state="translated">Pomijanie projektu, który można cofnąć publikowania.</target>
        <note />
      </trans-unit>
      <trans-unit id="CommonSdk.GenerateManifestsOnlyForExe">
        <source>Publish is only valid for 'Windows Application' or 'Console Application' project types.</source>
        <target state="translated">Publikowanie jest prawidłowe tylko dla typów projektów "Aplikacja systemu Windows" lub "Aplikacja konsoli".</target>
        <note />
      </trans-unit>
      <trans-unit id="CommonSdk.InvalidConfigurationTextWhenBuildingInsideVisualStudio">
        <source>The BaseOutputPath/OutputPath property is not set for project '{0}'.  Please check to make sure that you have specified a valid combination of Configuration and Platform for this project.  Configuration='{1}'  Platform='{2}'. This error may also appear if some other project is trying to follow a project-to-project reference to this project, this project has been unloaded or is not included in the solution, and the referencing project does not build using the same or an equivalent Configuration or Platform.</source>
        <target state="translated">Właściwość BaseOutputPath/OutputPath nie jest ustawiona dla '{0}' projektu.  Upewnij się, że określono prawidłową kombinację konfiguracji i platformy dla tego projektu.  Configuration='{1}' Platform='{2}'. Ten błąd może również wystąpić, jeśli inny projekt próbuje wykonać odwołanie między projektami do tego projektu, ten projekt został zwolniony lub nie jest uwzględniony w rozwiązaniu, a projekt odwołujący się nie kompiluje się przy użyciu tej samej lub równoważnej konfiguracji lub platformy.</target>
        <note>LOCALIZATION:  Do not localize the words "BaseOutputPath/OutputPath", "Configuration" and "Platform"</note>
      </trans-unit>
      <trans-unit id="CommonSdk.InvalidConfigurationTextWhenBuildingOutsideVisualStudio">
        <source>The BaseOutputPath/OutputPath property is not set for project '{0}'.  Please check to make sure that you have specified a valid combination of Configuration and Platform for this project.  Configuration='{1}'  Platform='{2}'. You may be seeing this message because you are trying to build a project without a solution file, and have specified a non-default Configuration or Platform that doesn't exist for this project.</source>
        <target state="translated">Właściwość BaseOutputPath/OutputPath nie jest ustawiona dla '{0}' projektu.  Upewnij się, że określono prawidłową kombinację konfiguracji i platformy dla tego projektu.  Configuration='{1}' Platform='{2}'. Być może widzisz ten komunikat, ponieważ próbujesz skompilować projekt bez pliku rozwiązania i określono inną niż domyślna konfigurację lub platformę, która nie istnieje dla tego projektu.</target>
        <note>LOCALIZATION:  Do not localize the words "BaseOutputPath/OutputPath", "Configuration" and "Platform"</note>
      </trans-unit>
      <trans-unit id="CommonSdk.MSBuildProjectExtensionsPathModifiedAfterUse">
        <source>MSB3540: The value of the property "MSBuildProjectExtensionsPath" was modified after it was used by MSBuild which can lead to unexpected build results.  To set this property, you must do so before Microsoft.Common.props is imported, for example by using Directory.Build.props.  For more information, please visit https://go.microsoft.com/fwlink/?linkid=869650</source>
        <target state="translated">MSB3540: Wartość właściwości "MSBuildProjectExtensionsPath" została zmodyfikowana po użyciu przez program MSBuild, co może prowadzić do nieoczekiwanych wyników kompilacji.  Aby ustawić tę właściwość, należy to zrobić przed zaimportowaniem elementu Microsoft.Common.props, na przykład za pomocą metody Directory.Build.props.  Aby uzyskać więcej informacji, odwiedź stronę https://go.microsoft.com/fwlink/?linkid=869650</target>
        <note>{StrBegin="MSB3540: "}</note>
      </trans-unit>
      <trans-unit id="CommonSdk.ManifestResourceWithNoCultureWarning">
        <source>{0}: {1} item type is deprecated. Emit EmbeddedResource items instead, with metadata WithCulture='{2}', Type='{3}', and optional LogicalName.</source>
        <target state="translated">{0}: typ elementu {1} jest przestarzały. Zamiast tego emituj elementy EmbeddedResource z parametrami WithCulture='{2}', Type='{3}' i opcjonalną nazwą logiczną.</target>
        <note />
      </trans-unit>
      <trans-unit id="CommonSdk.NoWin32ManifestAndPreferNativeArm64Enabled">
        <source>MSB9903: PreferNativeArm64 requires a Win32 application manifest and is mutually exclusive with NoWin32Manifest.</source>
        <target state="translated">MSB9903: element PreferNativeArm64 wymaga manifestu aplikacji Win32 i wzajemnie się wyklucza z elementem NoWin32Manifest.</target>
        <note>{StrBegin="MSB9903: "}</note>
      </trans-unit>
      <trans-unit id="CommonSdk.NonExistentProjectReference">
        <source>MSB9008: The referenced project {0} does not exist.</source>
        <target state="translated">MSB9008: {0} projektu, do którego istnieje odwołanie, nie istnieje.</target>
        <note />
      </trans-unit>
      <trans-unit id="CommonSdk.PlatformIsAnyCPUAndPreferNativeArm64Enabled">
        <source>MSB9904: When PreferNativeArm64 is enabled, ensure that the Platform is set to AnyCPU. Current Platform: {0}.</source>
        <target state="translated">MSB9904: po włączeniu elementu PreferNativeArm64 upewnij się, że platforma ma wartość AnyCPU. Bieżąca platforma: {0}.</target>
        <note>{StrBegin="MSB9904: "}</note>
      </trans-unit>
      <trans-unit id="CommonSdk.Prefer32BitAndPreferNativeArm64Enabled">
        <source>MSB9902: Prefer32Bit and PreferNativeArm64 options are mutually exclusive. Please enable only one.</source>
        <target state="translated">MSB9902: opcje Prefer32Bit i PreferNativeArm64 wykluczają się wzajemnie. Włącz tylko jedną.</target>
        <note>{StrBegin="MSB9902: "}</note>
      </trans-unit>
      <trans-unit id="CommonSdk.PropertyWithTrailingSlash">
        <source>The {0} must end with a trailing slash.</source>
        <target state="translated">{0} musi kończyć się ukośnikiem końcowym.</target>
        <note />
      </trans-unit>
      <trans-unit id="CommonSdk.RunTargetDependsOnMessage">
        <source>Cannot run '{0}' because project output type is not '.exe'</source>
        <target state="translated">Nie można uruchomić '{0}', ponieważ typ wyjściowy projektu nie jest '.exe'</target>
        <note />
      </trans-unit>
      <trans-unit id="CommonSdk.SigningKeyRequired">
        <source>A signing key is required in order to publish this project. Please specify a ManifestKeyFile or ManifestCertificateThumbprint value. Publishing from Visual Studio will automatically configure a signing key for this project.</source>
        <target state="translated">Do opublikowania tego projektu jest wymagany klucz podpisywania. Określ wartość ManifestKeyFile lub ManifestCertificateThumbprint. Opublikowanie z Visual Studio spowoduje automatyczne skonfigurowanie klucza podpisywania dla tego projektu.</target>
        <note />
      </trans-unit>
      <trans-unit id="CommonSdk.SpecifiedSeverityDoesNotExist">
        <source>MSB9901: The specified severity is not relevant: '{0}' for the message: '{1}'.</source>
        <target state="translated">MSB9901: określona ważność nie jest istotna: „{0}” dla komunikatu: „{1}”.</target>
        <note>{StrBegin="MSB9901: "}</note>
      </trans-unit>
      <trans-unit id="CommonSdk.SplitResourcesByCultureEmbeddedResourceMessage">
        <source>{0}: {1} item type is deprecated. Use EmbeddedResource items instead.</source>
        <target state="translated">{0}: typ elementu {1} jest przestarzały. Zamiast tego użyj elementów EmbeddedResource.</target>
        <note />
      </trans-unit>
      <trans-unit id="Compiler.FatalArguments">
        <source>MSB3881: Fatal Error: more than {0} command line arguments.</source>
        <target state="translated">MSB3881: Błąd krytyczny: liczba argumentów wiersza polecenia większa niż {0}.</target>
        <note>{StrBegin="MSB3881: "}</note>
      </trans-unit>
      <trans-unit id="Compiler.FatalNoResponse">
        <source>MSB3882: Fatal Error: No response from server.</source>
        <target state="translated">MSB3882: Błąd krytyczny: brak odpowiedzi z serwera.</target>
        <note>{StrBegin="MSB3882: "}</note>
      </trans-unit>
      <trans-unit id="Compiler.UnexpectedException">
        <source>MSB3883: Unexpected exception: </source>
        <target state="translated">MSB3883: Nieoczekiwany wyjątek: </target>
        <note>{StrBegin="MSB3883: "}</note>
      </trans-unit>
      <trans-unit id="Compiler.UnableToFindRuleSet">
        <source>MSB3884: Could not find rule set file "{0}".</source>
        <target state="translated">MSB3884: nie można odnaleźć pliku zestawu reguł „{0}”.</target>
        <note>{StrBegin="MSB3884: "}</note>
      </trans-unit>
      <trans-unit id="Copy.CreatesDirectory">
        <source>Creating directory "{0}".</source>
        <target state="translated">Tworzenie katalogu „{0}”.</target>
        <note />
      </trans-unit>
      <trans-unit id="Copy.DestinationIsDirectory">
        <source>MSB3024: Could not copy the file "{0}" to the destination file "{1}", because the destination is a folder instead of a file. To copy the source file into a folder, consider using the DestinationFolder parameter instead of DestinationFiles.</source>
        <target state="translated">MSB3024: Nie można skopiować pliku „{0}” do pliku docelowego „{1}”, ponieważ miejsce docelowe to folder, a nie plik. Aby skopiować plik źródłowy do folderu, użyj parametru DestinationFolder zamiast parametru DestinationFiles.</target>
        <note>{StrBegin="MSB3024: "}</note>
      </trans-unit>
      <trans-unit id="Copy.DidNotCopyBecauseOfFileMatch">
        <source>Did not copy from file "{0}" to file "{1}" because the "{2}" parameter was set to "{3}" in the project and the files' sizes and timestamps match.</source>
        <target state="translated">Nie wykonano kopiowania z pliku „{0}” do pliku „{1}”, ponieważ parametr „{2}” w projekcie został ustawiony na wartość „{3}”, a rozmiary plików i sygnatury czasowe pasują do siebie.</target>
        <note />
      </trans-unit>
      <trans-unit id="Copy.Error">
        <source>MSB3021: Unable to copy file "{0}" to "{1}". {2}</source>
        <target state="translated">MSB3021: Nie można skopiować pliku „{0}” do „{1}”. {2}</target>
        <note>{StrBegin="MSB3021: "}</note>
      </trans-unit>
      <trans-unit id="Copy.ErrorIfLinkFailsSetWithoutLinkOption">
        <source>MSB3892: ErrorIfLinkFails requires UseHardlinksIfPossible or UseSymbolicLinksIfPossible to be set.</source>
        <target state="translated">MSB3892: Element ErrorIfLinkFails wymaga ustawienia wartości UseHardlinksIfPossible lub UseSymbolicLinksIfPossible.</target>
        <note>{StrBegin="MSB3892: "} LOCALIZATION: Do not localize "ErrorIfLinkFails", "UseHardLinksIfPossible", or "UseSymbolicLinksIfPossible".</note>
      </trans-unit>
      <trans-unit id="Copy.ExactlyOneTypeOfDestination">
        <source>MSB3022: Both "{0}" and "{1}" were specified as input parameters in the project file. Please choose one or the other.</source>
        <target state="translated">MSB3022: „{0}” i „{1}” określono jako parametry wejściowe w pliku projektu. Wybierz jeden z nich.</target>
        <note>{StrBegin="MSB3022: "}</note>
      </trans-unit>
      <trans-unit id="Copy.FileComment">
        <source>Copying file from "{0}" to "{1}".</source>
        <target state="translated">Kopiowanie pliku z „{0}” do „{1}”.</target>
        <note>LOCALIZATION: {0} and {1} are paths.</note>
      </trans-unit>
      <trans-unit id="Copy.HardLinkComment">
        <source>Creating hard link to copy "{0}" to "{1}".</source>
        <target state="translated">Tworzenie twardego łącza w celu skopiowania „{0}” do „{1}”.</target>
        <note>LOCALIZATION: {0} and {1} are paths.</note>
      </trans-unit>
      <trans-unit id="Copy.IOException">
        <source>MSB3894: Got {0} copying "{1}" to "{2}" and HR is {3}</source>
        <target state="translated">MSB3894: „Mam {0} kopiowane z „{1}” do „{2}”, a HR to {3}”</target>
        <note>{StrBegin="MSB3894: "} LOCALIZATION: {0} is exception.ToString(), {1} and {2} are paths, {3} is a number")</note>
      </trans-unit>
      <trans-unit id="Copy.IncompatibleParameters">
        <source>MSB3896: Both "{0}" and "{1}" were specified as parameters in the project file but cannot be used together. Please choose one or the other.</source>
        <target state="translated">MSB3896: parametry „{0}” i „{1}” zostały określone jako parametry w pliku projektu, ale nie mogą być używane razem. Wybierz jeden lub drugi.</target>
        <note>{StrBegin="MSB3896: "}</note>
      </trans-unit>
      <trans-unit id="Copy.LinkFailed">
        <source>MSB3893: Could not use a link to copy "{0}" to "{1}".</source>
        <target state="translated">MSB3893: Nie można użyć linku w celu skopiowania ścieżki „{0}” do ścieżki „{1}”.</target>
        <note>{StrBegin="MSB3893: "} LOCALIZATION: {0} and {1} are paths.</note>
      </trans-unit>
      <trans-unit id="Copy.NonWindowsLinkErrorMessage">
        <source>The {0} library call failed with the following error code: {1}.</source>
        <target state="translated">Wywołanie biblioteki {0} nie powiodło się. Kod błędu: {1}.</target>
        <note />
      </trans-unit>
      <trans-unit id="Copy.RetryingAsFileCopy">
        <source>Could not use a link to copy "{0}" to "{1}". Copying the file instead. {2}</source>
        <target state="translated">Nie można użyć linku w celu skopiowania „{0}” do „{1}”. W zamian zostanie skopiowany plik. {2}</target>
        <note>LOCALIZATION: {0} and {1} are paths. {2} is an optional localized message.</note>
      </trans-unit>
      <trans-unit id="Copy.NeedsDestination">
        <source>MSB3023: No destination specified for Copy. Please supply either "{0}" or "{1}".</source>
        <target state="translated">MSB3023: Nie określono miejsca docelowego dla zadania Copy. Podaj miejsce „{0}” lub „{1}”.</target>
        <note>{StrBegin="MSB3023: "}</note>
      </trans-unit>
      <trans-unit id="Copy.RemovingReadOnlyAttribute">
        <source>Removing read-only attribute from "{0}".</source>
        <target state="translated">Usuwanie atrybutu tylko do odczytu z elementu „{0}”.</target>
        <note />
      </trans-unit>
      <trans-unit id="Copy.RetryingAsSymbolicLink">
        <source>Could not use a hard link to copy "{0}" to "{1}". Copying the file with symbolic link instead. {2}</source>
        <target state="translated">Nie można użyć twardego linku do skopiowania „{0}” do „{1}”. Zamiast tego kopiuje plik za pomocą linku symbolicznego. {2}</target>
        <note>LOCALIZATION: {0} and {1} are paths. {2} is an optional localized message.</note>
      </trans-unit>
      <trans-unit id="Copy.RetryingOnAccessDenied">
        <source>MSB3895: Retrying on ERROR_ACCESS_DENIED because environment variable MSBUILDALWAYSRETRY=1</source>
        <target state="translated">MSB3895: ponowienie próby w przypadku ERROR_ACCESS_DENIED, ponieważ zmienną środowiskową jest MSBUILDALWAYSRETRY = 1</target>
        <note>{StrBegin="MSB3895: "} LOCALIZATION: Do NOT translate MSBUILDALWAYSRETRY)</note>
      </trans-unit>
      <trans-unit id="Copy.SourceIsDirectory">
        <source>MSB3025: The source file "{0}" is actually a directory.  The "Copy" task does not support copying directories.</source>
        <target state="translated">MSB3025: Plik źródłowy „{0}” jest w rzeczywistości katalogiem.  Zadanie „Copy” nie obsługuje kopiowania katalogów.</target>
        <note>{StrBegin="MSB3025: "}</note>
      </trans-unit>
      <trans-unit id="Copy.Retrying">
        <source>MSB3026: Could not copy "{0}" to "{1}". Beginning retry {2} in {3}ms. {4} {5}</source>
        <target state="translated">MSB3026: Nie można skopiować „{0}” do „{1}”. Ponowna próba {2} za {3} ms. {4} {5}</target>
        <note>{StrBegin="MSB3026: "} LOCALIZATION: {0} and {1} are paths. {2} and {3} are numbers. {4} is an optional localized message. {5} is either empty or a string from Utilities LockCheck.FileLocked ("The file is locked by: "{0}"")</note>
      </trans-unit>
      <trans-unit id="Copy.ExceededRetries">
        <source>MSB3027: Could not copy "{0}" to "{1}". Exceeded retry count of {2}. Failed. {3}</source>
        <target state="translated">MSB3027: Nie można skopiować „{0}” do „{1}”. Przekroczono liczbę ponownych prób {2}. Niepowodzenie. {3}</target>
        <note>{StrBegin="MSB3027: "} LOCALIZATION: {0} and {1} are paths. {2} is a number. {3} is either empty or a string from Utilities LockCheck.FileLocked ("The file is locked by: "{0}"")</note>
      </trans-unit>
      <trans-unit id="Copy.InvalidRetryCount">
        <source>MSB3028: {0} is an invalid retry count. Value must not be negative.</source>
        <target state="translated">MSB3028: {0} jest nieprawidłową liczbą ponownych prób. Wartość nie może być ujemna.</target>
        <note>{StrBegin="MSB3028: "} LOCALIZATION: {0} is a number.</note>
      </trans-unit>
      <trans-unit id="Copy.InvalidRetryDelay">
        <source>MSB3029: {0} is an invalid retry delay. Value must not be negative.</source>
        <target state="translated">MSB3029: {0} jest nieprawidłowym opóźnieniem ponownych prób. Wartość nie może być ujemna.</target>
        <note>{StrBegin="MSB3029: "} LOCALIZATION: {0} is a number.</note>
      </trans-unit>
      <trans-unit id="Copy.SourceFileNotFound">
        <source>MSB3030: Could not copy the file "{0}" because it was not found.</source>
        <target state="translated">MSB3030: Nie można skopiować pliku „{0}”, ponieważ go nie odnaleziono.</target>
        <note>{StrBegin="MSB3030: "} LOCALIZATION: {0} is a number.</note>
      </trans-unit>
      <trans-unit id="CreateItem.AdditionalMetadataError">
        <source>MSB3031: Could not set additional metadata. "{0}" is a reserved metadata name and cannot be modified.</source>
        <target state="translated">MSB3031: Nie można ustawić dodatkowych metadanych. „{0}” jest zastrzeżoną nazwą metadanych i nie można jej modyfikować.</target>
        <note>{StrBegin="MSB3031: "} UE: Tasks and OM users are not allowed to remove or change the value of the built-in meta-data on items e.g. the meta-data "FullPath", "RelativeDir", etc. are reserved.</note>
      </trans-unit>
      <trans-unit id="CreateManifestResourceName.AssignedName">
        <source>Resource file '{0}' gets manifest resource name '{1}'.</source>
        <target state="translated">Plik zasobów '{0}' pobiera nazwę zasobu manifestu '{1}'.</target>
        <note />
      </trans-unit>
      <trans-unit id="CreateManifestResourceName.DefinitionFoundWithinConditionalDirective">
        <source>MSB3042: A namespace or class definition was found within a conditional compilation directive in the file "{0}".  This may lead to an incorrect choice for the manifest resource name for resource "{1}".</source>
        <target state="translated">MSB3042: Odnaleziono przestrzeń nazw lub definicję klasy w warunkowej dyrektywie kompilacji w pliku „{0}”.  Może to prowadzić do nieprawidłowego wyboru nazwy zasobu manifestu dla zasobu „{1}”.</target>
        <note>{StrBegin="MSB3042: "}</note>
      </trans-unit>
      <trans-unit id="CreateManifestResourceName.DependsUpon">
        <source>Resource file '{0}' depends on '{1}'.</source>
        <target state="translated">Plik zasobów '{0}' zależy od '{1}'.</target>
        <note />
      </trans-unit>
      <trans-unit id="CreateManifestResourceName.DependsUponNothing">
        <source>Resource file '{0}' doesn't depend on any other file.</source>
        <target state="translated">Plik zasobów '{0}' nie zależy od żadnego innego pliku.</target>
        <note />
      </trans-unit>
      <trans-unit id="CreateManifestResourceName.Error">
        <source>MSB3041: Unable to create a manifest resource name for "{0}". {1}</source>
        <target state="translated">MSB3041: Nie można utworzyć nazwy zasobu manifestu dla „{0}”. {1}</target>
        <note>{StrBegin="MSB3041: "}</note>
      </trans-unit>
      <trans-unit id="CreateManifestResourceName.NoRootNamespace">
        <source>Root namespace is empty.</source>
        <target state="translated">Główna przestrzeń nazw jest pusta.</target>
        <note />
      </trans-unit>
      <trans-unit id="CreateManifestResourceName.RootNamespace">
        <source>Root namespace is '{0}'.</source>
        <target state="translated">Główna przestrzeń nazw to „{0}”.</target>
        <note />
      </trans-unit>
      <trans-unit id="Csc.AssemblyAliasContainsIllegalCharacters">
        <source>MSB3053: The assembly alias "{1}" on reference "{0}" contains illegal characters.</source>
        <target state="translated">MSB3053: Alias zestawu „{1}” w odwołaniu „{0}” zawiera niedozwolone znaki.</target>
        <note>{StrBegin="MSB3053: "}</note>
      </trans-unit>
      <trans-unit id="Csc.InvalidParameter">
        <source>MSB3051: The parameter to the compiler is invalid.  {0}</source>
        <target state="translated">MSB3051: Parametr podany w kompilatorze jest nieprawidłowy. {0}</target>
        <note>{StrBegin="MSB3051: "}</note>
      </trans-unit>
      <trans-unit id="Csc.InvalidParameterWarning">
        <source>MSB3052: The parameter to the compiler is invalid, '{0}{1}' will be ignored.</source>
        <target state="translated">MSB3052: Parametr podany w kompilatorze jest nieprawidłowy, '{0}{1}' zostanie zignorowany.</target>
        <note>{StrBegin="MSB3052: "}</note>
      </trans-unit>
      <trans-unit id="Delete.DeletingFile">
        <source>Deleting file "{0}".</source>
        <target state="translated">Usuwanie pliku „{0}”.</target>
        <note />
      </trans-unit>
      <trans-unit id="Delete.Error">
        <source>MSB3061: Unable to delete file "{0}". {1} {2}</source>
        <target state="translated">MSB3061: Nie można usunąć pliku „{0}”. {1} {2}</target>
        <note>{StrBegin="MSB3061: "}</note>
      </trans-unit>
      <trans-unit id="Delete.InvalidRetryCount">
        <source>MSB3028: {0} is an invalid retry count. Value must not be negative.</source>
        <target state="translated">MSB3028: {0} jest nieprawidłową liczbą ponownych prób. Wartość nie może być ujemna.</target>
        <note>{StrBegin="MSB3028: "} LOCALIZATION: {0} is a number.</note>
      </trans-unit>
      <trans-unit id="Delete.InvalidRetryDelay">
        <source>MSB3029: {0} is an invalid retry delay. Value must not be negative.</source>
        <target state="translated">MSB3029: {0} jest nieprawidłowym opóźnieniem ponownych prób. Wartość nie może być ujemna.</target>
        <note>{StrBegin="MSB3029: "} LOCALIZATION: {0} is a number.</note>
      </trans-unit>
      <trans-unit id="Delete.Retrying">
        <source>MSB3062: Could not delete file "{0}". Beginning retry {1} in {2}ms. {3} {4}</source>
        <target state="translated">MSB3062: nie można usunąć pliku „{0}”. Rozpoczynanie ponawiania próby {1} za {2} ms. {3} {4}</target>
        <note>{StrBegin="MSB3062: "} LOCALIZATION: {0} are paths. {1} and {2} are numbers. {3} is an optional localized message, {4} is message from LockCheck.</note>
      </trans-unit>
      <trans-unit id="Delete.SkippingNonexistentFile">
        <source>File "{0}" doesn't exist. Skipping.</source>
        <target state="translated">Plik „{0}” nie istnieje. Operacja zostanie pominięta.</target>
        <note />
      </trans-unit>
      <trans-unit id="DownloadFile.DidNotDownloadBecauseOfFileMatch">
        <source>Did not download file from "{0}" to "{1}" because the "{2}" parameter was set to "{3}" in the project and the files' sizes match.</source>
        <target state="translated">Nie pobrano pliku z lokalizacji „{0}” do lokalizacji „{1}”, ponieważ parametr „{2}” w projekcie został ustawiony na wartość „{3}”, a rozmiary plików pasują do siebie.</target>
        <note />
      </trans-unit>
      <trans-unit id="DownloadFile.Downloading">
        <source>Downloading from "{0}" to "{1}" ({2:N0} bytes).</source>
        <target state="translated">Pobieranie z lokalizacji „{0}” do lokalizacji „{1}” ({2:N0} B).</target>
        <note />
      </trans-unit>
      <trans-unit id="DownloadFile.ErrorDownloading">
        <source>MSB3923: Failed to download file "{0}".  {1}</source>
        <target state="translated">MSB3923: Nie można pobrać pliku „{0}”. {1}</target>
        <note>{StrBegin="MSB3923: "}</note>
      </trans-unit>
      <trans-unit id="DownloadFile.ErrorInvalidUrl">
        <source>MSB3921: The specified URL "{0}" is not valid.</source>
        <target state="translated">MSB3921: Określony adres URL „{0}” jest nieprawidłowy.</target>
        <note>{StrBegin="MSB3921: "}</note>
      </trans-unit>
      <trans-unit id="DownloadFile.ErrorUnknownFileName">
        <source>MSB3922: Failed to determine a file name from the URL "{0}".  Please specify a file name with the "{1}" parameter.</source>
        <target state="translated">MSB3922: Nie można określić nazwy pliku na podstawie adresu URL „{0}”. Określ nazwę pliku za pomocą parametru „{1}”.</target>
        <note>{StrBegin="MSB3922: "}</note>
      </trans-unit>
      <trans-unit id="DownloadFile.Retrying">
        <source>MSB3924: Failed to download file "{0}". Beginning retry {1} in {2}ms. {3}</source>
        <target state="translated">MSB3924: Nie można pobrać pliku „{0}”. Ponowna próba {1} za {2} ms. {3}</target>
        <note>{StrBegin="MSB3924: "}</note>
      </trans-unit>
      <trans-unit id="Exec.AllDriveLettersMappedError">
        <source>MSB3071: All drive letters from A: through Z: are currently in use. Since the working directory "{0}" is a UNC path, the "Exec" task needs a free drive letter to map the UNC path to. Disconnect from one or more shared resources to free up drive letters, or specify a local working directory before attempting this command again.</source>
        <target state="translated">MSB3071: Wszystkie litery dysków od A: do Z: są obecnie zajęte. Ponieważ katalog roboczy „{0}” jest ścieżką UNC, zadanie „Exec” potrzebuje wolnej litery dysku do zamapowania ścieżki UNC. Odłącz się od co najmniej jednego zasobu udostępnionego, aby zwolnić litery dysków, lub określ lokalny katalog roboczy przed ponownym użyciem tego polecenia.</target>
        <note>{StrBegin="MSB3071: "}LOCALIZATION: "Exec", "A:", and "Z:" should not be localized.</note>
      </trans-unit>
      <trans-unit id="Exec.CommandFailed">
        <source>MSB3073: The command "{0}" exited with code {1}.</source>
        <target state="translated">MSB3073: Polecenie „{0}” zostało zakończone przez kod {1}.</target>
        <note>{StrBegin="MSB3073: "}</note>
      </trans-unit>
      <trans-unit id="Exec.CommandFailedAccessDenied">
        <source>MSB3075: The command "{0}" exited with code {1}. Please verify that you have sufficient rights to run this command.</source>
        <target state="translated">MSB3075: Polecenie „{0}” zostało zakończone (kod: {1}). Sprawdź, czy masz wystarczające prawa do uruchamiania tego polecenia.</target>
        <note>{StrBegin="MSB3075: "}</note>
      </trans-unit>
      <trans-unit id="Exec.CommandFailedNoErrorCode">
        <source>The command "{0}" exited with code {1}.</source>
        <target state="translated">Polecenie „{0}” zostało zakończone przez kod {1}.</target>
        <note />
      </trans-unit>
      <trans-unit id="Exec.InvalidRegex">
        <source>MSB3076: The regular expression "{0}" that was supplied is invalid. {1}</source>
        <target state="translated">MSB3076: Podane wyrażenie regularne „{0}” jest nieprawidłowe. {1}</target>
        <note>{StrBegin="MSB3076: "}</note>
      </trans-unit>
      <trans-unit id="Exec.MissingCommandError">
        <source>MSB3072: The "Exec" task needs a command to execute.</source>
        <target state="translated">MSB3072: Zadanie „Exec” wymaga polecenia, aby mogło być wykonane.</target>
        <note>{StrBegin="MSB3072: "}LOCALIZATION: "Exec" should not be localized.</note>
      </trans-unit>
      <trans-unit id="Exec.InvalidWorkingDirectory">
        <source>The working directory "{0}" does not exist.</source>
        <target state="translated">Katalog roboczy „{0}” nie istnieje.</target>
        <note>No error code because an error will be prefixed.</note>
      </trans-unit>
      <trans-unit id="FileHash.FileNotFound">
        <source>MSB3954: Failed to compute hash for file '{0}' because it does not exist or is inaccessible.</source>
        <target state="translated">MSB3954: Nie można obliczyć skrótu dla pliku „{0}”, ponieważ plik nie istnieje lub jest niedostępny.</target>
        <note>{StrBegin="MSB3954: "}</note>
      </trans-unit>
      <trans-unit id="FileHash.UnrecognizedHashAlgorithm">
        <source>MSB3953: Unrecognized hash algorithm name '{0}'. Allowed algorithms are 'SHA256', 'SHA384', and 'SHA512'.</source>
        <target state="translated">MSB3953: Nierozpoznana nazwa algorytmu wyznaczania wartości skrótu: „{0}”. Dozwolone algorytmy to „SHA256”, „SHA384” i „SHA512”.</target>
        <note>{StrBegin="MSB3953: "}</note>
      </trans-unit>
      <trans-unit id="FileHash.UnrecognizedHashEncoding">
        <source>MSB3951: Unrecognized hash encoding '{0}'. Allowed encodings are 'hex' and 'base64'.</source>
        <target state="translated">MSB3951: Nierozpoznane kodowanie wartości skrótu: „{0}”. Dozwolone kodowania to „hex” i „base64”.</target>
        <note>{StrBegin="MSB3951: "}</note>
      </trans-unit>
      <trans-unit id="FindInList.Found">
        <source>Found "{0}".</source>
        <target state="translated">Odnaleziono element „{0}”.</target>
        <note />
      </trans-unit>
      <trans-unit id="FindInList.InvalidPath">
        <source>"{0}" is not a valid file name. {1}</source>
        <target state="translated">„{0}” nie jest prawidłową nazwą pliku. {1}</target>
        <note />
      </trans-unit>
      <trans-unit id="FindUnderPath.ComparisonPath">
        <source>Comparison path is "{0}".</source>
        <target state="translated">Ścieżka porównania: „{0}”.</target>
        <note />
      </trans-unit>
      <trans-unit id="FindUnderPath.InvalidParameter">
        <source>MSB3541: {0} has invalid value "{1}". {2}</source>
        <target state="translated">MSB3541: {0} zawiera nieprawidłową wartość „{1}”. {2}</target>
        <note>{StrBegin="MSB3541: "}</note>
      </trans-unit>
      <trans-unit id="General.CouldNotDeleteStateFile">
        <source>MSB3102: Could not delete state file "{0}". {1}</source>
        <target state="translated">MSB3102: Nie można usunąć pliku stanu „{0}”. {1}</target>
        <note>{StrBegin="MSB3102: "}</note>
      </trans-unit>
      <trans-unit id="General.CouldNotLocateAssembly">
        <source>Could not locate the assembly "{0}". Check to make sure the assembly exists on disk.</source>
        <target state="translated">Nie można zlokalizować zestawu „{0}”. Upewnij się, czy zestaw istnieje na dysku.</target>
        <note />
      </trans-unit>
      <trans-unit id="General.CouldNotReadStateFile">
        <source>MSB3088: Could not read state file "{0}". {1}</source>
        <target state="translated">MSB3088: Nie można odczytać pliku stanu „{0}”. {1}</target>
        <note>{StrBegin="MSB3088: "}</note>
      </trans-unit>
      <trans-unit id="General.CouldNotReadStateFileMessage">
        <source>Could not read state file "{0}". {1}</source>
        <target state="translated">Nie można odczytać pliku stanu „{0}”. {1}</target>
        <note />
      </trans-unit>
      <trans-unit id="General.CouldNotSetHostObjectParameter">
        <source>MSB3081: A problem occurred while trying to set the "{0}" parameter for the IDE's in-process compiler. {1}</source>
        <target state="translated">MSB3081: Wystąpił problem podczas próby ustawienia parametru „{0}” dla wewnątrzprocesowego kompilatora programu IDE. {1}</target>
        <note>{StrBegin="MSB3081: "}</note>
      </trans-unit>
      <trans-unit id="General.CouldNotWriteStateFile">
        <source>MSB3101: Could not write state file "{0}". {1}</source>
        <target state="translated">MSB3101: Nie można zapisać pliku stanu „{0}”. {1}</target>
        <note>{StrBegin="MSB3101: "}</note>
      </trans-unit>
      <trans-unit id="General.DuplicateItemsNotSupported">
        <source>MSB3105: The item "{0}" was specified more than once in the "{1}" parameter.  Duplicate items are not supported by the "{1}" parameter.</source>
        <target state="translated">MSB3105: Element „{0}” został określony wielokrotnie w parametrze „{1}”.  Zduplikowane elementy nie są obsługiwane przez parametr „{1}”.</target>
        <note>{StrBegin="MSB3105: "}</note>
      </trans-unit>
      <trans-unit id="General.DuplicateItemsNotSupportedWithMetadata">
        <source>MSB3083: The item "{0}" was specified more than once in the "{1}" parameter and both items had the same value "{2}" for the "{3}" metadata.  Duplicate items are not supported by the "{1}" parameter unless they have different values for the "{3}" metadata.</source>
        <target state="translated">MSB3083: Element „{0}” został określony więcej niż raz w parametrze „{1}” i oba elementy miały tę samą wartość „{2}” metadanych „{3}”.  Zduplikowane elementy w parametrze „{1}” nie są obsługiwane, jeśli nie mają różnych wartości metadanych „{3}”.</target>
        <note>{StrBegin="MSB3083: "}</note>
      </trans-unit>
      <trans-unit id="General.ErrorExecutingTask">
        <source>MSB3108: Error executing the {0} task. {1}</source>
        <target state="translated">MSB3108: Błąd podczas wykonywania zadania {0}. {1}</target>
        <note>{StrBegin="MSB3108: "}</note>
      </trans-unit>
      <trans-unit id="General.ExpectedFileGotDirectory">
        <source>Expected a file but got directory "{0}".</source>
        <target state="translated">Oczekiwano pliku, ale pobrano katalog „{0}”.</target>
        <note />
      </trans-unit>
      <trans-unit id="General.ExpectedFileMissing">
        <source>Expected file "{0}" does not exist.</source>
        <target state="translated">Oczekiwany plik „{0}” nie istnieje.</target>
        <note />
      </trans-unit>
      <trans-unit id="General.FrameworksFileNotFound">
        <source>MSB3082: Task failed because "{0}" was not found, or the .NET Framework {1} is not installed.  Please install the .NET Framework {1}.</source>
        <target state="translated">MSB3082: Zadanie zakończyło się niepowodzeniem, ponieważ nie można odnaleźć „{0}” lub program .NET Framework {1} nie jest zainstalowany.  Zainstaluj program .NET Framework {1}.</target>
        <note>{StrBegin="MSB3082: "}</note>
      </trans-unit>
      <trans-unit id="General.IncorrectHostObject">
        <source>MSB3087: An incompatible host object was passed into the "{0}" task.  The host object for this task must implement the "{1}" interface.</source>
        <target state="translated">MSB3087: Do zadania „{0}” przekazano niezgodny obiekt hosta.  Obiekt hosta tego zadania musi mieć zaimplementowany interfejs „{1}”.</target>
        <note>{StrBegin="MSB3087: "}</note>
      </trans-unit>
      <trans-unit id="General.IncompatibleStateFileType">
        <source>The format of this state file is not valid.</source>
        <target state="translated">Format tego pliku stanu jest nieprawidłowy.</target>
        <note />
      </trans-unit>
      <trans-unit id="General.InvalidAttributeMetadata">
        <source>Item "{0}" has attribute "{1}" with value "{2}" that could not be converted to "{3}".</source>
        <target state="translated">Element „{0}” ma atrybut „{1}” o wartości „{2}”, którego nie można przekonwertować na „{3}”.</target>
        <note />
      </trans-unit>
      <trans-unit id="General.InvalidArgument">
        <source>MSB3095: Invalid argument. {0}</source>
        <target state="translated">MSB3095: Nieprawidłowy argument. {0}</target>
        <note>{StrBegin="MSB3095: "}</note>
      </trans-unit>
      <trans-unit id="General.InvalidAssembly">
        <source>MSB3097: File "{0}" is not a valid assembly.</source>
        <target state="translated">MSB3097: Plik „{0}” nie jest prawidłowym zestawem.</target>
        <note>{StrBegin="MSB3097: "}</note>
      </trans-unit>
      <trans-unit id="General.InvalidValue">
        <source>MSB3098: "{1}" task received an invalid value for the "{0}" parameter.</source>
        <target state="translated">MSB3098: Zadanie {1} odebrało nieprawidłową wartość dla parametru {0}.</target>
        <note>{StrBegin="MSB3098: "}</note>
      </trans-unit>
      <trans-unit id="General.InvalidAssemblyName">
        <source>MSB3099: Invalid assembly name "{0}". {1}</source>
        <target state="translated">MSB3099: Nieprawidłowa nazwa zestawu „{0}”. {1}</target>
        <note>{StrBegin="MSB3099: "}UE: This message is shown when RegisterAssembly or UnregisterAssembly is passed an assembly with an invalid filename. "{0}" is the name of the file, and "{1}" is a message explaining the problem. LOCALIZATION: "{1}" is a localized message.</note>
      </trans-unit>
      <trans-unit id="General.InvalidPropertyError">
        <source>MSB3100: Syntax for "{0}" parameter is not valid ({1}). Correct syntax is {0}="&lt;name&gt;=&lt;value&gt;".</source>
        <target state="translated">MSB3100: Składnia parametru „{0}” jest nieprawidłowa ({1}). Poprawna składnia to {0}="&lt;name&gt;=&lt;value&gt;".</target>
        <note>{StrBegin="MSB3100: "}This error is shown if the user does any of the following:
    Properties="foo"              (missing property value)
    Properties="=4"               (missing property name)
    The user must pass in an actual property name and value, as in Properties="Configuration=Debug".</note>
      </trans-unit>
      <trans-unit id="General.GlobalProperties">
        <source>Global Properties:</source>
        <target state="translated">Właściwości globalne:</target>
        <note />
      </trans-unit>
      <trans-unit id="General.StateFileAlreadyPresent">
        <source>MSB3667: There is already a file at "{0}". If you are trying to create a precomputed cache, ensure that you are building a single project that depends on your assemblies rather than building your assemblies themselves. If you are running the ResolveAssemblyReference task normally, do not set the "AssemblyInformationCacheOutputPath" parameter of the ResolveAssemblyReference task.</source>
        <target state="translated">MSB3667: W lokalizacji „{0}” już istnieje plik. Jeśli próbujesz utworzyć wstępnie obliczoną pamięć podręczną, upewnij się, że kompilujesz pojedynczy projekt zależący od zestawów, a nie same zestawy. Jeśli uruchamiasz zadanie ResolveAssemblyReference w normalny sposób, nie ustawiaj parametru „AssemblyInformationCacheOutputPath” zadania ResolveAssemblyReference.</target>
        <note>{StrBegin="MSB3667: "}</note>
      </trans-unit>
      <trans-unit id="General.TaskRequiresWindows">
        <source>MSB3096: Task "{0}" is only supported when building on Windows.</source>
        <target state="translated">MSB3096: zadanie „{0}“ jest obsługiwane tylko podczas kompilowania w systemie Windows.</target>
        <note>{StrBegin="MSB3096: "}</note>
      </trans-unit>
      <trans-unit id="General.UndefineProperties">
        <source>Removing Properties:</source>
        <target state="translated">Usuwanie właściwości:</target>
        <note />
      </trans-unit>
      <trans-unit id="General.OverridingProperties">
        <source>Overriding Global Properties for project "{0}" with:</source>
        <target state="translated">Przesłanianie globalnych właściwości projektu „{0}” przy użyciu następujących wartości:</target>
        <note />
      </trans-unit>
      <trans-unit id="General.AdditionalProperties">
        <source>Additional Properties for project "{0}":</source>
        <target state="translated">Dodatkowe właściwości projektu „{0}”:</target>
        <note />
      </trans-unit>
      <trans-unit id="General.ProjectUndefineProperties">
        <source>Removing Properties for project "{0}":</source>
        <target state="translated">Usuwanie właściwości projektu {0}:</target>
        <note />
      </trans-unit>
      <trans-unit id="General.InvalidResxFile">
        <source>MSB3103: Invalid Resx file. {0}</source>
        <target state="translated">MSB3103: Nieprawidłowy plik Resx. {0}</target>
        <note>{StrBegin="MSB3103: "}</note>
      </trans-unit>
      <trans-unit id="General.MalformedAssemblyName">
        <source>MSB3106: Assembly strong name "{0}" is either a path which could not be found or it is a full assembly name which is badly formed. If it is a full assembly name it may contain characters that need to be escaped with backslash(\). Those characters are Equals(=), Comma(,), Quote("), Apostrophe('), Backslash(\).</source>
        <target state="translated">MSB3106: Silna nazwa zestawu „{0}” jest ścieżką, której nie można odnaleźć, albo pełną nazwą zestawu, która jest błędnie sformułowana. Jeśli jest pełną nazwą zestawu, może zawierać znaki, po których musi się znajdować ukośnik odwrotny (\). Dotyczy to następujących znaków: równości (=), przecinka (,), cudzysłowu ("), apostrofu (') i ukośnika odwrotnego (\).</target>
        <note>{StrBegin="MSB3106: "}</note>
      </trans-unit>
      <trans-unit id="General.MissingOrUnknownProjectReferenceAttribute">
        <source>MSB3107: The specified project reference metadata for the reference "{0}" is missing or has an invalid value: {1}</source>
        <target state="translated">MSB3107: Brakuje określonych metadanych odwołania projektu dla odwołania „{0}” lub mają one nieprawidłową wartość: {1}</target>
        <note>{StrBegin="MSB3107: "}</note>
      </trans-unit>
      <trans-unit id="General.ParameterUnsupportedOnHostCompiler">
        <source>The IDE's in-process compiler does not support the specified values for the "{0}" parameter.  Therefore, this task will fallback to using the command-line compiler.</source>
        <target state="translated">Wewnątrzprocesowy kompilator programu IDE nie obsługuje określonych wartości dla parametru „{0}”.  Dlatego to zadanie powróci do używania kompilatora wiersza polecenia.</target>
        <note />
      </trans-unit>
      <trans-unit id="General.PlatformSDKFileNotFound">
        <source>MSB3091: Task failed because "{0}" was not found, or the correct Microsoft Windows SDK is not installed. The task is looking for "{0}" in the "bin" subdirectory beneath the location specified in the {1} value of the registry key {2}. You may be able to solve the problem by doing one of the following:  1) Install the Microsoft Windows SDK.  2) Install Visual Studio 2010.  3) Manually set the above registry key to the correct location.  4) Pass the correct location into the "ToolPath" parameter of the task.</source>
        <target state="translated">MSB3091: Zadanie zakończyło się niepowodzeniem, ponieważ nie można odnaleźć elementu „{0}” lub zestaw Microsoft Windows SDK nie jest zainstalowany. Zadanie szuka elementu „{0}” w podkatalogu „bin” znajdującym się w lokalizacji określonej w wartości {1} klucza rejestru {2}. Problem można rozwiązać, wykonując jedną z następujących czynności: 1) zainstalowanie zestawu Microsoft Windows SDK,  2) zainstalowanie programu Visual Studio 2010, 3) ręczne ustawienie poprawnej lokalizacji w powyższym kluczu rejestru,  4) przekazanie poprawnej lokalizacji do parametru ToolPath zadania.</target>
        <note>{StrBegin="MSB3091: "}</note>
      </trans-unit>
      <trans-unit id="General.PlatformSDKFileNotFoundSdkToolsPath">
        <source>MSB3084: Task attempted to find "{0}" in two locations. 1) Under the "{1}" processor specific directory which is generated based on SdkToolsPath 2) The x86 specific directory under "{2}" which is specified by the SDKToolsPath property. You may be able to solve the problem by doing one of the following:  1) Set the "SDKToolsPath" property to the location of the Microsoft Windows SDK.</source>
        <target state="translated">MSB3084: Zadanie próbowało odnaleźć element „{0}” w dwóch lokalizacjach. 1) W katalogu „{1}” właściwym dla procesora, generowanym na podstawie właściwości SdkToolsPath. 2) W katalogu właściwym dla procesora x86 w obszarze „{2}” określanym przez właściwość SDKToolsPath. Problem można rozwiązać, wykonując jedną z następujących czynności: 1) Ustaw właściwość „SDKToolsPath” na lokalizację zestawu Microsoft Windows SDK.</target>
        <note>{StrBegin="MSB3084: "}</note>
      </trans-unit>
      <trans-unit id="General.SdkToolsPathNotSpecifiedOrToolDoesNotExist">
        <source>Task attempted to find "{0}" using the SdkToolsPath value "{1}". Make sure the SdkToolsPath is set to the correct value and the tool exists in the correct processor specific location below it.</source>
        <target state="translated">Zadanie próbowało odnaleźć element „{0}” za pomocą wartości SdkToolsPath „{1}”. Upewnij się, że właściwość SdkToolsPath ma ustawioną prawidłową wartość i że narzędzie istnieje w prawidłowej lokalizacji właściwej dla procesora poniżej.</target>
        <note />
      </trans-unit>
      <trans-unit id="General.SdkToolsPathToolDoesNotExist">
        <source>MSB3086: Task could not find "{0}" using the SdkToolsPath "{1}" or the registry key "{2}". Make sure the SdkToolsPath is set and the tool exists in the correct processor specific location under the SdkToolsPath and that the Microsoft Windows SDK is installed</source>
        <target state="translated">MSB3086: Zadanie nie może odnaleźć elementu „{0}” przy użyciu właściwości SdkToolsPath „{1}” lub klucza rejestru „{2}”. Upewnij się, że właściwość SdkToolsPath jest ustawiona i że prawidłowa lokalizacja właściwa dla procesora istnieje w właściwości SdkToolsPath oraz że zainstalowano zestaw Microsoft Windows SDK.</target>
        <note>{StrBegin="MSB3086: "}</note>
      </trans-unit>
      <trans-unit id="General.SdkToolsPathError">
        <source>MSB3666: The SDK tool "{0}" could not be found. {1}</source>
        <target state="translated">MSB3666: Nie można odnaleźć narzędzia SDK „{0}”. {1}</target>
        <note>{StrBegin="MSB3666: "} The {1} will be the exception message</note>
      </trans-unit>
      <trans-unit id="General.ReferenceDoesNotExist">
        <source>MSB3104: The referenced assembly "{0}" was not found. If this assembly is produced by another one of your projects, please make sure to build that project before building this one.</source>
        <target state="translated">MSB3104: Nie można odnaleźć wskazywanego zestawu „{0}”. Jeżeli zestaw jest tworzony przez inny projekt, upewnij się, że przed utworzeniem tego zestawu ten projekt został utworzony.</target>
        <note>{StrBegin="MSB3104: "}</note>
      </trans-unit>
      <trans-unit id="General.ToolCommandFailed">
        <source>MSB3093: The command exited with code {0}.</source>
        <target state="translated">MSB3093: Polecenie zostało zakończone przez kod {0}.</target>
        <note>{StrBegin="MSB3093: "}</note>
      </trans-unit>
      <trans-unit id="General.TwoVectorsMustHaveSameLength">
        <source>MSB3094: "{2}" refers to {0} item(s), and "{3}" refers to {1} item(s). They must have the same number of items.</source>
        <target state="translated">MSB3094: „{2}” odwołuje się do następującej liczby elementów: {0}, a „{3}” odwołuje się do następującej liczby elementów: {1}. Liczba tych elementów musi być taka sama.</target>
        <note>{StrBegin="MSB3094: "}</note>
      </trans-unit>
      <trans-unit id="GenerateBindingRedirects.CreatingBindingRedirectionFile">
        <source>Creating binding redirection file "{0}".</source>
        <target state="translated">Tworzenie pliku przekierowania powiązania „{0}”.</target>
        <note />
      </trans-unit>
      <trans-unit id="GenerateBindingRedirects.MissingConfigurationNode">
        <source>MSB3831: The application configuration file must have root configuration element.</source>
        <target state="translated">MSB3831: Plik konfiguracji aplikacji musi mieć główny element konfiguracyjny.</target>
        <note>{StrBegin="MSB3831: "}</note>
      </trans-unit>
      <trans-unit id="GenerateBindingRedirects.MalformedVersionNumber">
        <source>MSB3832: The version number "{0}" is invalid.</source>
        <target state="translated">MSB3832: Numer wersji "{0}" jest nieprawidłowy.</target>
        <note>{StrBegin="MSB3832: "}</note>
      </trans-unit>
      <trans-unit id="GenerateBindingRedirects.MalformedAssemblyName">
        <source>MSB3833: The assembly name "{0}" contained in the suggested binding redirect is invalid.</source>
        <target state="translated">MSB3833: Nazwa zestawu "{0}" zawartego w sugerowanym przekierowaniu powiązania jest nieprawidłowa.</target>
        <note>{StrBegin="MSB3833: "}</note>
      </trans-unit>
      <trans-unit id="GenerateBindingRedirects.NoSuggestedRedirects">
        <source>No suggested binding redirects from ResolveAssemblyReferences.</source>
        <target state="translated">Brak sugerowanych przekierowań powiązań z ResolveAssemblyReferences.</target>
        <note />
      </trans-unit>
      <trans-unit id="GenerateBindingRedirects.MissingNode">
        <source>MSB3835: The "{0}" node is missing from the "{1}" node. Skipping.</source>
        <target state="translated">MSB3835: W węźle „{1}” brakuje węzła „{0}”. Operacja zostanie pominięta.</target>
        <note>{StrBegin="MSB3835: "}</note>
      </trans-unit>
      <trans-unit id="GenerateBindingRedirects.OverlappingBindingRedirect">
        <source>MSB3836: The explicit binding redirect on "{0}" conflicts with an autogenerated binding redirect. Consider removing it from the application configuration file or disabling autogenerated binding redirects. The build will replace it with: "{1}".</source>
        <target state="translated">MSB3836: Wystąpił konflikt między jawnym przekierowaniem powiązania „{0}” i automatycznie wygenerowanym przekierowaniem powiązania. Rozważ usunięcie go z pliku konfiguracji aplikacji lub wyłączenie automatycznie generowanych przekierowań powiązań. W czasie kompilacji zostanie ono zamienione na przekierowanie „{1}”.</target>
        <note>{StrBegin="MSB3836: "}</note>
      </trans-unit>
      <trans-unit id="GenerateBindingRedirects.ProcessingSuggestedRedirect">
        <source>Processing suggested binding redirect on "{0}" with MaxVersion "{1}".</source>
        <target state="translated">Przetwarzanie sugerowanego przekierowania powiązania w "{0}" o atrybucie MaxVersion "{1}".</target>
        <note />
      </trans-unit>
      <trans-unit id="GenerateBootstrapper.CircularDependency">
        <source>MSB3161: A circular dependency was detected between the following built packages: {0}.</source>
        <target state="translated">MSB3161: Wykryto zależność cykliczną między następującymi skompilowanymi pakietami: {0}.</target>
        <note>{StrBegin="MSB3161: "}</note>
      </trans-unit>
      <trans-unit id="GenerateBootstrapper.CopyError">
        <source>MSB3142: An error occurred trying to copy '{0}' to '{1}': {2}</source>
        <target state="translated">MSB3142: Wystąpił błąd podczas próby skopiowania '{0}' do '{1}': {2}</target>
        <note>{StrBegin="MSB3142: "}</note>
      </trans-unit>
      <trans-unit id="GenerateBootstrapper.CopyPackageError">
        <source>MSB3143: An error occurred trying to copy '{0}' for item '{1}': {2}</source>
        <target state="translated">MSB3143: Wystąpił błąd podczas próby skopiowania '{0}' dla elementu '{1}': {2}</target>
        <note>{StrBegin="MSB3143: "}</note>
      </trans-unit>
      <trans-unit id="GenerateBootstrapper.DependencyNotFound">
        <source>MSB3162: The '{0}' item selected requires '{1}'. Select the missing prerequisite in the Prerequisites Dialog Box or create a bootstrapper package for the missing prerequisite.</source>
        <target state="translated">MSB3162: Wybrany element {0} wymaga elementu „{1}”. Wybierz brakujące wymaganie wstępne w oknie dialogowym Wymagania wstępne lub utwórz pakiet programu inicjującego dla brakującego wymagania wstępnego.</target>
        <note>{StrBegin="MSB3162: "}</note>
      </trans-unit>
      <trans-unit id="GenerateBootstrapper.DifferingPublicKeys">
        <source>MSB3165: The value of the '{0}' attribute in '{1}' does not match that of file '{2}'.</source>
        <target state="translated">MSB3165: Wartość atrybutu '{0}' w '{1}' nie pasuje do wartości pliku '{2}'.</target>
        <note>{StrBegin="MSB3165: "}</note>
      </trans-unit>
      <trans-unit id="GenerateBootstrapper.DuplicateItems">
        <source>MSB3168: Duplicate item '{0}' will be ignored.</source>
        <target state="translated">MSB3168: Zduplikowany element '{0}' zostanie zignorowany.</target>
        <note>{StrBegin="MSB3168: "}</note>
      </trans-unit>
      <trans-unit id="GenerateBootstrapper.General">
        <source>MSB3169: An error occurred generating a bootstrapper: {0}</source>
        <target state="translated">MSB3169: Wystąpił problem podczas generowania programu inicjującego: {0}</target>
        <note>{StrBegin="MSB3169: "}</note>
      </trans-unit>
      <trans-unit id="GenerateBootstrapper.IncludedProductIncluded">
        <source>MSB3151: Item '{0}' already includes '{1}'.</source>
        <target state="translated">MSB3151: Element '{0}' już zawiera '{1}'.</target>
        <note>{StrBegin="MSB3151: "}</note>
      </trans-unit>
      <trans-unit id="GenerateBootstrapper.InvalidComponentsLocation">
        <source>MSB3163: Build input parameter 'ComponentsLocation={0}' is not valid. The value must be one of 'HomeSite', 'Relative', or 'Absolute'. Defaulting to 'HomeSite'.</source>
        <target state="translated">MSB3163: Parametr wejściowy kompilacji „ComponentsLocation={0}” jest nieprawidłowy. Należy wybrać jedną z następujących wartości: „HomeSite”, „Relative” lub „Absolute”. Domyślnie zostanie ustawiona wartość „HomeSite”.</target>
        <note>{StrBegin="MSB3163: "}</note>
      </trans-unit>
      <trans-unit id="GenerateBootstrapper.InvalidInput">
        <source>MSB3144: Not enough data was provided to generate a bootstrapper. Please provide a value for at least one of the parameters: 'ApplicationFile' or 'BootstrapperItems'.</source>
        <target state="translated">MSB3144: Podano za mało danych, aby wygenerować program inicjujący. Podaj wartość dla co najmniej jednego z parametrów: „ApplicationFile” lub „BootstrapperItems”.</target>
        <note>{StrBegin="MSB3144: "}</note>
      </trans-unit>
      <trans-unit id="GenerateBootstrapper.InvalidUrl">
        <source>MSB3145: Build input parameter '{0}={1}' is not a web url or UNC share.</source>
        <target state="translated">MSB3145: Parametr wejściowy kompilacji '{0}={1}' nie jest adresem url sieci Web ani udziałem UNC.</target>
        <note>{StrBegin="MSB3145: "}</note>
      </trans-unit>
      <trans-unit id="GenerateBootstrapper.MissingDependency">
        <source>MSB3146: Item '{0}' is required by '{1}', but was not included.</source>
        <target state="translated">MSB3146: Element '{0}' jest wymagany przez '{1}', ale nie został dołączony.</target>
        <note>{StrBegin="MSB3146: "}</note>
      </trans-unit>
      <trans-unit id="GenerateBootstrapper.MissingDependencyMultiple">
        <source>MSB3696: One of the following items '{0}' is required by '{1}', but none were included.</source>
        <target state="translated">MSB3696: Jeden z następujących elementów {0} jest wymagany przez {1}, ale żaden nie został dołączony.</target>
        <note>{StrBegin="MSB3696: "}</note>
      </trans-unit>
      <trans-unit id="GenerateBootstrapper.MissingSetupBin">
        <source>MSB3147: Could not find required file '{0}' in '{1}'.</source>
        <target state="translated">MSB3147: Nie można odnaleźć wymaganego pliku '{0}' w '{1}'.</target>
        <note>{StrBegin="MSB3147: "}</note>
      </trans-unit>
      <trans-unit id="GenerateBootstrapper.MissingVerificationInformation">
        <source>MSB3141: No 'PublicKey' or 'Hash' attribute specified for file '{0}' in item '{1}'.</source>
        <target state="translated">MSB3141: Brak atrybutu 'PublicKey' lub 'Hash' określonego dla pliku '{0}' w elemencie '{1}'.</target>
        <note>{StrBegin="MSB3141: "}</note>
      </trans-unit>
      <trans-unit id="GenerateBootstrapper.MultipleDependeciesNotFound">
        <source>MSB3170: Item '{0}' could not find any of dependent items '{1}'.</source>
        <target state="translated">MSB3170: Element '{0}' nie może odnaleźć żadnego z elementów zależnych '{1}'.</target>
        <note>{StrBegin="MSB3170: "}</note>
      </trans-unit>
      <trans-unit id="GenerateBootstrapper.NoOutputPath">
        <source>MSB3148: No output path specified in build settings.</source>
        <target state="translated">MSB3148: W ustawieniach kompilacji nie określono ścieżki wyjściowej.</target>
        <note>{StrBegin="MSB3148: "}</note>
      </trans-unit>
      <trans-unit id="GenerateBootstrapper.NoResources">
        <source>MSB3149: No resources available for building a bootstrapper.</source>
        <target state="translated">MSB3149: Brak dostępnych zasobów do skompilowania programu inicjującego.</target>
        <note>{StrBegin="MSB3149: "}</note>
      </trans-unit>
      <trans-unit id="GenerateBootstrapper.NoStringsForCulture">
        <source>MSB3150: No string resources available for building a bootstrapper with culture '{0}'.</source>
        <target state="translated">MSB3150: Brak zasobów ciągu do utworzenia programu inicjującego z kulturą '{0}'.</target>
        <note>{StrBegin="MSB3150: "}</note>
      </trans-unit>
      <trans-unit id="GenerateBootstrapper.PackageFileNotFound">
        <source>MSB3152: To enable 'Download prerequisites from the same location as my application' in the Prerequisites dialog box, you must download file '{0}' for item '{1}' to your local machine. For more information, see http://go.microsoft.com/fwlink/?LinkId=616018.</source>
        <target state="translated">MSB3152: Aby w oknie dialogowym Wymagania wstępne włączyć opcję „Pobierz wymagania wstępne z tej samej lokalizacji co moja aplikacja”, należy pobrać na komputer lokalny plik „{0}” dla elementu „{1}”. Aby uzyskać więcej informacji, zobacz http://go.microsoft.com/fwlink/?LinkId=616018.</target>
        <note>{StrBegin="MSB3152: "}</note>
      </trans-unit>
      <trans-unit id="GenerateBootstrapper.PackageResourceFileNotFound">
        <source>MSB3166: Could not find required file '{0}' for item '{1}'.</source>
        <target state="translated">MSB3166: Nie można odnaleźć pliku '{0}' wymaganego dla elementu '{1}'.</target>
        <note>{StrBegin="MSB3166: "}</note>
      </trans-unit>
      <trans-unit id="GenerateBootstrapper.PackageHomeSiteMissing">
        <source>MSB3164: No 'HomeSite' attribute has been provided for '{0}', so the package will be published to the same location as the bootstrapper.</source>
        <target state="translated">MSB3164: Nie podano atrybutu „HomeSite” dla elementu „{0}”, dlatego pakiet zostanie opublikowany w tej samej lokalizacji co program inicjujący.</target>
        <note>{StrBegin="MSB3164: "}</note>
      </trans-unit>
      <trans-unit id="GenerateBootstrapper.PackageValidation">
        <source>MSB3153: Xml validation did not pass for item '{0}' located at '{1}'.</source>
        <target state="translated">MSB3153: Walidacja kodu xml nie została przekazana dla elementu '{0}' zlokalizowanego w '{1}'.</target>
        <note>{StrBegin="MSB3153: "}</note>
      </trans-unit>
      <trans-unit id="GenerateBootstrapper.ProductCultureNotFound">
        <source>MSB3154: Could not find string resources for item '{0}'.</source>
        <target state="translated">MSB3154: Nie można odnaleźć zasobów ciągu dla elementu '{0}'.</target>
        <note>{StrBegin="MSB3154: "}</note>
      </trans-unit>
      <trans-unit id="GenerateBootstrapper.ProductNotFound">
        <source>MSB3155: Item '{0}' could not be located in '{1}'.</source>
        <target state="translated">MSB3155: Nie można zlokalizować elementu '{0}' w '{1}'.</target>
        <note>{StrBegin="MSB3155: "}</note>
      </trans-unit>
      <trans-unit id="GenerateBootstrapper.ProductValidation">
        <source>MSB3156: Xml validation did not pass for item '{0}' located at '{1}'.</source>
        <target state="translated">MSB3156: Walidacja kodu xml nie została wykonana dla elementu '{0}' zlokalizowanego w '{1}'.</target>
        <note>{StrBegin="MSB3156: "}</note>
      </trans-unit>
      <trans-unit id="GenerateBootstrapper.UsingProductCulture">
        <source>MSB3157: Could not match culture '{0}' for item '{1}'. Using culture '{2}' instead.</source>
        <target state="translated">MSB3157: Nie można dopasować kultury „{0}” do elementu „{1}”. Zamiast niej zostanie użyta kultura „{2}”.</target>
        <note>{StrBegin="MSB3157: "}</note>
      </trans-unit>
      <trans-unit id="GenerateBootstrapper.UsingResourcesCulture">
        <source>MSB3158: Could not find resources for culture '{0}'. Using culture '{1}' instead.</source>
        <target state="translated">MSB3158: Nie można odnaleźć zasobów dla kultury „{0}”. Zamiast niej zostanie użyta kultura „{1}”.</target>
        <note>{StrBegin="MSB3158: "}</note>
      </trans-unit>
      <trans-unit id="GenerateBootstrapper.ValidationError">
        <source>MSB3159: Xml Validation error in file '{0}': {1}</source>
        <target state="translated">MSB3159: Błąd walidacji kodu xml w pliku '{0}': {1}</target>
        <note>{StrBegin="MSB3159: "}</note>
      </trans-unit>
      <trans-unit id="GenerateBootstrapper.ValidationWarning">
        <source>MSB3160: Xml Validation warning in file '{0}': {1}</source>
        <target state="translated">MSB3160: Ostrzeżenie walidacji kodu xml w pliku '{0}': {1}</target>
        <note>{StrBegin="MSB3160: "}</note>
      </trans-unit>
      <trans-unit id="GenerateLauncher.CopyError">
        <source>MSB3961: An error occurred trying to copy '{0}' to '{1}': {2}</source>
        <target state="translated">MSB3961: Wystąpił błąd podczas próby skopiowania elementu „{0}” do elementu „{1}”: {2}</target>
        <note>{StrBegin="MSB3961: "}</note>
      </trans-unit>
      <trans-unit id="GenerateLauncher.General">
        <source>MSB3962: An error occurred generating a launcher: {0}</source>
        <target state="translated">MSB3962: Wystąpił problem podczas generowania modułu uruchamiania: {0}</target>
        <note>{StrBegin="MSB3962: "}</note>
      </trans-unit>
      <trans-unit id="GenerateLauncher.InvalidInput">
        <source>MSB3963: Not enough data was provided to generate a launcher. Please provide a value for: 'EntryPoint'.</source>
        <target state="translated">MSB3963: Podano za mało danych do wygenerowania modułu uruchamiania. Podaj wartość dla: „EntryPoint”.</target>
        <note>{StrBegin="MSB3963: "}</note>
      </trans-unit>
      <trans-unit id="GenerateLauncher.MissingLauncherExe">
        <source>MSB3964: Could not find required file '{0}'.</source>
        <target state="translated">MSB3964: Nie można było znaleźć wymaganego pliku „{0}”.</target>
        <note>{StrBegin="MSB3964: "}</note>
      </trans-unit>
      <trans-unit id="GenerateLauncher.NoOutputPath">
        <source>MSB3965: No output path specified in build settings.</source>
        <target state="translated">MSB3965: W ustawieniach kompilacji nie określono ścieżki wyjściowej.</target>
        <note>{StrBegin="MSB3965: "}</note>
      </trans-unit>
      <trans-unit id="GenerateManifest.AllowPartiallyTrustedCallers">
        <source>MSB3177: Reference '{0}' does not allow partially trusted callers.</source>
        <target state="translated">MSB3177: Odwołanie '{0}' nie zezwala na dostęp częściowo zaufanych wywołań.</target>
        <note>{StrBegin="MSB3177: "}</note>
      </trans-unit>
      <trans-unit id="GenerateManifest.AssemblyAsFile">
        <source>MSB3178: Assembly '{0}' is incorrectly specified as a file.</source>
        <target state="translated">MSB3178: Zestaw '{0}' został nieprawidłowo określony jako plik.</target>
        <note>{StrBegin="MSB3178: "}</note>
      </trans-unit>
      <trans-unit id="GenerateManifest.ComImport">
        <source>MSB3179: Problem isolating COM reference '{0}': {1}</source>
        <target state="translated">MSB3179: Problem z wyizolowaniem odwołania COM '{0}': {1}</target>
        <note>{StrBegin="MSB3179: "}</note>
      </trans-unit>
      <trans-unit id="GenerateManifest.ConfigBindingRedirectsWithPartialTrust">
        <source>MSB3111: Use of app.config binding redirects requires full trust.</source>
        <target state="translated">MSB3111: Aby skorzystać z przekierowań powiązania app.config, wymagane jest pełne zaufanie.</target>
        <note>{StrBegin="MSB3111: "}</note>
      </trans-unit>
      <trans-unit id="GenerateManifest.DuplicateAssemblyIdentity">
        <source>MSB3112: Two or more assemblies have the same identity '{0}'.</source>
        <target state="translated">MSB3112: Dwa lub kilka zestawów ma taką samą tożsamość '{0}'.</target>
        <note>{StrBegin="MSB3112: "}</note>
      </trans-unit>
      <trans-unit id="GenerateManifest.DuplicateComDefinition">
        <source>MSB3180: COM component '{1}' is defined in both '{3}' and '{4}', {0}="{2}".</source>
        <target state="translated">MSB3180: Składnik '{1}' modelu COM został zdefiniowany w parametrach '{3}' i '{4}', {0}="{2}".</target>
        <note>{StrBegin="MSB3180: "}</note>
      </trans-unit>
      <trans-unit id="GenerateManifest.DuplicateTargetPath">
        <source>MSB3181: Two or more files have the same target path '{0}'.</source>
        <target state="translated">MSB3181: Dwa lub kilka plików ma tę samą ścieżkę docelową '{0}'.</target>
        <note>{StrBegin="MSB3181: "}</note>
      </trans-unit>
      <trans-unit id="GenerateManifest.FileAssociationDefaultIconNotInstalled">
        <source>MSB3127: The default icon {0} could not be found in the current file references or is not part of the required download group. The default icon file name is case sensitive so the file name referenced in the application manifest must exactly match the icon's file name.</source>
        <target state="translated">MSB3127: Nie można znaleźć ikony domyślnej {0} w odwołaniach do bieżącego pliku lub nie jest ona częścią wymaganej grupy pobierania. W nazwie pliku ikony domyślnej jest rozróżniana wielkość liter, więc nazwa pliku, do której występuje odwołanie w manifeście aplikacji, musi dokładnie odpowiadać nazwie pliku tej ikony.</target>
        <note>{StrBegin="MSB3127: "}</note>
      </trans-unit>
      <trans-unit id="GenerateManifest.FileAssociationExtensionMissingLeadDot">
        <source>MSB3119: File association extensions must start with a period character (.).</source>
        <target state="translated">MSB3119: Rozszerzenia skojarzeń plików muszą zaczynać się od znaku kropki (.).</target>
        <note>{StrBegin="MSB3119: "}</note>
      </trans-unit>
      <trans-unit id="GenerateManifest.FileAssociationExtensionTooLong">
        <source>MSB3120: File association extension '{0}' exceeds the maximum allowed length of {1}.</source>
        <target state="translated">MSB3120: Długość rozszerzenia skojarzenia pliku „{0}” przekracza maksymalną dozwoloną długość {1}.</target>
        <note>{StrBegin="MSB3120: "}</note>
      </trans-unit>
      <trans-unit id="GenerateManifest.FileAssociationMissingAttribute">
        <source>MSB3121: The file association element in the application manifest is missing one or more of the following required attributes: extension, description, progid, or default icon.</source>
        <target state="translated">MSB3121: Element skojarzenia pliku w manifeście aplikacji nie zawiera przynajmniej jednego z następujących wymaganych atrybutów: rozszerzenia, opisu, identyfikatora programu lub ikony domyślnej.</target>
        <note>{StrBegin="MSB3121: "}</note>
      </trans-unit>
      <trans-unit id="GenerateManifest.FileAssociationsApplicationNotFullTrust">
        <source>MSB3122: Use of file associations requires full trust.</source>
        <target state="translated">MSB3122: Używanie skojarzeń plików wymaga relacji pełnego zaufania.</target>
        <note>{StrBegin="MSB3122: "}</note>
      </trans-unit>
      <trans-unit id="GenerateManifest.FileAssociationsCountExceedsMaximum">
        <source>MSB3123: The number of file associations exceeds the limit of {0}.</source>
        <target state="translated">MSB3123: Liczba skojarzeń plików przekracza limit {0}.</target>
        <note>{StrBegin="MSB3123: "}</note>
      </trans-unit>
      <trans-unit id="GenerateManifest.FileAssociationsDuplicateExtensions">
        <source>MSB3124: A file association has already been created for extension '{0}'.</source>
        <target state="translated">MSB3124: Utworzono już skojarzenie pliku dla rozszerzenia „{0}”.</target>
        <note>{StrBegin="MSB3124: "}</note>
      </trans-unit>
      <trans-unit id="GenerateManifest.FileAssociationsNoEntryPoint">
        <source>MSB3125: The application is using file associations but has no EntryPoint build parameter.</source>
        <target state="translated">MSB3125: Aplikacja korzysta ze skojarzeń plików, ale nie ma parametru kompilacji EntryPoint.</target>
        <note>{StrBegin="MSB3125: "}</note>
      </trans-unit>
      <trans-unit id="GenerateManifest.FileAssociationsNotInstalled">
        <source>MSB3126: The application is using file associations but is not marked for installation. File associations cannot be used for applications that are not installed such as applications hosted in a web browser.</source>
        <target state="translated">MSB3126: Aplikacja korzysta ze skojarzeń plików, ale nie jest oznaczona jako wybrana do instalacji. Nie można używać skojarzeń plików w przypadku aplikacji, które nie są instalowane, takich jak aplikacje obsługiwane w przeglądarce internetowej.</target>
        <note>{StrBegin="MSB3126: "}</note>
      </trans-unit>
      <trans-unit id="GenerateManifest.General">
        <source>MSB3171: Problem generating manifest. {0}</source>
        <target state="translated">MSB3171: Problem z wygenerowaniem manifestu. {0}</target>
        <note>{StrBegin="MSB3171: "}</note>
      </trans-unit>
      <trans-unit id="GenerateManifest.GreaterMinimumRequiredVersion">
        <source>MSB3176: Specified minimum required version is greater than the current publish version. Please specify a version less than or equal to the current publish version.</source>
        <target state="translated">MSB3176: Określona minimalna wersja wymagana jest wyższa niż bieżąca wersja publikowana. Określ wersję niższą lub taką samą jak bieżąca wersja publikowana.</target>
        <note>{StrBegin="MSB3176: "}</note>
      </trans-unit>
      <trans-unit id="GenerateManifest.HostInBrowserInvalidFrameworkVersion">
        <source>MSB3117: Application is set to host in browser but the TargetFrameworkVersion is set to v2.0.</source>
        <target state="translated">MSB3117: Aplikacja jest oznaczona do obsługi w przeglądarce, ale element TargetFrameworkVersion ma wartość v2.0.</target>
        <note />
      </trans-unit>
      <trans-unit id="GenerateManifest.HostInBrowserNotOnlineOnly">
        <source>MSB3116: Application is marked to host in browser but is also marked for online and offline use. Please change your application to online only.</source>
        <target state="translated">MSB3116: Aplikacja jest oznaczona do obsługi w przeglądarce, ale jest również oznaczona do użytku w trybie online i offline. Zmień aplikację do użytku tylko w trybie online.</target>
        <note />
      </trans-unit>
      <trans-unit id="GenerateManifest.IdentityFileNameMismatch">
        <source>MSB3110: Assembly '{0}' has mismatched identity '{1}', expected file name: '{2}'.</source>
        <target state="translated">MSB3110: Zestaw '{0}' ma niedopasowaną tożsamość '{1}', oczekiwana nazwa pliku: '{2}'.</target>
        <note>{StrBegin="MSB3110: "}</note>
      </trans-unit>
      <trans-unit id="GenerateManifest.InvalidEntryPoint">
        <source>MSB3115: File '{0}' is not a valid entry point.</source>
        <target state="translated">MSB3115: Plik '{0}' nie jest prawidłowym punktem wejścia.</target>
        <note>{StrBegin="MSB3115: "}</note>
      </trans-unit>
      <trans-unit id="GenerateManifest.InvalidInputManifest">
        <source>MSB3184: Input manifest is invalid.</source>
        <target state="translated">MSB3184: Manifest wejściowy jest nieprawidłowy.</target>
        <note>{StrBegin="MSB3184: "}</note>
      </trans-unit>
      <trans-unit id="GenerateManifest.ExcludedPermissionsNotSupported">
        <source>MSB3133: The ExcludePermissions property is deprecated. The permission set requested by the application has been set to the permissions defined in Internet or Local Intranet zone. To continue using a custom Permission Set, define your custom permission set in the Security Page of the Project Designer.</source>
        <target state="translated">MSB3133: Właściwość ExcludePermissions jest przestarzała. Zestaw uprawnień wymaganych przez aplikację został ustawiony na uprawnienia zdefiniowane w strefie Internet lub Lokalny intranet. Aby nadal używać niestandardowego zestawu uprawnień, zdefiniuj własny niestandardowy zestaw uprawnień na stronie zabezpieczeń w Projektancie projektu.</target>
        <note>{StrBegin="MSB3133: "}</note>
      </trans-unit>
      <trans-unit id="GenerateManifest.KnownTargetZoneCannotHaveAdditionalPermissionType">
        <source>MSB3134: The permission set requested by the application exceeded the permissions allowed by the Internet or Intranet zones. Select Full Trust or to continue using partial trust, define your custom permission set in the Security Page of the Project Designer.</source>
        <target state="translated">MSB3134: Zestaw uprawnień wymaganych przez aplikację przekroczył uprawnienia dozwolone w strefach Internet i Lokalny intranet. Wybierz opcję Pełne zaufanie lub aby kontynuować, używając częściowego zaufania, zdefiniuj własny niestandardowy zestaw uprawnień na stronie zabezpieczeń w Projektancie projektu.</target>
        <note>{StrBegin="MSB3134: "}</note>
      </trans-unit>
      <trans-unit id="GenerateManifest.NoPermissionSetForTargetZone">
        <source>MSB3135: The PermissionSet for the target zone has not been defined for the following version of the .NET Framework: {0}.</source>
        <target state="translated">MSB3135: Atrybut PermissionSet dla strefy docelowej nie został zdefiniowany w następującej wersji programu .NET Framework: {0}.</target>
        <note>{StrBegin="MSB3135: "}</note>
      </trans-unit>
      <trans-unit id="GenerateManifest.InvalidItemValue">
        <source>MSB3175: Invalid value for '{0}' of item '{1}'.</source>
        <target state="translated">MSB3175: Nieprawidłowa wartość '{0}' elementu '{1}'.</target>
        <note>{StrBegin="MSB3175: "}</note>
      </trans-unit>
      <trans-unit id="GenerateManifest.InvalidValue">
        <source>MSB3174: Invalid value for '{0}'.</source>
        <target state="translated">MSB3174: Nieprawidłowa wartość '{0}'.</target>
        <note>{StrBegin="MSB3174: "}</note>
      </trans-unit>
      <trans-unit id="GenerateManifest.InvalidDeploymentProvider">
        <source>MSB3189: The update location for this application is a local path.</source>
        <target state="translated">MSB3189: Lokalizacją aktualizacji tej aplikacji jest ścieżka lokalna.</target>
        <note>{StrBegin="MSB3189: "}</note>
      </trans-unit>
      <trans-unit id="GenerateManifest.NoEntryPoint">
        <source>MSB3185: EntryPoint not specified for manifest.</source>
        <target state="translated">MSB3185: Nie określono parametru EntryPoint dla manifestu.</target>
        <note>{StrBegin="MSB3185: "}</note>
      </trans-unit>
      <trans-unit id="GenerateManifest.NoIdentity">
        <source>MSB3186: Unable to infer an assembly identity for generated manifest from task input parameters.</source>
        <target state="translated">MSB3186: Nie można odnaleźć tożsamości zestawu wygenerowanego manifestu na podstawie parametrów wprowadzania zadania.</target>
        <note>{StrBegin="MSB3186: "}</note>
      </trans-unit>
      <trans-unit id="GenerateManifest.PlatformMismatch">
        <source>MSB3187: Referenced assembly '{0}' targets a different processor than the application.</source>
        <target state="translated">MSB3187: Wskazany zestaw '{0}' wskazuje procesor inny niż aplikacja.</target>
        <note>{StrBegin="MSB3187: "}</note>
      </trans-unit>
      <trans-unit id="GenerateManifest.PrerequisiteNotSigned">
        <source>MSB3188: Assembly '{0}' must be strong signed in order to be marked as a prerequisite.</source>
        <target state="translated">MSB3188: Zestaw '{0}' musi mieć silny podpis, aby można było go zaliczyć do wymagań wstępnych.</target>
        <note>{StrBegin="MSB3188: "}</note>
      </trans-unit>
      <trans-unit id="GenerateManifest.ReadInputManifestFailed">
        <source>MSB3172: Unable to read manifest '{0}'. {1}</source>
        <target state="translated">MSB3172: Nie można odczytać manifestu '{0}'. {1}</target>
        <note>{StrBegin="MSB3172: "}</note>
      </trans-unit>
      <trans-unit id="GenerateManifest.ResolveFailedInReadOnlyMode">
        <source>MSB3114: Could not find file '{0}' referenced by assembly '{1}'.</source>
        <target state="translated">MSB3114: Nie można odnaleźć pliku '{0}', do którego odwołuje się zestaw '{1}'.</target>
        <note>{StrBegin="MSB3114: "}</note>
      </trans-unit>
      <trans-unit id="GenerateManifest.ResolveFailedInReadWriteMode">
        <source>MSB3113: Could not find file '{0}'.</source>
        <target state="translated">MSB3113: Nie można odnaleźć pliku '{0}'.</target>
        <note>{StrBegin="MSB3113: "}</note>
      </trans-unit>
      <trans-unit id="GenerateManifest.ManifestsSignedHashExcluded">
        <source>MSB3128: The ClickOnce manifests cannot be signed because they contain one or more references that are not hashed.</source>
        <target state="translated">MSB3128: Nie można podpisać manifestów ClickOnce, ponieważ zawierają one przynajmniej jedno odwołanie, które nie jest przemieszane.</target>
        <note>{StrBegin="MSB3128: "}</note>
      </trans-unit>
      <trans-unit id="GenerateManifest.TargetPathTooLong">
        <source>MSB3182: File name '{0}' exceeds {1} characters.</source>
        <target state="translated">MSB3182: Nazwa pliku '{0}' zawiera więcej niż następującą liczbę znaków: {1}.</target>
        <note>{StrBegin="MSB3182: "}</note>
      </trans-unit>
      <trans-unit id="GenerateManifest.UnmanagedCodePermission">
        <source>MSB3183: Reference '{0}' is an interop assembly requiring full trust.</source>
        <target state="translated">MSB3183: Odwołanie „{0}” jest zestawem międzyoperacyjnym i wymaga pełnego zaufania.</target>
        <note>{StrBegin="MSB3183: "}</note>
      </trans-unit>
      <trans-unit id="GenerateManifest.WriteOutputManifestFailed">
        <source>MSB3173: Unable to write manifest '{0}'. {1} {2}</source>
        <target state="translated">MSB3173: Nie można zapisać manifestu „{0}”. {1} {2}</target>
        <note>{StrBegin="MSB3173: "}</note>
      </trans-unit>
      <trans-unit id="GenerateManifest.InvalidRequestedExecutionLevel">
        <source>MSB3190: ClickOnce does not support the request execution level '{0}'.</source>
        <target state="translated">MSB3190: Funkcja ClickOnce nie obsługuje poziomu wykonania żądania „{0}”.</target>
        <note>{StrBegin="MSB3190: "}</note>
      </trans-unit>
      <trans-unit id="GenerateResource.BinaryFormatterUse">
        <source>MSB3825: Resource "{0}" will be deserialized via BinaryFormatter at runtime. BinaryFormatter is deprecated due to known security risks and is removed from .NET 9+. If you wish to continue using it, set property "GenerateResourceWarnOnBinaryFormatterUse" to false.
           More information: https://aka.ms/binaryformatter-migration-guide</source>
<<<<<<< HEAD
        <target state="new">MSB3825: Resource "{0}" will be deserialized via BinaryFormatter at runtime. BinaryFormatter is deprecated due to known security risks and is removed from .NET 9+. If you wish to continue using it, set property "GenerateResourceWarnOnBinaryFormatterUse" to false.
           More information: https://aka.ms/binaryformatter-migration-guide</target>
=======
        <target state="translated">MSB3825: zasób „{0}” typu „{1}” może być deserializowany za pośrednictwem funkcji BinaryFormatter w czasie wykonywania. Funkcja BinaryFormatter jest przestarzała ze względu na znane zagrożenia bezpieczeństwa i została usunięta z platformy .NET 9 lub nowszej. Jeśli chcesz nadal jej używać, ustaw właściwość „GenerateResourceWarnOnBinaryFormatterUse” na false.
           Więcej informacji: https://aka.ms/binaryformatter-migration-guide</target>
>>>>>>> 1239393c
        <note>{StrBegin="MSB3825: "}</note>
      </trans-unit>
      <trans-unit id="GenerateResource.CoreSupportsLimitedScenarios">
        <source>MSB3824: In order to build with .NET Core, resource inputs must be in .txt or .resx format.</source>
        <target state="translated">MSB3824: Aby kompilować przy użyciu platformy .NET Core, dane wejściowe zasobów muszą być w formacie txt lub resx.</target>
        <note>{StrBegin="MSB3824: "}</note>
      </trans-unit>
      <trans-unit id="GenerateResource.InputDoesntExist">
        <source>Input file "{0}" does not exist.</source>
        <target state="translated">Plik wejściowy „{0}” nie istnieje.</target>
        <note>{0} is a filename on disk.</note>
      </trans-unit>
      <trans-unit id="GenerateResource.InputNewer">
        <source>Input file "{0}" is newer than output file "{1}".</source>
        <target state="translated">Plik wejściowy „{0}” jest nowszy niż plik wyjściowy „{1}”.</target>
        <note>{0} and {1} are filenames on disk.</note>
      </trans-unit>
      <trans-unit id="GenerateResource.LinkedInputDoesntExist">
        <source>Linked input file "{0}" does not exist.</source>
        <target state="translated">Połączony plik wejściowy „{0}” nie istnieje.</target>
        <note>{0} is a filename on disk.</note>
      </trans-unit>
      <trans-unit id="GenerateResource.LinkedInputNewer">
        <source>Linked input file "{0}" is newer than output file "{1}".</source>
        <target state="translated">Połączony plik wejściowy „{0}” jest nowszy niż plik wyjściowy „{1}”.</target>
        <note>{0} and {1} are filenames on disk.</note>
      </trans-unit>
      <trans-unit id="GenerateResource.MOTW">
        <source>MSB3821: Couldn't process file {0} due to its being in the Internet or Restricted zone or having the mark of the web on the file. Remove the mark of the web if you want to process these files.</source>
        <target state="translated">MSB3821: Nie można przetworzyć pliku {0}, ponieważ znajduje się on w strefie Internet lub Witryny z ograniczeniami albo zawiera znacznik strony internetowej. Jeśli chcesz przetwarzać te pliki, usuń znacznik strony internetowej.</target>
        <note>{StrBegin="MSB3821: "} "Internet zone", "Restricted zone", and "mark of the web" are Windows concepts that may have a specific translation.</note>
      </trans-unit>
      <trans-unit id="GenerateResource.MimeTypeNotSupportedOnCore">
        <source>MSB3826: Resource \"{0}\" in \"{1}\" uses MIME type \"{2}\", which is not supported by MSBuild when running on .NET.</source>
        <target state="translated">MSB3826: zasób „{0}” w „{1}” używa typu MIME „{2}”, który nie jest obsługiwany przez program MSBuild w przypadku uruchamiania na platformie .NET.</target>
        <note>{StrBegin="MSB3826: "}</note>
      </trans-unit>
      <trans-unit id="GenerateResource.OutputDoesntExist">
        <source>Output file "{0}" does not exist.</source>
        <target state="translated">Plik wyjściowy „{0}” nie istnieje.</target>
        <note>{0} is a filename on disk.</note>
      </trans-unit>
      <trans-unit id="GenerateResource.PreserializedResourcesRequiresExtensions">
        <source>MSB3822: Non-string resources require the System.Resources.Extensions assembly at runtime, but it was not found in this project's references.</source>
        <target state="translated">MSB3822: Zasoby inne niż będące ciągami wymagają zestawu System.Resources.Extensions w czasie wykonywania, ale nie znaleziono go w odwołaniach tego projektu.</target>
        <note>{StrBegin="MSB3822: "}</note>
      </trans-unit>
      <trans-unit id="GenerateResource.PreserializedResourcesRequiresProperty">
        <source>MSB3823: Non-string resources require the property GenerateResourceUsePreserializedResources to be set to true.</source>
        <target state="translated">MSB3823: Zasoby inne niż będące ciągami wymagają, aby właściwość GenerateResourceUsePreserializedResources była ustawiona na wartość true.</target>
        <note>{StrBegin="MSB3823: "}</note>
      </trans-unit>
      <trans-unit id="GenerateResource.ResourceNotFound">
        <source>MSB3552: Resource file "{0}" cannot be found.</source>
        <target state="translated">MSB3552: Nie można odnaleźć pliku zasobów „{0}”.</target>
        <note>{StrBegin="MSB3552: "}</note>
      </trans-unit>
      <trans-unit id="GenerateResource.InvalidFilename">
        <source>MSB3553: Resource file "{0}" has an invalid name. {1}</source>
        <target state="translated">MSB3553: Plik zasobów „{0}” ma nieprawidłową nazwę. {1}</target>
        <note>{StrBegin="MSB3553: "}Appears if the input file name is so invalid we can't change the file extension on it.</note>
      </trans-unit>
      <trans-unit id="GenerateResource.CannotWriteOutput">
        <source>MSB3554: Cannot write to the output file "{0}". {1}</source>
        <target state="translated">MSB3554: Nie można zapisać w pliku wyjściowym „{0}”. {1}</target>
        <note>{StrBegin="MSB3554: "}</note>
      </trans-unit>
      <trans-unit id="GenerateResource.CorruptOutput">
        <source>Output file "{0}" is possibly corrupt and will be deleted and recreated.</source>
        <target state="translated">Plik wyjściowy „{0}” jest prawdopodobnie uszkodzony. Zostanie on usunięty i utworzony ponownie.</target>
        <note />
      </trans-unit>
      <trans-unit id="GenerateResource.OnlyStringsSupported">
        <source>MSB3556: Only strings can be written to a .txt file, resource "{0}" is type {1}.</source>
        <target state="translated">MSB3556: Jako plik .txt można zapisywać tylko ciągi, zasób „{0}” jest typu {1}.</target>
        <note>{StrBegin="MSB3556: "}</note>
      </trans-unit>
      <trans-unit id="GenerateResource.ErrorFromCodeDom">
        <source>MSB3557: Error(s) generating strongly typed resources for file "{0}".</source>
        <target state="translated">MSB3557: Błędy podczas generowania zasobów o jednoznacznie określonym typie dla pliku „{0}”.</target>
        <note>{StrBegin="MSB3557: "}</note>
      </trans-unit>
      <trans-unit id="GenerateResource.UnknownFileExtension">
        <source>MSB3558: Unsupported file extension "{0}" on file "{1}".</source>
        <target state="translated">MSB3558: Nieobsługiwane rozszerzenie pliku „{0}” w pliku „{1}”.</target>
        <note>{StrBegin="MSB3558: "}</note>
      </trans-unit>
      <trans-unit id="GenerateResource.STRCodeDomProviderFailed">
        <source>MSB3559: The code DOM provider for the "{0}" language failed. {1}</source>
        <target state="translated">MSB3559: Dostawca modelu DOM kodu dla języka „{0}” uległ awarii. {1}</target>
        <note>{StrBegin="MSB3559: "}</note>
      </trans-unit>
      <trans-unit id="GenerateResource.DeleteCorruptOutputFailed">
        <source>MSB3560: Could not delete the possibly corrupt output file "{0}". {1}</source>
        <target state="translated">MSB3560: Nie można usunąć pliku wyjściowego „{0}”, który jest prawdopodobnie uszkodzony. {1}</target>
        <note>{StrBegin="MSB3560: "}</note>
      </trans-unit>
      <trans-unit id="GenerateResource.ObsoleteStringsTag">
        <source>MSB3562: The "[strings]" tag is no longer necessary in text resources; please remove it.</source>
        <target state="translated">MSB3562: Tag „[strings]” nie jest już potrzebny w zasobach tekstowych; usuń go.</target>
        <note>{StrBegin="MSB3562: "}</note>
      </trans-unit>
      <trans-unit id="GenerateResource.UnexpectedInfBracket">
        <source>MSB3563: Unsupported square bracket keyword, "{0}".</source>
        <target state="translated">MSB3563: Nieobsługiwane słowo kluczowe w nawiasach kwadratowych, „{0}”.</target>
        <note>{StrBegin="MSB3563: "}</note>
      </trans-unit>
      <trans-unit id="GenerateResource.NoEqualsInLine">
        <source>MSB3564: Resource line without an equals sign, "{0}".</source>
        <target state="translated">MSB3564: Wiersz zasobu bez znaku równości, „{0}”.</target>
        <note>{StrBegin="MSB3564: "}</note>
      </trans-unit>
      <trans-unit id="GenerateResource.NoNameInLine">
        <source>MSB3565: Resource line without a name.</source>
        <target state="translated">MSB3565: Wiersz zasobu bez nazwy.</target>
        <note>{StrBegin="MSB3565: "}</note>
      </trans-unit>
      <trans-unit id="GenerateResource.InvalidEscape">
        <source>MSB3566: Unsupported or invalid escape character in resource "{0}", char '{1}'.</source>
        <target state="translated">MSB3566: Nieobsługiwany lub nieprawidłowy znak ucieczki w zasobie „{0}”, znak '{1}'.</target>
        <note>{StrBegin="MSB3566: "}</note>
      </trans-unit>
      <trans-unit id="GenerateResource.CodeDomError">
        <source>MSB3567: Could not generate property on class "{0}".</source>
        <target state="translated">MSB3567: Nie można wygenerować właściwości w klasie „{0}”.</target>
        <note>{StrBegin="MSB3567: "}</note>
      </trans-unit>
      <trans-unit id="GenerateResource.CouldNotLoadType">
        <source>Could not load type {0} which is used in the .RESX file.  Ensure that the necessary references have been added to your project.</source>
        <target state="translated">Nie można załadować typu {0} używanego w pliku RESX.  Upewnij się, że niezbędne odwołania zostały dodane do projektu.</target>
        <note />
      </trans-unit>
      <trans-unit id="GenerateResource.DuplicateResourceName">
        <source>MSB3568: Duplicate resource name "{0}" is not allowed, ignored.</source>
        <target state="translated">MSB3568: Zduplikowana nazwa zasobu „{0}” jest niedozwolona. Ignorowanie.</target>
        <note>{StrBegin="MSB3568: "}</note>
      </trans-unit>
      <trans-unit id="GenerateResource.InvalidHexEscapeValue">
        <source>MSB3569: Invalid hex value after '\u' in resource "{0}", value '{1}'.</source>
        <target state="translated">MSB3569: Nieprawidłowa wartość szesnastkowa po przełączniku '\u' w zasobie „{0}”, wartość '{1}'.</target>
        <note>{StrBegin="MSB3569: "}</note>
      </trans-unit>
      <trans-unit id="GenerateResource.CannotWriteSTRFile">
        <source>MSB3570: Cannot write to the Strongly Typed Resource class file "{0}". {1}</source>
        <target state="translated">MSB3570: Nie można zapisać w pliku klasy Strongly Typed Resource „{0}”. {1}</target>
        <note>{StrBegin="MSB3570: "}</note>
      </trans-unit>
      <trans-unit id="GenerateResource.STRClassNamespaceOrFilenameWithoutLanguage">
        <source>MSB3572: StronglyTypedClassName, StronglyTypedNamespace, and/or StronglyTypedFileName parameters were passed in, but no StronglyTypedLanguage. If you want to create a strongly typed resource class, please specify a language. Otherwise remove all class, file name, and namespace parameters.</source>
        <target state="translated">MSB3572: Przekazano parametry StronglyTypedClassName, StronglyTypedNamespace i/lub StronglyTypedFileName, ale nie przekazano parametru StronglyTypedLanguage. Jeżeli chcesz utworzyć klasę zasobu o jednoznacznie określonym typie, określ język. W innym przypadku należy usunąć wszystkie parametry klasy, nazwy pliku oraz przestrzeni nazw.</target>
        <note>{StrBegin="MSB3572: "}</note>
      </trans-unit>
      <trans-unit id="GenerateResource.STRLanguageButNotExactlyOneSourceFile">
        <source>MSB3573: The language for a strongly typed resource class was specified, but more than one source file was passed in. Please pass in only one source file at a time if you want to generate strongly typed resource classes.</source>
        <target state="translated">MSB3573: Określono język dla zasobu o jednoznacznie określonym typie, ale przekazano więcej niż jeden plik źródłowy. Przekazuj tylko jeden plik źródłowy jednocześnie, jeśli chcesz wygenerować klasy zasobów o jednoznacznie określonym typie.</target>
        <note>{StrBegin="MSB3573: "}</note>
      </trans-unit>
      <trans-unit id="GenerateResource.MessageTunnel">
        <source>{0}</source>
        <target state="translated">{0}</target>
        <note />
      </trans-unit>
      <trans-unit id="GenerateResource.ProcessingFile">
        <source>Processing resource file "{0}" into "{1}".</source>
        <target state="translated">Przetwarzanie pliku zasobów „{0}” na „{1}”.</target>
        <note />
      </trans-unit>
      <trans-unit id="GenerateResource.ExtractingResWFiles">
        <source>Extracting .ResW files from assembly "{0}" into "{1}".</source>
        <target state="translated">Pobieranie plików .ResW z zestawu „{0}” do {1}”.</target>
        <note />
      </trans-unit>
      <trans-unit id="GenerateResource.SkippingExtractingFromNonSupportedFramework">
        <source>Skipping extracting .ResW files from assembly "{0}" because it declares non-supported framework "{1}".</source>
        <target state="translated">Wyodrębnianie plików ResW z zestawu „{0}” jest pomijane, ponieważ deklarują one nieobsługiwaną platformę „{1}”.</target>
        <note />
      </trans-unit>
      <trans-unit id="GenerateResource.ReadResourceMessage">
        <source>Processing {0} resources from file "{1}".</source>
        <target state="translated">Przetwarzanie zasobów {0} z pliku „{1}”.</target>
        <note />
      </trans-unit>
      <trans-unit id="GenerateResource.CreatingSTR">
        <source>Creating strongly typed resources class "{0}".</source>
        <target state="translated">Tworzenie klasy zasobów o jednoznacznie określonym typie „{0}”.</target>
        <note />
      </trans-unit>
      <trans-unit id="GenerateResource.NoSources">
        <source>No resources specified in "Sources". Skipping resource generation.</source>
        <target state="translated">W parametrze „Sources” nie określono zasobów. Operacja generowania zasobów zostanie pominięta.</target>
        <note>
            LOCALIZATION: Please don't localize "Sources" this is an item meta-data name.
    </note>
      </trans-unit>
      <trans-unit id="GenerateResource.NothingOutOfDate">
        <source>No resources are out of date with respect to their source files. Skipping resource generation.</source>
        <target state="translated">Nie ma zasobów nieaktualnych w porównaniu z plikami źródłowymi. Operacja generowania zasobów zostanie pominięta.</target>
        <note />
      </trans-unit>
      <trans-unit id="GenerateResource.AdditionalInputNewerThanTLog">
        <source>Additional input "{0}" has been updated since the last build.  Forcing regeneration of all resources.</source>
        <target state="translated">Od czasu ostatniej kompilacji zaktualizowano dodatkowe dane wejściowe „{0}”.  Nastąpi wymuszenie ponownego generowania wszystkich zasobów.</target>
        <note />
      </trans-unit>
      <trans-unit id="GenerateResource.SeparateAppDomainBecauseNeverLockTypeAssembliesTrue">
        <source>Creating a separate AppDomain because "NeverLockTypeAssemblies" evaluated to 'true'.</source>
        <target state="translated">Trwa tworzenie oddzielnego parametru AppDomain, ponieważ parametr „NeverLockTypeAssemblies” został oceniony jako 'true'.</target>
        <note />
      </trans-unit>
      <trans-unit id="GenerateResource.SeparateAppDomainBecauseOfErrorDeserializingLineNumber">
        <source>Creating a separate AppDomain because while parsing "{0}" the serialized type "{1}" on line {2} could not be loaded. {3}</source>
        <target state="translated">Trwa tworzenie oddzielnego parametru AppDomain, ponieważ podczas analizowania „{0}” załadowanie serializowanego typu „{1}” w wierszu {2} nie było możliwe. {3}</target>
        <note />
      </trans-unit>
      <trans-unit id="GenerateResource.SeparateAppDomainBecauseOfException">
        <source>Creating a separate AppDomain because of error parsing "{0}". {1}</source>
        <target state="translated">Trwa tworzenie oddzielnego parametru AppDomain, ponieważ wystąpił błąd analizowania „{0}”. {1}</target>
        <note />
      </trans-unit>
      <trans-unit id="GenerateResource.SeparateAppDomainBecauseOfExceptionLineNumber">
        <source>Creating a separate AppDomain because of error parsing "{0}" on line {1}. {2}</source>
        <target state="translated">Trwa tworzenie oddzielnego parametru AppDomain, ponieważ wystąpił błąd analizowania „{0}” w wierszu {1}. {2}</target>
        <note />
      </trans-unit>
      <trans-unit id="GenerateResource.SeparateAppDomainBecauseOfMimeType">
        <source>Creating a separate AppDomain because of resource "{0}" representing a serialized type "{1}" in "{2}" on line {3}.</source>
        <target state="translated">Trwa tworzenie oddzielnego parametru AppDomain, ponieważ istnieje zasób „{0}” reprezentujący serializowany typ „{1}” w „{2}” w wierszu {3}.</target>
        <note />
      </trans-unit>
      <trans-unit id="GenerateResource.SeparateAppDomainBecauseOfType">
        <source>Creating a separate AppDomain because of resource "{0}" of type "{1}" in "{2}" on line {3}.</source>
        <target state="translated">Trwa tworzenie oddzielnego parametru AppDomain, ponieważ istnieje zasób „{0}” typu „{1}” w „{2}” w wierszu {3}.</target>
        <note />
      </trans-unit>
      <trans-unit id="GenerateResource.BadImageFormat">
        <source>MSB3574: Did not recognize "{0}" as a managed assembly.</source>
        <target state="translated">MSB3574: Nie rozpoznano "{0}" jako zarządzanego zestawu.</target>
        <note>{StrBegin="MSB3574: "}</note>
      </trans-unit>
      <trans-unit id="GenerateResource.CannotWriteAssembly">
        <source>MSB3575: GenerateResource cannot write assemblies, only read from them. Cannot create assembly "{0}".</source>
        <target state="translated">MSB3575: Zadanie GenerateResource nie może zapisywać zestawów, a tylko z nich odczytywać. Nie można utworzyć zestawu „{0}”.</target>
        <note>{StrBegin="MSB3575: "}</note>
      </trans-unit>
      <trans-unit id="GenerateResource.CreatingCultureInfoFailed">
        <source>MSB3576: Creating the CultureInfo failed for assembly "{2}". Note the set of cultures supported is Operating System-dependent, and the Operating System has removed some cultures from time to time (ie, some Serbian cultures are split up in Windows 7).  The culture may be a user-defined custom culture that we can't currently load on this machine.  Exception info: {0}: {1}</source>
        <target state="translated">MSB3576: Utworzenie obiektu CultureInfo dla zestawu „{2}” nie powiodło się. Obsługiwany zestaw kultur jest zależny od systemu operacyjnego, a pewne kultury są czasami usuwane z systemu operacyjnego (np. w systemie Windows 7 rozdzielono niektóre serbskie kultury).  Kultura może być zdefiniowaną przez użytkownika kulturą niestandardową, której w danej chwili nie można załadować na tym komputerze.  Informacje o wyjątku: {0}: {1}</target>
        <note>{StrBegin="MSB3576: "}</note>
      </trans-unit>
      <trans-unit id="GenerateResource.DuplicateOutputFilenames">
        <source>MSB3577: Two output file names resolved to the same output path: "{0}"</source>
        <target state="translated">MSB3577: Dwie nazwy plików wyjściowych zostały rozpoznane jako taka sama ścieżka wyjściowa: „{0}”.</target>
        <note>{StrBegin="MSB3577: "}</note>
      </trans-unit>
      <trans-unit id="GenerateResource.NeutralityOfCultureNotPreserved">
        <source>MSB3578: This assembly contains neutral resources corresponding to the culture "{0}". These resources will not be considered neutral in the output format as we are unable to preserve this information. The resources will continue to correspond to "{0}" in the output format.</source>
        <target state="translated">MSB3578: Ten zestaw zawiera neutralne zasoby odpowiadające kulturze „{0}”. Te zasoby nie będą uznawane za neutralne w formacie wyjściowym, ponieważ nie jesteśmy w stanie zachować tych informacji. Zasoby będą nadal odpowiadały kulturze „{0}” w formacie wyjściowym.</target>
        <note>{StrBegin="MSB3578: "}</note>
      </trans-unit>
      <trans-unit id="GenerateResource.NoResourcesFileInAssembly">
        <source>MSB3579: Couldn't find the linked resources file "{0}" listed in the assembly manifest.</source>
        <target state="translated">MSB3579: Nie znaleziono połączonego pliku zasobów "{0}" wyszczególnionego w manifeście zasobów.</target>
        <note>{StrBegin="MSB3579: "}</note>
      </trans-unit>
      <trans-unit id="GenerateResource.SatelliteOrMalformedAssembly">
        <source>MSB3580: The assembly in file "{0}" has an assembly culture, indicating it is a satellite assembly for culture "{1}".  But satellite assembly simple names must end in ".resources", while this one's simple name is "{2}".  This is either a main assembly with the culture incorrectly set, or a satellite assembly with an incorrect simple name.</source>
        <target state="translated">MSB3580: Zestaw w pliku „{0}” ma ustawienie kultury wskazujące na to, że jest to zestaw satelicki kultury „{1}”.  Proste nazwy zestawów satelickich muszą jednak kończyć się ciągiem „.resources”, podczas gdy prosta nazwa tego zestawu to „{2}”.  Jest to zestaw główny z niepoprawnie ustawioną kulturą lub zestaw satelicki z niepoprawną prostą nazwą.</target>
        <note>{StrBegin="MSB3580: "}</note>
      </trans-unit>
      <trans-unit id="GenerateResource.SatelliteAssemblyContainsCode">
        <source>MSB3811: The assembly "{0}" says it is a satellite assembly, but it contains code. Main assemblies shouldn't specify the assembly culture in their manifest, and satellites should not contain code.  This is almost certainly an error in your build process.</source>
        <target state="translated">MSB3811: Zestaw „{0}” jest określony jako satelicki, ale zawiera kod. W manifestach zestawów głównych nie powinna być określona kultura zestawu, a manifesty zestawów satelickich nie powinny zawierać kodu.  Prawie na pewno wskazuje to na błąd w procesie kompilacji.</target>
        <note>{StrBegin="MSB3811: "}</note>
      </trans-unit>
      <trans-unit id="GenerateResource.SatelliteAssemblyContainsNoResourcesFile">
        <source>MSB3812: This assembly claims to be a satellite assembly, but doesn't contain any properly named .resources files as manifest resources. The name of the files should end in {0}.resources.  There is probably a build-related problem with this assembly.</source>
        <target state="translated">MSB3812: Ten zestaw deklaruje się jako zestaw satelicki, ale nie zawiera żadnych prawidłowo nazwanych plików .resources jako zasobów manifestu. Nazwy plików powinny kończyć się ciągiem {0}.resources.  Prawdopodobnie istnieje problem z kompilacją tego zestawu.</target>
        <note>{StrBegin="MSB3812: "}</note>
      </trans-unit>
      <trans-unit id="GenerateResource.UnrecognizedUltimateResourceFallbackLocation">
        <source>MSB3813: Invalid or unrecognized UltimateResourceFallbackLocation value in the NeutralResourcesLanguageAttribute for assembly "{1}". Location: "{0}"</source>
        <target state="translated">MSB3813: Niepoprawna lub nierozpoznawana wartość UltimateResourceFallbackLocation w atrybucie NeutralResourcesLanguageAttribute zestawu „{1}”. Lokalizacja: „{0}”</target>
        <note>{StrBegin="MSB3813: "}</note>
      </trans-unit>
      <trans-unit id="GenerateResource.ImproperlyBuiltMainAssembly">
        <source>MSB3814: Main assembly "{1}" was built improperly. The manifest resource "{0}" ends in .en-US.resources, when it should end in .resources. Either rename it to something like foo.resources (and consider using the NeutralResourcesLanguageAttribute on the main assembly), or move it to a US English satellite assembly.</source>
        <target state="translated">MSB3814: Zestaw główny „{1}” został niepoprawnie skompilowany. Zasób manifestu „{0}” kończy się rozszerzeniem .en-US.resources, a powinien kończyć się rozszerzeniem .resources. Zmień jego nazwę na podobną do nazwa.resources (i rozważ użycie atrybutu NeutralResourcesLanguageAttribute w zestawie głównym) lub przenieś go do zestawu satelickiego w języku US English.</target>
        <note>{StrBegin="MSB3814: "}</note>
      </trans-unit>
      <trans-unit id="GenerateResource.ImproperlyBuiltSatelliteAssembly">
        <source>MSB3815: Satellite assembly "{2}" was built improperly. The manifest resource "{0}" will not be found by the ResourceManager.  It must end in "{1}".</source>
        <target state="translated">MSB3815: Zestaw satelicki „{2}” został niepoprawnie skompilowany. Obiekt ResourceManager nie znajdzie zasobu manifestu „{0}”.  Musi on kończyć się ciągiem „{1}”.</target>
        <note>{StrBegin="MSB3815: "}</note>
      </trans-unit>
      <trans-unit id="GenerateResource.CannotLoadAssemblyLoadFromFailed">
        <source>MSB3816: Loading assembly "{0}" failed. {1}</source>
        <target state="translated">MSB3816: Ładowanie zestawu "{0}" nie powiodło się. {1}</target>
        <note>{StrBegin="MSB3816: "}</note>
      </trans-unit>
      <trans-unit id="GenerateResource.MainAssemblyMissingNeutralResourcesLanguage">
        <source>MSB3817: The assembly "{0}" does not have a NeutralResourcesLanguageAttribute on it. To be used in an app package, portable libraries must define a NeutralResourcesLanguageAttribute on their main assembly (ie, the one containing code, not a satellite assembly).</source>
        <target state="translated">MSB3817: Zestaw „{0}” nie ma atrybutu NeutralResourcesLanguageAttribute. Aby użyć go w pakiecie aplikacji, biblioteki przenośne muszą mieć zdefiniowany atrybut NeutralResourcesLanguageAttribute w zestawie głównym (tj. w tym, który zawiera kod, a nie w zestawie satelickim).</target>
        <note>{StrBegin="MSB3817: "}</note>
      </trans-unit>
      <trans-unit id="GenerateResource.ExecuteAsToolAndExtractResWNotSupported">
        <source>MSB3818: The GenerateResource task doesn't currently support simultaneously running as an external tool and extracting ResW files from assemblies.</source>
        <target state="translated">MSB3818: zadanie GenerateResource aktualnie nie obsługuje jednoczesnego działania jako narzędzie zewnętrzne i pobierania plików ResW z zestawów.</target>
        <note>{StrBegin="MSB3818: "}</note>
      </trans-unit>
      <trans-unit id="GenerateResource.MissingFile">
        <source>MSB3819: Cannot find assembly "{0}", which may contain managed resources that need to be included in this app package.  Please ensure that this assembly exists.</source>
        <target state="translated">MSB3819: Nie można odnaleźć zestawu „{0}” mogącego zawierać zarządzane zasoby, które należy umieścić w tym pakiecie aplikacji.  Upewnij się, że ten zestaw istnieje.</target>
        <note>{StrBegin="MSB3819: "}</note>
      </trans-unit>
      <trans-unit id="GenerateResource.PathTooLong">
        <source>MSB3820: The path needed to store build-related temporary files is too long.  Try your project in a shorter directory, or rename some of your resources.  The full path was "{0}".</source>
        <target state="translated">MSB3820: Ścieżka potrzebna do przechowywania plików tymczasowych związanych z kompilacją jest za długa.  Spróbuj zapisać projekt w katalogu o krótszej nazwie lub zmień nazwy niektórych zasobów.  Pełna ścieżka to „{0}”.</target>
        <note>{StrBegin="MSB3820: "}</note>
      </trans-unit>
      <trans-unit id="GetAssemblyIdentity.CouldNotGetAssemblyName">
        <source>MSB3441: Cannot get assembly name for "{0}". {1}</source>
        <target state="translated">MSB3441: Nie można pobrać nazwy zestawu dla „{0}”. {1}</target>
        <note>{StrBegin="MSB3441: "}</note>
      </trans-unit>
      <trans-unit id="GetCompatiblePlatform.AnyCPUDefault">
        <source>Choosing AnyCPU by default.</source>
        <target state="translated">Wybieranie opcji AnyCPU w sposób domyślny.</target>
        <note />
      </trans-unit>
      <trans-unit id="GetCompatiblePlatform.DisplayChosenPlatform">
        <source>Project '{0}' will build with platform: '{1}'.</source>
        <target state="translated">Projekt "{0}" zostanie skompilowany przy użyciu platformy: "{1}".</target>
        <note />
      </trans-unit>
      <trans-unit id="GetCompatiblePlatform.FoundMappingInTable">
        <source>Found mapping '{0}'='{1}' in given lookup table: '{2}'.</source>
        <target state="translated">Znaleziono mapowanie "{0}" = "{1}" w danej tabeli wyszukiwania: "{2}".</target>
        <note />
      </trans-unit>
      <trans-unit id="GetCompatiblePlatform.InvalidLookupTableFormat">
        <source>MSB3983: The PlatformLookupTable '{0}' is in an invalid format and won't be used. The format should be 'A=B;C=D'.</source>
        <target state="translated">MSB3983: element PlatformLookupTable "{0}" ma nieprawidłowy format i nie zostanie użyty. Formatem powinno być "A = B; C = D '.</target>
        <note>{StrBegin="MSB3983: "}</note>
      </trans-unit>
      <trans-unit id="GetCompatiblePlatform.LookupTableParsed">
        <source>Parsed lookup table:'{0}'.</source>
        <target state="translated">Przeanalizowana tabela wyszukiwania: "{0}".</target>
        <note />
      </trans-unit>
      <trans-unit id="GetCompatiblePlatform.NoCompatiblePlatformFound">
        <source>MSB3981: Could not determine what '{0}' should be built as. The project will be built without the Platform property set.</source>
        <target state="translated">MSB3981: nie można było określić, jako co ma zostać skompilowany projekt "{0}". Zostanie on skompilowany bez ustawionej właściwości platformy.</target>
        <note>{StrBegin="MSB3981: "}</note>
      </trans-unit>
      <trans-unit id="GetCompatiblePlatform.NoPlatformsListed">
        <source>MSB3982: EnableDynamicPlatformResolution is true but referenced project '{0}' has no 'Platforms' or 'Platform' metadata set. It will be built without a specified platform.</source>
        <target state="translated">MSB3982: element EnableDynamicPlatformResolution ma wartość True, ale projekt „{0}”, do którego się odnosi, nie ma ustawionych metadanych „Platform” lub „Platformy”. Zostanie on skompilowany bez określonej platformy.</target>
        <note>{StrBegin="MSB3982: "}</note>
      </trans-unit>
      <trans-unit id="GetCompatiblePlatform.ReferencedProjectHasDefinitivePlatform">
        <source>Platform property of referenced project '{0}' matches current project's platform: '{1}'. Referenced project will be built without a global Platform property.</source>
        <target state="translated">Właściwość platformy przywoływanego projektu „{0}” jest zgodna z platformą bieżącego projektu: „{1}”. Przywoływany projekt zostanie utworzony bez globalnej właściwości platformy.</target>
        <note />
      </trans-unit>
      <trans-unit id="GetCompatiblePlatform.SamePlatform">
        <source>ProjectReference and current project have the same platform.</source>
        <target state="translated">Element ProjectReference i bieżący projekt mają tę samą platformę.</target>
        <note />
      </trans-unit>
      <trans-unit id="GetFrameworkSdkPath.CouldNotFindSDK">
        <source>Could not locate the expected version of the Microsoft Windows SDK. Looked for a location specified in the "{0}" value of the registry key "{1}". If your build process does not need the SDK then this can be ignored. Otherwise you can solve the problem by doing one of the following:  1) Install the Microsoft Windows SDK.  2) Install Visual Studio 2010.  3) Manually set the above registry key to the correct location.</source>
        <target state="translated">Nie można zlokalizować oczekiwanej wersji zestawu Microsoft Windows SDK. Poszukiwano lokalizacji określonej w wartości „{0}” klucza rejestru „{1}”. Jeżeli proces kompilacji nie wymaga zestawu SDK, można zignorować ten element. W przeciwnym przypadku problem można rozwiązać, wykonując jedną z następujących czynności: 1) zainstalowanie zestawu Microsoft Windows SDK,  2) zainstalowanie programu Visual Studio 2010, 3) ręczne ustawienie poprawnej lokalizacji w powyższym kluczu rejestru.</target>
        <note />
      </trans-unit>
      <trans-unit id="GetFrameworkSdkPath.FoundSDK">
        <source>Found the Microsoft Windows SDK installed at "{0}".</source>
        <target state="translated">Znaleziono zestaw Microsoft Windows SDK zainstalowany w lokalizacji „{0}”.</target>
        <note />
      </trans-unit>
      <trans-unit id="GetReferenceAssemblyPaths.OutOfDateSDK">
        <source>MSB3971: The reference assemblies for "{0}" were not found. You might be using an older .NET SDK to target .NET 5.0 or higher. Update Visual Studio and/or your .NET SDK.</source>
        <target state="translated">MSB3971: Nie znaleziono zestawów odwołań dla elementu „{0}”. Być może używasz starszego zestawu SDK platformy .NET do kierowania się do platformy docelowej .NET 5.0 lub nowszej. Zaktualizuj program Visual Studio i/lub zestaw SDK platformy .NET.</target>
        <note>{StrBegin="MSB3971: "}</note>
      </trans-unit>
      <trans-unit id="MakeDir.Comment">
        <source>Creating directory "{0}".</source>
        <target state="translated">Tworzenie katalogu „{0}”.</target>
        <note />
      </trans-unit>
      <trans-unit id="MakeDir.Error">
        <source>MSB3191: Unable to create directory "{0}". {1}</source>
        <target state="translated">MSB3191: Nie można utworzyć katalogu „{0}”. {1}</target>
        <note>{StrBegin="MSB3191: "}</note>
      </trans-unit>
      <trans-unit id="Message.InvalidImportance">
        <source>MSB3511: "{0}" is an invalid value for the "Importance" parameter. Valid values are: High, Normal and Low.</source>
        <target state="translated">MSB3511: „{0}” jest nieprawidłową wartością parametru „Importance”. Prawidłowe wartości: High, Normal i Low.</target>
        <note>{StrBegin="MSB3511: "}UE: This message is shown when a user specifies a value for the importance attribute of Message which is not valid.
            The importance enumeration is: High, Normal and Low.  Specifying any other importance will result in this message being shown
            LOCALIZATION: "Importance" should not be localized.
            High should not be localized.
            Normal should not be localized.
            Low should not be localized.</note>
      </trans-unit>
      <trans-unit id="Move.CreatesDirectory">
        <source>Creating directory "{0}".</source>
        <target state="translated">Tworzenie katalogu „{0}”.</target>
        <note />
      </trans-unit>
      <trans-unit id="Move.DestinationIsDirectory">
        <source>MSB3676: Could not move the file "{0}" to the destination file "{1}", because the destination is a folder instead of a file. To move the source file into a folder, consider using the DestinationFolder parameter instead of DestinationFiles.</source>
        <target state="translated">MSB3676: Nie można przenieść pliku „{0}” do pliku docelowego „{1}”, ponieważ w miejscu docelowym znajduje się folder zamiast pliku. Aby przenieść plik źródłowy do folderu, rozważ użycie parametru DestinationFolder zamiast parametru DestinationFiles.</target>
        <note>{StrBegin="MSB3676: "}</note>
      </trans-unit>
      <trans-unit id="Move.Error">
        <source>MSB3677: Unable to move file "{0}" to "{1}". {2} {3}</source>
        <target state="translated">MSB3677: Nie można przenieść pliku „{0}” do „{1}”. {2} {3}</target>
        <note>{StrBegin="MSB3677: "}</note>
      </trans-unit>
      <trans-unit id="Move.ExactlyOneTypeOfDestination">
        <source>MSB3678: Both "{0}" and "{1}" were specified as input parameters in the project file. Only one must be provided.</source>
        <target state="translated">MSB3678: Zarówno element „{0}”, jak i „{1}” zostały określone jako parametry wejściowe w pliku projektu. Należy podać tylko jeden z nich.</target>
        <note>{StrBegin="MSB3678: "}</note>
      </trans-unit>
      <trans-unit id="Move.FileComment">
        <source>Moving file from "{0}" to "{1}".</source>
        <target state="translated">Przenoszenie pliku z „{0}” do „{1}”.</target>
        <note />
      </trans-unit>
      <trans-unit id="Move.NeedsDestination">
        <source>MSB3679: No destination specified for Move. Please supply either "{0}" or "{1}".</source>
        <target state="translated">MSB3679: Nie określono miejsca docelowego dla zadania Move. Podaj miejsce „{0}” lub „{1}”.</target>
        <note>{StrBegin="MSB3679: "}</note>
      </trans-unit>
      <trans-unit id="Move.SourceDoesNotExist">
        <source>MSB3680: The source file "{0}" does not exist.</source>
        <target state="translated">MSB3680: Plik źródłowy „{0}” nie istnieje.</target>
        <note>{StrBegin="MSB3680: "}</note>
      </trans-unit>
      <trans-unit id="Move.SourceIsDirectory">
        <source>MSB3681: The source file "{0}" is a directory. The "Move" task does not support moving directories.</source>
        <target state="translated">MSB3681: Plik źródłowy „{0}” jest katalogiem. Zadanie „Move” nie obsługuje przenoszenia katalogów.</target>
        <note>{StrBegin="MSB3681: "}</note>
      </trans-unit>
      <trans-unit id="MSBuild.CannotRebaseOutputItemPath">
        <source>MSB3203: The output path "{0}" cannot be rebased. {1}</source>
        <target state="translated">MSB3203: Ścieżka wyjściowa „{0}” nie może mieć zmienianego adresu bazowego. {1}</target>
        <note>{StrBegin="MSB3203: "}UE: This message is shown when the user asks the "MSBuild" task to rebase the paths of its output items relative to the project from where the "MSBuild" task is called (as opposed to the project(s) on which the "MSBuild" task is called), and one of the output item paths is invalid. LOCALIZATION: "{1}" is a localized message from a CLR/FX exception explaining the problem.</note>
      </trans-unit>
      <trans-unit id="MSBuild.ProjectFileNotFound">
        <source>MSB3202: The project file "{0}" was not found.</source>
        <target state="translated">MSB3202: Nie można odnaleźć pliku projektu „{0}”.</target>
        <note>{StrBegin="MSB3202: "}UE: This message is shown when the user passes a non-existent project file to the MSBuild task, in the "Projects" parameter.
             and they have not specified the SkipNonexistentProjects parameter, or it is set to false.</note>
      </trans-unit>
      <trans-unit id="MSBuild.ProjectFileNotFoundMessage">
        <source>Skipping project "{0}" because it was not found.</source>
        <target state="translated">Projekt „{0}” jest pomijany, ponieważ nie został odnaleziony.</target>
        <note>UE: This message is shown when the user passes a non-existent project file to the MSBuild task, in the "Projects" parameter, and they have specified the SkipNonexistentProjects parameter.</note>
      </trans-unit>
      <trans-unit id="MSBuild.ProjectUpgradeNeededToVcxProj">
        <source>MSB3204: The project file "{0}" is in the ".vcproj" file format, which MSBuild no longer supports. Please convert the project by opening it in the Visual Studio IDE or running the conversion tool, or use MSBuild 3.5 or earlier to build it.</source>
        <target state="translated">MSB3204: Plik projektu „{0}” ma format „.vcproj”, którego program MSBuild już nie obsługuje. Przekonwertuj projekt, otwierając go w programie Visual Studio IDE lub uruchamiając narzędzie do konwersji, albo użyj programu MSBuild w wersji 3.5 lub starszej do skompilowania go.</target>
        <note>{StrBegin="MSB3204: "} LOC: ".vcproj" should not be localized</note>
      </trans-unit>
      <trans-unit id="MSBuild.InvalidSkipNonexistentProjectValue">
        <source>MSB3205: SkipNonexistentProject can only accept values of "True", "False" and "Build".</source>
        <target state="translated">MSB3205: Parametr SkipNonexistentProject może przyjmować tylko wartości True, False i Build.</target>
        <note>{StrBegin="MSB3205: "} LOC: "SkipNonexistentProject", "True", "False" and "Build" should not be localized</note>
      </trans-unit>
      <trans-unit id="MSBuild.SkippingRemainingProjects">
        <source>The MSBuild task is skipping the remaining projects because the StopOnFirstFailure parameter was set to true.</source>
        <target state="translated">Zadanie programu MSBuild pomija pozostałe projekty, ponieważ w parametrze StopOnFirstFailure ustawiono wartość true.</target>
        <note>LOCALIZATION:  Do not localize the words "MSBuild" or "StopOnFirstFailure".</note>
      </trans-unit>
      <trans-unit id="MSBuild.SkippingRemainingTargets">
        <source>The MSBuild task is skipping the remaining targets because the StopOnFirstFailure parameter was set to true.</source>
        <target state="translated">Zadanie programu MSBuild pomija pozostałe elementy docelowe, ponieważ w parametrze StopOnFirstFailure ustawiono wartość true.</target>
        <note>LOCALIZATION:  Do not localize the words "MSBuild" or "StopOnFirstFailure".</note>
      </trans-unit>
      <trans-unit id="MSBuild.NotBuildingInParallel">
        <source>Overriding the BuildingInParallel property by setting it to false. This is due to the system being run in single process mode with StopOnFirstFailure set to true.</source>
        <target state="translated">Nastąpi przesłonięcie właściwości BuildingInParallel przez ustawienie jej na wartość False. Ta akcja jest wykonywana, ponieważ system działa w trybie jednoprocesowym, a parametr StopOnFirstFailure ma wartość true.</target>
        <note>LOCALIZATION:  Do not localize the words "MSBuild", "BuildingInParallel", or "StopOnFirstFailure".</note>
      </trans-unit>
      <trans-unit id="MSBuild.NoStopOnFirstFailure">
        <source>StopOnFirstFailure will have no effect when the following conditions are all present: 1) The system is running in multiple process mode 2) The BuildInParallel property is true. 3) The RunEachTargetSeparately property is false.</source>
        <target state="translated">Działanie funkcji StopOnFirstFailure nie przyniesie efektu, jeśli będą spełnione wszystkie następujące warunki: 1) System działa w trybie wieloprocesowym. 2) Właściwość BuildInParallel ma wartość true. 3) Właściwość RunEachTargetSeparately ma wartość false.</target>
        <note>LOCALIZATION:  Do not localize the words "RunEachTargetSeparately", "BuildingInParallel", or "StopOnFirstFailure".</note>
      </trans-unit>
      <trans-unit id="AddToWin32Manifest.AssemblyNodeIsMissed">
        <source>The assembly element is missing from the application manifest.</source>
        <target state="translated">Brak elementu zestawu w manifeście aplikacji.</target>
        <note />
      </trans-unit>
      <trans-unit id="AddToWin32Manifest.InvalidValueInSupportedArchitectures">
        <source>MSB4300: The specified value '{0}' for the supportedArchitectures element is invalid. Either remove it from the manifest or set it to 'amd64 arm64'.</source>
        <target state="translated">MSB4300: określona wartość „{0}” dla elementu supportedArchitectures jest nieprawidłowa. Usuń ją z manifestu lub ustaw na wartość „amd64 arm64”.</target>
        <note>{StrBegin="MSB4300: "}</note>
      </trans-unit>
      <trans-unit id="AddToWin32Manifest.SpecifiedApplicationManifestCanNotBeFound">
        <source>The application manifest file cannot be found. Please make sure it exists.</source>
        <target state="translated">Nie można odnaleźć pliku manifestu aplikacji. Upewnij się, że istnieje.</target>
        <note />
      </trans-unit>
      <trans-unit id="ReadLinesFromFile.ErrorOrWarning">
        <source>MSB3501: Could not read lines from file "{0}". {1}</source>
        <target state="translated">MSB3501: Nie można odczytać wierszy z pliku „{0}”. {1}</target>
        <note>{StrBegin="MSB3501: "}</note>
      </trans-unit>
      <trans-unit id="RegisterAssembly.AssemblyNotRegisteredForComInterop">
        <source>MSB3211: The assembly '{0}' is not registered for COM Interop. Please register it with regasm.exe /tlb.</source>
        <target state="translated">MSB3211: Zestaw „{0}” nie jest zarejestrowany do międzyoperacyjności z modelem COM. Zarejestruj go za pomocą przełącznika regasm.exe /tlb.</target>
        <note>{StrBegin="MSB3211: "}</note>
      </trans-unit>
      <trans-unit id="RegisterAssembly.CantExportTypeLib">
        <source>MSB3212: The assembly "{0}" could not be converted to a type library. {1}</source>
        <target state="translated">MSB3212: Nie można przekonwertować zestawu „{0}” na bibliotekę typów. {1}</target>
        <note>{StrBegin="MSB3212: "}</note>
      </trans-unit>
      <trans-unit id="RegisterAssembly.CantRegisterAssembly">
        <source>MSB3217: Cannot register assembly "{0}". {1}</source>
        <target state="translated">MSB3217: Nie można zarejestrować zestawu „{0}”. {1}</target>
        <note>{StrBegin="MSB3217: "}</note>
      </trans-unit>
      <trans-unit id="RegisterAssembly.CantRegisterTypeLib">
        <source>MSB3213: Cannot register type library "{0}". {1}</source>
        <target state="translated">MSB3213: Nie można zarejestrować biblioteki typów „{0}”. {1}</target>
        <note>{StrBegin="MSB3213: "}</note>
      </trans-unit>
      <trans-unit id="RegisterAssembly.NoValidTypes">
        <source>MSB3214: "{0}" does not contain any types that can be registered for COM Interop.</source>
        <target state="translated">MSB3214: „{0}” nie zawiera żadnych typów, które można zarejestrować do międzyoperacyjności z modelem COM.</target>
        <note>{StrBegin="MSB3214: "}</note>
      </trans-unit>
      <trans-unit id="RegisterAssembly.RegisterAsmFileDoesNotExist">
        <source>MSB3215: Cannot register assembly "{0}" - file doesn't exist.</source>
        <target state="translated">MSB3215: „{0}” nie zawiera żadnych typów, które można zarejestrować do współdziałania z modelem COM.</target>
        <note>{StrBegin="MSB3215: "}</note>
      </trans-unit>
      <trans-unit id="RegisterAssembly.RegisteringAssembly">
        <source>Registering assembly "{0}" for COM Interop.</source>
        <target state="translated">Rejestrowanie zestawu „{0}” do międzyoperacyjności z modelem COM.</target>
        <note />
      </trans-unit>
      <trans-unit id="RegisterAssembly.RegisteringTypeLib">
        <source>Exporting and registering type library "{0}".</source>
        <target state="translated">Eksportowanie i rejestrowanie biblioteki typów „{0}”.</target>
        <note />
      </trans-unit>
      <trans-unit id="RegisterAssembly.TypeLibUpToDate">
        <source>Type library "{0}" is up to date, skipping regeneration.</source>
        <target state="translated">Biblioteka typów „{0}” jest aktualna, pomijanie regenerowania.</target>
        <note />
      </trans-unit>
      <trans-unit id="RegisterAssembly.UnauthorizedAccess">
        <source>MSB3216: Cannot register assembly "{0}" - access denied. Please make sure you're running the application as administrator. {1}</source>
        <target state="translated">MSB3216: Nie można zarejestrować zestawu „{0}” — odmowa dostępu. Upewnij się, że aplikacja została uruchomiona z uprawnieniami administratora. {1}</target>
        <note>{StrBegin="MSB3216: "}</note>
      </trans-unit>
      <trans-unit id="RemoveDir.EmptyPath">
        <source>MSB3232: An empty directory was passed to RemoveDir and was ignored.</source>
        <target state="translated">MSB3232: Pusty katalog został przekazany do narzędzia RemoveDir i został zignorowany.</target>
        <note>{StrBegin="MSB3232: "}</note>
      </trans-unit>
      <trans-unit id="RemoveDir.Error">
        <source>MSB3231: Unable to remove directory "{0}". {1}</source>
        <target state="translated">MSB3231: Nie można usunąć katalogu „{0}”. {1}</target>
        <note>{StrBegin="MSB3231: "}</note>
      </trans-unit>
      <trans-unit id="RemoveDir.Removing">
        <source>Removing directory "{0}".</source>
        <target state="translated">Usuwanie katalogu „{0}”.</target>
        <note />
      </trans-unit>
      <trans-unit id="RemoveDir.SkippingNonexistentDirectory">
        <source>Directory "{0}" doesn't exist. Skipping.</source>
        <target state="translated">Katalog „{0}” nie istnieje. Operacja zostanie pominięta.</target>
        <note />
      </trans-unit>
      <trans-unit id="ResGen.NoInputFiles">
        <source>No resources specified in "InputFiles". Skipping resource generation.</source>
        <target state="translated">W parametrze „InputFiles” nie określono zasobów. Operacja generowania zasobów zostanie pominięta.</target>
        <note />
      </trans-unit>
      <trans-unit id="ResGen.SdkOrToolPathNotSpecifiedOrInvalid">
        <source>MSB3451: Neither SDKToolsPath '{0}' nor ToolPath '{1}' is a valid directory.  One of these must be set.</source>
        <target state="translated">MSB3451: Parametr SDKToolsPath „{0}” ani ToolPath „{1}” nie są prawidłowymi katalogami.  Należy ustawić jeden z nich.</target>
        <note>{StrBegin="MSB3451: "}</note>
      </trans-unit>
      <trans-unit id="ResGen.STRClassNamespaceOrFilenameWithoutLanguage">
        <source>MSB3452: StronglyTypedClassName, StronglyTypedNamespace, and/or StronglyTypedFileName parameters were passed in, but no StronglyTypedLanguage. If you want to create a strongly typed resource class, please specify a language. Otherwise remove all class, file name, and namespace parameters.</source>
        <target state="translated">MSB3452: Przekazano parametry StronglyTypedClassName, StronglyTypedNamespace i/lub StronglyTypedFileName, ale nie przekazano parametru StronglyTypedLanguage. Jeżeli chcesz utworzyć klasę zasobu o jednoznacznie określonym typie, określ język. W innym przypadku należy usunąć wszystkie parametry klasy, nazwy pliku oraz przestrzeni nazw.</target>
        <note>{StrBegin="MSB3452: "}</note>
      </trans-unit>
      <trans-unit id="ResGen.STRLanguageButNotExactlyOneSourceFile">
        <source>MSB3453: The language for a strongly typed resource class was specified, but more than one source file was passed in. Please pass in only one source file at a time if you want to generate strongly typed resource classes.</source>
        <target state="translated">MSB3453: Określono język dla zasobu o jednoznacznie określonym typie, ale przekazano więcej niż jeden plik źródłowy. Przekazuj tylko jeden plik źródłowy jednocześnie, jeśli chcesz wygenerować klasy zasobów o jednoznacznie określonym typie.</target>
        <note>{StrBegin="MSB3453: "}</note>
      </trans-unit>
      <trans-unit id="ResGen.TrackerNotFound">
        <source>MSB3454: Tracker.exe is required to correctly incrementally generate resources in some circumstances, such as when building on a 64-bit OS using 32-bit MSBuild. This build requires Tracker.exe, but it could not be found.  The task is looking for Tracker.exe beneath the {0} value of the registry key {1}.  To solve the problem, either: 1) Install the Microsoft Windows SDK v7.0A or later. 2) Install Microsoft Visual Studio 2010. 3) Manually set the above registry key to the correct location. Alternatively, you can turn off incremental resource generation by setting the "TrackFileAccess" property to "false".</source>
        <target state="translated">MSB3454: W pewnych warunkach, na przykład w przypadku przeprowadzania kompilacji w 64-bitowym systemie operacyjnym przy użyciu 32-bitowego programu MSBuild, poprawne wygenerowanie zasobów w sposób przyrostowy wymaga użycia narzędzia Tracker.exe. Ta kompilacja wymaga narzędzia Tracker.exe, ale nie można go odnaleźć.  Zadanie szuka narzędzia Tracker.exe w lokalizacji określonej w wartości {0} klucza rejestru {1}.  Problem można rozwiązać, wykonując jedną z następujących czynności: 1) zainstalowanie zestawu Microsoft Windows SDK w wersji 7.0A lub nowszej, 2) zainstalowanie programu Microsoft Visual Studio 2010, 3) ręczne ustawienie poprawnej lokalizacji w powyższym kluczu rejestru. Ewentualnie możesz wyłączyć przyrostowe generowanie zasobów, ustawiając dla właściwości „TrackFileAccess” wartość „false”.</target>
        <note>{StrBegin="MSB3454: "}</note>
      </trans-unit>
      <trans-unit id="ResGen.CommandTooLong">
        <source>MSB3455: ResGen.exe may not run because the command line is {0} characters long, which exceeds the maximum length of the command. To fix this problem, please either (1) remove unnecessary assembly references, or (2) make the paths to those references shorter.</source>
        <target state="translated">MSB3455: Nie można uruchomić programu ResGen.exe, ponieważ liczba znaków w wierszu polecenia ({0}) przekracza maksymalną dozwoloną długość polecenia. W celu rozwiązania tego problemu (1) usuń niepotrzebne odwołania do zestawów lub (2) skróć ścieżki do tych odwołań.</target>
        <note>{StrBegin="MSB3455: "}</note>
      </trans-unit>
      <trans-unit id="ResolveAssemblyReference.AssemblyDoesNotContainPEMetadata">
        <source>Assembly file '{0}' could not be opened -- PE image doesn't contain managed metadata.</source>
        <target state="translated">Nie można otworzyć pliku zestawu „{0}” — obraz PE nie zawiera zarządzanych metadanych.</target>
        <note />
      </trans-unit>
      <trans-unit id="ResolveAssemblyReference.AssemblyFoldersExSearchLocations">
        <source>AssemblyFoldersEx location: "{0}"</source>
        <target state="translated">Lokalizacja klucza rejestru AssemblyFoldersEx: „{0}”</target>
        <note />
      </trans-unit>
      <trans-unit id="ResolveAssemblyReference.NoBecauseBadImage">
        <source>This reference is not "CopyLocal" because it is a bad image. It may be a native binary, or it may not be an assembly at all.</source>
        <target state="translated">To odwołanie nie jest „CopyLocal”, ponieważ jest to zły obraz. Może to być natywny plik binarny lub w ogóle nie jest on zestawem.</target>
        <note>
      LOCALIZATION: Please don't localize "CopyLocal" this is an item meta-data name.
    </note>
      </trans-unit>
      <trans-unit id="ResolveAssemblyReference.SearchPathAddedByParentAssembly">
        <source>For SearchPath "{0}" (added by referencing assembly "{1}").</source>
        <target state="translated">Dla elementu SearchPath „{0}” (dodanego przez odwołanie do zestawu „{1}”).</target>
        <note> {1} is the name of the parent assembly for which SearchPath was used.</note>
      </trans-unit>
      <trans-unit id="ResolveAssemblyReference.SearchedAssemblyFoldersEx">
        <source>Considered AssemblyFoldersEx locations.</source>
        <target state="translated">Wybrano lokalizacje klucza rejestru AssemblyFoldersEx.</target>
        <note />
      </trans-unit>
      <trans-unit id="ResolveAssemblyReference.ConflictFound">
        <source>There was a conflict between "{0}" and "{1}".</source>
        <target state="translated">Wystąpił konflikt między „{0}” a „{1}”.</target>
        <note />
      </trans-unit>
      <trans-unit id="ResolveAssemblyReference.ConflictHigherVersionChosen">
        <source>"{0}" was chosen because it had a higher version.</source>
        <target state="translated">Wybrano „{0}”, ponieważ jest w nowszej wersji.</target>
        <note />
      </trans-unit>
      <trans-unit id="ResolveAssemblyReference.ConflictPrimaryChosen">
        <source>"{0}" was chosen because it was primary and "{1}" was not.</source>
        <target state="translated">Wybrano parametr „{0}”, ponieważ jest parametrem podstawowym. Parametr „{1}” nie jest takim parametrem.</target>
        <note />
      </trans-unit>
      <trans-unit id="ResolveAssemblyReference.ConflictRedirectSuggestion">
        <source>Consider app.config remapping of assembly "{0}" from Version "{1}" [{2}] to Version "{3}" [{4}] to solve conflict and get rid of warning.</source>
        <target state="translated">Dokonaj ponownego mapowania parametru app.config zestawu „{0}” z wersji „{1}” [{2}] na wersję „{3}” [{4}], aby wyeliminować konflikt i pozbyć się ostrzeżenia.</target>
        <note>
            UE and LOCALIZATION:
        {1} and {3} are version numbers like 1.0.0.0
                {2} and {4} are file names correspending to {1} and {3} respectively
                {0} is an assembly name with no version number like 'D, Culture=neutral, PublicKeyToken=aaaaaaaaaaaaaaaa'
    </note>
      </trans-unit>
      <trans-unit id="ResolveAssemblyReference.ConsideredAndRejectedBecauseFusionNamesDidntMatch">
        <source>Considered "{0}",
			but its name "{1}"
			didn't match the expected name "{2}".</source>
        <target state="translated">Wybrano element „{0}”,
			ale jego nazwa „{1}”
			nie zgadza się z oczekiwaną nazwą „{2}”.</target>
        <note />
      </trans-unit>
      <trans-unit id="ResolveAssemblyReference.ConsideredAndRejectedBecauseNoFile">
        <source>Considered "{0}", but it didn't exist.</source>
        <target state="translated">Wybrano element „{0}”, ale element nie istnieje.</target>
        <note />
      </trans-unit>
      <trans-unit id="ResolveAssemblyReference.ConsideredAndRejectedBecauseNotAFileNameOnDisk">
        <source>Considered treating "{0}" as a file name, but it didn't exist.</source>
        <target state="translated">Potraktowano „{0}” jako nazwę pliku, ale plik nie istnieje.</target>
        <note />
      </trans-unit>
      <trans-unit id="ResolveAssemblyReference.ConsideredAndRejectedBecauseNotInGac">
        <source>Considered "{0}", which was not found in the GAC.</source>
        <target state="translated">Wybrano element „{0}”, którego nie można odnaleźć w globalnej pamięci podręcznej zestawu.</target>
        <note />
      </trans-unit>
      <trans-unit id="ResolveAssemblyReference.ConsideredAndRejectedBecauseTargetDidntHaveFusionName">
        <source>Considered "{0}", which existed but did not appear to be a valid .NET assembly.</source>
        <target state="translated">Brany pod uwagę element „{0}”, który istniał, ale nie był prawidłowym zestawem platformy .NET.</target>
        <note />
      </trans-unit>
      <trans-unit id="ResolveAssemblyReference.TargetedProcessorArchitectureDoesNotMatch">
        <source>Considered "{0}", which existed but had a processor architecture "{1}" which does not match the targeted processor architecture "{2}".</source>
        <target state="translated">Wybrano zestaw {0}, który istnieje, ale ma architekturę procesora {1}, która nie odpowiada architekturze procesora {2}.</target>
        <note />
      </trans-unit>
      <trans-unit id="ResolveAssemblyReference.Dependency">
        <source>Dependency "{0}".</source>
        <target state="translated">Zależność „{0}”.</target>
        <note />
      </trans-unit>
      <trans-unit id="ResolveAssemblyReference.EightSpaceIndent">
        <source>        {0}</source>
        <target state="translated">        {0}</target>
        <note />
      </trans-unit>
      <trans-unit id="ResolveAssemblyReference.TenSpaceIndent">
        <source>          {0}</source>
        <target state="translated">          {0}</target>
        <note />
      </trans-unit>
      <trans-unit id="ResolveAssemblyReference.TwelveSpaceIndent">
        <source>            {0}</source>
        <target state="translated">            {0}</target>
        <note />
      </trans-unit>
      <trans-unit id="ResolveAssemblyReference.FoundRelatedFile">
        <source>Found related file "{0}".</source>
        <target state="translated">Odnaleziono plik, do którego jest odwołanie „{0}”.</target>
        <note />
      </trans-unit>
      <trans-unit id="ResolveAssemblyReference.FoundSatelliteFile">
        <source>Found satellite file "{0}".</source>
        <target state="translated">Odnaleziono plik satelicki „{0}”.</target>
        <note />
      </trans-unit>
      <trans-unit id="ResolveAssemblyReference.FoundScatterFile">
        <source>Found embedded scatter file "{0}".</source>
        <target state="translated">Znaleziono osadzony plik punktowy „{0}”.</target>
        <note />
      </trans-unit>
      <trans-unit id="ResolveAssemblyReference.FourSpaceIndent">
        <source>    {0}</source>
        <target state="translated">    {0}</target>
        <note />
      </trans-unit>
      <trans-unit id="ResolveAssemblyReference.IgnoringBecauseNonEmptySubtype">
        <source>Ignoring "{0}" because it has a non-empty subtype "{1}".</source>
        <target state="translated">Element „{0}” jest ignorowany, ponieważ zawiera niepusty podtyp „{1}”.</target>
        <note />
      </trans-unit>
      <trans-unit id="ResolveAssemblyReference.BadTargetFrameworkFormat">
        <source>Ignoring invalid Target Framework value "{0}".</source>
        <target state="translated">Ignorowanie nieprawidłowej wartości platformy docelowej Framework „{0}”.</target>
        <note />
      </trans-unit>
      <trans-unit id="ResolveAssemblyReference.ConflictBetweenAppConfigAndAutoUnify">
        <source>MSB3242: Conflict between mutually exclusive parameters. AutoUnify was 'true' and AppConfigFile was set.</source>
        <target state="translated">MSB3242: Konflikt między wzajemnie wykluczającymi się parametrami. Parametr AutoUnify ma wartość „true” i ustawiono parametr AppConfigFile.</target>
        <note>{StrBegin="MSB3242: "}</note>
      </trans-unit>
      <trans-unit id="ResolveAssemblyReference.ConflictUnsolvable">
        <source>MSB3243: No way to resolve conflict between "{0}" and "{1}". Choosing "{0}" arbitrarily.</source>
        <target state="translated">MSB3243: Nie ma sposobu na rozwiązanie konfliktu między „{0}” i „{1}”. Umownie zostanie wybrany parametr „{0}”.</target>
        <note>{StrBegin="MSB3243: "}</note>
      </trans-unit>
      <trans-unit id="ResolveAssemblyReference.FailedToFindDependentFiles">
        <source>MSB3244: Could not find dependent files. {0}</source>
        <target state="translated">MSB3244: Nie można odnaleźć zależnych plików. {0}</target>
        <note>{StrBegin="MSB3244: "}</note>
      </trans-unit>
      <trans-unit id="ResolveAssemblyReference.FailedToResolveReference">
        <source>MSB3245: Could not resolve this reference. {0} If this reference is required by your code, you may get compilation errors.</source>
        <target state="translated">MSB3245: Nie można rozpoznać odwołania. {0} Jeśli to odwołanie jest wymagane przez kod, mogą wystąpić błędy kompilacji.</target>
        <note>{StrBegin="MSB3245: "}</note>
      </trans-unit>
      <trans-unit id="ResolveAssemblyReference.FailedWithException">
        <source>MSB3246: Resolved file has a bad image, no metadata, or is otherwise inaccessible. {0}</source>
        <target state="translated">MSB3246: Rozpoznany plik ma zły obraz, nie ma metadanych lub jest w inny sposób niedostępny. {0}</target>
        <note>{StrBegin="MSB3246: "}</note>
      </trans-unit>
      <trans-unit id="ResolveAssemblyReference.SuggestedRedirects">
        <source>MSB3247: Found conflicts between different versions of the same dependent assembly. In Visual Studio, double-click this warning (or select it and press Enter) to fix the conflicts; otherwise, add the following binding redirects to the "runtime" node in the application configuration file: {0}</source>
        <target state="translated">MSB3247: Wykryto konflikty między różnymi wersjami tego samego zestawu zależnego. W programie Visual Studio kliknij dwukrotnie to ostrzeżenie (lub zaznacz je i naciśnij klawisz Enter), aby usunąć konflikt. Można także dodać następujące powiązania przekierowujące do węzła „runtime” w pliku konfiguracyjnym aplikacji: {0}</target>
        <note>{StrBegin="MSB3247: "}</note>
      </trans-unit>
      <trans-unit id="ResolveAssemblyReference.InvalidParameter">
        <source>MSB3248: Parameter "{0}" has invalid value "{1}". {2}</source>
        <target state="translated">MSB3248: Parametr „{0}” ma nieprawidłową wartość „{1}”. {2}</target>
        <note>{StrBegin="MSB3248: "}</note>
      </trans-unit>
      <trans-unit id="ResolveAssemblyReference.InvalidAppConfig">
        <source>MSB3249: Application Configuration file "{0}" is invalid. {1}</source>
        <target state="translated">MSB3249: Plik konfiguracyjny aplikacji „{0}” jest nieprawidłowy. {1}</target>
        <note>{StrBegin="MSB3249: "}</note>
      </trans-unit>
      <trans-unit id="ResolveAssemblyReference.InvalidInstalledAssemblyTablesFile">
        <source>MSB3250: The file "{0}" will be ignored because it cannot be read. This file was either passed in to InstalledAssemblyTables or was found by searching the {1} folder in the TargetFrameworkDirectories. {2}</source>
        <target state="translated">MSB3250: Plik „{0}” zostanie zignorowany, ponieważ nie można go odczytać. Plik ten został przekazany do parametru InstalledAssemblyTables lub znaleziony podczas przeszukiwania folderu {1} określonego w parametrze TargetFrameworkDirectories. {2}</target>
        <note>{StrBegin="MSB3250: "}</note>
      </trans-unit>
      <trans-unit id="ResolveAssemblyReference.FailedToResolveReferenceBecauseHigherTargetFramework">
        <source>MSB3251: Could not resolve assembly {0}. The target framework required by this assembly ({1}) is higher than the project target framework. If this reference is required by your code, you may get compilation errors.</source>
        <target state="translated">MSB3251: Nie można rozpoznać zestawu {0}. Platforma docelowa wymagana przez ten zestaw ({1}) jest wyższa niż platforma docelowa projektu. Jeśli to odwołanie jest wymagane przez kod, mogą wystąpić błędy kompilacji.</target>
        <note />
      </trans-unit>
      <trans-unit id="ResolveAssemblyReference.FailedToResolveReferenceBecausePrimaryAssemblyInExclusionList">
        <source>MSB3252: The currently targeted framework "{1}" does not include the referenced assembly "{0}". To fix this, either (1) change the targeted framework for this project or (2) remove the referenced assembly from the project.</source>
        <target state="translated">MSB3252: Obecnie wskazana platforma docelowa „{1}” nie zawiera zestawu „{0}”, do którego prowadzi odwołanie. W celu rozwiązania tego problemu (1) zmień platformę docelową tego projektu lub (2) usuń z projektu zestaw wskazywany przez odwołanie.</target>
        <note>{StrBegin="MSB3252: "}</note>
      </trans-unit>
      <trans-unit id="ResolveAssemblyReference.FailBecauseDependentAssemblyInExclusionList">
        <source>MSB3253: The currently targeted framework "{2}" does not include "{1}" which the referenced assembly "{0}" depends on. This caused the referenced assembly to not resolve. To fix this, either (1) change the targeted framework for this project, or (2) remove the referenced assembly from the project.</source>
        <target state="translated">MSB3253: Obecnie wskazana platforma docelowa „{2}” nie zawiera „{1}”, od którego zależy zestaw „{0}” będący przedmiotem odwołania. W efekcie zestaw będący przedmiotem odwołania nie jest rozpoznawany. W celu rozwiązania tego problemu (1) zmień platformę docelową tego projektu lub (2) usuń z projektu zestaw wskazywany przez odwołanie.</target>
        <note>{StrBegin="MSB3253: "}</note>
      </trans-unit>
      <trans-unit id="ResolveAssemblyReference.InvalidInstalledAssemblySubsetTablesFile">
        <source>MSB3254: The file "{0}" will be ignored because it cannot be read. This file was either passed in to InstalledAssemblySubsetTables or was found by searching the {1} folder in the TargetFrameworkDirectories. {2}</source>
        <target state="translated">MSB3254: Plik „{0}” zostanie zignorowany, ponieważ nie można go odczytać. Plik ten został przekazany do parametru InstalledAssemblySubsetTables lub znaleziony podczas przeszukiwania folderu {1} określonego w parametrze TargetFrameworkDirectories. {2}</target>
        <note>{StrBegin="MSB3254: "}</note>
      </trans-unit>
      <trans-unit id="ResolveAssemblyReference.NoSubsetsFound">
        <source>MSB3255: Could not find any Target Framework Subset files in the Target Framework Directories or at the locations specified in the InstalledAssemblySubsetTables.</source>
        <target state="translated">MSB3255: Nie można znaleźć żadnych plików podzestawu platformy docelowej w katalogach platformy docelowej ani w lokalizacjach określonych w parametrze InstalledAssemblySubsetTables.</target>
        <note>{StrBegin="MSB3255: "}</note>
      </trans-unit>
      <trans-unit id="ResolveAssemblyReference.NoRedistAssembliesToGenerateExclusionList">
        <source>MSB3256: No assemblies were read in from the redist lists. A TargetFramework profile exclusion list could not be generated. </source>
        <target state="translated">MSB3256: Żadne zestawy nie zostały odczytane z list redystrybucyjnych. Nie można wygenerować listy wykluczeń profilu TargetFramework. </target>
        <note>{StrBegin="MSB3256: "}</note>
      </trans-unit>
      <trans-unit id="ResolveAssemblyReference.PrimaryReferenceOutsideOfFramework">
        <source>MSB3257: The primary reference "{0}" could not be resolved because it has a higher version "{1}" than exists in the current target framework. The version found in the current target framework is "{2}".</source>
        <target state="translated">MSB3257: Nie można rozpoznać odwołania podstawowego „{0}”, ponieważ ma ono wyższą wersję „{1}” niż wersja istniejąca w bieżącej platformie docelowej. Wersja znaleziona w bieżącej platformie docelowej to „{2}”.</target>
        <note>{StrBegin="MSB3257: "}</note>
      </trans-unit>
      <trans-unit id="ResolveAssemblyReference.DependencyReferenceOutsideOfFramework">
        <source>MSB3258: The primary reference "{0}" could not be resolved because it has an indirect dependency on the .NET Framework assembly "{1}" which has a higher version "{2}" than the version "{3}" in the current target framework.</source>
        <target state="translated">MSB3258: Nie można rozpoznać odwołania podstawowego {0}, ponieważ jest ono pośrednio zależne od zestawu {1} programu .NET Framework, mającego wyższą wersję {2} niż wersja {3} istniejąca w bieżącej platformie docelowej.</target>
        <note>{StrBegin="MSB3258: "}</note>
      </trans-unit>
      <trans-unit id="ResolveAssemblyReference.CannotSetProfileAndSubSet">
        <source>MSB3259: Invalid parameter combination. Can only set either subset or profile parameters. Cannot set one or more subset parameters ("TargetFrameworkSubsets", "InstalledAssemblySubsetTables") and one or more profile parameters ("ProfileName", "FullFrameworkFolders", "FullFrameworkAssemblyTables") at the same time. </source>
        <target state="translated">MSB3259: Nieprawidłowa kombinacja parametrów. Można ustawić parametry albo zestawu, albo profilu. Nie można ustawić jednego lub więcej parametrów podzestawu („TargetFrameworkSubsets”, „InstalledAssemblySubsetTables”) i jednego lub więcej parametrów profilu („ProfileName”, „FullFrameworkFolders”, „FullFrameworkAssemblyTables”) w tym samym czasie. </target>
        <note>{StrBegin="MSB3259: "}</note>
      </trans-unit>
      <trans-unit id="ResolveAssemblyReference.NoProfilesFound">
        <source>MSB3260: Could not find any target framework profile redist files in the FullFrameworkFolders locations.</source>
        <target state="translated">MSB3260: Nie można odnaleźć plików redystrybucyjnych profilu platformy docelowej w lokalizacjach FullFrameworkFolders.</target>
        <note>{StrBegin="MSB3260: "}</note>
      </trans-unit>
      <trans-unit id="ResolveAssemblyReference.FrameworkDirectoryOnProfiles">
        <source>MSB3261: The FrameworkDirectory metadata must be set on all items passed to the FullFrameworkAssemblyTables parameter. The item "{0}" did not have the metadata set.</source>
        <target state="translated">MSB3261: Metadane FrameworkDirectory muszą być ustawione we wszystkich elementach przekazanych do parametru FullFrameworkAssemblyTables. Element „{0}” nie miał ustawionych metadanych.</target>
        <note>{StrBegin="MSB3261: "}</note>
      </trans-unit>
      <trans-unit id="ResolveAssemblyReference.MustSetProfileNameAndFolderLocations">
        <source>MSB3262: When targeting a profile the ProfileName parameter and one of FullFrameworkFolders or FullFrameworkAssemblyTables must be set.</source>
        <target state="translated">MSB3262: Jeśli obiektem docelowym jest profil, parametr ProfileName i jeden z parametrów FullFrameworkFolders lub FullFrameworkAssemblyTables musi być ustawiony.</target>
        <note>{StrBegin="MSB3262: "}</note>
      </trans-unit>
      <trans-unit id="ResolveAssemblyReference.InvalidProfileRedistLocation">
        <source>MSB3263: The file "{0}" will be ignored because it cannot be read. This file was either passed in to FullFrameworkAssemblyTables or was found by searching the "{1}" folder in the FullFrameworkFolders. {2}</source>
        <target state="translated">MSB3263: Plik „{0}” zostanie zignorowany, ponieważ nie można go odczytać. Plik ten został przekazany do parametru FullFrameworkAssemblyTables lub znaleziony podczas przeszukiwania folderu „{1}” określonego w parametrze FullFrameworkFolders. {2}</target>
        <note>{StrBegin="MSB3263: "}</note>
      </trans-unit>
      <trans-unit id="ResolveAssemblyReference.PrimaryReferenceInAnotherFramework">
        <source>MSB3267: The primary reference "{0}", which is a framework assembly, could not be resolved in the currently targeted framework. "{1}". To resolve this problem, either remove the reference "{0}" or retarget your application to a framework version which contains "{0}".</source>
        <target state="translated">MSB3267: W bieżącej strukturze docelowej nie można rozpoznać odwołania podstawowego {0}, które jest zestawem struktury. „{1}”. Aby rozwiązać ten problem, usuń odwołanie „{0}” lub przekieruj aplikację do wersji struktury zawierającej zestaw „{0}”.</target>
        <note>{StrBegin="MSB3267: "}</note>
      </trans-unit>
      <trans-unit id="ResolveAssemblyReference.DependencyReferenceInAnotherFramework">
        <source>MSB3268: The primary reference "{0}" could not be resolved because it has an indirect dependency on the framework assembly "{1}" which could not be resolved in the currently targeted framework. "{2}". To resolve this problem, either remove the reference "{0}" or retarget your application to a framework version which contains "{1}".</source>
        <target state="translated">MSB3268: Nie można rozpoznać odwołania podstawowego „{0}” ponieważ jest ono pośrednio zależne od zestawu „{1}” struktury, którego nie można rozpoznać w bieżącej strukturze docelowej. „{2}”. Aby rozwiązać ten problem, usuń odwołanie „{0}” lub przekieruj aplikację do wersji struktury zawierającej zestaw „{1}”.</target>
        <note>{StrBegin="MSB3268: "}</note>
      </trans-unit>
      <trans-unit id="ResolveAssemblyReference.ProblemDeterminingFrameworkMembership">
        <source>MSB3269: Could not determine if resolved references are part of the targeted framework because of an error. "{0}"</source>
        <target state="translated">MSB3269: Z powodu błędu nie można ustalić, czy rozpoznane odwołania są częścią struktury docelowej. {0}</target>
        <note>{StrBegin="MSB3269: "}</note>
      </trans-unit>
      <trans-unit id="ResolveAssemblyReference.MismatchBetweenTargetedAndReferencedArch">
        <source>MSB3270: There was a mismatch between the processor architecture of the project being built "{0}" and the processor architecture of the reference "{1}", "{2}". This mismatch may cause runtime failures. Please consider changing the targeted processor architecture of your project through the Configuration Manager so as to align the processor architectures between your project and references, or take a dependency on references with a processor architecture that matches the targeted processor architecture of your project.</source>
        <target state="translated">MSB3270: Wystąpiła niezgodność architektury procesora kompilowanego projektu „{0}” oraz architektury procesora odwołania „{1}”, „{2}”. Ta niezgodność może powodować błędy w czasie wykonywania. Rozważ zmianę docelowej architektury procesora projektu przy użyciu Menedżera konfiguracji, tak aby dopasować architektury procesora projektu i odwołań, albo użyj odwołań, których architektury procesora są zgodne z docelową architekturą procesora projektu.</target>
        <note>{StrBegin="MSB3270: "}</note>
      </trans-unit>
      <trans-unit id="ResolveAssemblyReference.MismatchBetweenTargetedAndReferencedArchOfImplementation">
        <source>MSB3271: There was a mismatch between the processor architecture of the project being built "{0}" and the processor architecture, "{1}", of the implementation file "{2}" for "{3}". This mismatch may cause runtime failures. Please consider changing the targeted processor architecture of your project through the Configuration Manager so as to align the processor architectures between your project and implementation file, or choose a winmd file with an implementation file that has a processor architecture which matches the targeted processor architecture of your project.</source>
        <target state="translated">MSB3271: Wystąpiła niezgodność architektury procesora kompilowanego projektu „{0}” oraz architektury procesora „{1}” pliku implementacji „{2}” dla „{3}”. Ta niezgodność może powodować błędy w czasie wykonywania. Rozważ zmianę docelowej architektury procesora projektu przy użyciu Menedżera konfiguracji, tak aby dopasować architektury procesora projektu i pliku implementacji, albo wybierz plik winmd z plikiem implementacji, którego architektura procesora jest zgodna z docelową architekturą procesora projektu.</target>
        <note>{StrBegin="MSB3271: "}</note>
      </trans-unit>
      <trans-unit id="ResolveAssemblyReference.ProblemReadingImplementationDll">
        <source>MSB3272: There was a problem reading the implementation file "{0}". "{1}"</source>
        <target state="translated">MSB3272: Wystąpił problem z odczytem pliku implementacji {0}. „{1}”</target>
        <note>{StrBegin="MSB3272: "}</note>
      </trans-unit>
      <trans-unit id="ResolveAssemblyReference.ImplementationDllHasInvalidPEHeader">
        <source>Invalid PE header found. The implementation file will not used.</source>
        <target state="translated">Znaleziono nieprawidłowy nagłówek PE. Plik implementacji nie zostanie użyty.</target>
        <note>This message can be used as the {1} in MSB3272</note>
      </trans-unit>
      <trans-unit id="ResolveAssemblyReference.UnifiedReferenceDependsOn">
        <source>References which depend on or have been unified to "{0}" [{1}].</source>
        <target state="translated">Odwołania, które są zależne lub zostały ujednolicone dla „{0}” [{1}].</target>
        <note> This will look like references which depend on or have been unified to "A, Version=2.0.0.0 PublicKey=4a4fded9gisujf" [a.dll].</note>
      </trans-unit>
      <trans-unit id="ResolveAssemblyReference.UnknownProcessorArchitecture">
        <source>MSB3273: Unknown processor architecture. The implementation file "{0}" for "{1}" had an ImageFileMachine value of "0x{2}". If you wish to use this implementation file make sure the "ResolveAssemblyWarnOrErrorOnTargetArchitectureMismatch" property in your project is set to "Warning" or "None".</source>
        <target state="translated">MSB3273: Nieznana architektura procesora. Plik implementacji {0} dla „{1}” ma wartość ImageFileMachine równą „0x{2}”. Jeśli chcesz użyć tego pliku implementacji, upewnij się, że dla właściwości „ResolveAssemblyWarnOrErrorOnTargetArchitectureMismatch” w projekcie jest ustawiona wartość „Warning” lub „None”.</target>
        <note>{StrBegin="MSB3273: "}</note>
      </trans-unit>
      <trans-unit id="ResolveAssemblyReference.PrimaryReferenceOutsideOfFrameworkUsingAttribute">
        <source>MSB3274: The primary reference "{0}" could not be resolved because it was built against the "{1}" framework. This is a higher version than the currently targeted framework "{2}".</source>
        <target state="translated">MSB3274: Nie można rozpoznać odwołania podstawowego „{0}”, ponieważ utworzono je względem struktury „{1}”. Ma ona wyższą wersję niż obecna struktura docelowa „{2}”.</target>
        <note>{StrBegin="MSB3274: "}</note>
      </trans-unit>
      <trans-unit id="ResolveAssemblyReference.DependencyReferenceOutsideOfFrameworkUsingAttribute">
        <source>MSB3275: The primary reference "{0}" could not be resolved because it has an indirect dependency on the assembly "{1}" which was built against the "{2}" framework. This is a higher version than the currently targeted framework "{3}".</source>
        <target state="translated">MSB3275: Nie można rozpoznać odwołania podstawowego „{0}”, ponieważ jest ono pośrednio zależne od zestawu „{1}” utworzonego względem struktury „{2}”. Ma ona wyższą wersję niż obecna struktura docelowa „{3}”.</target>
        <note>{StrBegin="MSB3275: "}</note>
      </trans-unit>
      <trans-unit id="ResolveAssemblyReference.TurnOnAutoGenerateBindingRedirects">
        <source>MSB3276: Found conflicts between different versions of the same dependent assembly. Please set the "AutoGenerateBindingRedirects" property to true in the project file. For more information, see http://go.microsoft.com/fwlink/?LinkId=294190.</source>
        <target state="translated">MSB3276: Wykryto konflikty między różnymi wersjami tego samego zestawu zależnego. W pliku projektu ustaw dla właściwości „AutoGenerateBindingRedirects” wartość true. Aby uzyskać więcej informacji, zobacz http://go.microsoft.com/fwlink/?LinkId=294190.</target>
        <note>{StrBegin="MSB3276: "}</note>
      </trans-unit>
      <trans-unit id="ResolveAssemblyReference.FoundConflicts">
        <source>MSB3277: Found conflicts between different versions of "{0}" that could not be resolved.
{1}</source>
        <target state="translated">MSB3277: Znaleziono konflikty między różnymi wersjami elementu „{0}”, których nie można rozstrzygnąć.
{1}</target>
        <note>{StrBegin="MSB3277: "}</note>
      </trans-unit>
      <trans-unit id="ResolveAssemblyReference.LogAttributeFormat">
        <source>{0} = '{1}'</source>
        <target state="translated">{0} = '{1}'</target>
        <note />
      </trans-unit>
      <trans-unit id="ResolveAssemblyReference.LogTaskPropertyFormat">
        <source>{0}:</source>
        <target state="translated">{0}:</target>
        <note />
      </trans-unit>
      <trans-unit id="ResolveAssemblyReference.NotCopyLocalBecauseConflictVictim">
        <source>This reference is not "CopyLocal" because it conflicted with another reference with the same name and lost the conflict.</source>
        <target state="translated">To odwołanie nie ma parametru CopyLocal, ponieważ powodowało konflikt z innym odwołaniem o tej samej nazwie.</target>
        <note>
        LOCALIZATION: Please don't localize "CopyLocal" this is an item meta-data name.
   </note>
      </trans-unit>
      <trans-unit id="ResolveAssemblyReference.ImageRuntimeVersion">
        <source>The ImageRuntimeVersion for this reference is "{0}".</source>
        <target state="translated">Właściwość ImageRuntimeVersion tego odwołania ma wartość „{0}”.</target>
        <note>
      LOCALIZATION: Please don't localize "ImageRuntimeVersion" this is an item meta-data name.
    </note>
      </trans-unit>
      <trans-unit id="ResolveAssemblyReference.IsAWinMdFile">
        <source>This reference is a WinMDFile.</source>
        <target state="translated">To odwołanie jest plikiem WinMD.</target>
        <note>
      LOCALIZATION: Please don't localize "WinMDFile" this is an item meta-data name.
    </note>
      </trans-unit>
      <trans-unit id="ResolveAssemblyReference.NoBecauseParentReferencesFoundInGac">
        <source>This reference is not "CopyLocal" because the CopyLocalDependenciesWhenParentReferenceInGac property is set to false and all the parent references for this reference are found in the GAC.</source>
        <target state="translated">To odwołanie nie jest odwołaniem CopyLocal, ponieważ dla właściwości CopyLocalDependenciesWhenParentReferenceInGac jest ustawiona wartość false i wszystkie odwołania nadrzędne tego odwołania znaleziono w pamięci GAC.</target>
        <note>
        LOCALIZATION: Please don't localize "CopyLocal" this is an item meta-data name. "CopyLocalDependenciesWhenParentReferenceInGac" is a property name.
   </note>
      </trans-unit>
      <trans-unit id="ResolveAssemblyReference.NotCopyLocalBecauseEmbedded">
        <source>This reference is not "CopyLocal" because its types will be embedded into the target assembly.</source>
        <target state="translated">To odwołanie nie ma parametru CopyLocal, ponieważ jego typy zostaną osadzone w zestawie docelowym.</target>
        <note>
        LOCALIZATION: Please don't localize "CopyLocal" this is an item meta-data name.
   </note>
      </trans-unit>
      <trans-unit id="ResolveAssemblyReference.NotCopyLocalBecauseFrameworksFiles">
        <source>This reference is not "CopyLocal" because it's in a Frameworks directory.</source>
        <target state="translated">To odwołanie nie ma parametru CopyLocal, ponieważ znajduje się w katalogu Frameworks.</target>
        <note>
            LOCALIZATION: Please don't localize "CopyLocal" this is an item meta-data name.
   </note>
      </trans-unit>
      <trans-unit id="ResolveAssemblyReference.NotCopyLocalBecauseIncomingItemAttributeOverrode">
        <source>This reference is not "CopyLocal" because at least one source item had "Private" set to "false" and no source items had "Private" set to "true".</source>
        <target state="translated">To odwołanie nie ma parametru CopyLocal, ponieważ co najmniej jeden element źródłowy ma parametr Private ustawiony na wartość false, a żaden z elementów źródłowych nie ma parametru Private ustawionego na wartość true.</target>
        <note>
            LOCALIZATION: Please don't localize "CopyLocal", "Private", "false", "true".
        </note>
      </trans-unit>
      <trans-unit id="ResolveAssemblyReference.NotCopyLocalBecausePrerequisite">
        <source>This reference is not "CopyLocal" because it's a prerequisite file.</source>
        <target state="translated">To odwołanie nie ma parametru CopyLocal, ponieważ jest to plik wstępnie wymagany.</target>
        <note>
            LOCALIZATION: Please don't localize "CopyLocal" this is an item meta-data name.
        </note>
      </trans-unit>
      <trans-unit id="ResolveAssemblyReference.NotCopyLocalBecauseReferenceFoundInGAC">
        <source>This reference is not "CopyLocal" because it's registered in the GAC.</source>
        <target state="translated">To odwołanie nie ma parametru CopyLocal, ponieważ jest zarejestrowane w globalnej pamięci podręcznej zestawu.</target>
        <note>
            LOCALIZATION: Please don't localize "CopyLocal" this is an item meta-data name.
        </note>
      </trans-unit>
      <trans-unit id="ResolveAssemblyReference.PrimaryReference">
        <source>Primary reference "{0}".</source>
        <target state="translated">Odwołanie podstawowe „{0}”.</target>
        <note />
      </trans-unit>
      <trans-unit id="ResolveAssemblyReference.RequiredBy">
        <source>Required by "{0}".</source>
        <target state="translated">Wymagane przez „{0}”.</target>
        <note />
      </trans-unit>
      <trans-unit id="ResolveAssemblyReference.ReferenceDependsOn">
        <source>References which depend on "{0}" [{1}].</source>
        <target state="translated">Odwołania z zależnością od „{0}” [{1}].</target>
        <note> This will look like references which depend on "A, Version=2.0.0.0 PublicKey=4a4fded9gisujf" [a.dll].</note>
      </trans-unit>
      <trans-unit id="ResolveAssemblyReference.UnResolvedPrimaryItemSpec">
        <source>Unresolved primary reference with an item include of "{0}".</source>
        <target state="translated">Nierozpoznane odwołanie podstawowe do zawartości elementu „{0}”.</target>
        <note> This messages is for a reference which could not be resolved, however we have its item spec and will display that. {0} will be somethign like  System or A, Version=xxx</note>
      </trans-unit>
      <trans-unit id="ResolveAssemblyReference.PrimarySourceItemsForReference">
        <source>Project file item includes which caused reference "{0}".</source>
        <target state="translated">Element pliku projektu zawiera składnik powodujący odwołanie „{0}”.</target>
        <note> This will look like, Project file item includes which caused reference "a.dll".</note>
      </trans-unit>
      <trans-unit id="ResolveAssemblyReference.Resolved">
        <source>Resolved file path is "{0}".</source>
        <target state="translated">Rozpoznana ścieżka pliku: „{0}”.</target>
        <note />
      </trans-unit>
      <trans-unit id="ResolveAssemblyReference.ResolvedFrom">
        <source>Reference found at search path location "{0}".</source>
        <target state="translated">Znaleziono odwołanie w lokalizacji ścieżki wyszukiwania „{0}”.</target>
        <note />
      </trans-unit>
      <trans-unit id="ResolveAssemblyReference.SearchPath">
        <source>For SearchPath "{0}".</source>
        <target state="translated">Dla ścieżki wyszukiwania SearchPath „{0}”.</target>
        <note />
      </trans-unit>
      <trans-unit id="ResolveAssemblyReference.UnificationByAppConfig">
        <source>Using this version instead of original version "{0}" in "{2}" because of a binding redirect entry in the file "{1}".</source>
        <target state="translated">Używanie tej wersji zamiast wersji oryginalnej „{0}” w „{2}” z powodu powiązania wpisu przekierowania w pliku „{1}”.</target>
        <note />
      </trans-unit>
      <trans-unit id="ResolveAssemblyReference.UnificationByAutoUnify">
        <source>Using this version instead of original version "{0}" in "{1}" because AutoUnify is 'true'.</source>
        <target state="translated">Używanie tej wersji zamiast wersji oryginalnej w „{0}” w „{1}” ponieważ właściwość AutoUnify ma wartość true.</target>
        <note />
      </trans-unit>
      <trans-unit id="ResolveAssemblyReference.RemappedReference">
        <source>Due to a remapping entry in the currently targeted framework redist list, reference "{0}" was remapped to "{1}".</source>
        <target state="translated">Ze względu na wpis ponownego mapowania na liście redystrybucyjnej obecnej docelowej struktury mapowanie odwołania "{0}" zostało zmienione na "{1}".</target>
        <note />
      </trans-unit>
      <trans-unit id="ResolveAssemblyReference.UnificationByFrameworkRetarget">
        <source>Using this version instead of original version "{0}" in "{1}" because there is a more recent version of this framework file.</source>
        <target state="translated">Używanie tej wersji zamiast oryginalnej wersji „{0}” w „{1}”, ponieważ istnieje nowsza wersja tego pliku struktury.</target>
        <note />
      </trans-unit>
      <trans-unit id="ResolveAssemblyReference.UnifiedDependency">
        <source>Unified Dependency "{0}".</source>
        <target state="translated">Zunifikowana zależność „{0}”.</target>
        <note />
      </trans-unit>
      <trans-unit id="ResolveAssemblyReference.UnifiedPrimaryReference">
        <source>Unified primary reference "{0}".</source>
        <target state="translated">Zunifikowane odwołanie podstawowe „{0}”.</target>
        <note />
      </trans-unit>
      <trans-unit id="ResolveAssemblyReference.ProblemFindingSatelliteAssemblies">
        <source>Could not find satellite assemblies for reference "{0}". {1}</source>
        <target state="translated">Nie można odnaleźć zestawów satelickich dla odwołania „{0}”. {1}</target>
        <note />
      </trans-unit>
      <trans-unit id="ResolveAssemblyReference.UsingExclusionList">
        <source>A TargetFramework profile exclusion list will be generated. The exclusion list is a list of assemblies not in the profile.</source>
        <target state="translated">Zostanie wygenerowana lista wykluczeń profilu TargetFramework. Lista wykluczeń jest listą zestawów nieobecnych w profilu.</target>
        <note />
      </trans-unit>
      <trans-unit id="ResolveAssemblyReference.NoExclusionListBecauseofFullClientName">
        <source>A TargetFramework profile exclusion list will not be generated. A full client name "{0}" was found in the TargetFrameworkSubsetNames list.</source>
        <target state="translated">Lista wykluczeń profilu TargetFramework nie zostanie wygenerowana. Odnaleziono pełną nazwę klienta „{0}” na liście TargetFrameworkSubsetNames.</target>
        <note />
      </trans-unit>
      <trans-unit id="ResolveAssemblyReference.NoExclusionListBecauseIgnoreSubsetsAndNoAdditionalOnesProvided">
        <source>No TargetFramework subset exclusion list will be generated. IgnoreDefaultInstalledAssemblySubsetTables is true and no additional profile files were passed in to InstalledAssemblySubsetTables.</source>
        <target state="translated">Lista wykluczeń podzestawu TargetFramework nie zostanie wygenerowana. Właściwość IgnoreDefaultInstalledAssemblySubsetTables ma wartość true i żadne dodatkowe pliki profilów nie zostały przekazane do właściwości InstalledAssemblySubsetTables.</target>
        <note />
      </trans-unit>
      <trans-unit id="ResolveAssemblyReference.ProfileExclusionListWillBeGenerated">
        <source>A TargetFramework profile exclusion list will be generated.</source>
        <target state="translated">Zostanie wygenerowana lista wykluczeń profilu TargetFramework.</target>
        <note />
      </trans-unit>
      <trans-unit id="ResolveAssemblyReference.NoExclusionListBecauseNoSubsetsPassedIn">
        <source>No TargetFramework profile exclusion list will be generated. No TargetFrameworkSubsets were provided and no additional profile files were passed in to InstalledAssemblySubsetTables.</source>
        <target state="translated">Lista wykluczeń profilu TargetFramework nie zostanie wygenerowana. Zestawy TargetFrameworkSubsets nie zostały dostarczone i żadne dodatkowe pliki profilów nie zostały przekazane do właściwości InstalledAssemblySubsetTables.</target>
        <note />
      </trans-unit>
      <trans-unit id="ResolveAssemblyReference.TargetFrameworkSubsetLogHeader">
        <source>TargetFramework Profile List Information:</source>
        <target state="translated">Informacje o liście profilów TargetFramework:</target>
        <note />
      </trans-unit>
      <trans-unit id="ResolveAssemblyReference.TargetFrameworkAllowListLogHeader">
        <source>TargetFramework Profile List Paths:</source>
        <target state="translated">Ścieżki listy profilów TargetFramework:</target>
        <note />
      </trans-unit>
      <trans-unit id="ResolveAssemblyReference.TargetFrameworkRedistLogHeader">
        <source>Redist List File Paths:</source>
        <target state="translated">Ścieżki do plików listy redystrybucyjnej:</target>
        <note />
      </trans-unit>
      <trans-unit id="ResolveAssemblyReference.TargetFrameworkExclusionListLogHeader">
        <source>Computed TargetFramework profile exclusion list assembly full names:</source>
        <target state="translated">Pełne nazwy obliczonego zestawu list wykluczeń profilu TargetFramework:</target>
        <note />
      </trans-unit>
      <trans-unit id="ResolveAssemblyReference.FormattedAssemblyInfo">
        <source>Path: "{0}"</source>
        <target state="translated">Ścieżka: „{0}”</target>
        <note />
      </trans-unit>
      <trans-unit id="ResolveAssemblyReference.NoSubSetRedistListName">
        <source>The redist list file "{0}" has a null or empty Redist name in the FileList element. Make sure the Redist Name is not null or empty.</source>
        <target state="translated">Plik z listą pakietów redystrybucyjnych „{0}” ma nazwę Redist równą null lub pustą w elemencie FileList. Upewnij się, że nazwa Redist nie ma wartości null ani nie jest pusta.</target>
        <note />
      </trans-unit>
      <trans-unit id="ResolveComReference.TreatingTlbOfActiveXAsNonEmbedded">
        <source>COM Reference '{0}' is the interop assembly for ActiveX control '{1}' but was marked to be linked by the compiler with the /link flag. This COM reference will be treated as a reference and will not be linked.</source>
        <target state="translated">Odwołanie COM „{0}” jest zestawem międzyoperacyjnym dla kontrolki ActiveX „{1}”, ale zostało wybrane do połączenia przez kompilator przy użyciu flagi /link. To odwołanie COM jest traktowane jako odwołanie i nie zostanie połączone.</target>
        <note />
      </trans-unit>
      <trans-unit id="ResolveComReference.AddingMissingTlbReference">
        <source>Adding a matching tlbimp reference for the aximp reference "{0}".</source>
        <target state="translated">Dodawanie pasującego odwołania tlbimp dla odwołania aximp „{0}”.</target>
        <note />
      </trans-unit>
      <trans-unit id="ResolveComReference.UsingCacheFile">
        <source>Using cache file at "{0}".</source>
        <target state="translated">Używanie pliku buforu w „{0}”.</target>
        <note />
      </trans-unit>
      <trans-unit id="ResolveComReference.NotUsingCacheFile">
        <source>Creating new cache file at "{0}".</source>
        <target state="translated">Tworzenie nowego pliku buforu dla „{0}”.</target>
        <note />
      </trans-unit>
      <trans-unit id="ResolveComReference.BadAssemblyImage">
        <source>MSB3281: The assembly "{0}" is not a valid assembly file.</source>
        <target state="translated">MSB3281: Zestaw „{0}” nie jest prawidłowym plikiem zestawu.</target>
        <note>{StrBegin="MSB3281: "}</note>
      </trans-unit>
      <trans-unit id="ResolveComReference.CannotAccessTypeLibName">
        <source>MSB3282: Cannot access type library name for library "{0}". {1}</source>
        <target state="translated">MSB3282: Nie można uzyskać dostępu do nazwy biblioteki typów „{0}”. {1}</target>
        <note>{StrBegin="MSB3282: "}</note>
      </trans-unit>
      <trans-unit id="ResolveComReference.CannotFindWrapperForTypeLib">
        <source>MSB3283: Cannot find wrapper assembly for type library "{0}". Verify that (1) the COM component is registered correctly and (2) your target platform is the same as the bitness of the COM component. For example, if the COM component is 32-bit, your target platform must not be 64-bit.</source>
        <target state="translated">MSB3283: Nie można odnaleźć zestawu otoki dla biblioteki typów „{0}”. Upewnij się, że (1) składnik COM jest zarejestrowany poprawnie, a (2) liczba bitów platformy docelowej jest taka sama jak liczba bitów składnika COM. Jeśli na przykład składnik COM jest 32-bitowy, platforma docelowa nie może być 64-bitowa.</target>
        <note>{StrBegin="MSB3283: "}</note>
      </trans-unit>
      <trans-unit id="ResolveComReference.CannotGetPathForTypeLib">
        <source>MSB3284: Cannot get the file path for type library "{0}" version {1}.{2}. {3}</source>
        <target state="translated">MSB3284: Nie można pobrać ścieżki pliku dla biblioteki typów „{0}” w wersji {1}.{2}. {3}</target>
        <note>{StrBegin="MSB3284: "}</note>
      </trans-unit>
      <trans-unit id="ResolveComReference.CannotGetTypeLibAttrForTypeLib">
        <source>MSB3285: Cannot get type library attributes for a dependent type library!</source>
        <target state="translated">MSB3285: Nie można pobrać atrybutów biblioteki typów dla zależnej biblioteki typów!</target>
        <note>{StrBegin="MSB3285: "}</note>
      </trans-unit>
      <trans-unit id="ResolveComReference.CannotLoadTypeLib">
        <source>MSB3286: Cannot load type library "{0}" version {1}.{2}. {3}</source>
        <target state="translated">MSB3286: Nie można załadować biblioteki typów „{0}” w wersji {1}.{2}. {3}</target>
        <note>{StrBegin="MSB3286: "}</note>
      </trans-unit>
      <trans-unit id="ResolveComReference.CannotLoadTypeLibItemSpec">
        <source>MSB3287: Cannot load type library for reference "{0}". {1}</source>
        <target state="translated">MSB3287: Nie można załadować biblioteki typów dla odwołania „{0}”. {1}</target>
        <note>{StrBegin="MSB3287: "}</note>
      </trans-unit>
      <trans-unit id="ResolveComReference.CannotRetrieveTypeInformation">
        <source>MSB3302: Cannot retrieve information about a dependent type.</source>
        <target state="translated">MSB3302: Nie można pobrać informacji o typie zależnym.</target>
        <note>{StrBegin="MSB3302: "}</note>
      </trans-unit>
      <trans-unit id="ResolveComReference.CannotSpecifyBothKeyFileAndKeyContainer">
        <source>MSB3300: Cannot specify values for both KeyFile and KeyContainer.</source>
        <target state="translated">MSB3300: Nie można określić wartości dla parametrów KeyFile i KeyContainer.</target>
        <note>{StrBegin="MSB3300: "}</note>
      </trans-unit>
      <trans-unit id="ResolveComReference.CannotSpecifyDelaySignWithoutEitherKeyFileOrKeyContainer">
        <source>MSB3301: DelaySign parameter is true, but no KeyFile or KeyContainer was specified.</source>
        <target state="translated">MSB3301: Parametr DelaySign ma wartość true, ale nie określono parametrów KeyFile ani KeyContainer.</target>
        <note>{StrBegin="MSB3301: "}</note>
      </trans-unit>
      <trans-unit id="ResolveComReference.ConflictingReferences">
        <source>MSB3288: COM reference "{0}" conflicts with reference "{1}" - the project references different type libraries with the same type library names. Ignoring reference "{0}".</source>
        <target state="translated">MSB3288: Odwołanie COM „{0}” jest w konflikcie z odwołaniem „{1}” — projekt odwołuje się do bibliotek różnych typów o tych samych nazwach. Odwołanie „{0}” zostanie zignorowane.</target>
        <note>{StrBegin="MSB3288: "}</note>
      </trans-unit>
      <trans-unit id="ResolveComReference.ErrorCreatingWrapperAssembly">
        <source>MSB3290: Failed to create the wrapper assembly for type library "{0}". {1}</source>
        <target state="translated">MSB3290: Nie można utworzyć zestawu otoki dla biblioteki typów „{0}”. {1}</target>
        <note>{StrBegin="MSB3290: "}</note>
      </trans-unit>
      <trans-unit id="ResolveComReference.FailedToFindDependentNetAssembly">
        <source>MSB3291: Could not resolve dependent .NET assembly "{0}". Please make sure this assembly is included in the references section of the project file.</source>
        <target state="translated">MSB3291: Nie można rozpoznać zestawu zależnego .NET „{0}”. Upewnij się, że ten zestaw jest dołączony do sekcji odwołań pliku projektu.</target>
        <note>{StrBegin="MSB3291: "}</note>
      </trans-unit>
      <trans-unit id="ResolveComReference.FailedToRemapAdoTypeLib">
        <source>MSB3292: Failed to remap ADO reference version {0}.{1} to version 2.7 - "{2}".</source>
        <target state="translated">MSB3292: Nie można ponownie zmapować odwołania ADO w wersji {0}.{1} jako wersji 2.7 - „{2}”.</target>
        <note>{StrBegin="MSB3292: "}</note>
      </trans-unit>
      <trans-unit id="ResolveComReference.FailedToResolveComReference">
        <source>MSB3303: Could not resolve COM reference "{0}" version {1}.{2}. {3}</source>
        <target state="translated">MSB3303: Nie można rozpoznać odwołania COM „{0}” w wersji {1}.{2}. {3}</target>
        <note>{StrBegin="MSB3303: "}</note>
      </trans-unit>
      <trans-unit id="ResolveComReference.FailedToResolveDependentComReference">
        <source>MSB3293: Could not resolve dependent COM reference "{0}" version {1}.{2}.</source>
        <target state="translated">MSB3293: Nie można rozpoznać zależnego odwołania COM „{0}” w wersji {1}.{2}.</target>
        <note>{StrBegin="MSB3293: "}</note>
      </trans-unit>
      <trans-unit id="ResolveComReference.FailedToResolveDependentComReferenceByAssemblyName">
        <source>MSB3294: Could not resolve dependent COM reference "{0}".</source>
        <target state="translated">MSB3294: Nie można rozpoznać zależnego odwołania COM „{0}”.</target>
        <note>{StrBegin="MSB3294: "}</note>
      </trans-unit>
      <trans-unit id="ResolveComReference.FailedToScanDependencies">
        <source>MSB3304: Could not determine the dependencies of the COM reference "{0}". {1}</source>
        <target state="translated">MSB3304: Nie można ustalić zależności odwołania COM „{0}”. {1}</target>
        <note>{StrBegin="MSB3304: "}</note>
      </trans-unit>
      <trans-unit id="ResolveComReference.ResolutionWarning">
        <source>MSB3305: Processing COM reference "{0}" from path "{1}". {2}</source>
        <target state="translated">MSB3305: Przetwarzanie odwołania do składnika COM „{0}” ze ścieżki „{1}”. {2}</target>
        <note>{StrBegin="MSB3305: "}</note>
      </trans-unit>
      <trans-unit id="ResolveComReference.ResolutionMessage">
        <source>Processing COM reference "{0}" from path "{1}". {2}</source>
        <target state="translated">Przetwarzanie odwołania do składnika COM „{0}” ze ścieżki „{1}”. {2}</target>
        <note />
      </trans-unit>
      <trans-unit id="ResolveComReference.LoadingDelaySignedAssemblyWithStrongNameVerificationEnabled">
        <source>MSB3295: Failed to load an assembly. Please make sure you have disabled strong name verification for your public key if you want to generate delay signed wrappers. {0}</source>
        <target state="translated">MSB3295: Nie można załadować zestawu. Upewnij się, że została wyłączona weryfikacja silnych nazw dla klucza publicznego, jeżeli chcesz wygenerować otoki z opóźnionym podpisem. {0}</target>
        <note>{StrBegin="MSB3295: "}</note>
      </trans-unit>
      <trans-unit id="ResolveComReference.MissingOrUnknownComReferenceAttribute">
        <source>MSB3296: The specified COM reference meta-data for the reference "{1}" is missing or has an invalid value: "{0}".</source>
        <target state="translated">MSB3296: Brakuje określonych metadanych odwołania COM dla odwołania „{1}” lub mają one nieprawidłową wartość: „{0}”.</target>
        <note>{StrBegin="MSB3296: "}</note>
      </trans-unit>
      <trans-unit id="ResolveComReference.NoComReferencesSpecified">
        <source>MSB3297: No COM references have been passed into the task, exiting.</source>
        <target state="translated">MSB3297: Nie przekazano odwołań COM do zadania, kończenie.</target>
        <note>{StrBegin="MSB3297: "}</note>
      </trans-unit>
      <trans-unit id="ResolveComReference.RemappingAdoTypeLib">
        <source>Remapping ADO reference version {0}.{1} to version 2.7.</source>
        <target state="translated">Ponowne mapowanie odwołania ADO w wersji {0}.{1} jako wersji 2.7.</target>
        <note />
      </trans-unit>
      <trans-unit id="ResolveComReference.ResolvedDependentComReference">
        <source>Resolved COM reference dependency "{0}" version {1}.{2}: "{3}"</source>
        <target state="translated">Rozpoznano zależność odwołania COM „{0}” w wersji {1}.{2}: „{3}”</target>
        <note />
      </trans-unit>
      <trans-unit id="ResolveComReference.ResolvedDependentComReferenceByAssemblyName">
        <source>Resolved COM reference dependency "{0}": "{1}"</source>
        <target state="translated">Rozpoznano zależność odwołania COM „{0}”: „{1}”</target>
        <note />
      </trans-unit>
      <trans-unit id="ResolveComReference.ResolvedReference">
        <source>Resolved COM reference for item "{0}": "{1}".</source>
        <target state="translated">Rozpoznano odwołanie COM dla elementu „{0}”: „{1}”.</target>
        <note />
      </trans-unit>
      <trans-unit id="ResolveComReference.Resolving">
        <source>Resolving COM reference for item "{0}" with a wrapper "{1}".</source>
        <target state="translated">Rozpoznawanie odwołania COM elementu „{0}” z otoką „{1}”.</target>
        <note />
      </trans-unit>
      <trans-unit id="ResolveComReference.ResolvingDependency">
        <source>Resolving COM reference dependency "{0}" version {1}.{2}.</source>
        <target state="translated">Rozpoznawanie zależności odwołania COM „{0}” w wersji {1}.{2}.</target>
        <note />
      </trans-unit>
      <trans-unit id="ResolveComReference.ScanningDependencies">
        <source>Determining dependencies of the COM reference "{0}".</source>
        <target state="translated">Ustalanie zależności odwołania COM „{0}”.</target>
        <note />
      </trans-unit>
      <trans-unit id="ResolveComReference.StrongNameUtils.NoKeyPairInContainer">
        <source>MSB3298: The key container '{0}' does not contain a public/private key pair.</source>
        <target state="translated">MSB3298: Kontener kluczy '{0}' nie zawiera pary kluczy publicznych/prywatnych.</target>
        <note>{StrBegin="MSB3298: "}</note>
      </trans-unit>
      <trans-unit id="ResolveComReference.StrongNameUtils.NoKeyPairInFile">
        <source>MSB3299: The key file '{0}' does not contain a public/private key pair.</source>
        <target state="translated">MSB3299: Plik kluczy '{0}' nie zawiera pary kluczy publicznych/prywatnych.</target>
        <note>{StrBegin="MSB3299: "}</note>
      </trans-unit>
      <trans-unit id="ResolveComReference.TypeLibAttrId">
        <source>{0} {1}.{2}</source>
        <target state="translated">{0} {1}.{2}</target>
        <note />
      </trans-unit>
      <trans-unit id="ResolveKeySource.KeyImportError">
        <source>MSB3321: Importing key file "{0}" was canceled.</source>
        <target state="translated">MSB3321: Anulowano importowanie pliku klucza „{0}”.</target>
        <note>{StrBegin="MSB3321: "}</note>
      </trans-unit>
      <trans-unit id="ResolveKeySource.KeyMD5SumError">
        <source>MSB3322: Unable to get MD5 checksum for the key file "{0}". {1}</source>
        <target state="translated">MSB3322: Nie można pobrać sumy kontrolnej MD5 dla pliku klucza „{0}”. {1}</target>
        <note>{StrBegin="MSB3322: "}</note>
      </trans-unit>
      <trans-unit id="ResolveKeySource.MsgBoxTitleImportKeyError">
        <source>Error importing key</source>
        <target state="translated">Błąd podczas importowania klucza</target>
        <note />
      </trans-unit>
      <trans-unit id="ResolveKeySource.CertificateNotInStore">
        <source>MSB3323: Unable to find manifest signing certificate in the certificate store.</source>
        <target state="translated">MSB3323: Nie można odnaleźć manifestu podpisującego certyfikat w magazynie certyfikatów.</target>
        <note>{StrBegin="MSB3323: "}</note>
      </trans-unit>
      <trans-unit id="ResolveKeySource.InvalidKeyName">
        <source>MSB3324: Invalid key file name "{0}". {1}</source>
        <target state="translated">MSB3324: Nieprawidłowa nazwa pliku klucza „{0}”. {1}</target>
        <note>{StrBegin="MSB3324: "}</note>
      </trans-unit>
      <trans-unit id="ResolveKeySource.KeyFileForSignAssemblyNotImported">
        <source>MSB3325: Cannot import the following key file: {0}. The key file may be password protected. To correct this, try to import the certificate again or manually install the certificate to the Strong Name CSP with the following key container name: {1}</source>
        <target state="translated">MSB3325: Nie można zaimportować następującego pliku klucza: {0}. Plik klucza może być chroniony hasłem. Aby rozwiązać ten problem, spróbuj ponownie zaimportować certyfikat lub ręcznie zainstaluj certyfikat w dostawcy usług kryptograficznych dotyczących silnych nazw, używając następującej nazwy kontenera kluczy: {1}</target>
        <note>{StrBegin="MSB3325: "}</note>
      </trans-unit>
      <trans-unit id="ResolveKeySource.KeyFileForManifestNotImported">
        <source>MSB3326: Cannot import the following key file: {0}. The key file may be password protected. To correct this, try to import the certificate again or import the certificate manually into the current user’s personal certificate store.</source>
        <target state="translated">MSB3326: Nie można zaimportować następującego pliku klucza: {0}. Plik klucza może być chroniony hasłem. Aby rozwiązać ten problem, spróbuj ponownie zaimportować certyfikat lub zaimportuj certyfikat ręcznie do osobistego magazynu certyfikatów bieżącego użytkownika.</target>
        <note>{StrBegin="MSB3326: "}</note>
      </trans-unit>
      <trans-unit id="ResolveKeySource.PfxUnsupported">
        <source>PFX signing not supported on .NET Core.</source>
        <target state="translated">Podpisywanie PFX nie jest obsługiwane na platformie .NET Core.</target>
        <note />
      </trans-unit>
      <trans-unit id="ResolveKeySource.ResolvedThumbprintEmpty">
        <source>MSB3327: Unable to find code signing certificate in the current user’s Windows certificate store. To correct this, either disable signing of the ClickOnce manifest or install the certificate into the certificate store.</source>
        <target state="translated">MSB3327: Nie można znaleźć certyfikatu podpisywania kodu w magazynie certyfikatów bieżącego użytkownika systemu Windows. Aby naprawić ten błąd, wyłącz podpisywanie manifestu ClickOnce lub zainstaluj certyfikat w magazynie certyfikatów.</target>
        <note>{StrBegin="MSB3327: "}</note>
      </trans-unit>
      <trans-unit id="ResolveManifestFiles.PublishFileNotFound">
        <source>MSB3331: Unable to apply publish properties for item "{0}".</source>
        <target state="translated">MSB3331: Nie można zastosować właściwości publikowania dla elementu „{0}”.</target>
        <note>{StrBegin="MSB3331: "}</note>
      </trans-unit>
      <trans-unit id="ResolveNativeReference.Comment">
        <source>Processing manifest file "{0}".</source>
        <target state="translated">Przetwarzanie pliku manifestu „{0}”.</target>
        <note />
      </trans-unit>
      <trans-unit id="ResolveNativeReference.ResolveReference">
        <source>Attempting to resolve reference "{0}" on path(s):</source>
        <target state="translated">Próba rozpoznania odwołania „{0}” na ścieżkach:</target>
        <note />
      </trans-unit>
      <trans-unit id="ResolveNativeReference.FailedToResolveReference">
        <source>MSB3341: Could not resolve reference "{0}". If this reference is required by your code, you may get compilation errors.</source>
        <target state="translated">MSB3341: Nie można rozpoznać odwołania „{0}”. Jeśli to odwołanie jest wymagane przez kod, mogą wystąpić błędy kompilacji.</target>
        <note>{StrBegin="MSB3341: "}</note>
      </trans-unit>
      <trans-unit id="ResolveNonMSBuildProjectOutput.ProjectReferenceResolutionFailure">
        <source>MSB3582: Could not resolve project reference "{0}".</source>
        <target state="translated">MSB3582: Nie można rozpoznać odwołania projektu „{0}”.</target>
        <note>{StrBegin="MSB3582: "}</note>
      </trans-unit>
      <trans-unit id="ResolveNonMSBuildProjectOutput.ProjectReferenceUnresolved">
        <source>Project reference "{0}" has not been resolved.</source>
        <target state="translated">Odwołanie do projektu „{0}” nie zostało rozpoznane.</target>
        <note>
      UE and LOCALIZATION:
      This is not an error - we pass unresolved references to UnresolvedProjectReferences for further
      processing in the .targets file.
    </note>
      </trans-unit>
      <trans-unit id="ResolveNonMSBuildProjectOutput.ProjectReferenceResolutionStarting">
        <source>Resolving project reference "{0}".</source>
        <target state="translated">Rozpoznawanie odwołania projektu „{0}”.</target>
        <note />
      </trans-unit>
      <trans-unit id="ResolveNonMSBuildProjectOutput.ProjectReferenceResolutionSuccess">
        <source>Project reference "{0}" resolved as "{1}".</source>
        <target state="translated">Odwołanie projektu „{0}” zostało rozpoznane jako „{1}”.</target>
        <note />
      </trans-unit>
      <trans-unit id="SGen.ResourceNotFound">
        <source>MSB3471: Non-existent reference "{0}" passed to the SGen task.</source>
        <target state="translated">MSB3471: Nieistniejące odwołanie „{0}” zostało przekazane do zadania SGen.</target>
        <note>{StrBegin="MSB3471: "}</note>
      </trans-unit>
      <trans-unit id="SGen.CouldNotDeleteSerializer">
        <source>MSB3472: We were unable to delete the existing serializer "{0}" before creating a new one: {1}  </source>
        <target state="translated">MSB3472: Nie można usunąć istniejącego serializatora „{0}” przed utworzeniem nowego: {1}  </target>
        <note>{StrBegin="MSB3472: "}</note>
      </trans-unit>
      <trans-unit id="SGen.InvalidPath">
        <source>MSB3473: Path for "{0}" is invalid. {1}</source>
        <target state="translated">MSB3473: Ścieżka elementu „{0}” jest nieprawidłowa. {1}</target>
        <note>{StrBegin="MSB3473: "}</note>
      </trans-unit>
      <trans-unit id="SGen.TaskNotSupported">
        <source>MSB3474: The task "{0}" is not supported on the .NET Core version of MSBuild. Use the Microsoft XML Serializer Generator package instead. See https://go.microsoft.com/fwlink/?linkid=858594 for more information.</source>
        <target state="translated">MSB3474: zadanie „{0}” nie jest obsługiwane w wersji platformy .NET Core programu MSBuild. Zamiast tego użyj pakietu narzędzia Microsoft XML Serializer Generator. Aby uzyskać więcej informacji, zobacz https://go.microsoft.com/fwlink/?linkid=858594.</target>
        <note>{StrBegin="MSB3474: "}</note>
      </trans-unit>
      <trans-unit id="SignFile.CertNotInStore">
        <source>MSB3481: The signing certificate could not be located. Ensure that it is in the current user's personal store.</source>
        <target state="translated">MSB3481: Nie można zlokalizować certyfikatu podpisującego. Upewnij się, że znajduje się on w magazynie osobistym bieżącego użytkownika.</target>
        <note>{StrBegin="MSB3481: "}</note>
      </trans-unit>
      <trans-unit id="SignFile.SignToolError">
        <source>MSB3482: An error occurred while signing: {0}</source>
        <target state="translated">MSB3482: Wystąpił błąd podczas podpisywania: {0}</target>
        <note>{StrBegin="MSB3482: "}</note>
      </trans-unit>
      <trans-unit id="SignFile.SignToolWarning">
        <source>MSB3483: A warning occurred while signing: {0}</source>
        <target state="translated">MSB3483: Wystąpiło ostrzeżenie podczas podpisywania: {0}</target>
        <note>{StrBegin="MSB3483: "}</note>
      </trans-unit>
      <trans-unit id="SignFile.TargetFileNotFound">
        <source>MSB3484: Signing target '{0}' could not be found.</source>
        <target state="translated">MSB3484: Nie można odnaleźć podpisywanego elementu docelowego '{0}'.</target>
        <note>{StrBegin="MSB3484: "}</note>
      </trans-unit>
      <trans-unit id="SignFile.CertMissingPrivateKey">
        <source>MSB3487: The signing certificate does not include private key information.</source>
        <target state="translated">MSB3487: certyfikat podpisywania nie zawiera informacji o kluczu prywatnym.</target>
        <note>{StrBegin="MSB3487: "}</note>
      </trans-unit>
      <trans-unit id="StrongNameUtils.BadKeyContainer">
        <source>MSB3351: Unable to create a strong name key pair from key container '{0}'.</source>
        <target state="translated">MSB3351: Nie można utworzyć pary kluczy o jednoznacznych nazwach, korzystając z kontenera kluczy '{0}'.</target>
        <note>{StrBegin="MSB3351: "}</note>
      </trans-unit>
      <trans-unit id="StrongNameUtils.KeyFileReadFailure">
        <source>MSB3352: The specified key file '{0}' could not be read.</source>
        <target state="translated">MSB3352: Nie można odczytać określonego pliku klucza '{0}'.</target>
        <note>{StrBegin="MSB3352: "}</note>
      </trans-unit>
      <trans-unit id="StrongNameUtils.NoPublicKeySpecified">
        <source>MSB3353: Public key necessary for delay signing was not specified.</source>
        <target state="translated">MSB3353: Klucz publiczny jest niezbędny, ponieważ nie określono znaku opóźnienia.</target>
        <note>{StrBegin="MSB3353: "}</note>
      </trans-unit>
      <trans-unit id="TaskRequiresFrameworkFailure">
        <source>MSB4803: The task "{0}" is not supported on the .NET Core version of MSBuild. Please use the .NET Framework version of MSBuild. See https://aka.ms/msbuild/MSB4803 for further details.</source>
        <target state="translated">MSB4803: Zadanie „{0}” nie jest obsługiwane w wersji programu MSBuild dla platformy .NET Core. Użyj wersji programu MSBuild dla platformy .NET Framework. Zobacz https://aka.ms/msbuild/MSB4803, aby uzyskać więcej szczegółów.</target>
        <note>{StrBegin="MSB4803: "}</note>
      </trans-unit>
      <trans-unit id="TlbImp.InvalidTransformParameter">
        <source>MSB3661: Invalid value '{0}' passed to the Transform property.</source>
        <target state="translated">MSB3661: Nieprawidłową wartość '{0}' przekazano do właściwości Transform.</target>
        <note>{StrBegin="MSB3661: "}</note>
      </trans-unit>
      <trans-unit id="TlbImp.NoInputFileSpecified">
        <source>MSB3662: No input file has been passed to the task, exiting.</source>
        <target state="translated">MSB3662: Plik wejściowy nie został przekazany do zadania, kończenie.</target>
        <note>{StrBegin="MSB3662: "}</note>
      </trans-unit>
      <trans-unit id="Touch.CannotCreateFile">
        <source>MSB3371: The file "{0}" cannot be created. {1}</source>
        <target state="translated">MSB3371: Nie można utworzyć pliku „{0}”. {1}</target>
        <note>{StrBegin="MSB3371: "}</note>
      </trans-unit>
      <trans-unit id="Touch.CannotMakeFileWritable">
        <source>MSB3372: The file "{0}" cannot be made writable. {1} {2}</source>
        <target state="translated">MSB3372: Plik „{0}” nie może być plikiem zapisywalnym. {1} {2}</target>
        <note>{StrBegin="MSB3372: "}</note>
      </trans-unit>
      <trans-unit id="Touch.CannotRestoreAttributes">
        <source>MSB3373: The attributes on file "{0}" cannot be restored to their original value. {1}</source>
        <target state="translated">MSB3373: Atrybutom w pliku „{0}” nie można przywrócić oryginalnej wartości. {1}</target>
        <note>{StrBegin="MSB3373: "}</note>
      </trans-unit>
      <trans-unit id="Touch.CannotTouch">
        <source>MSB3374: The last access/last write time on file "{0}" cannot be set. {1} {2}</source>
        <target state="translated">MSB3374: Nie można ustawić godziny ostatniego dostępu do pliku/zapisu w pliku „{0}”. {1} {2}</target>
        <note>{StrBegin="MSB3374: "}</note>
      </trans-unit>
      <trans-unit id="Touch.CreatingFile">
        <source>Creating "{0}" because "{1}" was specified.</source>
        <target state="translated">Trwa tworzenie „{0}”, ponieważ określono "{1}".</target>
        <note />
      </trans-unit>
      <trans-unit id="Touch.FileDoesNotExist">
        <source>MSB3375: The file "{0}" does not exist.</source>
        <target state="translated">MSB3375: Plik „{0}” nie istnieje.</target>
        <note>{StrBegin="MSB3375: "}</note>
      </trans-unit>
      <trans-unit id="Touch.TimeSyntaxIncorrect">
        <source>MSB3376: The syntax of the Time parameter is incorrect. {0}</source>
        <target state="translated">MSB3376: Składnia parametru Time jest niepoprawna. {0}</target>
        <note>{StrBegin="MSB3376: "}</note>
      </trans-unit>
      <trans-unit id="Touch.Touching">
        <source>Touching "{0}".</source>
        <target state="translated">Modyfikowanie „{0}”.</target>
        <note />
      </trans-unit>
      <trans-unit id="UnregisterAssembly.AssemblyPathOrStateFileIsRequired">
        <source>MSB3396: The "{0}" task needs either an assembly path or state file path.</source>
        <target state="translated">MSB3396: Zadanie „{0}” wymaga ścieżki zestawu lub ścieżki pliku stanu.</target>
        <note>{StrBegin="MSB3396: "}</note>
      </trans-unit>
      <trans-unit id="UnregisterAssembly.CantUnregisterAssembly">
        <source>MSB3395: Cannot unregister assembly "{0}". {1}</source>
        <target state="translated">MSB3395: Nie można wyrejestrować zestawu „{0}”. {1}</target>
        <note>{StrBegin="MSB3395: "}</note>
      </trans-unit>
      <trans-unit id="UnregisterAssembly.NoValidTypes">
        <source>MSB3391: "{0}" does not contain any types that can be unregistered for COM Interop.</source>
        <target state="translated">MSB3391: „{0}” nie zawiera żadnych typów, które można wyrejestrować z międzyoperacyjności z modelem COM.</target>
        <note>{StrBegin="MSB3391: "}</note>
      </trans-unit>
      <trans-unit id="UnregisterAssembly.UnauthorizedAccess">
        <source>MSB3392: Cannot unregister assembly "{0}" - access denied. Please make sure you're running the application as administrator. {1}</source>
        <target state="translated">MSB3392: Nie można wyrejestrować zestawu „{0}” — odmowa dostępu. Upewnij się, że aplikacja została uruchomiona z uprawnieniami administratora. {1}</target>
        <note>{StrBegin="MSB3392: "}</note>
      </trans-unit>
      <trans-unit id="UnregisterAssembly.UnregisterAsmFileDoesNotExist">
        <source>MSB3393: Cannot unregister assembly "{0}" - file doesn't exist.</source>
        <target state="translated">MSB3393: Nie można wyrejestrować zestawu „{0}” — plik nie istnieje.</target>
        <note>{StrBegin="MSB3393: "}</note>
      </trans-unit>
      <trans-unit id="UnregisterAssembly.UnregisteringAssembly">
        <source>Unregistering assembly "{0}" for COM Interop.</source>
        <target state="translated">Wyrejestrowywanie zestawu „{0}” dla międzyoperacyjności z modelem COM.</target>
        <note />
      </trans-unit>
      <trans-unit id="UnregisterAssembly.UnregisteringTypeLib">
        <source>Unregistering type library "{0}".</source>
        <target state="translated">Wyrejestrowywanie biblioteki typów „{0}”.</target>
        <note />
      </trans-unit>
      <trans-unit id="UnregisterAssembly.UnregisterTlbCantLoadFile">
        <source>MSB3397: Cannot unregister type library "{0}" - cannot load file, check to make sure it's a valid type library.</source>
        <target state="translated">MSB3397: Nie można wyrejestrować biblioteki typów „{0}” — nie można załadować pliku. Upewnij się, że jest to prawidłowa biblioteka typów.</target>
        <note>{StrBegin="MSB3397: "}</note>
      </trans-unit>
      <trans-unit id="UnregisterAssembly.UnregisterTlbFileDoesNotExist">
        <source>Cannot unregister type library "{0}" - file doesn't exist.</source>
        <target state="translated">Nie można wyrejestrować biblioteki typów „{0}” — plik nie istnieje.</target>
        <note />
      </trans-unit>
      <trans-unit id="UnregisterAssembly.UnregisterTlbFileNotRegistered">
        <source>MSB3394: Type library "{0}" is not registered, cannot unregister.</source>
        <target state="translated">MSB3394: Biblioteka typów „{0}” nie jest zarejestrowana, nie można wyrejestrować.</target>
        <note>{StrBegin="MSB3394: "}</note>
      </trans-unit>
      <trans-unit id="Unzip.DidNotUnzipBecauseOfFileMatch">
        <source>Did not unzip from file "{0}" to file "{1}" because the "{2}" parameter was set to "{3}" in the project and the files' sizes and timestamps match.</source>
        <target state="translated">Nie wykonano rozpakowywania z pliku „{0}” do pliku „{1}”, ponieważ parametr „{2}” w projekcie został ustawiony na wartość „{3}”, a rozmiary plików i sygnatury czasowe pasują do siebie.</target>
        <note />
      </trans-unit>
      <trans-unit id="Unzip.DidNotUnzipBecauseOfFilter">
        <source>Did not unzip file "{0}" because it didn't match the include filter or because it matched the exclude filter.</source>
        <target state="translated">Nie rozpakowano pliku „{0}”, ponieważ nie pasował do filtru uwzględniania lub był zgodny z filtrem wykluczania.</target>
        <note />
      </trans-unit>
      <trans-unit id="Unzip.ErrorCouldNotCreateDestinationDirectory">
        <source>MSB3931: Failed to unzip to directory "{0}" because it could not be created.  {1}</source>
        <target state="translated">MSB3931: Nie można rozpakować do katalogu „{0}”, ponieważ nie można go utworzyć. {1}</target>
        <note>{StrBegin="MSB3931: "}</note>
      </trans-unit>
      <trans-unit id="Unzip.ErrorCouldNotExtractFile">
        <source>MSB3936: Failed to open unzip file "{0}" to "{1}".  {2}</source>
        <target state="translated">MSB3936: Nie można otworzyć rozpakowywanego pliku „{0}” do katalogu „{1}”. {2}</target>
        <note>{StrBegin="MSB3936: "}</note>
      </trans-unit>
      <trans-unit id="Unzip.ErrorCouldNotMakeFileWriteable">
        <source>MSB3935: Failed to unzip file "{0}" because destination file "{1}" is read-only and could not be made writable.  {2} {3}</source>
        <target state="translated">MSB3935: Nie można rozpakować pliku „{0}”, ponieważ plik docelowy „{1}” jest tylko do odczytu i nie może być zapisywalny. {2} {3}</target>
        <note>{StrBegin="MSB3935: "}</note>
      </trans-unit>
      <trans-unit id="Unzip.ErrorCouldNotOpenFile">
        <source>MSB3933: Failed to open zip file "{0}".  {1}</source>
        <target state="translated">MSB3933: Nie można otworzyć pliku zip „{0}”. {1}</target>
        <note>{StrBegin="MSB3933: "}</note>
      </trans-unit>
      <trans-unit id="Unzip.ErrorExtractingResultsInFilesOutsideDestination">
        <source>MSB3934: Failed to open unzip file "{0}" to "{1}" because it is outside the destination directory.</source>
        <target state="translated">MSB3934: Nie można otworzyć rozpakowywanego pliku „{0}” do „{1}”, ponieważ znajduje się on poza katalogiem docelowym.</target>
        <note>{StrBegin="MSB3934: "}</note>
      </trans-unit>
      <trans-unit id="Unzip.ErrorFileDoesNotExist">
        <source>MSB3932: Failed to unzip file "{0}" because the file does not exist or is inaccessible.</source>
        <target state="translated">MSB3932: Nie można rozpakować pliku „{0}”, ponieważ plik nie istnieje lub jest niedostępny.</target>
        <note>{StrBegin="MSB3932: "}</note>
      </trans-unit>
      <trans-unit id="Unzip.ErrorParsingPatternInvalidPath">
        <source>MSB3937: Failed to parse pattern "{0}" because it contains an invalid path character.</source>
        <target state="translated">MSB3937: nie można przeanalizować wzorca „{0}”, ponieważ zawiera on nieprawidłowy znak ścieżki.</target>
        <note>{StrBegin="MSB3937: "}</note>
      </trans-unit>
      <trans-unit id="Unzip.ErrorParsingPatternPropertyReferences">
        <source>MSB3938: Failed to parse pattern "{0}" because it contains a property reference which isn't supported.</source>
        <target state="translated">MSB3938: nie można przeanalizować wzorca „{0}”, ponieważ zawiera on odwołanie do właściwości, które nie jest obsługiwane.</target>
        <note>{StrBegin="MSB3938: "}</note>
      </trans-unit>
      <trans-unit id="Unzip.FileComment">
        <source>Unzipping file "{0}" to "{1}".</source>
        <target state="translated">Rozpakowywanie pliku „{0}” do pliku „{1}”.</target>
        <note />
      </trans-unit>
      <trans-unit id="Unzip.ZipSlipExploit">
        <source>Entry is outside the target directory: "{0}"</source>
        <target state="translated">Wpis znajduje się poza katalogiem docelowym: „{0}”</target>
        <note />
      </trans-unit>
      <trans-unit id="Vbc.EnumParameterHasInvalidValue">
        <source>MSB3401: "{1}" is an invalid value for the "{0}" parameter.  The valid values are: {2}</source>
        <target state="translated">MSB3401: „{1}” jest nieprawidłową wartością parametru „{0}”.  Prawidłowe wartości: {2}</target>
        <note>{StrBegin="MSB3401: "}</note>
      </trans-unit>
      <trans-unit id="VBC.RenamePDB">
        <source>MSB3402: There was an error creating the pdb file "{0}". {1}</source>
        <target state="translated">MSB3402: Wystąpił błąd podczas tworzenia pliku pdb „{0}”. {1}</target>
        <note>{StrBegin="MSB3402: "}</note>
      </trans-unit>
      <trans-unit id="Vbc.ParameterHasInvalidValue">
        <source>"{1}" is an invalid value for the "{0}" parameter.</source>
        <target state="translated">„{1}” jest nieprawidłową wartością parametru „{0}”.</target>
        <note />
      </trans-unit>
      <trans-unit id="VerifyFileHash.HashMismatch">
        <source>MSB3952: File hash mismatch. Expected {0} to have a {1} file hash of {2}, but it was {3}.</source>
        <target state="translated">MSB3952: Niezgodność skrótów pliku. Oczekiwano, że element {0} będzie miał skrót pliku {1} równy {2}, ale miał skrót równy {3}.</target>
        <note>{StrBegin="MSB3952: "}</note>
      </trans-unit>
      <trans-unit id="WriteCodeFragment.CouldNotConvertToInferredType">
        <source>Could not convert the value for parameter "{0}" to the inferred type "{1}". The value will be treated as a string. {2}</source>
        <target state="translated">Nie można przekonwertować wartości parametru „{0}” na wywnioskowany typ „{1}. Wartość będzie traktowana jako ciąg. {2}</target>
        <note />
      </trans-unit>
      <trans-unit id="WriteCodeFragment.CouldNotConvertValue">
        <source>MSB3716: The parameter value "{0}" could not be converted to "{1}". {2}</source>
        <target state="translated">MSB3716: nie można przekonwertować wartości parametru „{0}” na „{1}”. {2}</target>
        <note>{StrBegin="MSB3716: "}</note>
      </trans-unit>
      <trans-unit id="WriteCodeFragment.CouldNotInferParameterType">
        <source>Could not infer the type of parameter "{0}" because the attribute type is unknown. The value will be treated as a string.</source>
        <target state="translated">Nie można wywnioskować typu parametru „{0}”, ponieważ typ atrybutu jest nieznany. Wartość będzie traktowana jako ciąg.</target>
        <note />
      </trans-unit>
      <trans-unit id="WriteCodeFragment.MultipleConstructorsFound">
        <source>Multiple attribute constructors were found for type inferencing.</source>
        <target state="translated">Znaleziono wiele konstruktorów atrybutów w przypadku wnioskowania typu.</target>
        <note />
      </trans-unit>
      <trans-unit id="WriteCodeFragment.ParameterTypeNotFound">
        <source>MSB3715: The type "{0}" was not found.</source>
        <target state="translated">MSB3715: nie znaleziono typu „{0}”.</target>
        <note>{StrBegin="MSB3715: "}</note>
      </trans-unit>
      <trans-unit id="WriteLinesToFile.ErrorOrWarning">
        <source>MSB3491: Could not write lines to file "{0}". {1} {2}</source>
        <target state="translated">MSB3491: Nie można zapisać wierszy w pliku „{0}”. {1} {2}</target>
        <note>{StrBegin="MSB3491: "}</note>
      </trans-unit>
      <trans-unit id="GetReferenceAssemblyPaths.InvalidTargetFrameworkMoniker">
        <source>MSB3642: The Target Framework Moniker "{0}" is invalid. "{1}"</source>
        <target state="translated">MSB3642: Właściwość Target Framework Moniker „{0}” jest nieprawidłowa. „{1}"</target>
        <note>{StrBegin="MSB3642: "}</note>
      </trans-unit>
      <trans-unit id="GetReferenceAssemblyPaths.ProblemGeneratingReferencePaths">
        <source>MSB3643: There was an error generating reference assembly paths based on the TargetFrameworkMoniker "{0}". {1}</source>
        <target state="translated">MSB3643: Wystąpił błąd generowania ścieżek zestawu odwołania w oparciu o właściwość TargetFrameworkMoniker „{0}”. {1}</target>
        <note>{StrBegin="MSB3643: "}</note>
      </trans-unit>
      <trans-unit id="GetReferenceAssemblyPaths.NoReferenceAssemblyDirectoryFound">
        <source>MSB3644: The reference assemblies for {0} were not found. To resolve this, install the Developer Pack (SDK/Targeting Pack) for this framework version or retarget your application. You can download .NET Framework Developer Packs at https://aka.ms/msbuild/developerpacks</source>
        <target state="translated">MSB3644: Nie znaleziono zestawów odwołań dla elementu {0}. Aby rozwiązać ten problem, zainstaluj pakiet Developer Pack (SDK/Targeting Pack) dla tej wersji platformy lub zmień platformę docelową aplikacji. Pakiety .NET Framework Developer Pack można pobrać pod adresem https://aka.ms/msbuild/developerpacks</target>
        <note>{StrBegin="MSB3644: "}</note>
      </trans-unit>
      <trans-unit id="GetReferenceAssemblyPaths.NETFX35SP1NotIntstalled">
        <source>MSB3645: .NET Framework v3.5 Service Pack 1 was not found. In order to target "{0}", .NET Framework v3.5 Service Pack 1 or later must be installed.</source>
        <target state="translated">MSB3645: Nie znaleziono programu .NET Framework w wersji 3.5 z dodatkiem Service Pack 1. Aby wyznaczyć miejsce docelowe dla „{0}”, musi być zainstalowany program .NET Framework w wersji 3.5 z dodatkiem Service Pack 1 lub jego nowsza wersja.</target>
        <note>{StrBegin="MSB3645: "}</note>
      </trans-unit>
      <trans-unit id="WinMDExp.MustPassReferences">
        <source>MSB3762: No references were passed to the task. References to at least mscorlib and Windows.Foundation are required.</source>
        <target state="translated">MSB3762: Do zadania nie zostały przekazane informacje o żadnych odwołaniach. Wymagane są odwołania co najmniej do biblioteki mscorlib i elementu Windows.Foundation.</target>
        <note>{StrBegin="MSB3762: "}</note>
      </trans-unit>
      <trans-unit id="WriteLinesToFile.UnusedWriteOnlyWhenDifferent">
        <source>'WriteOnlyWhenDifferent' attribute on "{0}" takes effect only when 'Overwrite="true"'.</source>
        <target state="translated">Atrybut „WriteOnlyWhenDifferent” w elemencie „{0}” obowiązuje tylko wtedy, gdy atrybut „Overwrite="true"”.</target>
        <note />
      </trans-unit>
      <trans-unit id="Xaml.DuplicatePropertyName">
        <source>MSB3724: Unable to create Xaml task.  Duplicate property name '{0}'.</source>
        <target state="translated">MSB3724: Nie można utworzyć zadania XAML. Zduplikowana nazwa właściwości „{0}”.</target>
        <note>{StrBegin="MSB3724: "}</note>
      </trans-unit>
      <trans-unit id="Xaml.TaskCreationFailed">
        <source>MSB3686: Unable to create Xaml task.  Compilation failed.  {0}</source>
        <target state="translated">MSB3686: Nie można utworzyć zadania Xaml.  Kompilacja nie powiodła się. {0}</target>
        <note>{StrBegin="MSB3686: "}</note>
      </trans-unit>
      <trans-unit id="Xaml.RuleParseFailed">
        <source>MSB3687: Unable to parse Xaml rule.  {0}</source>
        <target state="translated">MSB3687: Nie można analizować reguły Xaml. {0}</target>
        <note>{StrBegin="MSB3687: "}</note>
      </trans-unit>
      <trans-unit id="Xaml.RuleFileNotFound">
        <source>MSB3688: Unable to create Xaml task.  File not found: {0}.</source>
        <target state="translated">MSB3688: Nie można utworzyć zadania Xaml.  Nie odnaleziono pliku: {0}.</target>
        <note>{StrBegin="MSB3688: "}</note>
      </trans-unit>
      <trans-unit id="Xaml.RuleMissingToolName">
        <source>MSB3689: Unable to execute Xaml task.  If the CommandLineTemplate task parameter is not specified, then the ToolName attribute must be specified in the Rule or the ToolExe task parameter must be set.</source>
        <target state="translated">MSB3689: Nie można wykonać zadania Xaml.  Jeśli parametr zadania CommandLineTemplate nie jest określony, należy określić atrybut ToolName w parametrze Rule lub ustawić parametr zadania ToolExe.</target>
        <note>{StrBegin="MSB3689: "}</note>
      </trans-unit>
      <trans-unit id="Xaml.RuleNotFound">
        <source>MSB3690: Unable to create Xaml task.  The Rule "{0}" was not found.</source>
        <target state="translated">MSB3690: Nie można utworzyć zadania Xaml.  Nie odnaleziono parametru Rule „{0}”.</target>
        <note>{StrBegin="MSB3690: "}</note>
      </trans-unit>
      <trans-unit id="Xaml.InvalidRootObject">
        <source>MSB3691: Unable to create Xaml task.  The root object was not of type ProjectSchemaDefinitions.</source>
        <target state="translated">MSB3691: Nie można utworzyć zadania Xaml.  Obiekt główny nie jest typu ProjectSchemaDefinitions.</target>
        <note>{StrBegin="MSB3691: "}</note>
      </trans-unit>
      <trans-unit id="Xaml.MissingTaskBody">
        <source>MSB3692: Unable to create Xaml task.  The &lt;UsingTask&gt; does not contain a &lt;Task&gt; definition.</source>
        <target state="translated">MSB3692: Nie można utworzyć zadania Xaml. Parametr &lt;UsingTask&gt; nie zawiera definicji &lt;Task&gt;.</target>
        <note>{StrBegin="MSB3692: "}</note>
      </trans-unit>
      <trans-unit id="Xaml.ArgumentOutOfRange">
        <source>MSB3693: Unable to execute Xaml task.  The value "{1}" specified for task parameter "{0}" is not valid.</source>
        <target state="translated">MSB3693: Nie można wykonać zadania Xaml.  Wartość „{1}” określona dla parametru zadania „{0}” jest nieprawidłowa.</target>
        <note>{StrBegin="MSB3693: "}</note>
      </trans-unit>
      <trans-unit id="Xaml.MissingSwitchValue">
        <source>MSB3694: Unable to create Xaml task.  The EnumValue "{1}" on EnumProperty "{0}" is missing the SwitchValue attribute.</source>
        <target state="translated">MSB3694: Nie można utworzyć zadania Xaml.  Wartość EnumValue „{1}” właściwości EnumProperty „{0}” nie ma atrybutu SwitchValue.</target>
        <note>{StrBegin="MSB3694: "}</note>
      </trans-unit>
      <trans-unit id="Xaml.CommandFailed">
        <source>MSB3721: The command "{0}" exited with code {1}.</source>
        <target state="translated">MSB3721: Polecenie {0} zostało zakończone; kod błędu: {1}.</target>
        <note>{StrBegin="MSB3721: "}</note>
      </trans-unit>
      <trans-unit id="Xaml.CommandFailedAccessDenied">
        <source>MSB3722: The command "{0}" exited with code {1}. Please verify that you have sufficient rights to run this command.</source>
        <target state="translated">MSB3722: Polecenie „{0}” zostało zakończone (kod: {1}). Sprawdź, czy masz wystarczające prawa do uruchamiania tego polecenia.</target>
        <note>{StrBegin="MSB3722: "}</note>
      </trans-unit>
      <trans-unit id="Xaml.MissingRequiredArgument">
        <source>MSB3723: The parameter "{0}" requires missing parameter "{1}" to be set.</source>
        <target state="translated">MSB3723: Parametr „{0}”, aby został skonfigurowany brakujący parametr „{1}”.</target>
        <note>{StrBegin="MSB3723: "}</note>
      </trans-unit>
      <trans-unit id="XslTransform.ArgumentError">
        <source>MSB3701: Unable to load arguments for the XslTransformation task. {0}</source>
        <target state="translated">MSB3701: Nie można załadować argumentów dla zadania XslTransformation. {0}</target>
        <note>{StrBegin="MSB3701: "}</note>
      </trans-unit>
      <trans-unit id="XslTransform.PrecompiledXsltError">
        <source>MSB3705: XslCompiledDllPath is not supported when building with .NET Core.</source>
        <target state="translated">MSB3705: Element XslCompiledDllPath nie jest obsługiwany podczas kompilowania przy użyciu platformy .NET Core.</target>
        <note>{StrBegin="MSB3705: "}</note>
      </trans-unit>
      <trans-unit id="XslTransform.SecuritySettingsViaUseTrustedSettings">
        <source>You are enabling relaxed XSLT security settings via the UseTrustedSettings parameter. For more details on security implications of this setting please see https://aka.ms/msbuild/xsltransformation-task</source>
        <target state="translated">Włączasz swobodne ustawienia zabezpieczeń XSLT za pośrednictwem parametru UseTrustedSettings. Aby uzyskać więcej informacji na temat wpływu tego ustawienia na zabezpieczenia, zobacz https://aka.ms/msbuild/xsltransformation-task</target>
        <note />
      </trans-unit>
      <trans-unit id="XslTransform.XsltArgumentsError">
        <source>MSB3702: Unable to process the XsltParameters argument for the XslTransformation task. {0}</source>
        <target state="translated">MSB3702: Nie można przetwarzać argumentu XsltParameters dla zadania XslTransformation. {0}</target>
        <note>{StrBegin="MSB3702: "}</note>
      </trans-unit>
      <trans-unit id="XslTransform.TransformError">
        <source>MSB3703: Unable to execute transformation. {0}</source>
        <target state="translated">MSB3703: Nie można wykonać przekształcenia. {0}</target>
        <note>{StrBegin="MSB3703: "}</note>
      </trans-unit>
      <trans-unit id="XslTransform.XmlInput.TooMany">
        <source>Only one of XmlContent or XmlInputPaths arguments can be set.</source>
        <target state="translated">Tylko jeden z argumentów XmlContent i XmlInputPaths może być ustawiony.</target>
        <note />
      </trans-unit>
      <trans-unit id="XslTransform.XmlInput.TooFew">
        <source>One of XmlContent or XmlInputPaths arguments must be set.</source>
        <target state="translated">Jeden z argumentów XmlContent i XmlInputPaths musi być ustawiony.</target>
        <note />
      </trans-unit>
      <trans-unit id="XslTransform.XsltInput.TooMany">
        <source>Only one of XslContent, XslInputPath or XslCompiledDllPath arguments can be set.</source>
        <target state="translated">Tylko jeden z argumentów XslContent, XslInputPath i XslCompiledDllPath może być ustawiony.</target>
        <note />
      </trans-unit>
      <trans-unit id="XslTransform.XsltInput.TooFew">
        <source>One of XslContent, XslInputPath and XslCompiledDllPath arguments must be set.</source>
        <target state="translated">Jeden z argumentów XslContent, XslInputPath i XslCompiledDllPath musi być ustawiony.</target>
        <note />
      </trans-unit>
      <trans-unit id="XslTransform.XsltLoadError">
        <source>MSB3704: Unable to load the specified Xslt. {0}</source>
        <target state="translated">MSB3704: Nie można załadować określonego parametru Xslt. {0}</target>
        <note>{StrBegin="MSB3704: "}</note>
      </trans-unit>
      <trans-unit id="XslTransform.MustSpecifyType">
        <source>When specifying assembly "{0}", you must specify the type as well.</source>
        <target state="translated">Przy określaniu zestawu „{0}” trzeba także określić typ.</target>
        <note />
      </trans-unit>
      <trans-unit id="XslTransform.XsltParameterNoAttribute">
        <source>The specified Xslt Parameter doesn't have attribute "{0}".</source>
        <target state="translated">Określony parametr Xslt nie ma atrybutu „{0}”.</target>
        <note />
      </trans-unit>
      <trans-unit id="XslTransform.XsltParameterNotWellFormed">
        <source>The specified Xslt Parameter attribute is not a well-formed XML fragment.</source>
        <target state="translated">Określony atrybut Xslt Parameter nie jest poprawnie sformułowanym fragmentem kodu XML.</target>
        <note />
      </trans-unit>
      <trans-unit id="XslTransform.UseTrustedSettings">
        <source>The usage of the document() method and embedded scripts is prohibited by default, due to risks of foreign code execution.  If "{0}" is a trusted source that requires those constructs, please set the "UseTrustedSettings" parameter to "true" to allow their execution.</source>
        <target state="translated">Użycie metody document() i osadzonych skryptów jest domyślnie niedozwolone z powodu ryzyka wykonania obcego kodu.  Jeśli „{0}” jest zaufanym źródłem wymagającym tych konstrukcji, ustaw parametr „UseTrustedSettings” na wartość „true”, aby zezwolić na ich wykonanie.</target>
        <note />
      </trans-unit>
      <trans-unit id="XmlPoke.NamespacesError">
        <source>MSB3731: Unable to process the Namespaces argument for the XmlPoke task. {0}</source>
        <target state="translated">MSB3731: Nie można przetwarzać argumentu Namespaces dla zadania XmlPoke. {0}</target>
        <note>{StrBegin="MSB3731: "}</note>
      </trans-unit>
      <trans-unit id="XmlPoke.NamespacesParameterNoAttribute">
        <source>The specified Namespaces attribute doesn't have attribute "{0}".</source>
        <target state="translated">Określony atrybut Namespaces nie ma atrybutu {0}.</target>
        <note />
      </trans-unit>
      <trans-unit id="XmlPoke.NamespacesParameterNotWellFormed">
        <source>The specified Namespaces attribute is not a well-formed XML fragment.</source>
        <target state="translated">Określony atrybut Namespaces nie jest poprawnie sformułowanym fragmentem kodu XML.</target>
        <note />
      </trans-unit>
      <trans-unit id="XmlPoke.Replaced">
        <source>Replaced "{0}" with "{1}".</source>
        <target state="translated">Element {0} zastąpiono elementem {1}.</target>
        <note />
      </trans-unit>
      <trans-unit id="XmlPoke.Count">
        <source>Made {0} replacement(s).</source>
        <target state="translated">Liczba dokonanych zamian: {0}.</target>
        <note />
      </trans-unit>
      <trans-unit id="XmlPoke.XPathContextError">
        <source>MSB3732: Unable to set XPath expression's Context. {0}</source>
        <target state="translated">MSB3732: Nie można ustawić kontekstu wyrażenia XPath. {0}</target>
        <note>{StrBegin="MSB3732: "}</note>
      </trans-unit>
      <trans-unit id="XmlPeekPoke.InputFileError">
        <source>MSB3733: Input file "{0}" cannot be opened. {1}</source>
        <target state="translated">MSB3733: Nie można otworzyć pliku wejściowego {0}. {1}</target>
        <note>{StrBegin="MSB3733: "}</note>
      </trans-unit>
      <trans-unit id="XmlPeekPoke.XPathError">
        <source>MSB3734: XPath Query "{0}" cannot be loaded. {1}</source>
        <target state="translated">MSB3734: Nie można załadować zapytania XPath „{0}”. {1}</target>
        <note>{StrBegin="MSB3734: "}</note>
      </trans-unit>
      <trans-unit id="XmlPoke.PokeError">
        <source>MSB3735: Error while executing poke operation with the Value parameter "{0}". {1}</source>
        <target state="translated">MSB3735: Wystąpił błąd podczas wykonywania operacji umieszczania przy użyciu parametru Value „{0}”. {1}</target>
        <note>{StrBegin="MSB3735: "}</note>
      </trans-unit>
      <trans-unit id="XmlPeek.ArgumentError">
        <source>MSB3741: Unable to load arguments for the XmlPeek task. {0}</source>
        <target state="translated">MSB3741: Nie można załadować argumentów dla zadania XmlPeek. {0}</target>
        <note>{StrBegin="MSB3741: "}</note>
      </trans-unit>
      <trans-unit id="XmlPeek.NamespacesError">
        <source>MSB3742: Unable to process the Namespaces argument for the XmlPeek task. {0}</source>
        <target state="translated">MSB3742: Nie można przetwarzać argumentu Namespaces dla zadania XmlPeek. {0}</target>
        <note>{StrBegin="MSB3742: "}</note>
      </trans-unit>
      <trans-unit id="XmlPeek.XPathContextError">
        <source>MSB3743: Unable to set XPath expression's Context. {0}</source>
        <target state="translated">MSB3743: Nie można ustawić kontekstu wyrażenia XPath. {0}</target>
        <note>{StrBegin="MSB3743: "}</note>
      </trans-unit>
      <trans-unit id="XmlPeek.XmlInput.TooMany">
        <source>Only one of XmlContent or XmlInputPath arguments can be set.</source>
        <target state="translated">Tylko jeden z argumentów XmlContent i XmlInputPath może być ustawiony.</target>
        <note />
      </trans-unit>
      <trans-unit id="XmlPeek.XmlInput.TooFew">
        <source>One of XmlContent or XmlInputPath arguments must be set.</source>
        <target state="translated">Jeden z argumentów XmlContent i XmlInputPath musi być ustawiony.</target>
        <note />
      </trans-unit>
      <trans-unit id="XmlPeek.NamespacesParameterNoAttribute">
        <source>The specified Namespaces attribute does not have attribute "{0}".</source>
        <target state="translated">Określony atrybut Namespaces nie ma atrybutu {0}.</target>
        <note />
      </trans-unit>
      <trans-unit id="XmlPeek.NamespacesParameterNotWellFormed">
        <source>The specified Namespaces attribute is not a well-formed XML fragment.</source>
        <target state="translated">Określony atrybut Namespaces nie jest poprawnie sformułowanym fragmentem kodu XML.</target>
        <note />
      </trans-unit>
      <trans-unit id="XmlPeek.Found">
        <source>Found "{0}".</source>
        <target state="translated">Odnaleziono element „{0}”.</target>
        <note />
      </trans-unit>
      <trans-unit id="XmlPeek.NotFound">
        <source>The specified XPath query did not capture any nodes.</source>
        <target state="translated">Określone zapytanie XPath nie przechwytuje żadnych węzłów.</target>
        <note />
      </trans-unit>
      <trans-unit id="WriteCodeFragment.MustSpecifyLocation">
        <source>MSB3711: At least one of OutputFile or OutputDirectory must be provided.</source>
        <target state="translated">MSB3711: Należy określić przynajmniej jedną lokalizację OutputFile lub OutputDirectory.</target>
        <note>{StrBegin="MSB3711: "}</note>
      </trans-unit>
      <trans-unit id="WriteCodeFragment.CouldNotCreateProvider">
        <source>MSB3712: Code for the language "{0}" could not be generated. {1}</source>
        <target state="translated">MSB3712: Nie można wygenerować kodu dla języka {0}. {1}</target>
        <note>{StrBegin="MSB3712: "}</note>
      </trans-unit>
      <trans-unit id="WriteCodeFragment.CouldNotWriteOutput">
        <source>MSB3713: The file "{0}" could not be created. {1} {2}</source>
        <target state="translated">MSB3713: Nie można utworzyć pliku „{0}”. {1} {2}</target>
        <note>{StrBegin="MSB3713: "}</note>
      </trans-unit>
      <trans-unit id="WriteCodeFragment.SkippedNumberedParameter">
        <source>MSB3714: The parameter "{0}" was supplied, but not all previously numbered parameters.</source>
        <target state="translated">MSB3714: Podano parametr {0}, ale nie podano wszystkich parametrów o wcześniejszych numerach.</target>
        <note>{StrBegin="MSB3714: "}</note>
      </trans-unit>
      <trans-unit id="WriteCodeFragment.NoWorkToDo">
        <source>No output file was written because no code was specified to create.</source>
        <target state="translated">Nie zapisano żadnego pliku wyjściowego, ponieważ nie został określony żaden kod do utworzenia.</target>
        <note />
      </trans-unit>
      <trans-unit id="WriteCodeFragment.GeneratedFile">
        <source>Emitted specified code into "{0}".</source>
        <target state="translated">Określony kod wysłano do {0}.</target>
        <note />
      </trans-unit>
      <trans-unit id="WriteCodeFragment.Comment">
        <source>Generated by the MSBuild WriteCodeFragment class.</source>
        <target state="translated">Wygenerowane przez klasę WriteCodeFragment programu MSBuild.</target>
        <note />
      </trans-unit>
      <trans-unit id="CodeTaskFactory.CodeElementIsMissing">
        <source>MSB3751: The &lt;Code&gt; element is missing for the "{0}" task. This element is required.</source>
        <target state="translated">MSB3751: Brakuje elementu &lt;Code&gt; dla zadania {0}. Ten element jest wymagany.</target>
        <note>{StrBegin="MSB3751: "} &lt;Code&gt; should not be localized it is the name of an xml element</note>
      </trans-unit>
      <trans-unit id="CodeTaskFactory.AttributeEmpty">
        <source>MSB3752: The "{0}" attribute has been set but is empty. If the "{0}" attribute is set it must not be empty.</source>
        <target state="translated">MSB3752: Atrybut „{0}” został ustawiony, ale jest pusty. Jeśli atrybut „{0}” jest ustawiony, nie może być pusty.</target>
        <note>{StrBegin="MSB3752: "}</note>
      </trans-unit>
      <trans-unit id="CodeTaskFactory.NeedsITaskInterface">
        <source>MSB3753: The task could not be instantiated because it does not implement the ITask interface. Make sure the task implements the Microsoft.Build.Framework.ITask interface.</source>
        <target state="translated">MSB3753: Nie można utworzyć wystąpienia zadania, ponieważ nie implementuje ono interfejsu ITask. Upewnij się, że zadanie implementuje interfejs Microsoft.Build.Framework.ITask.</target>
        <note>{StrBegin="MSB3753: "}</note>
      </trans-unit>
      <trans-unit id="CodeTaskFactory.ReferenceAssemblyIsInvalid">
        <source>MSB3754: The reference assembly "{0}" is invalid. "{1}"</source>
        <target state="translated">MSB3754: Zestaw odwołania {0} jest nieprawidłowy. {1}</target>
        <note>{StrBegin="MSB3754: "}</note>
      </trans-unit>
      <trans-unit id="CodeTaskFactory.CouldNotFindReferenceAssembly">
        <source>MSB3755: Could not find reference "{0}". If this reference is required by your code, you may get compilation errors.</source>
        <target state="translated">MSB3755: Nie można odnaleźć odwołania „{0}”. Jeśli to odwołanie jest wymagane przez kod, mogą wystąpić błędy kompilacji.</target>
        <note>{StrBegin="MSB3755: "}</note>
      </trans-unit>
      <trans-unit id="CodeTaskFactory.InvalidElementLocation">
        <source>MSB3756: The element &lt;{0}&gt; is not a valid child of the &lt;{1}&gt; element.  Valid child elements are &lt;Code&gt;, &lt;Reference&gt;, and &lt;Using&gt;.</source>
        <target state="translated">MSB3756: Element &lt;{0}&gt; nie jest prawidłowym elementem podrzędnym elementu &lt;{1}&gt;. Prawidłowe elementy podrzędne: &lt;Code&gt;, &lt;Reference&gt; i &lt;Using&gt;.</target>
        <note>{StrBegin="MSB3756: "}</note>
      </trans-unit>
      <trans-unit id="CodeTaskFactory.MultipleCodeNodes">
        <source>MSB3757: Only one &lt;Code&gt; element can be specified.</source>
        <target state="translated">MSB3757: Można określić tylko jeden element &lt;Code&gt;.</target>
        <note>{StrBegin="MSB3757: "}</note>
      </trans-unit>
      <trans-unit id="CodeTaskFactory.CompilerError">
        <source>MSB3758: An error has occurred during compilation. {0}</source>
        <target state="translated">MSB3758: Podczas kompilowania wystąpił błąd. {0}</target>
        <note>{StrBegin="MSB3758: "}</note>
      </trans-unit>
      <trans-unit id="CodeTaskFactory.CouldNotFindTaskInAssembly">
        <source>The task name "{0}" could not be found.</source>
        <target state="translated">Nie można odnaleźć nazwy zadania „{0}”.</target>
        <note />
      </trans-unit>
      <trans-unit id="CodeTaskFactory.FindSourceFileAt">
        <source>The source file for this compilation can be found at: "{0}"</source>
        <target state="translated">Źródłowy plik dla tej kompilacji można odnaleźć w lokalizacji: „{0}”</target>
        <note />
      </trans-unit>
      <trans-unit id="CodeTaskFactory.HaveReflectionOnlyAssembly">
        <source>The reference assembly "{0}" is a metadata only assembly.</source>
        <target state="translated">Zestaw odwołania {0} jest zestawem zawierającym same metadane.</target>
        <note />
      </trans-unit>
      <trans-unit id="ResolveSDKReference.SearchingForSDK">
        <source>Searching for SDK "{0}": </source>
        <target state="translated">Wyszukiwanie zestawu SDK „{0}”. </target>
        <note />
      </trans-unit>
      <trans-unit id="ResolveSDKReference.FoundSDK">
        <source>Found at search location "{0}".</source>
        <target state="translated">Element znaleziono w przeszukiwanej lokalizacji „{0}”.</target>
        <note />
      </trans-unit>
      <trans-unit id="ResolveSDKReference.ErrorReadingManifest">
        <source>There was a problem reading the SDK manifest file "{0}". {1}</source>
        <target state="translated">Wystąpił problem podczas odczytywania pliku manifestu „{0}” zestawu SDK. {1}</target>
        <note />
      </trans-unit>
      <trans-unit id="ResolveSDKReference.ReadingSDKManifestFile">
        <source>Reading SDK manifest file "{0}".</source>
        <target state="translated">Odczytywanie pliku manifestu „{0}” zestawu SDK.</target>
        <note />
      </trans-unit>
      <trans-unit id="ResolveSDKReference.TargetedConfigAndArchitecture">
        <source>Targeted configuration and architecture "{0}|{1}"</source>
        <target state="translated">Docelowa konfiguracja i architektura „{0}|{1}”</target>
        <note />
      </trans-unit>
      <trans-unit id="ResolveSDKReference.PlatformSDK">
        <source>Has a platform identity of "{0}".</source>
        <target state="translated">Ma tożsamość platformy "{0}".</target>
        <note />
      </trans-unit>
      <trans-unit id="ResolveSDKReference.CouldNotFindFrameworkIdentity">
        <source>Could not find "FrameworkIdentity" attribute "{0}" in the SDK manifest. </source>
        <target state="translated">W manifeście zestawu SDK nie można odnaleźć atrybutu „FrameworkIdentity” o wartości „{0}”. </target>
        <note />
      </trans-unit>
      <trans-unit id="ResolveSDKReference.NoFrameworkIdentitiesFound">
        <source>No FrameworkIdentity attributes were found in the SDK manifest, treating this SDK as a non-framework SDK.</source>
        <target state="translated">W manifeście zestawu SDK nie znaleziono żadnych atrybutów FrameworkIdentity. Zestaw zostanie potraktowany jako nieprzeznaczony dla żadnej platformy.</target>
        <note />
      </trans-unit>
      <trans-unit id="ResolveSDKReference.NoAppxLocationsFound">
        <source>No "APPX" attributes indicating app package locations were found in the SDK manifest. If an app package is required at runtime the project may not run.</source>
        <target state="translated">W manifeście zestawu SDK nie znaleziono żadnych atrybutów „APPX” wskazujących lokalizacje pakietu aplikacji. Jeśli podczas wykonywania jest potrzebny pakiet aplikacji, projekt może nie działać.</target>
        <note />
      </trans-unit>
      <trans-unit id="ResolveSDKReference.FoundFrameworkIdentity">
        <source>Found "FrameworkIdentity" attribute "{0}" in the SDK manifest.</source>
        <target state="translated">W manifeście zestawu SDK znaleziono atrybut „FrameworkIdentity” o wartości „{0}”.</target>
        <note />
      </trans-unit>
      <trans-unit id="ResolveSDKReference.FoundAppxLocation">
        <source>Found "APPX" location attribute "{0}" in the SDK manifest.</source>
        <target state="translated">W manifeście zestawu SDK znaleziono atrybut lokalizacji „APPX” o wartości „{0}”.</target>
        <note />
      </trans-unit>
      <trans-unit id="ResolveSDKReference.ReplaceAppxLocation">
        <source>Updating the "{0}" architecture "APPX" location from "{1}" to "{2}". </source>
        <target state="translated">Aktualizacja lokalizacji „APPX” dla architektury „{0}” z „{1}” na „{2}”. </target>
        <note />
      </trans-unit>
      <trans-unit id="ResolveSDKReference.NoSDKLocationsSpecified">
        <source>Cannot resolve "SDKReference" items because no installed SDK locations were passed into the property "InstalledSdks".</source>
        <target state="translated">Nie można rozpoznać elementów „SDKReference”, ponieważ do właściwości „InstalledSdks” nie zostały przekazane informacje o żadnych lokalizacjach zainstalowanych zestawów SDK.</target>
        <note>"SDKReference" and "InstalledSDKs" are property names on the task and should not be localized</note>
      </trans-unit>
      <trans-unit id="ResolveSDKReference.CannotReferenceTwoSDKsSameFamily">
        <source>MSB3773: The SDK "{0}" cannot be referenced alongside SDK(s) {1}, as they all belong to the same SDK product Family "{2}". Please consider removing references to other SDKs of the same product family.</source>
        <target state="translated">MSB3773: Nie można się odwołać do zestawu SDK „{0}”, jeśli występują odwołania do zestawów SDK {1}, ponieważ wszystkie one należą do tej samej rodziny produktów SDK „{2}”. Rozważ usunięcie odwołań do innych zestawów SDK z tej samej rodziny produktów.</target>
        <note>{StrBegin="MSB3773: "}</note>
      </trans-unit>
      <trans-unit id="ResolveSDKReference.CouldNotResolveSDK">
        <source>MSB3774: Could not find SDK "{0}".</source>
        <target state="translated">MSB3774: Nie można odnaleźć zestawu SDK „{0}”.</target>
        <note>{StrBegin="MSB3774: "}</note>
      </trans-unit>
      <trans-unit id="ResolveSDKReference.ErrorResolvingSDK">
        <source>MSB3775: There was an error resolving the SDK "{0}". {1}</source>
        <target state="translated">MSB3775: Wystąpił błąd podczas rozpoznawania zestawu SDK „{0}”. {1}</target>
        <note>{StrBegin="MSB3775: "} "{0}" will be the root location which could not be searched. Ie (c:\program files\sdks\..) </note>
      </trans-unit>
      <trans-unit id="ResolveSDKReference.SDKReferenceIncorrectFormat">
        <source>MSB3776: The SDK Reference "{0}" is incorrectly formatted. It must be in the following format "&lt;SDKName&gt;, Version=&lt;SDKVersion&gt;. For example: "MySDK, Version=2.0"</source>
        <target state="translated">MSB3776: Odwołanie do zestawu SDK „{0}” ma błędny format. Musi być w następującym formacie: „&lt;nazwazestawuSDK&gt;, Version=&lt;wersjazestawuSDK&gt;”. Na przykład: „MojSDK, Version=2.0”.</target>
        <note>{StrBegin="MSB3776: "}</note>
      </trans-unit>
      <trans-unit id="ResolveSDKReference.NoMatchingFrameworkIdentity">
        <source>MSB3777: "FrameworkIdentity" attributes were found in the SDK manifest file "{0}", however none of the attributes matched the targeted configuration and architecture "{1} | {2}" and no "FrameworkIdentity" attribute without configuration and architecture could be found. If this project is to be packaged, packaging will fail.</source>
        <target state="translated">MSB3777: W pliku manifestu zestawu SDK „{0}” znaleziono atrybuty „FrameworkIdentity”, jednak żaden z nich nie pasuje do docelowej konfiguracji i architektury „{1} | {2}”, a nie znaleziono żadnego atrybutu „FrameworkIdentity” bez zdefiniowanej konfiguracji i architektury. Jeśli projekt ma być podzielony na pakiety, tworzenie pakietów nie powiedzie się.</target>
        <note>{StrBegin="MSB3777: "}</note>
      </trans-unit>
      <trans-unit id="ResolveSDKReference.NoMatchingAppxLocation">
        <source>MSB3778: "APPX" attributes were found in the SDK manifest file "{0}" however none of the attributes matched the targeted configuration and architecture "{1} | {2}" and no "APPX" attribute without configuration and architecture could be found. If an app package is required then the project will fail at runtime.</source>
        <target state="translated">MSB3778: W pliku manifestu zestawu SDK „{0}” znaleziono atrybuty „APPX”, jednak żaden z nich nie pasuje do docelowej konfiguracji i architektury „{1} | {2}”, a nie znaleziono żadnego atrybutu „APPX” bez zdefiniowanej konfiguracji i architektury. Jeśli podczas wykonywania jest potrzebny pakiet aplikacji, projekt nie będzie działać.</target>
        <note>{StrBegin="MSB3778: "}</note>
      </trans-unit>
      <trans-unit id="ResolveSDKReference.TargetArchitectureNotSupported">
        <source>MSB3779: The processor architecture of the project being built "{0}" is not supported by the referenced SDK "{1}". Please consider changing the targeted processor architecture of your project (in Visual Studio this can be done through the Configuration Manager) to one of the architectures supported by the SDK: "{2}".</source>
        <target state="translated">MSB3779: Architektura procesora kompilowanego projektu „{0}” nie jest obsługiwana przez zestaw SDK „{1}”, do którego występuje odwołanie. Rozważ zmianę docelowej architektury procesora projektu (w programie Visual Studio można to zrobić przy użyciu Menedżera konfiguracji) na jedną z architektur obsługiwanych przez zestaw SDK: „{2}”.</target>
        <note>{StrBegin="MSB3779: "}</note>
      </trans-unit>
      <trans-unit id="ResolveSDKReference.CannotReferenceTwoSDKsSameName">
        <source>MSB3780: The SDK "{0}" cannot be referenced alongside SDK(s) {1}, because only one version of the SDK can be referenced from a project. Please consider removing references to the other SDKs.</source>
        <target state="translated">MSB3780: Nie można się odwołać do zestawu SDK „{0}”, jeśli występują odwołania do zestawów SDK {1}, ponieważ z projektu można się odwołać tylko do jednej wersji zestawu SDK. Rozważ usunięcie odwołań do innych zestawów SDK.</target>
        <note>{StrBegin="MSB3780: "}</note>
      </trans-unit>
      <trans-unit id="ResolveSDKReference.SDKMissingDependency">
        <source>MSB3781: The SDK "{0}" depends on the following SDK(s) {1}, which have not been added to the project or were not found. Please ensure that you add these dependencies to your project or you may experience runtime issues. You can add dependencies to your project through the Reference Manager.</source>
        <target state="translated">MSB3781: Zestaw SDK „{0}” zależy od następujących zestawów SDK: {1}, które nie zostały dodane do projektu lub nie można ich odnaleźć. Upewnij się, że zależności zostały dodane do projektu. W innym przypadku mogą pojawić się problemy z uruchamianiem. Zależności można dodawać do projektu za pomocą Menadżera odwołań.</target>
        <note>{StrBegin="MSB3781: "}</note>
      </trans-unit>
      <trans-unit id="ResolveSDKReference.Prefer32BitNotSupportedWithNeutralProject">
        <source>MSB3782: The "{0}" SDK does not support targeting a neutral architecture with "Prefer 32-Bit" enabled for the project. Please go to the project properties (Build tab for C# and Compile tab for VB) and disable the "Prefer 32-bit" option, or change your project to target a non-neutral architecture.</source>
        <target state="translated">MSB3782: Zestaw SDK „{0}” nie obsługuje generowania aplikacji neutralnej pod względem architektury, gdy w projekcie wybrana jest opcja „Preferuj 32-bitowe”. Przejdź do właściwości projektu (karta Kompilacja dla języków C# lub VB) i wyłącz tę opcję lub zmień ustawienia projektu na inne niż generowanie aplikacji neutralnej pod względem architektury.</target>
        <note>{StrBegin="MSB3782: "} Also, please localize "Prefer 32-Bit" in the same way that it is localized in wizard\vbdesigner\designer\proppages\buildproppage.resx</note>
      </trans-unit>
      <trans-unit id="ResolveSDKReference.MaxPlatformVersionLessThanTargetPlatformVersion">
        <source>MSB3783: Project "{0}" depends upon SDK "{1} v{2}" which was released originally for apps targeting "{3} {4}". To verify whether "{1} v{2}" is compatible with "{5} {6}", contact the SDK author or see http://go.microsoft.com/fwlink/?LinkID=309181.</source>
        <target state="translated">MSB3783: Projekt „{0}” zależy od zestawu SDK „{1} v{2}”, który został pierwotnie wydany dla aplikacji przeznaczonych dla „{3} {4}”. Aby sprawdzić zgodność wersji „{1} v{2}” i „{5} {6}”, skontaktuj się z autorem zestawu SDK lub zobacz http://go.microsoft.com/fwlink/?LinkID=309181.</target>
        <note>{StrBegin="MSB3783: "}</note>
      </trans-unit>
      <trans-unit id="ResolveSDKReference.InvalidDependencyInPlatform">
        <source>MSB3841: The SDK "{0}" depends on the SDK "{1}", which is not compatible with "{2} {3}". Please reference a version of SDK "{0}" which supports "{2} {3}".</source>
        <target state="translated">MSB3841: Zestaw SDK „{0}” zależy od zestawu SDK „{1}”, który jest niezgodny z „{2} {3}”. Skorzystaj z zestawu SDK „{0}”, który obsługuje „{2} {3}”.</target>
        <note>{StrBegin="MSB3841: "}</note>
      </trans-unit>
      <trans-unit id="ResolveSDKReference.MaxPlatformVersionNotSpecified">
        <source>MSB3842: Project "{0}" depends upon SDK "{1} v{2}" which supports apps targeting "{3} {4}". To verify whether "{1} v{2}" is compatible with "{5} {6}", contact the SDK author or see http://go.microsoft.com/fwlink/?LinkID=309181.</source>
        <target state="translated">MSB3842: Projekt „{0}” zależy od zestawu SDK „{1} v{2}”, który obsługuje aplikacje przeznaczone dla „{3} {4}”. Aby sprawdzić zgodność wersji „{1} v{2}” i „{5} {6}”, skontaktuj się z autorem zestawu SDK lub zobacz http://go.microsoft.com/fwlink/?LinkID=309181.</target>
        <note>{StrBegin="MSB3842: "}</note>
      </trans-unit>
      <trans-unit id="ResolveSDKReference.TargetPlatformIdentifierDoesNotMatch">
        <source>MSB3843: Project "{0}" targets platform "{3}", but references SDK "{1} v{2}" which targets platform "{4}".</source>
        <target state="translated">MSB3843: Projekt „{0}” jest docelowo przeznaczony dla platformy „{3}”, ale odwołuje się do zestawu SDK „{1} v{2}”, który wymaga platformy „{4}”.</target>
        <note>{StrBegin="MSB3843: "}</note>
      </trans-unit>
      <trans-unit id="ResolveSDKReference.PlatformVersionIsLessThanMinVersion">
        <source>MSB3844: Project "{0}" targets platform version "{3}", but references SDK "{1} v{2}" which requires platform version "{4}" or higher.</source>
        <target state="translated">MSB3844: Projekt „{0}” jest docelowo przeznaczony dla platformy w wersji „{3}”, ale odwołuje się do zestawu SDK „{1} v{2}”, który wymaga platformy w wersji „{4}” lub nowszej.</target>
        <note>{StrBegin="MSB3844: "}</note>
      </trans-unit>
      <trans-unit id="GetInstalledSDKs.ListInstalledSDKs">
        <source>Installed SDKs:</source>
        <target state="translated">Zainstalowane zestawy SDK:</target>
        <note />
      </trans-unit>
      <trans-unit id="GetInstalledSDKs.SDKNameAndLocation">
        <source>SDK "{0}" is installed at "{1}"</source>
        <target state="translated">Zestaw SDK „{0}” jest zainstalowany na „{1}”</target>
        <note />
      </trans-unit>
      <trans-unit id="GetInstalledSDKs.FoundSDKs">
        <source>Found "{0}" SDKs.</source>
        <target state="translated">Znaleziono następującą liczbę zestawów SDK: „{0}”.</target>
        <note />
      </trans-unit>
      <trans-unit id="GetInstalledSDKs.SearchingForSDKs">
        <source>Searching for SDKs targeting "{0}, {1}".</source>
        <target state="translated">Wyszukiwanie zestawów SDK przeznaczonych dla „{0}, {1}”.</target>
        <note>{0} will be the platform identifier, "Windows" and {1} will be a version number</note>
      </trans-unit>
      <trans-unit id="GetInstalledSDKs.TargetPlatformInformationMissing">
        <source>MSB3784: "TargetPlatformVersion" and "TargetPlatformIdentifier" cannot be empty.</source>
        <target state="translated">MSB3784: Atrybuty „TargetPlatformVersion” i „TargetPlatformIdentifier” nie mogą być puste.</target>
        <note>{StrBegin="MSB3784: "} TargetPlatformVersion and TargetPlatformIdentifier root are property names and should not be localized</note>
      </trans-unit>
      <trans-unit id="GetInstalledSDKs.NoSDksFound">
        <source>MSB3785: No SDKs were found for TargetPlatform = {0} v{1}. SDKReference items will not be resolved. If your application requires these references there may be compilation errors.</source>
        <target state="translated">MSB3785: Nie znaleziono zestawów SDK dla elementu TargetPlatform = {0} v{1}. Elementy SDKReference nie będą rozpoznawane. Jeśli aplikacja wymaga takich odwołań, mogą wystąpić błędy kompilacji.</target>
        <note>{StrBegin="MSB3785: "} "SDKReference" refers to SDKReference items in the project file and should not be localized.</note>
      </trans-unit>
      <trans-unit id="GetInstalledSDKs.CouldNotGetSDKList">
        <source>MSB3786: There was a problem retrieving the installed SDKs on the machine. {0}</source>
        <target state="translated">MSB3786: Wystąpił problem podczas uzyskiwania informacji o zestawach SDK zainstalowanych na komputerze. {0}</target>
        <note>{StrBegin="MSB3786: "}</note>
      </trans-unit>
      <trans-unit id="GetSDKReferenceFiles.GetSDKReferences">
        <source>Enumerating SDK Reference "{0}" from "{1}".</source>
        <target state="translated">Wyliczanie odwołania do zestawu SDK „{0}” od „{1}”.</target>
        <note />
      </trans-unit>
      <trans-unit id="GetSDKReferenceFiles.ExpandReferencesFrom">
        <source>Looking for references under "{0}".</source>
        <target state="translated">Wyszukiwanie odwołań w „{0}”.</target>
        <note />
      </trans-unit>
      <trans-unit id="GetSDKReferenceFiles.ExpandRedistFrom">
        <source>Looking for redist files under "{0}".</source>
        <target state="translated">Wyszukiwanie plików redystrybucyjnych w lokalizacji „{0}”.</target>
        <note />
      </trans-unit>
      <trans-unit id="GetSDKReferenceFiles.NotExpanding">
        <source>Not enumerating SDK Reference "{0}" because the "ExpandReferences" metadata is not true on the reference.</source>
        <target state="translated">Odwołanie do zestawu SDK „{0}” nie zostanie wyliczone, ponieważ metadane funkcji „ExpandReferences” są błędne w odwołaniu.</target>
        <note />
      </trans-unit>
      <trans-unit id="GetSDKReferenceFiles.AddingReference">
        <source>Adding reference "{0}".</source>
        <target state="translated">Dodawanie odwołania „{0}”.</target>
        <note />
      </trans-unit>
      <trans-unit id="GetSDKReferenceFiles.AddingRedistFile">
        <source>Adding file "{0}" from redist folder with target path "{1}".</source>
        <target state="translated">Dodawanie pliku „{0}” z folderu pakietu redystrybucyjnego do ścieżki docelowej „{1}”.</target>
        <note />
      </trans-unit>
      <trans-unit id="GetSDKReferenceFiles.ConflictRedistSameSDK">
        <source>There was a conflict between two redist files going to the same target path "{0}" within the "{1}" SDK. Choosing "{2}" over "{3}" because it was resolved first.</source>
        <target state="translated">Wystąpił konflikt dwóch plików redystrybucyjnych, które mają taką samą ścieżkę docelową „{0}” w zestawie SDK „{1}”. Wybrano plik „{2}” zamiast pliku „{3}”, ponieważ został on rozpoznany jako pierwszy.</target>
        <note />
      </trans-unit>
      <trans-unit id="GetSDKReferenceFiles.ConflictRedistDifferentSDK">
        <source>There was a conflict between two files from the redist folder files going to the same target path "{0}" between the "{1}" and "{2}" SDKs. Choosing "{3}" over "{4}" because it was resolved first.</source>
        <target state="translated">Wystąpił konflikt dwóch plików z folderu redystrybucyjnego, które mają taką samą ścieżkę docelową „{0}” w zestawach SDK „{1}” i „{2}”. Wybrano plik „{3}” zamiast pliku „{4}”, ponieważ został on rozpoznany jako pierwszy.</target>
        <note />
      </trans-unit>
      <trans-unit id="GetSDKReferenceFiles.ConflictReferenceSameSDK">
        <source>There was a conflict between two references with the same file name resolved within the "{0}" SDK. Choosing "{1}" over "{2}" because it was resolved first.</source>
        <target state="translated">Wystąpił konflikt dwóch odwołań, które dotyczą tej samej nazwy pliku rozpoznanej w zestawie SDK „{0}”. Wybrano plik „{1}” zamiast pliku „{2}”, ponieważ został on rozpoznany jako pierwszy.</target>
        <note />
      </trans-unit>
      <trans-unit id="GetSDKReferenceFiles.ConflictReferenceDifferentSDK">
        <source>There was a conflict between two references with the same file name between the "{0}" and "{1}" SDKs. Choosing "{2}" over "{3}" because it was resolved first.</source>
        <target state="translated">Wystąpił konflikt dwóch odwołań, które dotyczą tej samej nazwy pliku w zestawach SDK „{0}” i „{1}”. Wybrano plik „{2}” zamiast pliku „{3}”, ponieważ został on rozpoznany jako pierwszy.</target>
        <note />
      </trans-unit>
      <trans-unit id="GetSDKReferenceFiles.ProblemReadingCacheFile">
        <source>There was a problem reading the cache file "{0}". "{1}"</source>
        <target state="translated">Wystąpił problem podczas odczytywania pliku pamięci podręcznej „{0}”. „{1}”</target>
        <note />
      </trans-unit>
      <trans-unit id="GetSDKReferenceFiles.ProblemDeletingCacheFile">
        <source>There was a problem deleting the cache file "{0}". "{1}"</source>
        <target state="translated">Wystąpił problem podczas usuwania pliku pamięci podręcznej „{0}”. „{1}”</target>
        <note />
      </trans-unit>
      <trans-unit id="GetSDKReferenceFiles.ProblemGeneratingHash">
        <source>There was a problem getting the time stamp of the current assembly "{0}". "{1}"</source>
        <target state="translated">Wystąpił problem podczas uzyskiwania sygnatury czasowej bieżącego zestawu „{0}”. „{1}”</target>
        <note />
      </trans-unit>
      <trans-unit id="GetSDKReferenceFiles.ProblemGettingAssemblyMetadata">
        <source>There was a problem getting the assembly metadata for "{0}". "{1}"</source>
        <target state="translated">Wystąpił problem podczas uzyskiwania metadanych zestawu „{0}”. „{1}”</target>
        <note />
      </trans-unit>
      <trans-unit id="GetSDKReferenceFiles.ProblemWritingCacheFile">
        <source>There was a problem writing the cache file "{0}". "{1}"</source>
        <target state="translated">Wystąpił problem podczas zapisywania pliku pamięci podręcznej „{0}”. „{1}”</target>
        <note />
      </trans-unit>
      <trans-unit id="GetSDKReferenceFiles.NoOriginalItemSpec">
        <source>The "OriginalItemSpec" metadata for the resolved SDK with path "{0}" was empty. The "OriginalItemSpec" metadata must be set."</source>
        <target state="translated">Metadane „OriginalItemSpec” dla rozpoznanego zestawu SDK (ścieżka: „{0}”) były puste. Metadane OriginalItemSpec muszą być ustawione.</target>
        <note />
      </trans-unit>
      <trans-unit id="GetSDKReferenceFiles.CouldNotGetSDKReferenceFiles">
        <source>MSB3795: There was a problem in the GetSDKReferenceFiles task. {0}</source>
        <target state="translated">MSB3795: Wystąpił problem w zadaniu GetSDKReferenceFiles. {0}</target>
        <note>{StrBegin="MSB3795: "}</note>
      </trans-unit>
      <trans-unit id="GetSDKReferenceFiles.ConflictBetweenFiles">
        <source>MSB3796: There was a conflict between two files. {0}</source>
        <target state="translated">MSB3796: Wystąpił konflikt między dwoma plikami. {0}</target>
        <note>{StrBegin="MSB3796: "}</note>
      </trans-unit>
      <trans-unit id="GetSDKReferenceFiles.CannotHaveEmptyTargetConfiguration">
        <source>MSB3797: The targeted configuration for the resolved sdk reference "{0}" was empty. Cannot find reference or redist files without a targeted configuration.</source>
        <target state="translated">MSB3797: Konfiguracja docelowa rozpoznanego odwołania zestawu SDK „{0}” była pusta. Nie można odnaleźć plików referencyjnych lub redystrybucyjnych bez konfiguracji docelowej.</target>
        <note>{StrBegin="MSB3797: "}</note>
      </trans-unit>
      <trans-unit id="GetSDKReferenceFiles.CannotHaveEmptyTargetArchitecture">
        <source>MSB3798: The targeted architecture for the resolved sdk reference "{0}" was empty. Cannot find reference or redist files without a targeted architecture.</source>
        <target state="translated">MSB3798: Architektura docelowa rozpoznanego odwołania zestawu SDK „{0}” była pusta. Nie można odnaleźć plików referencyjnych lub plików pakietu redystrybucyjnego bez architektury docelowej.</target>
        <note>{StrBegin="MSB3798: "}</note>
      </trans-unit>
      <trans-unit id="FindInvalidProjectReferences.WarnWhenVersionIsIncompatible">
        <source>MSB3851: This project targets "{0}, Version={1}", but it is attempting to reference "{2}" targeting "{3}", which is invalid.</source>
        <target state="translated">MSB3851: Projekt przeznaczony jest dla „{0}, wersja={1}”, lecz próbuje odwołać się do „{2}” przeznaczonej dla „{3}”. Jest to działanie nieprawidłowe.</target>
        <note>{StrBegin="MSB3851: "}</note>
      </trans-unit>
      <trans-unit id="ErrorFromResources.LogErrorFailure">
        <source>MSB3861: Failed to log an error using resource string "{0}".  {1}</source>
        <target state="translated">MSB3861: Nie można zapisać błędu przy użyciu ciągu zasobów „{0}”.  {1}</target>
        <note>{StrBegin="MSB3861: "}</note>
      </trans-unit>
      <trans-unit id="CodeSharing.CannotBuildSharedProject">
        <source>MSB3871: Shared projects cannot be built on their own.  Please either build a project that references this project, or build the entire solution.</source>
        <target state="translated">MSB3871: Nie można samodzielnie kompilować projektów udostępnionych.  Skompiluj projekt odwołujący się do tego projektu lub skompiluj całe rozwiązanie.</target>
        <note>{StrBegin="MSB3871: "}</note>
      </trans-unit>
      <trans-unit id="Copy.SymbolicLinkComment">
        <source>Creating symbolic link to copy "{0}" to "{1}".</source>
        <target state="translated">Tworzenie symbolicznego linku w celu skopiowania „{0}” do „{1}”.</target>
        <note>LOCALIZATION: {0} and {1} are paths.</note>
      </trans-unit>
      <trans-unit id="ResolveAssemblyReference.AssemblyFoldersConfigFileMalformed">
        <source>The AssemblyFolder config file ('{0}') specified in Microsoft.Common.CurrentVersion.targets was invalid. The error was: {1}</source>
        <target state="translated">Plik konfiguracji AssemblyFolder („{0}”) określony w elemencie Microsoft.Common.CurrentVersion.targets był nieprawidłowy. Błąd: {1}</target>
        <note />
      </trans-unit>
      <trans-unit id="WriteLinesToFile.ErrorReadingFile">
        <source>MSB3492: Could not read existing file "{0}" to determine whether its contents are up to date. Overwriting it.</source>
        <target state="translated">MSB3492: nie można odczytać istniejącego pliku „{0}” w celu sprawdzenia, czy jego zawartość jest aktualna. Zostanie on zastąpiony.</target>
        <note>{StrBegin="MSB3492: "}</note>
      </trans-unit>
      <trans-unit id="WriteLinesToFile.SkippingUnchangedFile">
        <source>Skipping write to file "{0}" because content would not change.</source>
        <target state="translated">Pomijanie zapisu w pliku „{0}”, ponieważ jego zawartość nie uległaby zmianie.</target>
        <note />
      </trans-unit>
      <trans-unit id="Telemetry.IllegalEventDataString">
        <source>The property "{0}" in the telemetry event data property list "{1}" is malformed.  Please only pass in a semicolon-delimited list of constant string values separated by "=", e.g., "Property1=Value1;Property2=Value2".</source>
        <target state="translated">właściwość „{0}” na liście właściwości danych zdarzeń telemetrii „{1}” jest nieprawidłowo sformułowana. Przekaż tylko listę oddzielonych średnikami wartości ciągów stałych ze znakiem „=” w środku, np. „właściwość_1=wartość_1;właściwość_2=wartość_2”.</target>
        <note />
      </trans-unit>
      <trans-unit id="ErrorAndWarning.EmptyMessage">
        <source>(No message specified)</source>
        <target state="translated">(Nie określono komunikatu)</target>
        <note />
      </trans-unit>
      <trans-unit id="TaskFactoryNotSupportedFailure">
        <source>MSB4801: The task factory "{0}" is not supported on the .NET Core version of MSBuild.</source>
        <target state="translated">MSB4801: Fabryka zadań „{0}” nie jest obsługiwana przez wersję programu MSBuild dla platformy .NET Core.</target>
        <note>{StrBegin="MSB4801: "}</note>
      </trans-unit>
      <trans-unit id="CodeTaskFactory.InvalidCodeType">
        <source>MSB3759: The specified code type "{0}" is invalid.  The supported code types are "{1}".</source>
        <target state="translated">MSB3759: Określony typ kodu „{0}” jest nieprawidłowy. Obsługiwane typy kodu: „{1}”.</target>
        <note>{StrBegin="MSB3759: "}</note>
      </trans-unit>
      <trans-unit id="CodeTaskFactory.InvalidCodeLanguage">
        <source>MSB3759: The specified code language "{0}" is invalid.  The supported code languages are "{1}".</source>
        <target state="translated">MSB3759: Określony język kodu „{0}” jest nieprawidłowy. Obsługiwane języki kodu: „{1}”.</target>
        <note>{StrBegin="MSB3759: "}</note>
      </trans-unit>
      <trans-unit id="CodeTaskFactory.NoSourceCode">
        <source>MSB3760: You must specify source code within the Code element or a path to a file containing source code.</source>
        <target state="translated">MSB3760: Należy określić kod źródłowy w ramach elementu Code lub ścieżki jako plik zawierający kod źródłowy.</target>
        <note>{StrBegin="MSB3760: "}</note>
      </trans-unit>
      <trans-unit id="CodeTaskFactory.CompilingAssembly">
        <source>Compiling task source code</source>
        <target state="translated">Kompilowanie kodu źródłowego zadania</target>
        <note />
      </trans-unit>
      <trans-unit id="CodeTaskFactory.InvalidTaskXml">
        <source>MSB3761: The specified task XML is invalid.  {0}</source>
        <target state="translated">MSB3761: Określony element XML zadania jest nieprawidłowy. {0}</target>
        <note>{StrBegin="MSB3761: "}</note>
      </trans-unit>
      <trans-unit id="CodeTaskFactory.InvalidCodeElementAttribute">
        <source>MSB3756: The attribute "{0}" is not valid for the &lt;Code&gt; element.  Valid attributes are "Language", "Source", and "Type".</source>
        <target state="translated">MSB3756: Atrybut „{0}” jest nieprawidłowy dla elementu &lt;Code&gt;. Prawidłowe atrybuty: „Language”, „Source” i „Type”.</target>
        <note>{StrBegin="MSB3756: "}</note>
      </trans-unit>
      <trans-unit id="CodeTaskFactory.AttributeEmptyWithElement">
        <source>MSB3752: The "{0}" attribute of the &lt;{1}&gt; element has been set but is empty. If the "{0}" attribute is set it must not be empty.</source>
        <target state="translated">MSB3752: Atrybut „{0}” elementu &lt;{1}&gt; został ustawiony, ale jest pusty. Jeśli atrybut „{0}” jest ustawiony, nie może być pusty.</target>
        <note>{StrBegin="MSB3752: "}</note>
      </trans-unit>
      <trans-unit id="ZipDirectory.Comment">
        <source>Zipping directory "{0}" to "{1}".</source>
        <target state="translated">Kompresowanie katalogu „{0}” do pliku „{1}”.</target>
        <note />
      </trans-unit>
      <trans-unit id="ZipDirectory.ErrorDirectoryDoesNotExist">
        <source>MSB3941: Failed to zip directory "{0}" because it does not exist or is inaccessible.</source>
        <target state="translated">MSB3941: Nie można skompresować katalogu „{0}”, ponieważ nie istnieje lub jest niedostępny.</target>
        <note>{StrBegin="MSB3941: "}</note>
      </trans-unit>
      <trans-unit id="ZipDirectory.ErrorFailed">
        <source>MSB3943: Failed to zip directory "{0}" to file "{1}".  {2} {3}</source>
        <target state="translated">MSB3943: Nie można skompresować katalogu „{0}” do pliku „{1}”. {2} {3}</target>
        <note>{StrBegin="MSB3943: "}</note>
      </trans-unit>
      <trans-unit id="ZipDirectory.ErrorFileExists">
        <source>MSB3942: Failed to create zip file "{0}" because it already exists.  Please delete or rename the file and try again.</source>
        <target state="translated">MSB3942: Nie można utworzyć pliku zip „{0}”, ponieważ już istnieje. Usuń plik lub zmień jego nazwę i spróbuj ponownie.</target>
        <note>{StrBegin="MSB3942: "}</note>
      </trans-unit>
    </body>
  </file>
</xliff><|MERGE_RESOLUTION|>--- conflicted
+++ resolved
@@ -1178,15 +1178,10 @@
         <note>{StrBegin="MSB3190: "}</note>
       </trans-unit>
       <trans-unit id="GenerateResource.BinaryFormatterUse">
-        <source>MSB3825: Resource "{0}" will be deserialized via BinaryFormatter at runtime. BinaryFormatter is deprecated due to known security risks and is removed from .NET 9+. If you wish to continue using it, set property "GenerateResourceWarnOnBinaryFormatterUse" to false.
+        <source>MSB3825: Resource "{0}" of type "{1}" will be deserialized via BinaryFormatter at runtime. BinaryFormatter is deprecated due to known security risks and is removed from .NET 9+. If you wish to continue using it, set property "GenerateResourceWarnOnBinaryFormatterUse" to false.
            More information: https://aka.ms/binaryformatter-migration-guide</source>
-<<<<<<< HEAD
-        <target state="new">MSB3825: Resource "{0}" will be deserialized via BinaryFormatter at runtime. BinaryFormatter is deprecated due to known security risks and is removed from .NET 9+. If you wish to continue using it, set property "GenerateResourceWarnOnBinaryFormatterUse" to false.
-           More information: https://aka.ms/binaryformatter-migration-guide</target>
-=======
         <target state="translated">MSB3825: zasób „{0}” typu „{1}” może być deserializowany za pośrednictwem funkcji BinaryFormatter w czasie wykonywania. Funkcja BinaryFormatter jest przestarzała ze względu na znane zagrożenia bezpieczeństwa i została usunięta z platformy .NET 9 lub nowszej. Jeśli chcesz nadal jej używać, ustaw właściwość „GenerateResourceWarnOnBinaryFormatterUse” na false.
            Więcej informacji: https://aka.ms/binaryformatter-migration-guide</target>
->>>>>>> 1239393c
         <note>{StrBegin="MSB3825: "}</note>
       </trans-unit>
       <trans-unit id="GenerateResource.CoreSupportsLimitedScenarios">
