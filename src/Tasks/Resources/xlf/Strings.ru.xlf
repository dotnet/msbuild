--- conflicted
+++ resolved
@@ -1180,13 +1180,8 @@
       <trans-unit id="GenerateResource.BinaryFormatterUse">
         <source>MSB3825: Resource "{0}" of type "{1}" will be deserialized via BinaryFormatter at runtime. BinaryFormatter is deprecated due to known security risks and is removed from .NET 9+. If you wish to continue using it, set property "GenerateResourceWarnOnBinaryFormatterUse" to false.
            More information: https://aka.ms/binaryformatter-migration-guide</source>
-<<<<<<< HEAD
-        <target state="translated">MSB3825: для ресурса "{0}" с типом "{1}" может быть выполнена десериализация с помощью BinaryFormatter во время выполнения. BinaryFormatter является нерекомендуемым из-за известных рисков безопасности и удален из .NET 9+. Если вы хотите продолжить использовать его, задайте для свойства GenerateResourceWarnOnBinaryFormatterUse значение false.
-           Дополнительные сведения: https://aka.ms/binaryformatter-migration-guide</target>
-=======
         <target state="needs-review-translation">MSB3825: для ресурса "{0}" с типом "{1}" может быть выполнена десериализация с помощью BinaryFormatter во время выполнения. BinaryFormatter является нерекомендуемым из-за известных рисков безопасности и удален из .NET 9+. Если вы хотите продолжить использовать его, задайте для свойства GenerateResourceWarnOnBinaryFormatterUse значение false.
            Дополнительные сведения см. в руководстве по миграции по ссылке https://aka.ms/binaryformatter.</target>
->>>>>>> ec6b2a31
         <note>{StrBegin="MSB3825: "}</note>
       </trans-unit>
       <trans-unit id="GenerateResource.CoreSupportsLimitedScenarios">
