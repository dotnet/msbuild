--- conflicted
+++ resolved
@@ -1178,15 +1178,10 @@
         <note>{StrBegin="MSB3190: "}</note>
       </trans-unit>
       <trans-unit id="GenerateResource.BinaryFormatterUse">
-        <source>MSB3825: Resource "{0}" will be deserialized via BinaryFormatter at runtime. BinaryFormatter is deprecated due to known security risks and is removed from .NET 9+. If you wish to continue using it, set property "GenerateResourceWarnOnBinaryFormatterUse" to false.
+        <source>MSB3825: Resource "{0}" of type "{1}" will be deserialized via BinaryFormatter at runtime. BinaryFormatter is deprecated due to known security risks and is removed from .NET 9+. If you wish to continue using it, set property "GenerateResourceWarnOnBinaryFormatterUse" to false.
            More information: https://aka.ms/binaryformatter-migration-guide</source>
-<<<<<<< HEAD
-        <target state="new">MSB3825: Resource "{0}" will be deserialized via BinaryFormatter at runtime. BinaryFormatter is deprecated due to known security risks and is removed from .NET 9+. If you wish to continue using it, set property "GenerateResourceWarnOnBinaryFormatterUse" to false.
-           More information: https://aka.ms/binaryformatter-migration-guide</target>
-=======
         <target state="translated">MSB3825: для ресурса "{0}" типа "{1}" будет выполнена десериализация с помощью BinaryFormatter во время выполнения. Сериализация BinaryFormatter упразднена из-за известных рисков безопасности и удалена из .NET 9 и более поздних версий. Чтобы продолжить использовать эту сериализацию, задайте для свойства "GenerateResourceWarnOnBinaryFormatterUse" значение "false".
            Подробнее: https://aka.ms/binaryformatter-migration-guide</target>
->>>>>>> 1239393c
         <note>{StrBegin="MSB3825: "}</note>
       </trans-unit>
       <trans-unit id="GenerateResource.CoreSupportsLimitedScenarios">
