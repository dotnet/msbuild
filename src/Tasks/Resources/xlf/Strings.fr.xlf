﻿<?xml version="1.0" encoding="utf-8"?>
<xliff xmlns="urn:oasis:names:tc:xliff:document:1.2" xmlns:xsi="http://www.w3.org/2001/XMLSchema-instance" version="1.2" xsi:schemaLocation="urn:oasis:names:tc:xliff:document:1.2 xliff-core-1.2-transitional.xsd">
  <file datatype="xml" source-language="en" target-language="fr" original="../Strings.resx">
    <body>
      <trans-unit id="AddToWin32Manifest.ManifestCanNotBeOpened">
        <source>The manifest file either does not exist or can not be read. Please make sure it exists and has relevant content.</source>
        <target state="translated">Le fichier manifeste n’existe pas ou ne peut pas être lu. Vérifiez qu’il existe et qu’il contient du contenu pertinent.</target>
        <note />
      </trans-unit>
      <trans-unit id="AddToWin32Manifest.ManifestCanNotBeOpenedWithException">
        <source>The manifest file opening has failed with exception: '{0}'. Please make sure it exists and has relevant content.</source>
        <target state="translated">L’ouverture du fichier manifeste a échoué avec l’exception : «{0}». Vérifiez qu’il existe et qu’il contient du contenu pertinent.</target>
        <note />
      </trans-unit>
      <trans-unit id="AppConfig.BindingRedirectMissingOldVersion">
        <source>BindingRedirect is missing required field 'oldVersion'.</source>
        <target state="translated">Le champ 'oldVersion' obligatoire doit être défini pour BindingRedirect.</target>
        <note />
      </trans-unit>
      <trans-unit id="AppConfig.BindingRedirectMissingNewVersion">
        <source>BindingRedirect is missing required field 'newVersion'.</source>
        <target state="translated">Le champ 'newVersion' obligatoire doit être défini pour BindingRedirect.</target>
        <note />
      </trans-unit>
      <trans-unit id="AppConfig.InvalidAssemblyIdentityFields">
        <source>Some attributes of the assemblyIdentity element are incorrect.</source>
        <target state="translated">Certains attributs de l'élément assemblyIdentity sont incorrects.</target>
        <note />
      </trans-unit>
      <trans-unit id="AppConfig.InvalidOldVersionAttribute">
        <source>There was a problem parsing the oldVersion attribute. {0}</source>
        <target state="translated">Un problème s'est produit lors de l'analyse de l'attribut oldVersion. {0}</target>
        <note />
      </trans-unit>
      <trans-unit id="AppConfig.InvalidNewVersionAttribute">
        <source>There was a problem parsing the newVersion attribute. {0}</source>
        <target state="translated">Un problème s'est produit lors de l'analyse de l'attribut newVersion. {0}</target>
        <note />
      </trans-unit>
      <trans-unit id="AssignCulture.CultureOverwritten">
        <source>MSB3002: Explicitly set culture "{0}" for item "{1}" was overwritten with inferred culture "{2}", because 'RespectAlreadyAssignedItemCulture' property was not set.</source>
        <target state="translated">MSB3002: la culture « {0} » définie explicitement pour l’élément « {1} » a été remplacée par la culture déduite « {2} » ,car la propriété « RespectAlreadyAssignedItemCulture » n’a pas été définie.</target>
        <note>
	{StrBegin="MSB3002: "}
	'RespectAlreadyAssignedItemCulture' should not be translated
	</note>
      </trans-unit>
      <trans-unit id="AssignProjectConfiguration.IllegalMappingString">
        <source>The platform mapping "{0}" in the platform mapping list "{1}" is malformed.  Please only pass in a semicolon-delimited list of constant string values separated by "=", e.g., "foo=bar;foo2=bar2".</source>
        <target state="translated">Le mappage de plateforme "{0}" de la liste de mappage de plateforme "{1}" est incorrect.  Passez uniquement une liste séparée par des points-virgules contenant des valeurs de chaîne constantes séparées par "=" (par exemple, "foo=bar;foo2=bar2").</target>
        <note />
      </trans-unit>
      <trans-unit id="AssignProjectConfiguration.ProjectConfigurationUnresolved">
        <source>Project reference "{0}" has not been resolved.</source>
        <target state="translated">La référence de projet "{0}" n'a pas été résolue.</target>
        <note>
      UE and LOCALIZATION:
      This is not an error - we pass unresolved references to UnresolvedProjectReferences for further
      processing in the .targets file.
    </note>
      </trans-unit>
      <trans-unit id="AssignProjectConfiguration.ProjectConfigurationResolutionSuccess">
        <source>Project reference "{0}" has been assigned the "{1}" configuration.</source>
        <target state="translated">La référence de projet "{0}" a été affectée à la configuration "{1}".</target>
        <note />
      </trans-unit>
      <trans-unit id="AspNetCompiler.CannotCombineMetabaseAndVirtualPathOrPhysicalPath">
        <source>MSB3461: The MetabasePath parameter cannot be combined with VirtualPath or PhysicalPath.</source>
        <target state="translated">MSB3461: Impossible de combiner le paramètre MetabasePath avec le paramètre VirtualPath ou PhysicalPath.</target>
        <note>{StrBegin="MSB3461: "}</note>
      </trans-unit>
      <trans-unit id="AspNetCompiler.MissingMetabasePathAndVirtualPath">
        <source>MSB3462: Either MetabasePath or VirtualPath must be specified.</source>
        <target state="translated">MSB3462: Le paramètre MetabasePath ou VirtualPath doit être spécifié.</target>
        <note>{StrBegin="MSB3462: "}</note>
      </trans-unit>
      <trans-unit id="AspNetCompiler.MissingTargetPathForUpdatableApplication">
        <source>MSB3463: The TargetPath parameter must be specified if the application is updatable.</source>
        <target state="translated">MSB3463: Le paramètre TargetPath doit être spécifié si l'application peut être mise à jour.</target>
        <note>{StrBegin="MSB3463: "}</note>
      </trans-unit>
      <trans-unit id="AspNetCompiler.MissingTargetPathForOverwrittenApplication">
        <source>MSB3464: The TargetPath parameter must be specified if the target directory needs to be overwritten.</source>
        <target state="translated">MSB3464: Le paramètre TargetPath doit être spécifié si le répertoire cible est à remplacer.</target>
        <note>{StrBegin="MSB3464: "}</note>
      </trans-unit>
      <trans-unit id="AssignCulture.CannotExtractCulture">
        <source>MSB3001: Cannot extract culture information from file name "{0}". {1}</source>
        <target state="translated">MSB3001: Impossible d'extraire les informations de culture à partir du nom de fichier "{0}". {1}</target>
        <note>{StrBegin="MSB3001: "}</note>
      </trans-unit>
      <trans-unit id="AssignCulture.Comment">
        <source>Culture of "{0}" was assigned to file "{1}".</source>
        <target state="translated">La culture de "{0}" a été assignée au fichier "{1}".</target>
        <note />
      </trans-unit>
      <trans-unit id="AxImp.NoInputFileSpecified">
        <source>MSB3656: No input file has been passed to the task, exiting.</source>
        <target state="translated">MSB3656: Aucun fichier d'entrée n'a été passé à la tâche, abandon de l'opération.</target>
        <note>{StrBegin="MSB3656: "}</note>
      </trans-unit>
      <trans-unit id="AxTlbBaseTask.CannotSpecifyBothKeyFileAndKeyContainer">
        <source>MSB3646: Cannot specify values for both KeyFile and KeyContainer.</source>
        <target state="translated">MSB3646: Impossible de spécifier les valeurs des paramètres KeyFile et KeyContainer.</target>
        <note>{StrBegin="MSB3646: "}</note>
      </trans-unit>
      <trans-unit id="AxTlbBaseTask.CannotSpecifyDelaySignWithoutEitherKeyFileOrKeyContainer">
        <source>MSB3647: DelaySign parameter is true, but no KeyFile or KeyContainer was specified.</source>
        <target state="translated">MSB3647: Le paramètre DelaySign a la valeur true, mais aucun KeyFile ou KeyContainer n'a été spécifié.</target>
        <note>{StrBegin="MSB3647: "}</note>
      </trans-unit>
      <trans-unit id="AxTlbBaseTask.InvalidKeyFileSpecified">
        <source>MSB3649: The KeyFile path '{0}' is invalid. KeyFile must point to an existing file.</source>
        <target state="translated">MSB3649: Le chemin KeyFile '{0}' n'est pas valide. KeyFile doit pointer vers un fichier existant.</target>
        <note>{StrBegin="MSB3649: "}</note>
      </trans-unit>
      <trans-unit id="AxTlbBaseTask.SdkOrToolPathNotSpecifiedOrInvalid">
        <source>MSB3650: Neither SDKToolsPath '{0}' nor ToolPath '{1}' is a valid directory.  One of these must be set.</source>
        <target state="translated">MSB3650: SDKToolsPath '{0}' et ToolPath '{1}' ne sont pas des répertoires valides.  Un des deux doit être défini.</target>
        <note>{StrBegin="MSB3650: "}</note>
      </trans-unit>
      <trans-unit id="AxTlbBaseTask.StrongNameUtils.NoKeyPairInContainer">
        <source>MSB3651: The key container '{0}' does not contain a public/private key pair.</source>
        <target state="translated">MSB3651: Le conteneur de clé '{0}' ne contient pas de paire de clés publique/privée.</target>
        <note>{StrBegin="MSB3651: "}</note>
      </trans-unit>
      <trans-unit id="AxTlbBaseTask.StrongNameUtils.NoKeyPairInFile">
        <source>MSB3652: The key file '{0}' does not contain a public/private key pair.</source>
        <target state="translated">MSB3652: Le fichier de clé '{0}' ne contient pas de paire de clés publique/privée.</target>
        <note>{StrBegin="MSB3652: "}</note>
      </trans-unit>
      <trans-unit id="AxTlbBaseTask.ToolNameMustBeSet">
        <source>MSB3653: AxTlbBaseTask is not an executable task. If deriving from it, please ensure the ToolName property was set.</source>
        <target state="translated">MSB3653: AxTlbBaseTask n'est pas une tâche exécutable. Dans le cas d'une dérivation de cette tâche, assurez-vous que la propriété ToolName a été définie.</target>
        <note>{StrBegin="MSB3653: "}</note>
      </trans-unit>
      <trans-unit id="AxTlbBaseTask.StrongNameUtils.NoPublicKeySpecified">
        <source>MSB3654: Delay signing requires that at least a public key be specified.  Please either supply a public key using the KeyFile or KeyContainer properties, or disable delay signing.</source>
        <target state="translated">MSB3654: La signature différée nécessite qu'au moins une clé publique soit spécifiée.  Indiquez une clé publique à l'aide des propriétés KeyFile ou KeyContainer, ou désactivez la signature différée.</target>
        <note>{StrBegin="MSB3654: "}</note>
      </trans-unit>
      <trans-unit id="CodeTaskFactory.AttributeEmptyWithTaskElement">
        <source>MSB3752: The "{0}" attribute of the &lt;{1}&gt; element in the task "{2}" has been set but is empty. Make sure the attribute has a proper value.</source>
        <target state="translated">MSB3752: l’attribut « {0} » de l’élément &lt;{1}&gt; de la tâche « {2} »a été défini mais est vide. Assurez-vous que l’attribut a une valeur appropriée.</target>
        <note>{StrBegin="MSB3752: "}</note>
      </trans-unit>
      <trans-unit id="CombineTargetFrameworkInfoProperties.NotNullAndEmptyRootElementName">
        <source>MSB3991: '{0}' is not set or empty. When {1} is false, make sure to set a non-empty value for '{0}'.</source>
        <target state="translated">MSB3991: « {0} » n’est pas défini ou vide. Quand la valeur de {1} est false, veillez à définir une valeur non vide pour « {0} ».</target>
        <note>{StrBegin="MSB3991: "}</note>
      </trans-unit>
      <trans-unit id="CombineTargetFrameworkInfoProperties.NotNullRootElementName">
        <source>MSB3992: '{0}' is not set. When {1} is true, make sure to set a value for '{0}'.</source>
        <target state="translated">MSB3992: « {{0}0} » n’est pas défini. Lorsque {1} la valeur est true, veillez à définir une valeur pour «{0} ».</target>
        <note>{StrBegin="MSB3992: "}</note>
      </trans-unit>
      <trans-unit id="CommonSdk.BaseIntermediateOutputPathMismatchWarning">
        <source>MSB3539: The value of the property "BaseIntermediateOutputPath" was modified after it was used by MSBuild which can lead to unexpected build results. Tools such as NuGet will write outputs to the path specified by the "MSBuildProjectExtensionsPath" instead. To set this property, you must do so before Microsoft.Common.props is imported, for example by using Directory.Build.props.  For more information, please visit https://go.microsoft.com/fwlink/?linkid=869650"</source>
        <target state="translated">MSB3539: la valeur de la propriété « BaseIntermediateOutputPath » a été modifiée après son utilisation par MSBuild, ce qui peut entraîner des résultats de build inattendus. Les outils tels que NuGet écrivent des sorties dans le chemin spécifié par « MSBuildProjectExtensionsPath » à la place. Pour définir cette propriété, il faut vous y prendre avant l'importation de Microsoft.Common.props, par exemple en utilisant Directory.Build.props.  Pour plus d’informations, visitez https://go.microsoft.com/fwlink/?linkid=869650 »</target>
        <note>{StrBegin="MSB3539: "} </note>
      </trans-unit>
      <trans-unit id="CommonSdk.CrossTargetingGetTargetFrameworks">
        <source>Internal MSBuild error: Non-CrossTargeting GetTargetFrameworks target should not be used in cross targeting (outer) build</source>
        <target state="translated">Erreur MSBuild interne : la cible GetTargetFrameworks non CrossTargeting ne doit pas être utilisée dans la build de ciblage croisé (externe)</target>
        <note />
      </trans-unit>
      <trans-unit id="CommonSdk.DeploymentUnpublishable">
        <source>Skipping unpublishable project.</source>
        <target state="translated">Projet non disponible ignoré.</target>
        <note />
      </trans-unit>
      <trans-unit id="CommonSdk.GenerateManifestsOnlyForExe">
        <source>Publish is only valid for 'Windows Application' or 'Console Application' project types.</source>
        <target state="translated">La publication n’est valide que pour les types de projet 'Application Windows' ou 'Application console'.</target>
        <note />
      </trans-unit>
      <trans-unit id="CommonSdk.InvalidConfigurationTextWhenBuildingInsideVisualStudio">
        <source>The BaseOutputPath/OutputPath property is not set for project '{0}'.  Please check to make sure that you have specified a valid combination of Configuration and Platform for this project.  Configuration='{1}'  Platform='{2}'. This error may also appear if some other project is trying to follow a project-to-project reference to this project, this project has been unloaded or is not included in the solution, and the referencing project does not build using the same or an equivalent Configuration or Platform.</source>
        <target state="translated">La propriété BaseOutputPath/OutputPath n’est pas définie pour le projet '{0}'.  Veuillez case activée pour vous assurer que vous avez spécifié une combinaison valide de configuration et de plateforme pour ce projet.  Configuration='{1}' Plateforme='{2}'. Cette erreur peut également se produire si un autre projet tente de suivre une référence projet à projet à ce projet, que ce projet a été déchargé ou n’est pas inclus dans la solution, et que le projet de référence ne génère pas à l’aide d’une configuration ou d’une plateforme identique ou équivalente.</target>
        <note>LOCALIZATION:  Do not localize the words "BaseOutputPath/OutputPath", "Configuration" and "Platform"</note>
      </trans-unit>
      <trans-unit id="CommonSdk.InvalidConfigurationTextWhenBuildingOutsideVisualStudio">
        <source>The BaseOutputPath/OutputPath property is not set for project '{0}'.  Please check to make sure that you have specified a valid combination of Configuration and Platform for this project.  Configuration='{1}'  Platform='{2}'. You may be seeing this message because you are trying to build a project without a solution file, and have specified a non-default Configuration or Platform that doesn't exist for this project.</source>
        <target state="translated">La propriété BaseOutputPath/OutputPath n’est pas définie pour le projet '{0}'.  Veuillez case activée pour vous assurer que vous avez spécifié une combinaison valide de configuration et de plateforme pour ce projet.  Configuration='{1}' Plateforme='{2}'. Vous voyez peut-être ce message, car vous essayez de générer un projet sans fichier solution et vous avez spécifié une configuration ou une plateforme qui n’existe pas par défaut pour ce projet.</target>
        <note>LOCALIZATION:  Do not localize the words "BaseOutputPath/OutputPath", "Configuration" and "Platform"</note>
      </trans-unit>
      <trans-unit id="CommonSdk.MSBuildProjectExtensionsPathModifiedAfterUse">
        <source>MSB3540: The value of the property "MSBuildProjectExtensionsPath" was modified after it was used by MSBuild which can lead to unexpected build results.  To set this property, you must do so before Microsoft.Common.props is imported, for example by using Directory.Build.props.  For more information, please visit https://go.microsoft.com/fwlink/?linkid=869650</source>
        <target state="translated">MSB3540: la valeur de la propriété « MSBuildProjectExtensionsPath » a été modifiée après son utilisation par MSBuild, ce qui peut entraîner des résultats de build inattendus.  Pour définir cette propriété, il faut vous y prendre avant l'importation de Microsoft.Common.props, par exemple en utilisant Directory.Build.props.  Pour plus d’informations, veuillez consulter https://go.microsoft.com/fwlink/?linkid=869650</target>
        <note>{StrBegin="MSB3540: "}</note>
      </trans-unit>
      <trans-unit id="CommonSdk.ManifestResourceWithNoCultureWarning">
        <source>{0}: {1} item type is deprecated. Emit EmbeddedResource items instead, with metadata WithCulture='{2}', Type='{3}', and optional LogicalName.</source>
        <target state="translated">{0} : {1} type d’élément est déconseillé. Émettez des éléments EmbeddedResource à la place, avec des métadonnées WithCulture='{2}', Type='{3}' et LogicalName facultatif.</target>
        <note />
      </trans-unit>
      <trans-unit id="CommonSdk.NoWin32ManifestAndPreferNativeArm64Enabled">
        <source>MSB9903: PreferNativeArm64 requires a Win32 application manifest and is mutually exclusive with NoWin32Manifest.</source>
        <target state="translated">MSB9903: PreferNativeArm64 nécessite un manifeste d’application Win32 et s’exclue mutuellement de NoWin32Manifest.</target>
        <note>{StrBegin="MSB9903: "}</note>
      </trans-unit>
      <trans-unit id="CommonSdk.NonExistentProjectReference">
        <source>MSB9008: The referenced project {0} does not exist.</source>
        <target state="translated">MSB9008: le projet {0} référencé n’existe pas.</target>
        <note />
      </trans-unit>
      <trans-unit id="CommonSdk.PlatformIsAnyCPUAndPreferNativeArm64Enabled">
        <source>MSB9904: When PreferNativeArm64 is enabled, ensure that the Platform is set to AnyCPU. Current Platform: {0}.</source>
        <target state="translated">MSB9904: lorsque PreferNativeArm64 est activé, vérifiez que la plateforme est définie sur AnyCPU. Plateforme actuelle : {0}.</target>
        <note>{StrBegin="MSB9904: "}</note>
      </trans-unit>
      <trans-unit id="CommonSdk.Prefer32BitAndPreferNativeArm64Enabled">
        <source>MSB9902: Prefer32Bit and PreferNativeArm64 options are mutually exclusive. Please enable only one.</source>
        <target state="translated">MSB9902: les options Prefer32Bit et PreferNativeArm64 s’excluent mutuellement. N’activez qu’un seul.</target>
        <note>{StrBegin="MSB9902: "}</note>
      </trans-unit>
      <trans-unit id="CommonSdk.PropertyWithTrailingSlash">
        <source>The {0} must end with a trailing slash.</source>
        <target state="translated">Le {0} doit se terminer par une barre oblique de fin.</target>
        <note />
      </trans-unit>
      <trans-unit id="CommonSdk.RunTargetDependsOnMessage">
        <source>Cannot run '{0}' because project output type is not '.exe'</source>
        <target state="translated">Impossible d’exécuter '{0}', car le type de sortie du projet n’est pas '.exe'</target>
        <note />
      </trans-unit>
      <trans-unit id="CommonSdk.SigningKeyRequired">
        <source>A signing key is required in order to publish this project. Please specify a ManifestKeyFile or ManifestCertificateThumbprint value. Publishing from Visual Studio will automatically configure a signing key for this project.</source>
        <target state="translated">Une clé de signature est nécessaire pour publier ce projet. Spécifiez une valeur ManifestKeyFile ou ManifestCertificateThumbprint. La publication à partir de Visual Studio configurera automatiquement une clé de signature pour ce projet.</target>
        <note />
      </trans-unit>
      <trans-unit id="CommonSdk.SpecifiedSeverityDoesNotExist">
        <source>MSB9901: The specified severity is not relevant: '{0}' for the message: '{1}'.</source>
        <target state="translated">MSB9901: la gravité spécifiée n’est pas pertinente : «{0}» pour le message : «{1}».</target>
        <note>{StrBegin="MSB9901: "}</note>
      </trans-unit>
      <trans-unit id="CommonSdk.SplitResourcesByCultureEmbeddedResourceMessage">
        <source>{0}: {1} item type is deprecated. Use EmbeddedResource items instead.</source>
        <target state="translated">{0} : {1} type d’élément est déconseillé. Utilisez des éléments EmbeddedResource à la place.</target>
        <note />
      </trans-unit>
      <trans-unit id="Compiler.FatalArguments">
        <source>MSB3881: Fatal Error: more than {0} command line arguments.</source>
        <target state="translated">MSB3881: Erreur fatale : plus de {0} arguments de ligne de commande.</target>
        <note>{StrBegin="MSB3881: "}</note>
      </trans-unit>
      <trans-unit id="Compiler.FatalNoResponse">
        <source>MSB3882: Fatal Error: No response from server.</source>
        <target state="translated">MSB3882: Erreur fatale : aucune réponse du serveur.</target>
        <note>{StrBegin="MSB3882: "}</note>
      </trans-unit>
      <trans-unit id="Compiler.UnexpectedException">
        <source>MSB3883: Unexpected exception: </source>
        <target state="translated">MSB3883: Exception inattendue : </target>
        <note>{StrBegin="MSB3883: "}</note>
      </trans-unit>
      <trans-unit id="Compiler.UnableToFindRuleSet">
        <source>MSB3884: Could not find rule set file "{0}".</source>
        <target state="translated">MSB3884: le fichier d'ensemble de règles "{0}" est introuvable.</target>
        <note>{StrBegin="MSB3884: "}</note>
      </trans-unit>
      <trans-unit id="Copy.CreatesDirectory">
        <source>Creating directory "{0}".</source>
        <target state="translated">Création du répertoire "{0}".</target>
        <note />
      </trans-unit>
      <trans-unit id="Copy.DestinationIsDirectory">
        <source>MSB3024: Could not copy the file "{0}" to the destination file "{1}", because the destination is a folder instead of a file. To copy the source file into a folder, consider using the DestinationFolder parameter instead of DestinationFiles.</source>
        <target state="translated">MSB3024: Impossible de copier le fichier "{0}" vers le fichier de destination "{1}", car la destination est un dossier et non un fichier. Pour copier le fichier source dans un dossier, essayez d'utiliser le paramètre DestinationFolder au lieu de DestinationFiles.</target>
        <note>{StrBegin="MSB3024: "}</note>
      </trans-unit>
      <trans-unit id="Copy.DidNotCopyBecauseOfFileMatch">
        <source>Did not copy from file "{0}" to file "{1}" because the "{2}" parameter was set to "{3}" in the project and the files' sizes and timestamps match.</source>
        <target state="translated">Impossible de copier le fichier "{0}" vers le fichier "{1}", car le paramètre "{2}" a la valeur "{3}" dans le projet, et la taille des fichiers et les horodatages correspondent.</target>
        <note />
      </trans-unit>
      <trans-unit id="Copy.Error">
        <source>MSB3021: Unable to copy file "{0}" to "{1}". {2}</source>
        <target state="translated">MSB3021: Impossible de copier le fichier "{0}" vers "{1}". {2}</target>
        <note>{StrBegin="MSB3021: "}</note>
      </trans-unit>
      <trans-unit id="Copy.ErrorIfLinkFailsSetWithoutLinkOption">
        <source>MSB3892: ErrorIfLinkFails requires UseHardlinksIfPossible or UseSymbolicLinksIfPossible to be set.</source>
        <target state="translated">MSB3892: ErrorIfLinkFails nécessite la définition de UseHardlinksIfPossible ou UseSymbolicLinksIfPossible.</target>
        <note>{StrBegin="MSB3892: "} LOCALIZATION: Do not localize "ErrorIfLinkFails", "UseHardLinksIfPossible", or "UseSymbolicLinksIfPossible".</note>
      </trans-unit>
      <trans-unit id="Copy.ExactlyOneTypeOfDestination">
        <source>MSB3022: Both "{0}" and "{1}" were specified as input parameters in the project file. Please choose one or the other.</source>
        <target state="translated">MSB3022: "{0}" et "{1}" sont spécifiés tous les deux comme paramètres d'entrée dans le fichier projet. Choisissez l'un ou l'autre.</target>
        <note>{StrBegin="MSB3022: "}</note>
      </trans-unit>
      <trans-unit id="Copy.FileComment">
        <source>Copying file from "{0}" to "{1}".</source>
        <target state="translated">Copie du fichier de "{0}" vers "{1}".</target>
        <note>LOCALIZATION: {0} and {1} are paths.</note>
      </trans-unit>
      <trans-unit id="Copy.HardLinkComment">
        <source>Creating hard link to copy "{0}" to "{1}".</source>
        <target state="translated">Création d'un lien physique pour copier "{0}" vers "{1}".</target>
        <note>LOCALIZATION: {0} and {1} are paths.</note>
      </trans-unit>
      <trans-unit id="Copy.IOException">
        <source>MSB3894: Got {0} copying "{1}" to "{2}" and HR is {3}</source>
        <target state="translated">MSB3894: Nous avons copié {0} «{1}» vers «{2}» et les ressources humaines sont {3}</target>
        <note>{StrBegin="MSB3894: "} LOCALIZATION: {0} is exception.ToString(), {1} and {2} are paths, {3} is a number")</note>
      </trans-unit>
      <trans-unit id="Copy.IncompatibleParameters">
        <source>MSB3896: Both "{0}" and "{1}" were specified as parameters in the project file but cannot be used together. Please choose one or the other.</source>
        <target state="translated">MSB3896: « {0} » et « {1} » ont été spécifiées comme paramètres dans le Fichier projet, mais ne peuvent pas être utilisés ensemble. Choisissez l’une ou l’autre.</target>
        <note>{StrBegin="MSB3896: "}</note>
      </trans-unit>
      <trans-unit id="Copy.LinkFailed">
        <source>MSB3893: Could not use a link to copy "{0}" to "{1}".</source>
        <target state="translated">MSB3893: impossible d'utiliser un lien pour copier "{0}" vers "{1}".</target>
        <note>{StrBegin="MSB3893: "} LOCALIZATION: {0} and {1} are paths.</note>
      </trans-unit>
      <trans-unit id="Copy.NonWindowsLinkErrorMessage">
        <source>The {0} library call failed with the following error code: {1}.</source>
        <target state="translated">L’appel de bibliothèque {0} a échoué avec le code d’erreur suivant : {1}.</target>
        <note />
      </trans-unit>
      <trans-unit id="Copy.RetryingAsFileCopy">
        <source>Could not use a link to copy "{0}" to "{1}". Copying the file instead. {2}</source>
        <target state="translated">Impossible d'utiliser un lien pour copier "{0}" vers "{1}". Copie du fichier à la place. {2}</target>
        <note>LOCALIZATION: {0} and {1} are paths. {2} is an optional localized message.</note>
      </trans-unit>
      <trans-unit id="Copy.NeedsDestination">
        <source>MSB3023: No destination specified for Copy. Please supply either "{0}" or "{1}".</source>
        <target state="translated">MSB3023: Aucune destination spécifiée pour l'opération de copie. Indiquez "{0}" ou "{1}".</target>
        <note>{StrBegin="MSB3023: "}</note>
      </trans-unit>
      <trans-unit id="Copy.RemovingReadOnlyAttribute">
        <source>Removing read-only attribute from "{0}".</source>
        <target state="translated">Suppression de l'attribut de lecture seule de "{0}".</target>
        <note />
      </trans-unit>
      <trans-unit id="Copy.RetryingAsSymbolicLink">
        <source>Could not use a hard link to copy "{0}" to "{1}". Copying the file with symbolic link instead. {2}</source>
        <target state="translated">Impossible d’utiliser un lien physique pour copier «{0}» vers «{1}». Copie du fichier avec un lien symbolique à la place. {2}</target>
        <note>LOCALIZATION: {0} and {1} are paths. {2} is an optional localized message.</note>
      </trans-unit>
      <trans-unit id="Copy.RetryingOnAccessDenied">
        <source>MSB3895: Retrying on ERROR_ACCESS_DENIED because environment variable MSBUILDALWAYSRETRY=1</source>
        <target state="translated">MSB3895: Nouvelle tentative sur ERROR_ACCESS_DENIED, car la variable d'environnement MSBUILDALWAYSRETRY = 1</target>
        <note>{StrBegin="MSB3895: "} LOCALIZATION: Do NOT translate MSBUILDALWAYSRETRY)</note>
      </trans-unit>
      <trans-unit id="Copy.SourceIsDirectory">
        <source>MSB3025: The source file "{0}" is actually a directory.  The "Copy" task does not support copying directories.</source>
        <target state="translated">MSB3025: Le fichier source "{0}" est en fait un répertoire.  La tâche "Copy" ne prend pas en charge la copie des répertoires.</target>
        <note>{StrBegin="MSB3025: "}</note>
      </trans-unit>
      <trans-unit id="Copy.Retrying">
        <source>MSB3026: Could not copy "{0}" to "{1}". Beginning retry {2} in {3}ms. {4} {5}</source>
        <target state="translated">MSB3026: Impossible de copier "{0}" vers "{1}". Nouvelle tentative de l'opération {2} dans {3} ms. {4} {5}</target>
        <note>{StrBegin="MSB3026: "} LOCALIZATION: {0} and {1} are paths. {2} and {3} are numbers. {4} is an optional localized message. {5} is either empty or a string from Utilities LockCheck.FileLocked ("The file is locked by: "{0}"")</note>
      </trans-unit>
      <trans-unit id="Copy.ExceededRetries">
        <source>MSB3027: Could not copy "{0}" to "{1}". Exceeded retry count of {2}. Failed. {3}</source>
        <target state="translated">MSB3027: Impossible de copier "{0}" vers "{1}". Dépassement du nombre maximal de nouvelles tentatives de {2}. Échec. {3}</target>
        <note>{StrBegin="MSB3027: "} LOCALIZATION: {0} and {1} are paths. {2} is a number. {3} is either empty or a string from Utilities LockCheck.FileLocked ("The file is locked by: "{0}"")</note>
      </trans-unit>
      <trans-unit id="Copy.InvalidRetryCount">
        <source>MSB3028: {0} is an invalid retry count. Value must not be negative.</source>
        <target state="translated">MSB3028: {0} n'est pas un nombre de nouvelles tentatives valide. La valeur ne doit pas être négative.</target>
        <note>{StrBegin="MSB3028: "} LOCALIZATION: {0} is a number.</note>
      </trans-unit>
      <trans-unit id="Copy.InvalidRetryDelay">
        <source>MSB3029: {0} is an invalid retry delay. Value must not be negative.</source>
        <target state="translated">MSB3029: {0} n'est pas un délai de nouvelle tentative valide. La valeur ne doit pas être négative.</target>
        <note>{StrBegin="MSB3029: "} LOCALIZATION: {0} is a number.</note>
      </trans-unit>
      <trans-unit id="Copy.SourceFileNotFound">
        <source>MSB3030: Could not copy the file "{0}" because it was not found.</source>
        <target state="translated">MSB3030: Impossible de copier le fichier "{0}", car il est introuvable.</target>
        <note>{StrBegin="MSB3030: "} LOCALIZATION: {0} is a number.</note>
      </trans-unit>
      <trans-unit id="CreateItem.AdditionalMetadataError">
        <source>MSB3031: Could not set additional metadata. "{0}" is a reserved metadata name and cannot be modified.</source>
        <target state="translated">MSB3031: Impossible de définir d'autres métadonnées. "{0}" est un nom de métadonnée réservé et il ne peut pas être modifié.</target>
        <note>{StrBegin="MSB3031: "} UE: Tasks and OM users are not allowed to remove or change the value of the built-in meta-data on items e.g. the meta-data "FullPath", "RelativeDir", etc. are reserved.</note>
      </trans-unit>
      <trans-unit id="CreateManifestResourceName.AssignedName">
        <source>Resource file '{0}' gets manifest resource name '{1}'.</source>
        <target state="translated">Le fichier de ressources '{0}' obtient le nom de ressource de manifeste '{1}'.</target>
        <note />
      </trans-unit>
      <trans-unit id="CreateManifestResourceName.DefinitionFoundWithinConditionalDirective">
        <source>MSB3042: A namespace or class definition was found within a conditional compilation directive in the file "{0}".  This may lead to an incorrect choice for the manifest resource name for resource "{1}".</source>
        <target state="translated">MSB3042: Un espace de noms ou une définition de classe a été trouvé dans une directive de compilation conditionnelle dans le fichier "{0}".  Cela peut entraîner un choix incorrect du nom de ressource de manifeste pour la ressource "{1}".</target>
        <note>{StrBegin="MSB3042: "}</note>
      </trans-unit>
      <trans-unit id="CreateManifestResourceName.DependsUpon">
        <source>Resource file '{0}' depends on '{1}'.</source>
        <target state="translated">Le fichier de ressources '{0}' dépend de '{1}'.</target>
        <note />
      </trans-unit>
      <trans-unit id="CreateManifestResourceName.DependsUponNothing">
        <source>Resource file '{0}' doesn't depend on any other file.</source>
        <target state="translated">Le fichier de ressources '{0}' ne dépend d'aucun autre fichier.</target>
        <note />
      </trans-unit>
      <trans-unit id="CreateManifestResourceName.Error">
        <source>MSB3041: Unable to create a manifest resource name for "{0}". {1}</source>
        <target state="translated">MSB3041: Impossible de créer un nom de ressource de manifeste pour "{0}". {1}</target>
        <note>{StrBegin="MSB3041: "}</note>
      </trans-unit>
      <trans-unit id="CreateManifestResourceName.NoRootNamespace">
        <source>Root namespace is empty.</source>
        <target state="translated">L'espace de noms racine est vide.</target>
        <note />
      </trans-unit>
      <trans-unit id="CreateManifestResourceName.RootNamespace">
        <source>Root namespace is '{0}'.</source>
        <target state="translated">L'espace de noms racine est '{0}'.</target>
        <note />
      </trans-unit>
      <trans-unit id="Csc.AssemblyAliasContainsIllegalCharacters">
        <source>MSB3053: The assembly alias "{1}" on reference "{0}" contains illegal characters.</source>
        <target state="translated">MSB3053: L'alias de l'assembly "{1}" sur la référence "{0}" contient des caractères non conformes.</target>
        <note>{StrBegin="MSB3053: "}</note>
      </trans-unit>
      <trans-unit id="Csc.InvalidParameter">
        <source>MSB3051: The parameter to the compiler is invalid.  {0}</source>
        <target state="translated">MSB3051: Le paramètre du compilateur n'est pas valide. {0}</target>
        <note>{StrBegin="MSB3051: "}</note>
      </trans-unit>
      <trans-unit id="Csc.InvalidParameterWarning">
        <source>MSB3052: The parameter to the compiler is invalid, '{0}{1}' will be ignored.</source>
        <target state="translated">MSB3052: Le paramètre du compilateur n'est pas valide. '{0}{1}' sera ignoré.</target>
        <note>{StrBegin="MSB3052: "}</note>
      </trans-unit>
      <trans-unit id="Delete.DeletingFile">
        <source>Deleting file "{0}".</source>
        <target state="translated">Suppression du fichier "{0}".</target>
        <note />
      </trans-unit>
      <trans-unit id="Delete.Error">
        <source>MSB3061: Unable to delete file "{0}". {1} {2}</source>
        <target state="translated">MSB3061: Impossible de supprimer le fichier « {0} ». {1} {2}</target>
        <note>{StrBegin="MSB3061: "}</note>
      </trans-unit>
      <trans-unit id="Delete.InvalidRetryCount">
        <source>MSB3028: {0} is an invalid retry count. Value must not be negative.</source>
        <target state="translated">MSB3028: {0} n'est pas un nombre de nouvelles tentatives valide. La valeur ne doit pas être négative.</target>
        <note>{StrBegin="MSB3028: "} LOCALIZATION: {0} is a number.</note>
      </trans-unit>
      <trans-unit id="Delete.InvalidRetryDelay">
        <source>MSB3029: {0} is an invalid retry delay. Value must not be negative.</source>
        <target state="translated">MSB3029: {0} n'est pas un délai de nouvelle tentative valide. La valeur ne doit pas être négative.</target>
        <note>{StrBegin="MSB3029: "} LOCALIZATION: {0} is a number.</note>
      </trans-unit>
      <trans-unit id="Delete.Retrying">
        <source>MSB3062: Could not delete file "{0}". Beginning retry {1} in {2}ms. {3} {4}</source>
        <target state="translated">MSB3062: Impossible de supprimer le fichier « {0} ». Début du {1} de nouvelles tentatives en {2} ms. {3} {4}</target>
        <note>{StrBegin="MSB3062: "} LOCALIZATION: {0} are paths. {1} and {2} are numbers. {3} is an optional localized message, {4} is message from LockCheck.</note>
      </trans-unit>
      <trans-unit id="Delete.SkippingNonexistentFile">
        <source>File "{0}" doesn't exist. Skipping.</source>
        <target state="translated">Le fichier "{0}" n'existe pas. Opération ignorée.</target>
        <note />
      </trans-unit>
      <trans-unit id="DownloadFile.DidNotDownloadBecauseOfFileMatch">
        <source>Did not download file from "{0}" to "{1}" because the "{2}" parameter was set to "{3}" in the project and the files' sizes match.</source>
        <target state="translated">Impossible de télécharger le fichier de "{0}" vers "{1}", car le paramètre "{2}" a la valeur "{3}" dans le projet et les tailles des fichiers correspondent.</target>
        <note />
      </trans-unit>
      <trans-unit id="DownloadFile.Downloading">
        <source>Downloading from "{0}" to "{1}" ({2:N0} bytes).</source>
        <target state="translated">Téléchargement de "{0}" vers "{1}" ({2:N0} octets).</target>
        <note />
      </trans-unit>
      <trans-unit id="DownloadFile.ErrorDownloading">
        <source>MSB3923: Failed to download file "{0}".  {1}</source>
        <target state="translated">MSB3923: Échec de téléchargement du fichier "{0}". {1}</target>
        <note>{StrBegin="MSB3923: "}</note>
      </trans-unit>
      <trans-unit id="DownloadFile.ErrorInvalidUrl">
        <source>MSB3921: The specified URL "{0}" is not valid.</source>
        <target state="translated">MSB3921: L'URL spécifiée ("{0}") n'est pas valide.</target>
        <note>{StrBegin="MSB3921: "}</note>
      </trans-unit>
      <trans-unit id="DownloadFile.ErrorUnknownFileName">
        <source>MSB3922: Failed to determine a file name from the URL "{0}".  Please specify a file name with the "{1}" parameter.</source>
        <target state="translated">MSB3922: Échec de détermination d'un nom de fichier à partir de l'URL "{0}". Spécifiez un nom de fichier avec le paramètre "{1}".</target>
        <note>{StrBegin="MSB3922: "}</note>
      </trans-unit>
      <trans-unit id="DownloadFile.Retrying">
        <source>MSB3924: Failed to download file "{0}". Beginning retry {1} in {2}ms. {3}</source>
        <target state="translated">MSB3924: Échec de téléchargement du fichier "{0}". Nouvelle tentative de {1} dans {2} ms. {3}</target>
        <note>{StrBegin="MSB3924: "}</note>
      </trans-unit>
      <trans-unit id="Exec.AllDriveLettersMappedError">
        <source>MSB3071: All drive letters from A: through Z: are currently in use. Since the working directory "{0}" is a UNC path, the "Exec" task needs a free drive letter to map the UNC path to. Disconnect from one or more shared resources to free up drive letters, or specify a local working directory before attempting this command again.</source>
        <target state="translated">MSB3071: Toutes les lettres de lecteur de A: à Z: sont actuellement utilisées. Le répertoire de travail "{0}" étant un chemin UNC, la tâche "Exec" nécessite une lettre de lecteur disponible à laquelle le chemin UNC sera mappé. Déconnectez-vous d'une ou de plusieurs ressources partagées pour libérer des lettres de lecteur ou spécifiez un répertoire de travail local avant de réexécuter cette commande.</target>
        <note>{StrBegin="MSB3071: "}LOCALIZATION: "Exec", "A:", and "Z:" should not be localized.</note>
      </trans-unit>
      <trans-unit id="Exec.CommandFailed">
        <source>MSB3073: The command "{0}" exited with code {1}.</source>
        <target state="translated">MSB3073: La commande "{0}" s'est arrêtée avec le code {1}.</target>
        <note>{StrBegin="MSB3073: "}</note>
      </trans-unit>
      <trans-unit id="Exec.CommandFailedAccessDenied">
        <source>MSB3075: The command "{0}" exited with code {1}. Please verify that you have sufficient rights to run this command.</source>
        <target state="translated">MSB3075: La commande "{0}" s'est arrêtée avec le code {1}. Assurez-vous d'avoir les droits suffisants pour exécuter cette commande.</target>
        <note>{StrBegin="MSB3075: "}</note>
      </trans-unit>
      <trans-unit id="Exec.CommandFailedNoErrorCode">
        <source>The command "{0}" exited with code {1}.</source>
        <target state="translated">La commande "{0}" s'est arrêtée avec le code {1}.</target>
        <note />
      </trans-unit>
      <trans-unit id="Exec.InvalidRegex">
        <source>MSB3076: The regular expression "{0}" that was supplied is invalid. {1}</source>
        <target state="translated">MSB3076: L'expression régulière "{0}" fournie n'est pas valide. {1}</target>
        <note>{StrBegin="MSB3076: "}</note>
      </trans-unit>
      <trans-unit id="Exec.MissingCommandError">
        <source>MSB3072: The "Exec" task needs a command to execute.</source>
        <target state="translated">MSB3072: La tâche "Exec" requiert une commande à exécuter.</target>
        <note>{StrBegin="MSB3072: "}LOCALIZATION: "Exec" should not be localized.</note>
      </trans-unit>
      <trans-unit id="Exec.InvalidWorkingDirectory">
        <source>The working directory "{0}" does not exist.</source>
        <target state="translated">Le répertoire de travail "{0}" n'existe pas.</target>
        <note>No error code because an error will be prefixed.</note>
      </trans-unit>
      <trans-unit id="FileHash.FileNotFound">
        <source>MSB3954: Failed to compute hash for file '{0}' because it does not exist or is inaccessible.</source>
        <target state="translated">MSB3954: Échec du calcul du hachage pour le fichier '{0}' car il n'existe pas ou est inaccessible.</target>
        <note>{StrBegin="MSB3954: "}</note>
      </trans-unit>
      <trans-unit id="FileHash.UnrecognizedHashAlgorithm">
        <source>MSB3953: Unrecognized hash algorithm name '{0}'. Allowed algorithms are 'SHA256', 'SHA384', and 'SHA512'.</source>
        <target state="translated">MSB3953: Le nom d'algorithme de hachage '{0}' n'est pas reconnu. Les algorithmes autorisés sont 'SHA256', 'SHA384' et 'SHA512'.</target>
        <note>{StrBegin="MSB3953: "}</note>
      </trans-unit>
      <trans-unit id="FileHash.UnrecognizedHashEncoding">
        <source>MSB3951: Unrecognized hash encoding '{0}'. Allowed encodings are 'hex' and 'base64'.</source>
        <target state="translated">MSB3951: L'encodage de hachage '{0}' n'est pas reconnu. Les encodages autorisés sont 'hex' et 'base64'.</target>
        <note>{StrBegin="MSB3951: "}</note>
      </trans-unit>
      <trans-unit id="FindInList.Found">
        <source>Found "{0}".</source>
        <target state="translated">"{0}" trouvé.</target>
        <note />
      </trans-unit>
      <trans-unit id="FindInList.InvalidPath">
        <source>"{0}" is not a valid file name. {1}</source>
        <target state="translated">"{0}" n'est pas un nom de fichier valide. {1}</target>
        <note />
      </trans-unit>
      <trans-unit id="FindUnderPath.ComparisonPath">
        <source>Comparison path is "{0}".</source>
        <target state="translated">Le chemin de comparaison est "{0}".</target>
        <note />
      </trans-unit>
      <trans-unit id="FindUnderPath.InvalidParameter">
        <source>MSB3541: {0} has invalid value "{1}". {2}</source>
        <target state="translated">MSB3541: {0} comporte la valeur non valide "{1}". {2}</target>
        <note>{StrBegin="MSB3541: "}</note>
      </trans-unit>
      <trans-unit id="General.CouldNotDeleteStateFile">
        <source>MSB3102: Could not delete state file "{0}". {1}</source>
        <target state="translated">MSB3102: Impossible de supprimer le fichier d'état "{0}". {1}</target>
        <note>{StrBegin="MSB3102: "}</note>
      </trans-unit>
      <trans-unit id="General.CouldNotLocateAssembly">
        <source>Could not locate the assembly "{0}". Check to make sure the assembly exists on disk.</source>
        <target state="translated">Impossible de trouver l'assembly "{0}". Vérifiez que l'assembly existe sur le disque.</target>
        <note />
      </trans-unit>
      <trans-unit id="General.CouldNotReadStateFile">
        <source>MSB3088: Could not read state file "{0}". {1}</source>
        <target state="translated">MSB3088: Impossible de lire le fichier d'état "{0}". {1}</target>
        <note>{StrBegin="MSB3088: "}</note>
      </trans-unit>
      <trans-unit id="General.CouldNotReadStateFileMessage">
        <source>Could not read state file "{0}". {1}</source>
        <target state="translated">Impossible de lire le fichier d'état "{0}". {1}</target>
        <note />
      </trans-unit>
      <trans-unit id="General.CouldNotSetHostObjectParameter">
        <source>MSB3081: A problem occurred while trying to set the "{0}" parameter for the IDE's in-process compiler. {1}</source>
        <target state="translated">MSB3081: Un problème s'est produit lors de la tentative de définition du paramètre "{0}" pour le compilateur in-process de l'IDE. {1}</target>
        <note>{StrBegin="MSB3081: "}</note>
      </trans-unit>
      <trans-unit id="General.CouldNotWriteStateFile">
        <source>MSB3101: Could not write state file "{0}". {1}</source>
        <target state="translated">MSB3101: Impossible d'écrire le fichier d'état "{0}". {1}</target>
        <note>{StrBegin="MSB3101: "}</note>
      </trans-unit>
      <trans-unit id="General.DuplicateItemsNotSupported">
        <source>MSB3105: The item "{0}" was specified more than once in the "{1}" parameter.  Duplicate items are not supported by the "{1}" parameter.</source>
        <target state="translated">MSB3105: L'élément "{0}" a été spécifié plusieurs fois dans le paramètre "{1}".  Les éléments dupliqués ne sont pas pris en charge par le paramètre "{1}".</target>
        <note>{StrBegin="MSB3105: "}</note>
      </trans-unit>
      <trans-unit id="General.DuplicateItemsNotSupportedWithMetadata">
        <source>MSB3083: The item "{0}" was specified more than once in the "{1}" parameter and both items had the same value "{2}" for the "{3}" metadata.  Duplicate items are not supported by the "{1}" parameter unless they have different values for the "{3}" metadata.</source>
        <target state="translated">MSB3083: L'élément "{0}" a été spécifié plusieurs fois dans le paramètre "{1}". Les deux éléments avaient la même valeur "{2}" pour les métadonnées "{3}".  Les éléments dupliqués ne sont pas pris en charge par le paramètre "{1}", sauf s'ils ont des valeurs différentes pour les métadonnées "{3}".</target>
        <note>{StrBegin="MSB3083: "}</note>
      </trans-unit>
      <trans-unit id="General.ErrorExecutingTask">
        <source>MSB3108: Error executing the {0} task. {1}</source>
        <target state="translated">MSB3108: Erreur lors de l'exécution de la tâche {0}. {1}</target>
        <note>{StrBegin="MSB3108: "}</note>
      </trans-unit>
      <trans-unit id="General.ExpectedFileGotDirectory">
        <source>Expected a file but got directory "{0}".</source>
        <target state="translated">Fichier attendu mais répertoire "{0}" reçu.</target>
        <note />
      </trans-unit>
      <trans-unit id="General.ExpectedFileMissing">
        <source>Expected file "{0}" does not exist.</source>
        <target state="translated">Le fichier attendu "{0}" n'existe pas.</target>
        <note />
      </trans-unit>
      <trans-unit id="General.FrameworksFileNotFound">
        <source>MSB3082: Task failed because "{0}" was not found, or the .NET Framework {1} is not installed.  Please install the .NET Framework {1}.</source>
        <target state="translated">MSB3082: La tâche a échoué, car "{0}" est introuvable ou le .NET Framework {1} n'est pas installé.  Installez le .NET Framework {1}.</target>
        <note>{StrBegin="MSB3082: "}</note>
      </trans-unit>
      <trans-unit id="General.IncorrectHostObject">
        <source>MSB3087: An incompatible host object was passed into the "{0}" task.  The host object for this task must implement the "{1}" interface.</source>
        <target state="translated">MSB3087: Un objet hôte incompatible a été passé à la tâche "{0}".  L'objet hôte pour cette tâche doit implémenter l'interface "{1}".</target>
        <note>{StrBegin="MSB3087: "}</note>
      </trans-unit>
      <trans-unit id="General.IncompatibleStateFileType">
        <source>The format of this state file is not valid.</source>
        <target state="translated">Le format de ce fichier d'état n'est pas valide.</target>
        <note />
      </trans-unit>
      <trans-unit id="General.InvalidAttributeMetadata">
        <source>Item "{0}" has attribute "{1}" with value "{2}" that could not be converted to "{3}".</source>
        <target state="translated">L'élément "{0}" a l'attribut "{1}" avec la valeur "{2}", qui n'a pas pu être convertie en "{3}".</target>
        <note />
      </trans-unit>
      <trans-unit id="General.InvalidArgument">
        <source>MSB3095: Invalid argument. {0}</source>
        <target state="translated">MSB3095: Argument non valide. {0}</target>
        <note>{StrBegin="MSB3095: "}</note>
      </trans-unit>
      <trans-unit id="General.InvalidAssembly">
        <source>MSB3097: File "{0}" is not a valid assembly.</source>
        <target state="translated">MSB3097: Le fichier "{0}" n'est pas un assembly valide.</target>
        <note>{StrBegin="MSB3097: "}</note>
      </trans-unit>
      <trans-unit id="General.InvalidValue">
        <source>MSB3098: "{1}" task received an invalid value for the "{0}" parameter.</source>
        <target state="translated">MSB3098: La tâche "{1}" a reçu une valeur non valide pour le paramètre "{0}".</target>
        <note>{StrBegin="MSB3098: "}</note>
      </trans-unit>
      <trans-unit id="General.InvalidAssemblyName">
        <source>MSB3099: Invalid assembly name "{0}". {1}</source>
        <target state="translated">MSB3099: Nom d'assembly "{0}" non valide. {1}</target>
        <note>{StrBegin="MSB3099: "}UE: This message is shown when RegisterAssembly or UnregisterAssembly is passed an assembly with an invalid filename. "{0}" is the name of the file, and "{1}" is a message explaining the problem. LOCALIZATION: "{1}" is a localized message.</note>
      </trans-unit>
      <trans-unit id="General.InvalidPropertyError">
        <source>MSB3100: Syntax for "{0}" parameter is not valid ({1}). Correct syntax is {0}="&lt;name&gt;=&lt;value&gt;".</source>
        <target state="translated">MSB3100: La syntaxe du paramètre "{0}" n'est pas valide ({1}). La syntaxe correcte est {0}="&lt;nom&gt;=&lt;valeur&gt;".</target>
        <note>{StrBegin="MSB3100: "}This error is shown if the user does any of the following:
    Properties="foo"              (missing property value)
    Properties="=4"               (missing property name)
    The user must pass in an actual property name and value, as in Properties="Configuration=Debug".</note>
      </trans-unit>
      <trans-unit id="General.GlobalProperties">
        <source>Global Properties:</source>
        <target state="translated">Propriétés globales :</target>
        <note />
      </trans-unit>
      <trans-unit id="General.StateFileAlreadyPresent">
        <source>MSB3667: There is already a file at "{0}". If you are trying to create a precomputed cache, ensure that you are building a single project that depends on your assemblies rather than building your assemblies themselves. If you are running the ResolveAssemblyReference task normally, do not set the "AssemblyInformationCacheOutputPath" parameter of the ResolveAssemblyReference task.</source>
        <target state="translated">MSB3667: il existe déjà un fichier sur "{0}". Si vous essayez de créer un cache précalculé, vérifiez que vous générez un seul projet qui dépend de vos assemblys au lieu de générer les assemblys eux-mêmes. Si vous exécutez la tâche ResolveAssemblyReference normalement, ne définissez pas le paramètre "AssemblyInformationCacheOutputPath" de la tâche ResolveAssemblyReference.</target>
        <note>{StrBegin="MSB3667: "}</note>
      </trans-unit>
      <trans-unit id="General.TaskRequiresWindows">
        <source>MSB3096: Task "{0}" is only supported when building on Windows.</source>
        <target state="translated">MSB3096: La tâche "{0}" n’est prise en charge que lors de la génération sur Windows.</target>
        <note>{StrBegin="MSB3096: "}</note>
      </trans-unit>
      <trans-unit id="General.UndefineProperties">
        <source>Removing Properties:</source>
        <target state="translated">Suppression des propriétés :</target>
        <note />
      </trans-unit>
      <trans-unit id="General.OverridingProperties">
        <source>Overriding Global Properties for project "{0}" with:</source>
        <target state="translated">Substitution des propriétés globales du projet "{0}" par :</target>
        <note />
      </trans-unit>
      <trans-unit id="General.AdditionalProperties">
        <source>Additional Properties for project "{0}":</source>
        <target state="translated">Propriétés supplémentaires du projet "{0}":</target>
        <note />
      </trans-unit>
      <trans-unit id="General.ProjectUndefineProperties">
        <source>Removing Properties for project "{0}":</source>
        <target state="translated">Suppression des propriétés du projet "{0}" :</target>
        <note />
      </trans-unit>
      <trans-unit id="General.InvalidResxFile">
        <source>MSB3103: Invalid Resx file. {0}</source>
        <target state="translated">MSB3103: Fichier Resx non valide. {0}</target>
        <note>{StrBegin="MSB3103: "}</note>
      </trans-unit>
      <trans-unit id="General.MalformedAssemblyName">
        <source>MSB3106: Assembly strong name "{0}" is either a path which could not be found or it is a full assembly name which is badly formed. If it is a full assembly name it may contain characters that need to be escaped with backslash(\). Those characters are Equals(=), Comma(,), Quote("), Apostrophe('), Backslash(\).</source>
        <target state="translated">MSB3106: Le nom fort de l'assembly "{0}" est un chemin introuvable ou est un nom complet d'assembly qui n'est pas écrit correctement. S'il s'agit d'un nom complet d'assembly, il contient peut-être des caractères qui doivent être précédés d'une barre oblique inverse (\). Ces caractères sont le signe égal (=), la virgule (,), les guillemets ("), l'apostrophe (') et la barre oblique inverse (\).</target>
        <note>{StrBegin="MSB3106: "}</note>
      </trans-unit>
      <trans-unit id="General.MissingOrUnknownProjectReferenceAttribute">
        <source>MSB3107: The specified project reference metadata for the reference "{0}" is missing or has an invalid value: {1}</source>
        <target state="translated">MSB3107: Les métadonnées de référence de projet spécifiées pour la référence "{0}" sont manquantes ou comportent une valeur non valide : {1}</target>
        <note>{StrBegin="MSB3107: "}</note>
      </trans-unit>
      <trans-unit id="General.ParameterUnsupportedOnHostCompiler">
        <source>The IDE's in-process compiler does not support the specified values for the "{0}" parameter.  Therefore, this task will fallback to using the command-line compiler.</source>
        <target state="translated">Le compilateur in-process de l'IDE ne prend pas en charge les valeurs spécifiées pour le paramètre "{0}".  Cette tâche va donc utiliser le compilateur de ligne de commande.</target>
        <note />
      </trans-unit>
      <trans-unit id="General.PlatformSDKFileNotFound">
        <source>MSB3091: Task failed because "{0}" was not found, or the correct Microsoft Windows SDK is not installed. The task is looking for "{0}" in the "bin" subdirectory beneath the location specified in the {1} value of the registry key {2}. You may be able to solve the problem by doing one of the following:  1) Install the Microsoft Windows SDK.  2) Install Visual Studio 2010.  3) Manually set the above registry key to the correct location.  4) Pass the correct location into the "ToolPath" parameter of the task.</source>
        <target state="translated">MSB3091: La tâche a échoué, car "{0}" est introuvable ou le SDK Microsoft Windows approprié n'est pas installé. La tâche recherche "{0}" dans le sous-répertoire "bin" à l'emplacement spécifié par la valeur {1} de la clé de Registre {2}. Essayez de résoudre le problème de l'une des manières suivantes : 1) Installez le SDK Microsoft Windows.  2) Installez Visual Studio 2010. 3) Indiquez l'emplacement approprié dans la clé de Registre ci-dessus.  4) Passez cet emplacement au paramètre "ToolPath" de la tâche.</target>
        <note>{StrBegin="MSB3091: "}</note>
      </trans-unit>
      <trans-unit id="General.PlatformSDKFileNotFoundSdkToolsPath">
        <source>MSB3084: Task attempted to find "{0}" in two locations. 1) Under the "{1}" processor specific directory which is generated based on SdkToolsPath 2) The x86 specific directory under "{2}" which is specified by the SDKToolsPath property. You may be able to solve the problem by doing one of the following:  1) Set the "SDKToolsPath" property to the location of the Microsoft Windows SDK.</source>
        <target state="translated">MSB3084: La tâche a tenté de trouver "{0}" à deux emplacements. 1) Dans le répertoire spécifique du processeur "{1}", généré d'après SdkToolsPath 2) Dans le répertoire spécifique x86 sous "{2}", spécifié par la propriété SDKToolsPath. Essayez de résoudre le problème de l'une des manières suivantes : 1) Définissez la propriété "SDKToolsPath" sur l'emplacement du SDK Microsoft Windows.</target>
        <note>{StrBegin="MSB3084: "}</note>
      </trans-unit>
      <trans-unit id="General.SdkToolsPathNotSpecifiedOrToolDoesNotExist">
        <source>Task attempted to find "{0}" using the SdkToolsPath value "{1}". Make sure the SdkToolsPath is set to the correct value and the tool exists in the correct processor specific location below it.</source>
        <target state="translated">La tâche a tenté de trouver "{0}" à l'emplacement défini par la valeur SdkToolsPath "{1}". Vérifiez que la valeur SdkToolsPath est correcte et que l'outil existe à l'emplacement du processeur approprié, sous SdkToolsPath.</target>
        <note />
      </trans-unit>
      <trans-unit id="General.SdkToolsPathToolDoesNotExist">
        <source>MSB3086: Task could not find "{0}" using the SdkToolsPath "{1}" or the registry key "{2}". Make sure the SdkToolsPath is set and the tool exists in the correct processor specific location under the SdkToolsPath and that the Microsoft Windows SDK is installed</source>
        <target state="translated">MSB3086: La tâche n'a pas pu trouver "{0}" à l'emplacement défini par la valeur SdkToolsPath "{1}" ou la clé de Registre "{2}". Vérifiez que la propriété SdkToolsPath est définie, que l'outil existe à l'emplacement du processeur approprié, sous SdkToolsPath, et que le SDK Microsoft Windows est installé</target>
        <note>{StrBegin="MSB3086: "}</note>
      </trans-unit>
      <trans-unit id="General.SdkToolsPathError">
        <source>MSB3666: The SDK tool "{0}" could not be found. {1}</source>
        <target state="translated">MSB3666: Impossible de trouver l'outil SDK "{0}". {1}</target>
        <note>{StrBegin="MSB3666: "} The {1} will be the exception message</note>
      </trans-unit>
      <trans-unit id="General.ReferenceDoesNotExist">
        <source>MSB3104: The referenced assembly "{0}" was not found. If this assembly is produced by another one of your projects, please make sure to build that project before building this one.</source>
        <target state="translated">MSB3104: Impossible de trouver l'assembly référencé "{0}". Si cet assembly est généré par un autre projet, vous devez d'abord générer ce projet.</target>
        <note>{StrBegin="MSB3104: "}</note>
      </trans-unit>
      <trans-unit id="General.ToolCommandFailed">
        <source>MSB3093: The command exited with code {0}.</source>
        <target state="translated">MSB3093: La commande s'est arrêtée avec le code {0}.</target>
        <note>{StrBegin="MSB3093: "}</note>
      </trans-unit>
      <trans-unit id="General.TwoVectorsMustHaveSameLength">
        <source>MSB3094: "{2}" refers to {0} item(s), and "{3}" refers to {1} item(s). They must have the same number of items.</source>
        <target state="translated">MSB3094: "{2}" fait référence à {0} élément(s) et "{3}", à {1} élément(s). Ils doivent avoir le même nombre d'éléments.</target>
        <note>{StrBegin="MSB3094: "}</note>
      </trans-unit>
      <trans-unit id="GenerateBindingRedirects.CreatingBindingRedirectionFile">
        <source>Creating binding redirection file "{0}".</source>
        <target state="translated">Création du fichier de redirection de liaison «{0}».</target>
        <note />
      </trans-unit>
      <trans-unit id="GenerateBindingRedirects.MissingConfigurationNode">
        <source>MSB3831: The application configuration file must have root configuration element.</source>
        <target state="translated">MSB3831: le fichier de configuration d'application doit avoir un élément de configuration racine.</target>
        <note>{StrBegin="MSB3831: "}</note>
      </trans-unit>
      <trans-unit id="GenerateBindingRedirects.MalformedVersionNumber">
        <source>MSB3832: The version number "{0}" is invalid.</source>
        <target state="translated">MSB3832: le numéro de version "{0}" n'est pas valide.</target>
        <note>{StrBegin="MSB3832: "}</note>
      </trans-unit>
      <trans-unit id="GenerateBindingRedirects.MalformedAssemblyName">
        <source>MSB3833: The assembly name "{0}" contained in the suggested binding redirect is invalid.</source>
        <target state="translated">MSB3833: le nom d'assembly "{0}" contenu dans la redirection de liaison suggérée n'est pas valide.</target>
        <note>{StrBegin="MSB3833: "}</note>
      </trans-unit>
      <trans-unit id="GenerateBindingRedirects.NoSuggestedRedirects">
        <source>No suggested binding redirects from ResolveAssemblyReferences.</source>
        <target state="translated">Aucune redirection de liaison suggérée à partir de ResolveAssemblyReferences.</target>
        <note />
      </trans-unit>
      <trans-unit id="GenerateBindingRedirects.MissingNode">
        <source>MSB3835: The "{0}" node is missing from the "{1}" node. Skipping.</source>
        <target state="translated">MSB3835: Le nœud "{0}" est manquant dans le nœud "{1}". Opération ignorée.</target>
        <note>{StrBegin="MSB3835: "}</note>
      </trans-unit>
      <trans-unit id="GenerateBindingRedirects.OverlappingBindingRedirect">
        <source>MSB3836: The explicit binding redirect on "{0}" conflicts with an autogenerated binding redirect. Consider removing it from the application configuration file or disabling autogenerated binding redirects. The build will replace it with: "{1}".</source>
        <target state="translated">MSB3836: La redirection de liaison explicite sur "{0}" est en conflit avec une redirection de liaison générée automatiquement. Supprimez-la du fichier de configuration de l'application ou désactivez les redirections de liaison générées automatiquement. La redirection sera remplacée par "{1}" lors de la génération.</target>
        <note>{StrBegin="MSB3836: "}</note>
      </trans-unit>
      <trans-unit id="GenerateBindingRedirects.ProcessingSuggestedRedirect">
        <source>Processing suggested binding redirect on "{0}" with MaxVersion "{1}".</source>
        <target state="translated">Traitement de la redirection de liaison suggérée sur "{0}" avec MaxVersion "{1}".</target>
        <note />
      </trans-unit>
      <trans-unit id="GenerateBootstrapper.CircularDependency">
        <source>MSB3161: A circular dependency was detected between the following built packages: {0}.</source>
        <target state="translated">MSB3161: Une dépendance circulaire a été détectée entre les packages générés suivants : {0}.</target>
        <note>{StrBegin="MSB3161: "}</note>
      </trans-unit>
      <trans-unit id="GenerateBootstrapper.CopyError">
        <source>MSB3142: An error occurred trying to copy '{0}' to '{1}': {2}</source>
        <target state="translated">MSB3142: Une erreur s'est produite lors de la copie de '{0}' vers '{1}' : {2}</target>
        <note>{StrBegin="MSB3142: "}</note>
      </trans-unit>
      <trans-unit id="GenerateBootstrapper.CopyPackageError">
        <source>MSB3143: An error occurred trying to copy '{0}' for item '{1}': {2}</source>
        <target state="translated">MSB3143: Une erreur s'est produite lors de la tentative de copie de '{0}' pour l'élément '{1}': {2}</target>
        <note>{StrBegin="MSB3143: "}</note>
      </trans-unit>
      <trans-unit id="GenerateBootstrapper.DependencyNotFound">
        <source>MSB3162: The '{0}' item selected requires '{1}'. Select the missing prerequisite in the Prerequisites Dialog Box or create a bootstrapper package for the missing prerequisite.</source>
        <target state="translated">MSB3162: L'élément '{0}' sélectionné nécessite '{1}'. Sélectionnez le composant requis manquant dans la boîte de dialogue Composants requis ou créez un package du programme d'amorçage pour le composant requis manquant.</target>
        <note>{StrBegin="MSB3162: "}</note>
      </trans-unit>
      <trans-unit id="GenerateBootstrapper.DifferingPublicKeys">
        <source>MSB3165: The value of the '{0}' attribute in '{1}' does not match that of file '{2}'.</source>
        <target state="translated">MSB3165: La valeur de l'attribut '{0}' dans '{1}' ne correspond pas à celle du fichier '{2}'.</target>
        <note>{StrBegin="MSB3165: "}</note>
      </trans-unit>
      <trans-unit id="GenerateBootstrapper.DuplicateItems">
        <source>MSB3168: Duplicate item '{0}' will be ignored.</source>
        <target state="translated">MSB3168: L'élément dupliqué '{0}' sera ignoré.</target>
        <note>{StrBegin="MSB3168: "}</note>
      </trans-unit>
      <trans-unit id="GenerateBootstrapper.General">
        <source>MSB3169: An error occurred generating a bootstrapper: {0}</source>
        <target state="translated">MSB3169: Une erreur s'est produite lors de la génération d'un programme d'amorçage : {0}</target>
        <note>{StrBegin="MSB3169: "}</note>
      </trans-unit>
      <trans-unit id="GenerateBootstrapper.IncludedProductIncluded">
        <source>MSB3151: Item '{0}' already includes '{1}'.</source>
        <target state="translated">MSB3151: L'élément '{0}' inclut déjà '{1}'.</target>
        <note>{StrBegin="MSB3151: "}</note>
      </trans-unit>
      <trans-unit id="GenerateBootstrapper.InvalidComponentsLocation">
        <source>MSB3163: Build input parameter 'ComponentsLocation={0}' is not valid. The value must be one of 'HomeSite', 'Relative', or 'Absolute'. Defaulting to 'HomeSite'.</source>
        <target state="translated">MSB3163: Le paramètre d'entrée de génération 'ComponentsLocation={0}' n'est pas valide. La valeur doit être 'HomeSite', 'Relative' ou 'Absolute'. La valeur par défaut 'HomeSite' sera utilisée.</target>
        <note>{StrBegin="MSB3163: "}</note>
      </trans-unit>
      <trans-unit id="GenerateBootstrapper.InvalidInput">
        <source>MSB3144: Not enough data was provided to generate a bootstrapper. Please provide a value for at least one of the parameters: 'ApplicationFile' or 'BootstrapperItems'.</source>
        <target state="translated">MSB3144: Les données fournies sont insuffisantes pour générer un programme d'amorçage. Indiquez une valeur pour au moins l'un des paramètres : 'ApplicationFile' ou 'BootstrapperItems'.</target>
        <note>{StrBegin="MSB3144: "}</note>
      </trans-unit>
      <trans-unit id="GenerateBootstrapper.InvalidUrl">
        <source>MSB3145: Build input parameter '{0}={1}' is not a web url or UNC share.</source>
        <target state="translated">MSB3145: Le paramètre d'entrée de génération '{0}={1}' n'est ni une URL Web, ni un partage UNC.</target>
        <note>{StrBegin="MSB3145: "}</note>
      </trans-unit>
      <trans-unit id="GenerateBootstrapper.MissingDependency">
        <source>MSB3146: Item '{0}' is required by '{1}', but was not included.</source>
        <target state="translated">MSB3146: L'élément '{0}' est requis par '{1}', mais il n'a pas été inclus.</target>
        <note>{StrBegin="MSB3146: "}</note>
      </trans-unit>
      <trans-unit id="GenerateBootstrapper.MissingDependencyMultiple">
        <source>MSB3696: One of the following items '{0}' is required by '{1}', but none were included.</source>
        <target state="translated">MSB3696: Un des éléments suivants '{0}' est requis par '{1}', mais aucun n'a été inclus.</target>
        <note>{StrBegin="MSB3696: "}</note>
      </trans-unit>
      <trans-unit id="GenerateBootstrapper.MissingSetupBin">
        <source>MSB3147: Could not find required file '{0}' in '{1}'.</source>
        <target state="translated">MSB3147: Impossible de trouver le fichier requis '{0}' dans '{1}'.</target>
        <note>{StrBegin="MSB3147: "}</note>
      </trans-unit>
      <trans-unit id="GenerateBootstrapper.MissingVerificationInformation">
        <source>MSB3141: No 'PublicKey' or 'Hash' attribute specified for file '{0}' in item '{1}'.</source>
        <target state="translated">MSB3141: Aucun attribut 'PubliKey' ou 'Hash' n'est spécifié pour le fichier '{0}' dans l'élément '{1}'.</target>
        <note>{StrBegin="MSB3141: "}</note>
      </trans-unit>
      <trans-unit id="GenerateBootstrapper.MultipleDependeciesNotFound">
        <source>MSB3170: Item '{0}' could not find any of dependent items '{1}'.</source>
        <target state="translated">MSB3170: L'élément '{0}' n'a trouvé aucun élément dépendant '{1}'.</target>
        <note>{StrBegin="MSB3170: "}</note>
      </trans-unit>
      <trans-unit id="GenerateBootstrapper.NoOutputPath">
        <source>MSB3148: No output path specified in build settings.</source>
        <target state="translated">MSB3148: Aucun chemin de sortie spécifié dans les paramètres de génération.</target>
        <note>{StrBegin="MSB3148: "}</note>
      </trans-unit>
      <trans-unit id="GenerateBootstrapper.NoResources">
        <source>MSB3149: No resources available for building a bootstrapper.</source>
        <target state="translated">MSB3149: Aucune ressource disponible pour générer un programme d'amorçage.</target>
        <note>{StrBegin="MSB3149: "}</note>
      </trans-unit>
      <trans-unit id="GenerateBootstrapper.NoStringsForCulture">
        <source>MSB3150: No string resources available for building a bootstrapper with culture '{0}'.</source>
        <target state="translated">MSB3150: Aucune ressource de type chaîne disponible pour générer un programme d'amorçage avec la culture '{0}'.</target>
        <note>{StrBegin="MSB3150: "}</note>
      </trans-unit>
      <trans-unit id="GenerateBootstrapper.PackageFileNotFound">
        <source>MSB3152: To enable 'Download prerequisites from the same location as my application' in the Prerequisites dialog box, you must download file '{0}' for item '{1}' to your local machine. For more information, see http://go.microsoft.com/fwlink/?LinkId=616018.</source>
        <target state="translated">MSB3152: Pour activer 'Télécharger les composants requis à partir de l'emplacement de mon application' dans la boîte de dialogue Composants requis, vous devez télécharger le fichier '{0}' pour l'élément '{1}' sur votre machine locale. Pour plus d'informations, consultez http://go.microsoft.com/fwlink/?LinkId=616018.</target>
        <note>{StrBegin="MSB3152: "}</note>
      </trans-unit>
      <trans-unit id="GenerateBootstrapper.PackageResourceFileNotFound">
        <source>MSB3166: Could not find required file '{0}' for item '{1}'.</source>
        <target state="translated">MSB3166: Impossible de trouver le fichier '{0}' requis pour l'élément '{1}'.</target>
        <note>{StrBegin="MSB3166: "}</note>
      </trans-unit>
      <trans-unit id="GenerateBootstrapper.PackageHomeSiteMissing">
        <source>MSB3164: No 'HomeSite' attribute has been provided for '{0}', so the package will be published to the same location as the bootstrapper.</source>
        <target state="translated">MSB3164: Aucun attribut 'HomeSite' n'a été fourni pour '{0}'. Par conséquent, le package sera publié dans le même emplacement que le programme d'amorçage.</target>
        <note>{StrBegin="MSB3164: "}</note>
      </trans-unit>
      <trans-unit id="GenerateBootstrapper.PackageValidation">
        <source>MSB3153: Xml validation did not pass for item '{0}' located at '{1}'.</source>
        <target state="translated">MSB3153: La validation XML n'a pas réussi pour l'élément '{0}' situé dans '{1}'.</target>
        <note>{StrBegin="MSB3153: "}</note>
      </trans-unit>
      <trans-unit id="GenerateBootstrapper.ProductCultureNotFound">
        <source>MSB3154: Could not find string resources for item '{0}'.</source>
        <target state="translated">MSB3154: Impossible de trouver les ressources de type chaîne pour l'élément '{0}'.</target>
        <note>{StrBegin="MSB3154: "}</note>
      </trans-unit>
      <trans-unit id="GenerateBootstrapper.ProductNotFound">
        <source>MSB3155: Item '{0}' could not be located in '{1}'.</source>
        <target state="translated">MSB3155: Impossible de trouver l'élément '{0}' dans '{1}'.</target>
        <note>{StrBegin="MSB3155: "}</note>
      </trans-unit>
      <trans-unit id="GenerateBootstrapper.ProductValidation">
        <source>MSB3156: Xml validation did not pass for item '{0}' located at '{1}'.</source>
        <target state="translated">MSB3156: La validation XML n'a pas réussi pour l'élément '{0}' situé dans '{1}'.</target>
        <note>{StrBegin="MSB3156: "}</note>
      </trans-unit>
      <trans-unit id="GenerateBootstrapper.UsingProductCulture">
        <source>MSB3157: Could not match culture '{0}' for item '{1}'. Using culture '{2}' instead.</source>
        <target state="translated">MSB3157: Impossible de faire correspondre la culture '{0}' de l'élément '{1}'. La culture '{2}' sera utilisée à la place.</target>
        <note>{StrBegin="MSB3157: "}</note>
      </trans-unit>
      <trans-unit id="GenerateBootstrapper.UsingResourcesCulture">
        <source>MSB3158: Could not find resources for culture '{0}'. Using culture '{1}' instead.</source>
        <target state="translated">MSB3158: Impossible de trouver des ressources pour la culture '{0}'. La culture '{1}' sera utilisée à la place.</target>
        <note>{StrBegin="MSB3158: "}</note>
      </trans-unit>
      <trans-unit id="GenerateBootstrapper.ValidationError">
        <source>MSB3159: Xml Validation error in file '{0}': {1}</source>
        <target state="translated">MSB3159: Erreur de validation XML dans le fichier '{0}' : {1}</target>
        <note>{StrBegin="MSB3159: "}</note>
      </trans-unit>
      <trans-unit id="GenerateBootstrapper.ValidationWarning">
        <source>MSB3160: Xml Validation warning in file '{0}': {1}</source>
        <target state="translated">MSB3160: Avertissement de validation XML dans le fichier '{0}' : {1}</target>
        <note>{StrBegin="MSB3160: "}</note>
      </trans-unit>
      <trans-unit id="GenerateLauncher.CopyError">
        <source>MSB3961: An error occurred trying to copy '{0}' to '{1}': {2}</source>
        <target state="translated">MSB3961: une erreur s'est produite durant la tentative de copie de '{0}' vers '{1}' : {2}</target>
        <note>{StrBegin="MSB3961: "}</note>
      </trans-unit>
      <trans-unit id="GenerateLauncher.General">
        <source>MSB3962: An error occurred generating a launcher: {0}</source>
        <target state="translated">MSB3962: une erreur s'est produite durant la génération d'un lanceur : {0}</target>
        <note>{StrBegin="MSB3962: "}</note>
      </trans-unit>
      <trans-unit id="GenerateLauncher.InvalidInput">
        <source>MSB3963: Not enough data was provided to generate a launcher. Please provide a value for: 'EntryPoint'.</source>
        <target state="translated">MSB3963: les données fournies sont insuffisantes pour générer un lanceur. Fournissez une valeur pour 'EntryPoint'.</target>
        <note>{StrBegin="MSB3963: "}</note>
      </trans-unit>
      <trans-unit id="GenerateLauncher.MissingLauncherExe">
        <source>MSB3964: Could not find required file '{0}'.</source>
        <target state="translated">MSB3964: le fichier nécessaire '{0}' est introuvable.</target>
        <note>{StrBegin="MSB3964: "}</note>
      </trans-unit>
      <trans-unit id="GenerateLauncher.NoOutputPath">
        <source>MSB3965: No output path specified in build settings.</source>
        <target state="translated">MSB3965: aucun chemin de sortie spécifié dans les paramètres de build.</target>
        <note>{StrBegin="MSB3965: "}</note>
      </trans-unit>
      <trans-unit id="GenerateManifest.AllowPartiallyTrustedCallers">
        <source>MSB3177: Reference '{0}' does not allow partially trusted callers.</source>
        <target state="translated">MSB3177: La référence '{0}' n'autorise pas les appelants dont le niveau de confiance n'est pas suffisant.</target>
        <note>{StrBegin="MSB3177: "}</note>
      </trans-unit>
      <trans-unit id="GenerateManifest.AssemblyAsFile">
        <source>MSB3178: Assembly '{0}' is incorrectly specified as a file.</source>
        <target state="translated">MSB3178: L'assembly '{0}' n'est pas spécifié correctement comme fichier.</target>
        <note>{StrBegin="MSB3178: "}</note>
      </trans-unit>
      <trans-unit id="GenerateManifest.ComImport">
        <source>MSB3179: Problem isolating COM reference '{0}': {1}</source>
        <target state="translated">MSB3179: Problème d'isolement de la référence COM '{0}' : {1}</target>
        <note>{StrBegin="MSB3179: "}</note>
      </trans-unit>
      <trans-unit id="GenerateManifest.ConfigBindingRedirectsWithPartialTrust">
        <source>MSB3111: Use of app.config binding redirects requires full trust.</source>
        <target state="translated">MSB3111: L'utilisation des redirections de liaison app.config requiert une confiance totale.</target>
        <note>{StrBegin="MSB3111: "}</note>
      </trans-unit>
      <trans-unit id="GenerateManifest.DuplicateAssemblyIdentity">
        <source>MSB3112: Two or more assemblies have the same identity '{0}'.</source>
        <target state="translated">MSB3112: Au moins deux assemblys ont la même identité '{0}'.</target>
        <note>{StrBegin="MSB3112: "}</note>
      </trans-unit>
      <trans-unit id="GenerateManifest.DuplicateComDefinition">
        <source>MSB3180: COM component '{1}' is defined in both '{3}' and '{4}', {0}="{2}".</source>
        <target state="translated">MSB3180: Le composant COM '{1}' est défini à la fois dans '{3}' et '{4}', {0}="{2}".</target>
        <note>{StrBegin="MSB3180: "}</note>
      </trans-unit>
      <trans-unit id="GenerateManifest.DuplicateTargetPath">
        <source>MSB3181: Two or more files have the same target path '{0}'.</source>
        <target state="translated">MSB3181: Au moins deux fichiers ont le même chemin cible '{0}'.</target>
        <note>{StrBegin="MSB3181: "}</note>
      </trans-unit>
      <trans-unit id="GenerateManifest.FileAssociationDefaultIconNotInstalled">
        <source>MSB3127: The default icon {0} could not be found in the current file references or is not part of the required download group. The default icon file name is case sensitive so the file name referenced in the application manifest must exactly match the icon's file name.</source>
        <target state="translated">MSB3127: L'icône par défaut {0} est introuvable dans les références de fichier actuelles ou ne fait pas partie du groupe de téléchargements obligatoires. Le nom de fichier de l'icône par défaut respecte la casse. Le nom de fichier référencé dans le manifeste d'application doit donc correspondre exactement au nom de fichier de l'icône.</target>
        <note>{StrBegin="MSB3127: "}</note>
      </trans-unit>
      <trans-unit id="GenerateManifest.FileAssociationExtensionMissingLeadDot">
        <source>MSB3119: File association extensions must start with a period character (.).</source>
        <target state="translated">MSB3119: Les extensions des associations de fichiers doivent commencer par un point (.).</target>
        <note>{StrBegin="MSB3119: "}</note>
      </trans-unit>
      <trans-unit id="GenerateManifest.FileAssociationExtensionTooLong">
        <source>MSB3120: File association extension '{0}' exceeds the maximum allowed length of {1}.</source>
        <target state="translated">MSB3120: L'extension de l'association de fichier '{0}' dépasse la longueur maximale autorisée de {1}.</target>
        <note>{StrBegin="MSB3120: "}</note>
      </trans-unit>
      <trans-unit id="GenerateManifest.FileAssociationMissingAttribute">
        <source>MSB3121: The file association element in the application manifest is missing one or more of the following required attributes: extension, description, progid, or default icon.</source>
        <target state="translated">MSB3121: Il manque à l'élément d'association de fichiers du manifeste d'application un ou plusieurs des attributs requis suivants : extension, description, progID ou icône par défaut.</target>
        <note>{StrBegin="MSB3121: "}</note>
      </trans-unit>
      <trans-unit id="GenerateManifest.FileAssociationsApplicationNotFullTrust">
        <source>MSB3122: Use of file associations requires full trust.</source>
        <target state="translated">MSB3122: L'utilisation d'associations de fichiers requiert une confiance totale.</target>
        <note>{StrBegin="MSB3122: "}</note>
      </trans-unit>
      <trans-unit id="GenerateManifest.FileAssociationsCountExceedsMaximum">
        <source>MSB3123: The number of file associations exceeds the limit of {0}.</source>
        <target state="translated">MSB3123: Le nombre d'associations de fichiers dépasse la limite de {0}.</target>
        <note>{StrBegin="MSB3123: "}</note>
      </trans-unit>
      <trans-unit id="GenerateManifest.FileAssociationsDuplicateExtensions">
        <source>MSB3124: A file association has already been created for extension '{0}'.</source>
        <target state="translated">MSB3124: Une association de fichier a déjà été créée pour l'extension '{0}'.</target>
        <note>{StrBegin="MSB3124: "}</note>
      </trans-unit>
      <trans-unit id="GenerateManifest.FileAssociationsNoEntryPoint">
        <source>MSB3125: The application is using file associations but has no EntryPoint build parameter.</source>
        <target state="translated">MSB3125: L'application utilise des associations de fichiers mais n'a aucun paramètre de build EntryPoint.</target>
        <note>{StrBegin="MSB3125: "}</note>
      </trans-unit>
      <trans-unit id="GenerateManifest.FileAssociationsNotInstalled">
        <source>MSB3126: The application is using file associations but is not marked for installation. File associations cannot be used for applications that are not installed such as applications hosted in a web browser.</source>
        <target state="translated">MSB3126: L'application utilise des associations de fichiers, mais n'est pas marquée pour une installation. Les associations de fichiers ne peuvent pas être utilisées pour des applications qui ne sont pas installées, par exemple les applications hébergées dans un navigateur web.</target>
        <note>{StrBegin="MSB3126: "}</note>
      </trans-unit>
      <trans-unit id="GenerateManifest.General">
        <source>MSB3171: Problem generating manifest. {0}</source>
        <target state="translated">MSB3171: Problème lors de la génération du manifeste. {0}</target>
        <note>{StrBegin="MSB3171: "}</note>
      </trans-unit>
      <trans-unit id="GenerateManifest.GreaterMinimumRequiredVersion">
        <source>MSB3176: Specified minimum required version is greater than the current publish version. Please specify a version less than or equal to the current publish version.</source>
        <target state="translated">MSB3176: La version minimale requise que vous avez spécifiée est ultérieure à celle de la version publiée actuelle. Spécifiez une version antérieure ou égale à la version publiée actuelle.</target>
        <note>{StrBegin="MSB3176: "}</note>
      </trans-unit>
      <trans-unit id="GenerateManifest.HostInBrowserInvalidFrameworkVersion">
        <source>MSB3117: Application is set to host in browser but the TargetFrameworkVersion is set to v2.0.</source>
        <target state="translated">MSB3117: L'application est configurée pour être hébergée dans le navigateur mais TargetFrameworkVersion a la valeur v2.0.</target>
        <note />
      </trans-unit>
      <trans-unit id="GenerateManifest.HostInBrowserNotOnlineOnly">
        <source>MSB3116: Application is marked to host in browser but is also marked for online and offline use. Please change your application to online only.</source>
        <target state="translated">MSB3116: L'application est marquée pour être hébergée dans le navigateur, mais elle est également marquée pour une utilisation en ligne et hors connexion. Marquez votre application pour une utilisation en ligne uniquement.</target>
        <note />
      </trans-unit>
      <trans-unit id="GenerateManifest.IdentityFileNameMismatch">
        <source>MSB3110: Assembly '{0}' has mismatched identity '{1}', expected file name: '{2}'.</source>
        <target state="translated">MSB3110: L'assembly '{0}' a une identité incompatible '{1}', nom de fichier attendu : '{2}'.</target>
        <note>{StrBegin="MSB3110: "}</note>
      </trans-unit>
      <trans-unit id="GenerateManifest.InvalidEntryPoint">
        <source>MSB3115: File '{0}' is not a valid entry point.</source>
        <target state="translated">MSB3115: Le fichier '{0}' n'est pas un point d'entrée valide.</target>
        <note>{StrBegin="MSB3115: "}</note>
      </trans-unit>
      <trans-unit id="GenerateManifest.InvalidInputManifest">
        <source>MSB3184: Input manifest is invalid.</source>
        <target state="translated">MSB3184: Le manifeste d'entrée n'est pas valide.</target>
        <note>{StrBegin="MSB3184: "}</note>
      </trans-unit>
      <trans-unit id="GenerateManifest.ExcludedPermissionsNotSupported">
        <source>MSB3133: The ExcludePermissions property is deprecated. The permission set requested by the application has been set to the permissions defined in Internet or Local Intranet zone. To continue using a custom Permission Set, define your custom permission set in the Security Page of the Project Designer.</source>
        <target state="translated">MSB3133: La propriété ExcludePermissions est déconseillée. Le jeu d'autorisations exigé par l'application a été défini avec les autorisations disponibles dans la zone Internet ou Intranet local. Pour continuer à utiliser un jeu d'autorisations personnalisé, définissez-le dans la page Sécurité du Concepteur de projet.</target>
        <note>{StrBegin="MSB3133: "}</note>
      </trans-unit>
      <trans-unit id="GenerateManifest.KnownTargetZoneCannotHaveAdditionalPermissionType">
        <source>MSB3134: The permission set requested by the application exceeded the permissions allowed by the Internet or Intranet zones. Select Full Trust or to continue using partial trust, define your custom permission set in the Security Page of the Project Designer.</source>
        <target state="translated">MSB3134: Le jeu d'autorisations exigé par l'application a dépassé les autorisations permises par les zones Internet ou Intranet. Sélectionnez Confiance totale. Pour continuer à utiliser l'option Confiance partielle, définissez votre jeu d'autorisations personnalisé dans la page Sécurité du Concepteur de projet.</target>
        <note>{StrBegin="MSB3134: "}</note>
      </trans-unit>
      <trans-unit id="GenerateManifest.NoPermissionSetForTargetZone">
        <source>MSB3135: The PermissionSet for the target zone has not been defined for the following version of the .NET Framework: {0}.</source>
        <target state="translated">MSB3135: Le paramètre PermissionSet de la zone cible n'a pas été défini pour la version suivante de .NET Framework : {0}.</target>
        <note>{StrBegin="MSB3135: "}</note>
      </trans-unit>
      <trans-unit id="GenerateManifest.InvalidItemValue">
        <source>MSB3175: Invalid value for '{0}' of item '{1}'.</source>
        <target state="translated">MSB3175: Valeur non valide pour '{0}' de l'élément '{1}'.</target>
        <note>{StrBegin="MSB3175: "}</note>
      </trans-unit>
      <trans-unit id="GenerateManifest.InvalidValue">
        <source>MSB3174: Invalid value for '{0}'.</source>
        <target state="translated">MSB3174: Valeur non valide pour '{0}'.</target>
        <note>{StrBegin="MSB3174: "}</note>
      </trans-unit>
      <trans-unit id="GenerateManifest.InvalidDeploymentProvider">
        <source>MSB3189: The update location for this application is a local path.</source>
        <target state="translated">MSB3189: L'emplacement de mise à jour de cette application est un chemin d'accès local.</target>
        <note>{StrBegin="MSB3189: "}</note>
      </trans-unit>
      <trans-unit id="GenerateManifest.NoEntryPoint">
        <source>MSB3185: EntryPoint not specified for manifest.</source>
        <target state="translated">MSB3185: Paramètre EntryPoint non spécifié pour le manifeste.</target>
        <note>{StrBegin="MSB3185: "}</note>
      </trans-unit>
      <trans-unit id="GenerateManifest.NoIdentity">
        <source>MSB3186: Unable to infer an assembly identity for generated manifest from task input parameters.</source>
        <target state="translated">MSB3186: Impossible de déduire l'identité de l'assembly d'après les paramètres d'entrée de la tâche définis pour le manifeste généré.</target>
        <note>{StrBegin="MSB3186: "}</note>
      </trans-unit>
      <trans-unit id="GenerateManifest.PlatformMismatch">
        <source>MSB3187: Referenced assembly '{0}' targets a different processor than the application.</source>
        <target state="translated">MSB3187: L'assembly référencé '{0}' cible un processeur différent de l'application.</target>
        <note>{StrBegin="MSB3187: "}</note>
      </trans-unit>
      <trans-unit id="GenerateManifest.PrerequisiteNotSigned">
        <source>MSB3188: Assembly '{0}' must be strong signed in order to be marked as a prerequisite.</source>
        <target state="translated">MSB3188: L'assembly '{0}' doit être signé avec une signature forte pour être marqué comme composant requis.</target>
        <note>{StrBegin="MSB3188: "}</note>
      </trans-unit>
      <trans-unit id="GenerateManifest.ReadInputManifestFailed">
        <source>MSB3172: Unable to read manifest '{0}'. {1}</source>
        <target state="translated">MSB3172: Impossible de lire le manifeste '{0}'. {1}</target>
        <note>{StrBegin="MSB3172: "}</note>
      </trans-unit>
      <trans-unit id="GenerateManifest.ResolveFailedInReadOnlyMode">
        <source>MSB3114: Could not find file '{0}' referenced by assembly '{1}'.</source>
        <target state="translated">MSB3114: Impossible de trouver le fichier '{0}' référencé par l'assembly '{1}'.</target>
        <note>{StrBegin="MSB3114: "}</note>
      </trans-unit>
      <trans-unit id="GenerateManifest.ResolveFailedInReadWriteMode">
        <source>MSB3113: Could not find file '{0}'.</source>
        <target state="translated">MSB3113: Impossible de trouver le fichier '{0}'.</target>
        <note>{StrBegin="MSB3113: "}</note>
      </trans-unit>
      <trans-unit id="GenerateManifest.ManifestsSignedHashExcluded">
        <source>MSB3128: The ClickOnce manifests cannot be signed because they contain one or more references that are not hashed.</source>
        <target state="translated">MSB3128: Les manifestes ClickOnce ne peuvent pas être signés, car ils contiennent une ou plusieurs références qui ne sont pas hachées.</target>
        <note>{StrBegin="MSB3128: "}</note>
      </trans-unit>
      <trans-unit id="GenerateManifest.TargetPathTooLong">
        <source>MSB3182: File name '{0}' exceeds {1} characters.</source>
        <target state="translated">MSB3182: Le nom de fichier '{0}' comprend plus de {1} caractères.</target>
        <note>{StrBegin="MSB3182: "}</note>
      </trans-unit>
      <trans-unit id="GenerateManifest.UnmanagedCodePermission">
        <source>MSB3183: Reference '{0}' is an interop assembly requiring full trust.</source>
        <target state="translated">MSB3183: La référence '{0}' est un assembly d'interopérabilité nécessitant une confiance totale.</target>
        <note>{StrBegin="MSB3183: "}</note>
      </trans-unit>
      <trans-unit id="GenerateManifest.WriteOutputManifestFailed">
        <source>MSB3173: Unable to write manifest '{0}'. {1} {2}</source>
        <target state="translated">MSB3173: impossible d’écrire le manifeste « {0} ». {1} {2}</target>
        <note>{StrBegin="MSB3173: "}</note>
      </trans-unit>
      <trans-unit id="GenerateManifest.InvalidRequestedExecutionLevel">
        <source>MSB3190: ClickOnce does not support the request execution level '{0}'.</source>
        <target state="translated">MSB3190: ClickOnce ne prend pas en charge le niveau d'exécution de la requête '{0}'.</target>
        <note>{StrBegin="MSB3190: "}</note>
      </trans-unit>
      <trans-unit id="GenerateResource.BinaryFormatterUse">
        <source>MSB3825: Resource "{0}" will be deserialized via BinaryFormatter at runtime. BinaryFormatter is deprecated due to known security risks and is removed from .NET 9+. If you wish to continue using it, set property "GenerateResourceWarnOnBinaryFormatterUse" to false.
           More information: https://aka.ms/binaryformatter-migration-guide</source>
<<<<<<< HEAD
        <target state="new">MSB3825: Resource "{0}" will be deserialized via BinaryFormatter at runtime. BinaryFormatter is deprecated due to known security risks and is removed from .NET 9+. If you wish to continue using it, set property "GenerateResourceWarnOnBinaryFormatterUse" to false.
=======
        <target state="new">MSB3825: Resource "{0}" of type "{1}" will be deserialized via BinaryFormatter at runtime. BinaryFormatter is deprecated due to known security risks and is removed from .NET 9+. If you wish to continue using it, set property "GenerateResourceWarnOnBinaryFormatterUse" to false.
>>>>>>> d0af0719
           More information: https://aka.ms/binaryformatter-migration-guide</target>
        <note>{StrBegin="MSB3825: "}</note>
      </trans-unit>
      <trans-unit id="GenerateResource.CoreSupportsLimitedScenarios">
        <source>MSB3824: In order to build with .NET Core, resource inputs must be in .txt or .resx format.</source>
        <target state="translated">MSB3824: Pour pouvoir générer avec .NET Core, les entrées de ressource doivent être au format .txt ou .resx.</target>
        <note>{StrBegin="MSB3824: "}</note>
      </trans-unit>
      <trans-unit id="GenerateResource.InputDoesntExist">
        <source>Input file "{0}" does not exist.</source>
        <target state="translated">Le fichier d'entrée "{0}" n'existe pas.</target>
        <note>{0} is a filename on disk.</note>
      </trans-unit>
      <trans-unit id="GenerateResource.InputNewer">
        <source>Input file "{0}" is newer than output file "{1}".</source>
        <target state="translated">Le fichier d'entrée "{0}" est plus récent que le fichier de sortie "{1}".</target>
        <note>{0} and {1} are filenames on disk.</note>
      </trans-unit>
      <trans-unit id="GenerateResource.LinkedInputDoesntExist">
        <source>Linked input file "{0}" does not exist.</source>
        <target state="translated">Le fichier d'entrée lié "{0}" n'existe pas.</target>
        <note>{0} is a filename on disk.</note>
      </trans-unit>
      <trans-unit id="GenerateResource.LinkedInputNewer">
        <source>Linked input file "{0}" is newer than output file "{1}".</source>
        <target state="translated">Le fichier d'entrée lié "{0}" est plus récent que le fichier de sortie "{1}".</target>
        <note>{0} and {1} are filenames on disk.</note>
      </trans-unit>
      <trans-unit id="GenerateResource.MOTW">
        <source>MSB3821: Couldn't process file {0} due to its being in the Internet or Restricted zone or having the mark of the web on the file. Remove the mark of the web if you want to process these files.</source>
        <target state="translated">MSB3821: Impossible de traiter le fichier {0} car il se trouve dans la zone Internet ou Restreinte ou il contient Mark of the Web. Pour traiter ces fichiers, supprimez Mark of the Web.</target>
        <note>{StrBegin="MSB3821: "} "Internet zone", "Restricted zone", and "mark of the web" are Windows concepts that may have a specific translation.</note>
      </trans-unit>
      <trans-unit id="GenerateResource.MimeTypeNotSupportedOnCore">
        <source>MSB3826: Resource \"{0}\" in \"{1}\" uses MIME type \"{2}\", which is not supported by MSBuild when running on .NET.</source>
        <target state="translated">MSB3826: La ressource \"{0}\" dans \"{1}\" utilise le type MIME \"{2}\", qui n’est pas pris en charge par MSBuild lors de l’exécution sur .NET.</target>
        <note>{StrBegin="MSB3826: "}</note>
      </trans-unit>
      <trans-unit id="GenerateResource.OutputDoesntExist">
        <source>Output file "{0}" does not exist.</source>
        <target state="translated">Le fichier de sortie "{0}" n'existe pas.</target>
        <note>{0} is a filename on disk.</note>
      </trans-unit>
      <trans-unit id="GenerateResource.PreserializedResourcesRequiresExtensions">
        <source>MSB3822: Non-string resources require the System.Resources.Extensions assembly at runtime, but it was not found in this project's references.</source>
        <target state="translated">MSB3822: les ressources qui ne sont pas des chaînes nécessitent l'assembly System.Resources.Extensions au moment de l'exécution, mais il est introuvable dans les références de ce projet.</target>
        <note>{StrBegin="MSB3822: "}</note>
      </trans-unit>
      <trans-unit id="GenerateResource.PreserializedResourcesRequiresProperty">
        <source>MSB3823: Non-string resources require the property GenerateResourceUsePreserializedResources to be set to true.</source>
        <target state="translated">MSB3823: les ressources qui ne sont pas des chaînes nécessitent la propriété GenerateResourceUsePreserializedResources avec la valeur true.</target>
        <note>{StrBegin="MSB3823: "}</note>
      </trans-unit>
      <trans-unit id="GenerateResource.ResourceNotFound">
        <source>MSB3552: Resource file "{0}" cannot be found.</source>
        <target state="translated">MSB3552: Impossible de trouver le fichier de ressources "{0}".</target>
        <note>{StrBegin="MSB3552: "}</note>
      </trans-unit>
      <trans-unit id="GenerateResource.InvalidFilename">
        <source>MSB3553: Resource file "{0}" has an invalid name. {1}</source>
        <target state="translated">MSB3553: Le nom du fichier de ressources "{0}" n'est pas valide. {1}</target>
        <note>{StrBegin="MSB3553: "}Appears if the input file name is so invalid we can't change the file extension on it.</note>
      </trans-unit>
      <trans-unit id="GenerateResource.CannotWriteOutput">
        <source>MSB3554: Cannot write to the output file "{0}". {1}</source>
        <target state="translated">MSB3554: Impossible d'écrire dans le fichier de sortie "{0}". {1}</target>
        <note>{StrBegin="MSB3554: "}</note>
      </trans-unit>
      <trans-unit id="GenerateResource.CorruptOutput">
        <source>Output file "{0}" is possibly corrupt and will be deleted and recreated.</source>
        <target state="translated">Le fichier de sortie "{0}" est peut-être endommagé. Il va être supprimé, puis recréé.</target>
        <note />
      </trans-unit>
      <trans-unit id="GenerateResource.OnlyStringsSupported">
        <source>MSB3556: Only strings can be written to a .txt file, resource "{0}" is type {1}.</source>
        <target state="translated">MSB3556: Seules les chaînes peuvent être écrites dans un fichier .txt ; la ressource ''{0}'' est de type {1}.</target>
        <note>{StrBegin="MSB3556: "}</note>
      </trans-unit>
      <trans-unit id="GenerateResource.ErrorFromCodeDom">
        <source>MSB3557: Error(s) generating strongly typed resources for file "{0}".</source>
        <target state="translated">MSB3557: Erreur(s) lors de la génération des ressources fortement typées pour le fichier "{0}".</target>
        <note>{StrBegin="MSB3557: "}</note>
      </trans-unit>
      <trans-unit id="GenerateResource.UnknownFileExtension">
        <source>MSB3558: Unsupported file extension "{0}" on file "{1}".</source>
        <target state="translated">MSB3558: Extension de fichier "{0}" non prise en charge dans le fichier "{1}".</target>
        <note>{StrBegin="MSB3558: "}</note>
      </trans-unit>
      <trans-unit id="GenerateResource.STRCodeDomProviderFailed">
        <source>MSB3559: The code DOM provider for the "{0}" language failed. {1}</source>
        <target state="translated">MSB3559: Échec du fournisseur de code DOM pour le langage "{0}". {1}</target>
        <note>{StrBegin="MSB3559: "}</note>
      </trans-unit>
      <trans-unit id="GenerateResource.DeleteCorruptOutputFailed">
        <source>MSB3560: Could not delete the possibly corrupt output file "{0}". {1}</source>
        <target state="translated">MSB3560: Impossible de supprimer le fichier de sortie "{0}" qui est peut-être endommagé. {1}</target>
        <note>{StrBegin="MSB3560: "}</note>
      </trans-unit>
      <trans-unit id="GenerateResource.ObsoleteStringsTag">
        <source>MSB3562: The "[strings]" tag is no longer necessary in text resources; please remove it.</source>
        <target state="translated">MSB3562: La balise "[strings]" n'est plus nécessaire dans les ressources texte. Supprimez-la.</target>
        <note>{StrBegin="MSB3562: "}</note>
      </trans-unit>
      <trans-unit id="GenerateResource.UnexpectedInfBracket">
        <source>MSB3563: Unsupported square bracket keyword, "{0}".</source>
        <target state="translated">MSB3563: Mot clé entre crochets non pris en charge, "{0}".</target>
        <note>{StrBegin="MSB3563: "}</note>
      </trans-unit>
      <trans-unit id="GenerateResource.NoEqualsInLine">
        <source>MSB3564: Resource line without an equals sign, "{0}".</source>
        <target state="translated">MSB3564: Ligne de ressource sans signe égal, "{0}".</target>
        <note>{StrBegin="MSB3564: "}</note>
      </trans-unit>
      <trans-unit id="GenerateResource.NoNameInLine">
        <source>MSB3565: Resource line without a name.</source>
        <target state="translated">MSB3565: Ligne de ressource sans nom.</target>
        <note>{StrBegin="MSB3565: "}</note>
      </trans-unit>
      <trans-unit id="GenerateResource.InvalidEscape">
        <source>MSB3566: Unsupported or invalid escape character in resource "{0}", char '{1}'.</source>
        <target state="translated">MSB3566: Caractère d'échappement ('{1}') non pris en charge ou non valide dans la ressource "{0}".</target>
        <note>{StrBegin="MSB3566: "}</note>
      </trans-unit>
      <trans-unit id="GenerateResource.CodeDomError">
        <source>MSB3567: Could not generate property on class "{0}".</source>
        <target state="translated">MSB3567: Impossible de générer la propriété dans la classe "{0}".</target>
        <note>{StrBegin="MSB3567: "}</note>
      </trans-unit>
      <trans-unit id="GenerateResource.CouldNotLoadType">
        <source>Could not load type {0} which is used in the .RESX file.  Ensure that the necessary references have been added to your project.</source>
        <target state="translated">Impossible de charger le type {0} utilisé dans le fichier .RESX.  Assurez-vous que les références nécessaires ont été ajoutées à votre projet.</target>
        <note />
      </trans-unit>
      <trans-unit id="GenerateResource.DuplicateResourceName">
        <source>MSB3568: Duplicate resource name "{0}" is not allowed, ignored.</source>
        <target state="translated">MSB3568: Le nom de ressource dupliqué ""{0}"" n'est pas autorisé et sera ignoré.</target>
        <note>{StrBegin="MSB3568: "}</note>
      </trans-unit>
      <trans-unit id="GenerateResource.InvalidHexEscapeValue">
        <source>MSB3569: Invalid hex value after '\u' in resource "{0}", value '{1}'.</source>
        <target state="translated">MSB3569: Valeur hexadécimale (valeur '{1}') non valide après '\u' dans la ressource "{0}".</target>
        <note>{StrBegin="MSB3569: "}</note>
      </trans-unit>
      <trans-unit id="GenerateResource.CannotWriteSTRFile">
        <source>MSB3570: Cannot write to the Strongly Typed Resource class file "{0}". {1}</source>
        <target state="translated">MSB3570: Impossible d'écrire dans le fichier de la classe de ressource fortement typée "{0}". {1}</target>
        <note>{StrBegin="MSB3570: "}</note>
      </trans-unit>
      <trans-unit id="GenerateResource.STRClassNamespaceOrFilenameWithoutLanguage">
        <source>MSB3572: StronglyTypedClassName, StronglyTypedNamespace, and/or StronglyTypedFileName parameters were passed in, but no StronglyTypedLanguage. If you want to create a strongly typed resource class, please specify a language. Otherwise remove all class, file name, and namespace parameters.</source>
        <target state="translated">MSB3572: Les paramètres StronglyTypedClassName, StronglyTypedNamespace et/ou StronglyTypedFileName ont été passés, mais pas StronglyTypedLanguage. Si vous voulez créer une classe de ressource fortement typée, spécifiez un langage. Sinon, supprimez tous les paramètres de classe, nom de fichier et espace de noms.</target>
        <note>{StrBegin="MSB3572: "}</note>
      </trans-unit>
      <trans-unit id="GenerateResource.STRLanguageButNotExactlyOneSourceFile">
        <source>MSB3573: The language for a strongly typed resource class was specified, but more than one source file was passed in. Please pass in only one source file at a time if you want to generate strongly typed resource classes.</source>
        <target state="translated">MSB3573: Le langage a été spécifié pour une classe de ressource fortement typée, mais plusieurs fichiers sources ont été passés. Passez un seul fichier source à la fois si vous voulez générer des classes de ressources fortement typées.</target>
        <note>{StrBegin="MSB3573: "}</note>
      </trans-unit>
      <trans-unit id="GenerateResource.MessageTunnel">
        <source>{0}</source>
        <target state="translated">{0}</target>
        <note />
      </trans-unit>
      <trans-unit id="GenerateResource.ProcessingFile">
        <source>Processing resource file "{0}" into "{1}".</source>
        <target state="translated">Traitement du fichier de ressources "{0}" dans "{1}".</target>
        <note />
      </trans-unit>
      <trans-unit id="GenerateResource.ExtractingResWFiles">
        <source>Extracting .ResW files from assembly "{0}" into "{1}".</source>
        <target state="translated">Extraction de fichiers .ResW à partir de l'assembly "{0}" dans "{1}".</target>
        <note />
      </trans-unit>
      <trans-unit id="GenerateResource.SkippingExtractingFromNonSupportedFramework">
        <source>Skipping extracting .ResW files from assembly "{0}" because it declares non-supported framework "{1}".</source>
        <target state="translated">L’extraction des fichiers .ResW à partir de l’assembly « {0} » est ignorée, car elle déclare une infrastructure « {1} » qui n’est pas prise en charge.</target>
        <note />
      </trans-unit>
      <trans-unit id="GenerateResource.ReadResourceMessage">
        <source>Processing {0} resources from file "{1}".</source>
        <target state="translated">Traitement des ressources {0} du fichier "{1}".</target>
        <note />
      </trans-unit>
      <trans-unit id="GenerateResource.CreatingSTR">
        <source>Creating strongly typed resources class "{0}".</source>
        <target state="translated">Création de la classe de ressource fortement typée "{0}".</target>
        <note />
      </trans-unit>
      <trans-unit id="GenerateResource.NoSources">
        <source>No resources specified in "Sources". Skipping resource generation.</source>
        <target state="translated">Aucune ressource spécifiée dans "Sources". La génération des ressources est ignorée.</target>
        <note>
            LOCALIZATION: Please don't localize "Sources" this is an item meta-data name.
    </note>
      </trans-unit>
      <trans-unit id="GenerateResource.NothingOutOfDate">
        <source>No resources are out of date with respect to their source files. Skipping resource generation.</source>
        <target state="translated">Aucune ressource n'apparaît obsolète par rapport aux fichiers sources. La génération des ressources est ignorée.</target>
        <note />
      </trans-unit>
      <trans-unit id="GenerateResource.AdditionalInputNewerThanTLog">
        <source>Additional input "{0}" has been updated since the last build.  Forcing regeneration of all resources.</source>
        <target state="translated">L'entrée supplémentaire "{0}" a été mise à jour depuis la dernière génération.  Regénération forcée de toutes les ressources.</target>
        <note />
      </trans-unit>
      <trans-unit id="GenerateResource.SeparateAppDomainBecauseNeverLockTypeAssembliesTrue">
        <source>Creating a separate AppDomain because "NeverLockTypeAssemblies" evaluated to 'true'.</source>
        <target state="translated">Création d'un AppDomain séparé, car "NeverLockTypeAssemblies" a été évalué à 'true'.</target>
        <note />
      </trans-unit>
      <trans-unit id="GenerateResource.SeparateAppDomainBecauseOfErrorDeserializingLineNumber">
        <source>Creating a separate AppDomain because while parsing "{0}" the serialized type "{1}" on line {2} could not be loaded. {3}</source>
        <target state="translated">Création d'un AppDomain séparé, car lors de l'analyse de "{0}" le type sérialisé "{1}" à la ligne {2} n'a pas pu être chargé. {3}</target>
        <note />
      </trans-unit>
      <trans-unit id="GenerateResource.SeparateAppDomainBecauseOfException">
        <source>Creating a separate AppDomain because of error parsing "{0}". {1}</source>
        <target state="translated">Création d'un AppDomain séparé suite à une erreur lors de l'analyse de "{0}". {1}</target>
        <note />
      </trans-unit>
      <trans-unit id="GenerateResource.SeparateAppDomainBecauseOfExceptionLineNumber">
        <source>Creating a separate AppDomain because of error parsing "{0}" on line {1}. {2}</source>
        <target state="translated">Création d'un AppDomain séparé suite à une erreur lors de l'analyse de "{0}" à la ligne {1}. {2}</target>
        <note />
      </trans-unit>
      <trans-unit id="GenerateResource.SeparateAppDomainBecauseOfMimeType">
        <source>Creating a separate AppDomain because of resource "{0}" representing a serialized type "{1}" in "{2}" on line {3}.</source>
        <target state="translated">Création d'un AppDomain séparé, car la ressource "{0}" représente un type sérialisé "{1}" dans "{2}" à la ligne {3}.</target>
        <note />
      </trans-unit>
      <trans-unit id="GenerateResource.SeparateAppDomainBecauseOfType">
        <source>Creating a separate AppDomain because of resource "{0}" of type "{1}" in "{2}" on line {3}.</source>
        <target state="translated">Création d'un AppDomain séparé en raison d'une ressource "{0}" de type "{1}" dans "{2}" à la ligne {3}.</target>
        <note />
      </trans-unit>
      <trans-unit id="GenerateResource.BadImageFormat">
        <source>MSB3574: Did not recognize "{0}" as a managed assembly.</source>
        <target state="translated">MSB3574: "{0}" n'a pas été reconnu en tant qu'assembly managé.</target>
        <note>{StrBegin="MSB3574: "}</note>
      </trans-unit>
      <trans-unit id="GenerateResource.CannotWriteAssembly">
        <source>MSB3575: GenerateResource cannot write assemblies, only read from them. Cannot create assembly "{0}".</source>
        <target state="translated">MSB3575: GenerateResource ne peut pas écrire dans les assemblys, mais uniquement les lire. Impossible de créer l'assembly "{0}".</target>
        <note>{StrBegin="MSB3575: "}</note>
      </trans-unit>
      <trans-unit id="GenerateResource.CreatingCultureInfoFailed">
        <source>MSB3576: Creating the CultureInfo failed for assembly "{2}". Note the set of cultures supported is Operating System-dependent, and the Operating System has removed some cultures from time to time (ie, some Serbian cultures are split up in Windows 7).  The culture may be a user-defined custom culture that we can't currently load on this machine.  Exception info: {0}: {1}</source>
        <target state="translated">MSB3576: Échec de la création de CultureInfo pour l'assembly "{2}". Notez que l'ensemble de cultures pris en charge est dépendant du système d'exploitation et que le système d'exploitation supprime parfois certaines cultures (par exemple, certaines cultures serbes ont été scindées dans Windows 7).  La culture est peut-être une culture personnalisée définie par l'utilisateur qui ne peut pas actuellement être chargée sur cette machine.  Infos sur l'exception : {0} : {1}</target>
        <note>{StrBegin="MSB3576: "}</note>
      </trans-unit>
      <trans-unit id="GenerateResource.DuplicateOutputFilenames">
        <source>MSB3577: Two output file names resolved to the same output path: "{0}"</source>
        <target state="translated">MSB3577: Deux noms de fichier de sortie ont été résolus vers le même chemin de sortie : "{0}"</target>
        <note>{StrBegin="MSB3577: "}</note>
      </trans-unit>
      <trans-unit id="GenerateResource.NeutralityOfCultureNotPreserved">
        <source>MSB3578: This assembly contains neutral resources corresponding to the culture "{0}". These resources will not be considered neutral in the output format as we are unable to preserve this information. The resources will continue to correspond to "{0}" in the output format.</source>
        <target state="translated">MSB3578: Cet assembly contient des ressources neutres correspondant à la culture "{0}". Ces ressources ne sont pas considérées comme neutres dans le format de sortie, car nous ne sommes pas en mesure de conserver cette information. Les ressources continueront de correspondre à "{0}" dans le format de sortie.</target>
        <note>{StrBegin="MSB3578: "}</note>
      </trans-unit>
      <trans-unit id="GenerateResource.NoResourcesFileInAssembly">
        <source>MSB3579: Couldn't find the linked resources file "{0}" listed in the assembly manifest.</source>
        <target state="translated">MSB3579: Le fichier de ressources liées "{0}" répertorié dans l'assembly de manifeste est introuvable.</target>
        <note>{StrBegin="MSB3579: "}</note>
      </trans-unit>
      <trans-unit id="GenerateResource.SatelliteOrMalformedAssembly">
        <source>MSB3580: The assembly in file "{0}" has an assembly culture, indicating it is a satellite assembly for culture "{1}".  But satellite assembly simple names must end in ".resources", while this one's simple name is "{2}".  This is either a main assembly with the culture incorrectly set, or a satellite assembly with an incorrect simple name.</source>
        <target state="translated">MSB3580: L'assembly dans le fichier "{0}" a une culture d'assembly indiquant qu'il s'agit d'un assembly satellite pour la culture "{1}".  Les noms simples d'assembly satellite doivent se terminer par ".resources", mais le nom simple de cet assembly est "{2}".  Il s'agit soit d'un assembly principal dont la culture n'est pas correctement définie, soit d'un assembly satellite portant un nom simple incorrect.</target>
        <note>{StrBegin="MSB3580: "}</note>
      </trans-unit>
      <trans-unit id="GenerateResource.SatelliteAssemblyContainsCode">
        <source>MSB3811: The assembly "{0}" says it is a satellite assembly, but it contains code. Main assemblies shouldn't specify the assembly culture in their manifest, and satellites should not contain code.  This is almost certainly an error in your build process.</source>
        <target state="translated">MSB3811: L'assembly "{0}" indique qu'il est un assembly satellite, alors qu'il contient du code. Les assemblys principaux ne doivent pas spécifier la culture d'assembly dans leur manifeste. Les assemblys satellites ne doivent pas contenir de code.  Il s'agit très probablement d'une erreur dans votre processus de génération.</target>
        <note>{StrBegin="MSB3811: "}</note>
      </trans-unit>
      <trans-unit id="GenerateResource.SatelliteAssemblyContainsNoResourcesFile">
        <source>MSB3812: This assembly claims to be a satellite assembly, but doesn't contain any properly named .resources files as manifest resources. The name of the files should end in {0}.resources.  There is probably a build-related problem with this assembly.</source>
        <target state="translated">MSB3812: Cet assembly prétend être un assembly satellite, alors qu'il ne contient pas de fichiers .resources correctement nommés en tant que ressources de manifeste. Le nom des fichiers doit se terminer par {0}.resources.  Il y a probablement un problème de génération avec cet assembly.</target>
        <note>{StrBegin="MSB3812: "}</note>
      </trans-unit>
      <trans-unit id="GenerateResource.UnrecognizedUltimateResourceFallbackLocation">
        <source>MSB3813: Invalid or unrecognized UltimateResourceFallbackLocation value in the NeutralResourcesLanguageAttribute for assembly "{1}". Location: "{0}"</source>
        <target state="translated">MSB3813: Valeur UltimateResourceFallbackLocation non valide ou non reconnue dans NeutralResourcesLanguageAttribute pour l'assembly "{1}". Emplacement : "{0}"</target>
        <note>{StrBegin="MSB3813: "}</note>
      </trans-unit>
      <trans-unit id="GenerateResource.ImproperlyBuiltMainAssembly">
        <source>MSB3814: Main assembly "{1}" was built improperly. The manifest resource "{0}" ends in .en-US.resources, when it should end in .resources. Either rename it to something like foo.resources (and consider using the NeutralResourcesLanguageAttribute on the main assembly), or move it to a US English satellite assembly.</source>
        <target state="translated">MSB3814: L'assembly principal "{1}" n'a pas été correctement généré. La ressource de manifeste "{0}" se termine par .en-US.resources, alors qu'elle devrait se terminer par .resources. Renommez-la en foo.resources, par exemple (et essayez d'utiliser NeutralResourcesLanguageAttribute sur l'assembly principal). Sinon, déplacez-la vers un assembly satellite Anglais (États-Unis).</target>
        <note>{StrBegin="MSB3814: "}</note>
      </trans-unit>
      <trans-unit id="GenerateResource.ImproperlyBuiltSatelliteAssembly">
        <source>MSB3815: Satellite assembly "{2}" was built improperly. The manifest resource "{0}" will not be found by the ResourceManager.  It must end in "{1}".</source>
        <target state="translated">MSB3815: L'assembly satellite "{2}" n'a pas été correctement généré. La ressource de manifeste "{0}" ne sera pas trouvée par ResourceManager.  Elle doit se terminer par "{1}".</target>
        <note>{StrBegin="MSB3815: "}</note>
      </trans-unit>
      <trans-unit id="GenerateResource.CannotLoadAssemblyLoadFromFailed">
        <source>MSB3816: Loading assembly "{0}" failed. {1}</source>
        <target state="translated">MSB3816: Échec du chargement de l'assembly "{0}". {1}</target>
        <note>{StrBegin="MSB3816: "}</note>
      </trans-unit>
      <trans-unit id="GenerateResource.MainAssemblyMissingNeutralResourcesLanguage">
        <source>MSB3817: The assembly "{0}" does not have a NeutralResourcesLanguageAttribute on it. To be used in an app package, portable libraries must define a NeutralResourcesLanguageAttribute on their main assembly (ie, the one containing code, not a satellite assembly).</source>
        <target state="translated">MSB3817: L'assembly "{0}" n'a pas de NeutralResourcesLanguageAttribute. Pour une utilisation dans un package d'application, les bibliothèques portables doivent définir un NeutralResourcesLanguageAttribute sur leur assembly principal (celui qui contient le code, pas un assembly satellite).</target>
        <note>{StrBegin="MSB3817: "}</note>
      </trans-unit>
      <trans-unit id="GenerateResource.ExecuteAsToolAndExtractResWNotSupported">
        <source>MSB3818: The GenerateResource task doesn't currently support simultaneously running as an external tool and extracting ResW files from assemblies.</source>
        <target state="translated">MSB3818: La tâche GenerateResource ne prend actuellement pas en charge simultanément l'exécution en tant qu'outil externe et l'extraction de fichiers ResW à partir d'assemblys.</target>
        <note>{StrBegin="MSB3818: "}</note>
      </trans-unit>
      <trans-unit id="GenerateResource.MissingFile">
        <source>MSB3819: Cannot find assembly "{0}", which may contain managed resources that need to be included in this app package.  Please ensure that this assembly exists.</source>
        <target state="translated">MSB3819: L'assembly "{0}" est introuvable. Il contient peut-être des ressources managées qui doivent être incluses dans ce package d'application.  Assurez-vous que cet assembly existe.</target>
        <note>{StrBegin="MSB3819: "}</note>
      </trans-unit>
      <trans-unit id="GenerateResource.PathTooLong">
        <source>MSB3820: The path needed to store build-related temporary files is too long.  Try your project in a shorter directory, or rename some of your resources.  The full path was "{0}".</source>
        <target state="translated">MSB3820: Le chemin de stockage des fichiers temporaires de la génération est trop long.  Essayez de placer votre projet dans un répertoire plus court, ou renommez certaines de vos ressources.  Le chemin complet était "{0}".</target>
        <note>{StrBegin="MSB3820: "}</note>
      </trans-unit>
      <trans-unit id="GetAssemblyIdentity.CouldNotGetAssemblyName">
        <source>MSB3441: Cannot get assembly name for "{0}". {1}</source>
        <target state="translated">MSB3441: Impossible d'obtenir le nom d'assembly de "{0}". {1}</target>
        <note>{StrBegin="MSB3441: "}</note>
      </trans-unit>
      <trans-unit id="GetCompatiblePlatform.AnyCPUDefault">
        <source>Choosing AnyCPU by default.</source>
        <target state="translated">Choisissez AnyCPU par défaut.</target>
        <note />
      </trans-unit>
      <trans-unit id="GetCompatiblePlatform.DisplayChosenPlatform">
        <source>Project '{0}' will build with platform: '{1}'.</source>
        <target state="translated">Le projet «{0}» sera généré avec la plateforme : «{1}».</target>
        <note />
      </trans-unit>
      <trans-unit id="GetCompatiblePlatform.FoundMappingInTable">
        <source>Found mapping '{0}'='{1}' in given lookup table: '{2}'.</source>
        <target state="translated">Mappage trouvé '{0}' = '{1}’ dans la table de correspondances spécifiée : '{2}'.</target>
        <note />
      </trans-unit>
      <trans-unit id="GetCompatiblePlatform.InvalidLookupTableFormat">
        <source>MSB3983: The PlatformLookupTable '{0}' is in an invalid format and won't be used. The format should be 'A=B;C=D'.</source>
        <target state="translated">MSB3983: Le format de PlatformLookupTable «{0}» n’est pas valide et ne sera pas utilisé. Le format doit être 'A=B;C=D'.</target>
        <note>{StrBegin="MSB3983: "}</note>
      </trans-unit>
      <trans-unit id="GetCompatiblePlatform.LookupTableParsed">
        <source>Parsed lookup table:'{0}'.</source>
        <target state="translated">Table de recherche connexes : '{0}'.</target>
        <note />
      </trans-unit>
      <trans-unit id="GetCompatiblePlatform.NoCompatiblePlatformFound">
        <source>MSB3981: Could not determine what '{0}' should be built as. The project will be built without the Platform property set.</source>
        <target state="translated">MSB3981: Impossible de déterminer le type de «{0}» devrait être généré. Le projet sera généré sans la propriété Platform définie.</target>
        <note>{StrBegin="MSB3981: "}</note>
      </trans-unit>
      <trans-unit id="GetCompatiblePlatform.NoPlatformsListed">
        <source>MSB3982: EnableDynamicPlatformResolution is true but referenced project '{0}' has no 'Platforms' or 'Platform' metadata set. It will be built without a specified platform.</source>
        <target state="translated">MSB3982: EnableDynamicPlatformResolution a la valeur true, mais le projet référencé '{0}' n’a pas de métadonnées 'Platforms' ou 'Platform' définies. Il sera généré sans plateforme spécifiée.</target>
        <note>{StrBegin="MSB3982: "}</note>
      </trans-unit>
      <trans-unit id="GetCompatiblePlatform.ReferencedProjectHasDefinitivePlatform">
        <source>Platform property of referenced project '{0}' matches current project's platform: '{1}'. Referenced project will be built without a global Platform property.</source>
        <target state="translated">La propriété platform du '{0}' de projet référencé correspond à la plateforme du projet actuel : '{1}'. Le projet référencé sera généré sans propriété De plateforme globale.</target>
        <note />
      </trans-unit>
      <trans-unit id="GetCompatiblePlatform.SamePlatform">
        <source>ProjectReference and current project have the same platform.</source>
        <target state="translated">ProjectReference et le projet actuel ont la même plateforme.</target>
        <note />
      </trans-unit>
      <trans-unit id="GetFrameworkSdkPath.CouldNotFindSDK">
        <source>Could not locate the expected version of the Microsoft Windows SDK. Looked for a location specified in the "{0}" value of the registry key "{1}". If your build process does not need the SDK then this can be ignored. Otherwise you can solve the problem by doing one of the following:  1) Install the Microsoft Windows SDK.  2) Install Visual Studio 2010.  3) Manually set the above registry key to the correct location.</source>
        <target state="translated">Impossible de trouver la version attendue du SDK Microsoft Windows. Recherche d'un emplacement indiqué dans la valeur "{0}" de la clé de Registre "{1}". Si votre processus de génération n'a pas besoin du SDK, cette erreur peut être ignorée. Sinon, essayez de résoudre le problème de l'une des manières suivantes : 1) Installez le SDK Microsoft Windows.  2) Installez Visual Studio 2010. 3) Indiquez l'emplacement approprié dans la clé de Registre ci-dessus.</target>
        <note />
      </trans-unit>
      <trans-unit id="GetFrameworkSdkPath.FoundSDK">
        <source>Found the Microsoft Windows SDK installed at "{0}".</source>
        <target state="translated">Le Kit de développement Microsoft Windows SDK a été trouvé dans "{0}".</target>
        <note />
      </trans-unit>
      <trans-unit id="GetReferenceAssemblyPaths.OutOfDateSDK">
        <source>MSB3971: The reference assemblies for "{0}" were not found. You might be using an older .NET SDK to target .NET 5.0 or higher. Update Visual Studio and/or your .NET SDK.</source>
        <target state="translated">MSB3971: les assemblys de référence de "{0}" sont introuvables. Vous utilisez peut-être une ancienne version du kit SDK .NET pour cibler .NET 5.0 ou une version ultérieure. Mettez à jour Visual Studio et/ou votre kit SDK .NET.</target>
        <note>{StrBegin="MSB3971: "}</note>
      </trans-unit>
      <trans-unit id="MakeDir.Comment">
        <source>Creating directory "{0}".</source>
        <target state="translated">Création du répertoire "{0}".</target>
        <note />
      </trans-unit>
      <trans-unit id="MakeDir.Error">
        <source>MSB3191: Unable to create directory "{0}". {1}</source>
        <target state="translated">MSB3191: Impossible de créer le répertoire "{0}". {1}</target>
        <note>{StrBegin="MSB3191: "}</note>
      </trans-unit>
      <trans-unit id="Message.InvalidImportance">
        <source>MSB3511: "{0}" is an invalid value for the "Importance" parameter. Valid values are: High, Normal and Low.</source>
        <target state="translated">MSB3511: "{0}" n'est pas une valeur valide pour le paramètre "Importance". Les valeurs valides sont : High, Normal et Low.</target>
        <note>{StrBegin="MSB3511: "}UE: This message is shown when a user specifies a value for the importance attribute of Message which is not valid.
            The importance enumeration is: High, Normal and Low.  Specifying any other importance will result in this message being shown
            LOCALIZATION: "Importance" should not be localized.
            High should not be localized.
            Normal should not be localized.
            Low should not be localized.</note>
      </trans-unit>
      <trans-unit id="Move.CreatesDirectory">
        <source>Creating directory "{0}".</source>
        <target state="translated">Création du répertoire "{0}".</target>
        <note />
      </trans-unit>
      <trans-unit id="Move.DestinationIsDirectory">
        <source>MSB3676: Could not move the file "{0}" to the destination file "{1}", because the destination is a folder instead of a file. To move the source file into a folder, consider using the DestinationFolder parameter instead of DestinationFiles.</source>
        <target state="translated">MSB3676: Impossible de déplacer le fichier "{0}" vers le fichier de destination "{1}", car la destination est un dossier et non un fichier. Pour déplacer le fichier source dans un dossier, essayez d'utiliser le paramètre DestinationFolder au lieu de DestinationFiles.</target>
        <note>{StrBegin="MSB3676: "}</note>
      </trans-unit>
      <trans-unit id="Move.Error">
        <source>MSB3677: Unable to move file "{0}" to "{1}". {2} {3}</source>
        <target state="translated">MSB3677: Impossible de déplacer le fichier « {0} » vers « {1} ». {2} {3}</target>
        <note>{StrBegin="MSB3677: "}</note>
      </trans-unit>
      <trans-unit id="Move.ExactlyOneTypeOfDestination">
        <source>MSB3678: Both "{0}" and "{1}" were specified as input parameters in the project file. Only one must be provided.</source>
        <target state="translated">MSB3678: "{0}" et "{1}" sont spécifiés tous les deux comme paramètres d'entrée dans le fichier projet. Utilisez l'un ou l'autre.</target>
        <note>{StrBegin="MSB3678: "}</note>
      </trans-unit>
      <trans-unit id="Move.FileComment">
        <source>Moving file from "{0}" to "{1}".</source>
        <target state="translated">Déplacement du fichier de "{0}" vers "{1}".</target>
        <note />
      </trans-unit>
      <trans-unit id="Move.NeedsDestination">
        <source>MSB3679: No destination specified for Move. Please supply either "{0}" or "{1}".</source>
        <target state="translated">MSB3679: Aucune destination spécifiée pour l'opération de déplacement. Indiquez "{0}" ou "{1}".</target>
        <note>{StrBegin="MSB3679: "}</note>
      </trans-unit>
      <trans-unit id="Move.SourceDoesNotExist">
        <source>MSB3680: The source file "{0}" does not exist.</source>
        <target state="translated">MSB3680: Le fichier source "{0}" n'existe pas.</target>
        <note>{StrBegin="MSB3680: "}</note>
      </trans-unit>
      <trans-unit id="Move.SourceIsDirectory">
        <source>MSB3681: The source file "{0}" is a directory. The "Move" task does not support moving directories.</source>
        <target state="translated">MSB3681: Le fichier source "{0}" est un répertoire. La tâche "Move" ne prend pas en charge le déplacement des répertoires.</target>
        <note>{StrBegin="MSB3681: "}</note>
      </trans-unit>
      <trans-unit id="MSBuild.CannotRebaseOutputItemPath">
        <source>MSB3203: The output path "{0}" cannot be rebased. {1}</source>
        <target state="translated">MSB3203: Impossible de rebaser le chemin de sortie "{0}". {1}</target>
        <note>{StrBegin="MSB3203: "}UE: This message is shown when the user asks the "MSBuild" task to rebase the paths of its output items relative to the project from where the "MSBuild" task is called (as opposed to the project(s) on which the "MSBuild" task is called), and one of the output item paths is invalid. LOCALIZATION: "{1}" is a localized message from a CLR/FX exception explaining the problem.</note>
      </trans-unit>
      <trans-unit id="MSBuild.ProjectFileNotFound">
        <source>MSB3202: The project file "{0}" was not found.</source>
        <target state="translated">MSB3202: Le fichier projet "{0}" est introuvable.</target>
        <note>{StrBegin="MSB3202: "}UE: This message is shown when the user passes a non-existent project file to the MSBuild task, in the "Projects" parameter.
             and they have not specified the SkipNonexistentProjects parameter, or it is set to false.</note>
      </trans-unit>
      <trans-unit id="MSBuild.ProjectFileNotFoundMessage">
        <source>Skipping project "{0}" because it was not found.</source>
        <target state="translated">Le projet "{0}" est ignoré, car il est introuvable.</target>
        <note>UE: This message is shown when the user passes a non-existent project file to the MSBuild task, in the "Projects" parameter, and they have specified the SkipNonexistentProjects parameter.</note>
      </trans-unit>
      <trans-unit id="MSBuild.ProjectUpgradeNeededToVcxProj">
        <source>MSB3204: The project file "{0}" is in the ".vcproj" file format, which MSBuild no longer supports. Please convert the project by opening it in the Visual Studio IDE or running the conversion tool, or use MSBuild 3.5 or earlier to build it.</source>
        <target state="translated">MSB3204: Le fichier projet "{0}" utilise le format de fichier ".vcproj", qui n'est plus pris en charge par MSBuild. Convertissez le projet en l'ouvrant dans Visual Studio IDE ou en exécutant l'outil de conversion, ou générez le projet à l'aide de MSBuild 3.5 ou version antérieure.</target>
        <note>{StrBegin="MSB3204: "} LOC: ".vcproj" should not be localized</note>
      </trans-unit>
      <trans-unit id="MSBuild.InvalidSkipNonexistentProjectValue">
        <source>MSB3205: SkipNonexistentProject can only accept values of "True", "False" and "Build".</source>
        <target state="translated">MSB3205: SkipNonexistentProject accepte uniquement les valeurs "True", "False" et "Build".</target>
        <note>{StrBegin="MSB3205: "} LOC: "SkipNonexistentProject", "True", "False" and "Build" should not be localized</note>
      </trans-unit>
      <trans-unit id="MSBuild.SkippingRemainingProjects">
        <source>The MSBuild task is skipping the remaining projects because the StopOnFirstFailure parameter was set to true.</source>
        <target state="translated">La tâche MSBuild va ignorer les projets restants, car le paramètre StopOnFirstFailure a la valeur true.</target>
        <note>LOCALIZATION:  Do not localize the words "MSBuild" or "StopOnFirstFailure".</note>
      </trans-unit>
      <trans-unit id="MSBuild.SkippingRemainingTargets">
        <source>The MSBuild task is skipping the remaining targets because the StopOnFirstFailure parameter was set to true.</source>
        <target state="translated">La tâche MSBuild va ignorer les cibles restantes, car le paramètre StopOnFirstFailure a la valeur true.</target>
        <note>LOCALIZATION:  Do not localize the words "MSBuild" or "StopOnFirstFailure".</note>
      </trans-unit>
      <trans-unit id="MSBuild.NotBuildingInParallel">
        <source>Overriding the BuildingInParallel property by setting it to false. This is due to the system being run in single process mode with StopOnFirstFailure set to true.</source>
        <target state="translated">Remplacement de la propriété BuildingInParallel en lui attribuant la valeur false. Ceci est dû à l'exécution du système en mode de processus unique, avec StopOnFirstFailure défini à la valeur true.</target>
        <note>LOCALIZATION:  Do not localize the words "MSBuild", "BuildingInParallel", or "StopOnFirstFailure".</note>
      </trans-unit>
      <trans-unit id="MSBuild.NoStopOnFirstFailure">
        <source>StopOnFirstFailure will have no effect when the following conditions are all present: 1) The system is running in multiple process mode 2) The BuildInParallel property is true. 3) The RunEachTargetSeparately property is false.</source>
        <target state="translated">StopOnFirstFailure reste sans effet dans les conditions suivantes : 1) Le système s'exécute en mode multiprocessus. 2) La propriété BuildInParallel a la valeur true. 3) La propriété RunEachTargetSeparately a la valeur false.</target>
        <note>LOCALIZATION:  Do not localize the words "RunEachTargetSeparately", "BuildingInParallel", or "StopOnFirstFailure".</note>
      </trans-unit>
      <trans-unit id="AddToWin32Manifest.AssemblyNodeIsMissed">
        <source>The assembly element is missing from the application manifest.</source>
        <target state="translated">L’élément assembly est manquant dans le manifeste de l’application.</target>
        <note />
      </trans-unit>
      <trans-unit id="AddToWin32Manifest.InvalidValueInSupportedArchitectures">
        <source>MSB4300: The specified value '{0}' for the supportedArchitectures element is invalid. Either remove it from the manifest or set it to 'amd64 arm64'.</source>
        <target state="translated">MSB4300: la valeur spécifiée «{0}» pour l’élément supportedArchitectures n’est pas valide. Supprimez-le du manifeste ou définissez-le sur « amd64 arm64 ».</target>
        <note>{StrBegin="MSB4300: "}</note>
      </trans-unit>
      <trans-unit id="AddToWin32Manifest.SpecifiedApplicationManifestCanNotBeFound">
        <source>The application manifest file cannot be found. Please make sure it exists.</source>
        <target state="translated">Le fichier manifeste de l’application est introuvable. Assurez-vous qu’il existe.</target>
        <note />
      </trans-unit>
      <trans-unit id="ReadLinesFromFile.ErrorOrWarning">
        <source>MSB3501: Could not read lines from file "{0}". {1}</source>
        <target state="translated">MSB3501: Impossible de lire les lignes dans le fichier "{0}". {1}</target>
        <note>{StrBegin="MSB3501: "}</note>
      </trans-unit>
      <trans-unit id="RegisterAssembly.AssemblyNotRegisteredForComInterop">
        <source>MSB3211: The assembly '{0}' is not registered for COM Interop. Please register it with regasm.exe /tlb.</source>
        <target state="translated">MSB3211: L'assembly '{0}' n'est pas inscrit pour COM Interop. Inscrivez-le avec regasm.exe /tlb.</target>
        <note>{StrBegin="MSB3211: "}</note>
      </trans-unit>
      <trans-unit id="RegisterAssembly.CantExportTypeLib">
        <source>MSB3212: The assembly "{0}" could not be converted to a type library. {1}</source>
        <target state="translated">MSB3212: Impossible de convertir l'assembly "{0}" en bibliothèque de types. {1}</target>
        <note>{StrBegin="MSB3212: "}</note>
      </trans-unit>
      <trans-unit id="RegisterAssembly.CantRegisterAssembly">
        <source>MSB3217: Cannot register assembly "{0}". {1}</source>
        <target state="translated">MSB3217: Impossible d'inscrire l'assembly "{0}". {1}</target>
        <note>{StrBegin="MSB3217: "}</note>
      </trans-unit>
      <trans-unit id="RegisterAssembly.CantRegisterTypeLib">
        <source>MSB3213: Cannot register type library "{0}". {1}</source>
        <target state="translated">MSB3213: Impossible d'inscrire la bibliothèque de types"{0}". {1}</target>
        <note>{StrBegin="MSB3213: "}</note>
      </trans-unit>
      <trans-unit id="RegisterAssembly.NoValidTypes">
        <source>MSB3214: "{0}" does not contain any types that can be registered for COM Interop.</source>
        <target state="translated">MSB3214: "{0}" ne contient pas de types pouvant être inscrits pour COM Interop.</target>
        <note>{StrBegin="MSB3214: "}</note>
      </trans-unit>
      <trans-unit id="RegisterAssembly.RegisterAsmFileDoesNotExist">
        <source>MSB3215: Cannot register assembly "{0}" - file doesn't exist.</source>
        <target state="translated">MSB3215: Impossible d'inscrire l'assembly "{0}" - le fichier n'existe pas.</target>
        <note>{StrBegin="MSB3215: "}</note>
      </trans-unit>
      <trans-unit id="RegisterAssembly.RegisteringAssembly">
        <source>Registering assembly "{0}" for COM Interop.</source>
        <target state="translated">Inscription de l'assembly "{0}" pour COM Interop.</target>
        <note />
      </trans-unit>
      <trans-unit id="RegisterAssembly.RegisteringTypeLib">
        <source>Exporting and registering type library "{0}".</source>
        <target state="translated">Exportation et inscription de la bibliothèque de types "{0}".</target>
        <note />
      </trans-unit>
      <trans-unit id="RegisterAssembly.TypeLibUpToDate">
        <source>Type library "{0}" is up to date, skipping regeneration.</source>
        <target state="translated">La bibliothèque de types "{0}" est à jour, regénération ignorée.</target>
        <note />
      </trans-unit>
      <trans-unit id="RegisterAssembly.UnauthorizedAccess">
        <source>MSB3216: Cannot register assembly "{0}" - access denied. Please make sure you're running the application as administrator. {1}</source>
        <target state="translated">MSB3216: Impossible d'inscrire l'assembly "{0}", car l'accès est refusé. Assurez-vous d'exécuter l'application comme administrateur. {1}</target>
        <note>{StrBegin="MSB3216: "}</note>
      </trans-unit>
      <trans-unit id="RemoveDir.EmptyPath">
        <source>MSB3232: An empty directory was passed to RemoveDir and was ignored.</source>
        <target state="translated">MSB3232: Un répertoire vide a été passé à RemoveDir et a été ignoré.</target>
        <note>{StrBegin="MSB3232: "}</note>
      </trans-unit>
      <trans-unit id="RemoveDir.Error">
        <source>MSB3231: Unable to remove directory "{0}". {1}</source>
        <target state="translated">MSB3231: Impossible de supprimer le répertoire "{0}". {1}</target>
        <note>{StrBegin="MSB3231: "}</note>
      </trans-unit>
      <trans-unit id="RemoveDir.Removing">
        <source>Removing directory "{0}".</source>
        <target state="translated">Suppression du répertoire "{0}".</target>
        <note />
      </trans-unit>
      <trans-unit id="RemoveDir.SkippingNonexistentDirectory">
        <source>Directory "{0}" doesn't exist. Skipping.</source>
        <target state="translated">Le répertoire "{0}" n'existe pas. Opération ignorée.</target>
        <note />
      </trans-unit>
      <trans-unit id="ResGen.NoInputFiles">
        <source>No resources specified in "InputFiles". Skipping resource generation.</source>
        <target state="translated">Aucune ressource spécifiée dans "InputFiles". La génération des ressources est ignorée.</target>
        <note />
      </trans-unit>
      <trans-unit id="ResGen.SdkOrToolPathNotSpecifiedOrInvalid">
        <source>MSB3451: Neither SDKToolsPath '{0}' nor ToolPath '{1}' is a valid directory.  One of these must be set.</source>
        <target state="translated">MSB3451: SDKToolsPath '{0}' et ToolPath '{1}' ne sont pas des répertoires valides.  Un des deux doit être défini.</target>
        <note>{StrBegin="MSB3451: "}</note>
      </trans-unit>
      <trans-unit id="ResGen.STRClassNamespaceOrFilenameWithoutLanguage">
        <source>MSB3452: StronglyTypedClassName, StronglyTypedNamespace, and/or StronglyTypedFileName parameters were passed in, but no StronglyTypedLanguage. If you want to create a strongly typed resource class, please specify a language. Otherwise remove all class, file name, and namespace parameters.</source>
        <target state="translated">MSB3452: Les paramètres StronglyTypedClassName, StronglyTypedNamespace et/ou StronglyTypedFileName ont été passés, mais pas StronglyTypedLanguage. Si vous voulez créer une classe de ressource fortement typée, spécifiez un langage. Sinon, supprimez tous les paramètres de classe, nom de fichier et espace de noms.</target>
        <note>{StrBegin="MSB3452: "}</note>
      </trans-unit>
      <trans-unit id="ResGen.STRLanguageButNotExactlyOneSourceFile">
        <source>MSB3453: The language for a strongly typed resource class was specified, but more than one source file was passed in. Please pass in only one source file at a time if you want to generate strongly typed resource classes.</source>
        <target state="translated">MSB3453: Le langage a été spécifié pour une classe de ressource fortement typée, mais plusieurs fichiers sources ont été passés. Passez un seul fichier source à la fois si vous voulez générer des classes de ressources fortement typées.</target>
        <note>{StrBegin="MSB3453: "}</note>
      </trans-unit>
      <trans-unit id="ResGen.TrackerNotFound">
        <source>MSB3454: Tracker.exe is required to correctly incrementally generate resources in some circumstances, such as when building on a 64-bit OS using 32-bit MSBuild. This build requires Tracker.exe, but it could not be found.  The task is looking for Tracker.exe beneath the {0} value of the registry key {1}.  To solve the problem, either: 1) Install the Microsoft Windows SDK v7.0A or later. 2) Install Microsoft Visual Studio 2010. 3) Manually set the above registry key to the correct location. Alternatively, you can turn off incremental resource generation by setting the "TrackFileAccess" property to "false".</source>
        <target state="translated">MSB3454: Tracker.exe est nécessaire pour générer correctement de façon incrémentielle des ressources dans certains cas, par exemple lors de la génération sur un système d'exploitation 64 bits à l'aide de MSBuild 32 bits. Cette build nécessite Tracker.exe, mais il est introuvable.  La tâche recherche Tracker.exe sous la valeur {0} de la clé de Registre {1}.  Essayez de résoudre le problème de l'une des manières suivantes : 1) Installez le SDK Microsoft Windows version 7.0A ou ultérieure. 2) Installez Microsoft Visual Studio 2010. 3) Indiquez l'emplacement approprié dans la clé de Registre ci-dessus. Vous pouvez aussi désactiver la génération de ressources incrémentielle en affectant la valeur "false" à la propriété "TrackFileAccess".</target>
        <note>{StrBegin="MSB3454: "}</note>
      </trans-unit>
      <trans-unit id="ResGen.CommandTooLong">
        <source>MSB3455: ResGen.exe may not run because the command line is {0} characters long, which exceeds the maximum length of the command. To fix this problem, please either (1) remove unnecessary assembly references, or (2) make the paths to those references shorter.</source>
        <target state="translated">MSB3455: ResGen.exe peut ne pas s'exécuter, car la ligne de commande contient {0} caractères, ce qui dépasse la longueur maximale de la commande. Essayez de résoudre le problème de l'une des manières suivantes : (1) Supprimez les références d'assembly inutiles. (2) Raccourcissez les chemins à ces références.</target>
        <note>{StrBegin="MSB3455: "}</note>
      </trans-unit>
      <trans-unit id="ResolveAssemblyReference.AssemblyDoesNotContainPEMetadata">
        <source>Assembly file '{0}' could not be opened -- PE image doesn't contain managed metadata.</source>
        <target state="translated">Impossible d'ouvrir le fichier d'assembly '{0}'. L'image PE ne contient pas de métadonnées gérées.</target>
        <note />
      </trans-unit>
      <trans-unit id="ResolveAssemblyReference.AssemblyFoldersExSearchLocations">
        <source>AssemblyFoldersEx location: "{0}"</source>
        <target state="translated">Emplacement d'AssemblyFoldersEx : "{0}"</target>
        <note />
      </trans-unit>
      <trans-unit id="ResolveAssemblyReference.NoBecauseBadImage">
        <source>This reference is not "CopyLocal" because it is a bad image. It may be a native binary, or it may not be an assembly at all.</source>
        <target state="translated">Cette référence n’est pas « CopyLocal », car il s’agit d’une image incorrecte. Il peut s’agir d’un fichier binaire natif ou d’un assembly.</target>
        <note>
      LOCALIZATION: Please don't localize "CopyLocal" this is an item meta-data name.
    </note>
      </trans-unit>
      <trans-unit id="ResolveAssemblyReference.SearchPathAddedByParentAssembly">
        <source>For SearchPath "{0}" (added by referencing assembly "{1}").</source>
        <target state="translated">Pour SearchPath « {0} » (ajouté en référençant l’assembly « {1} »).</target>
        <note> {1} is the name of the parent assembly for which SearchPath was used.</note>
      </trans-unit>
      <trans-unit id="ResolveAssemblyReference.SearchedAssemblyFoldersEx">
        <source>Considered AssemblyFoldersEx locations.</source>
        <target state="translated">Emplacements d'AssemblyFoldersEx envisagés.</target>
        <note />
      </trans-unit>
      <trans-unit id="ResolveAssemblyReference.ConflictFound">
        <source>There was a conflict between "{0}" and "{1}".</source>
        <target state="translated">Conflit existant entre "{0}" et "{1}".</target>
        <note />
      </trans-unit>
      <trans-unit id="ResolveAssemblyReference.ConflictHigherVersionChosen">
        <source>"{0}" was chosen because it had a higher version.</source>
        <target state="translated">"{0}" a été sélectionné en raison de sa version ultérieure.</target>
        <note />
      </trans-unit>
      <trans-unit id="ResolveAssemblyReference.ConflictPrimaryChosen">
        <source>"{0}" was chosen because it was primary and "{1}" was not.</source>
        <target state="translated">"{0}" a été sélectionné, car il était de type primaire et "{1}" ne l'était pas.</target>
        <note />
      </trans-unit>
      <trans-unit id="ResolveAssemblyReference.ConflictRedirectSuggestion">
        <source>Consider app.config remapping of assembly "{0}" from Version "{1}" [{2}] to Version "{3}" [{4}] to solve conflict and get rid of warning.</source>
        <target state="translated">Si possible, remappez app.config de l'assembly "{0}" de la version "{1}" [{2}] vers la version "{3}" [{4}] pour résoudre le conflit et ne plus recevoir l'avertissement.</target>
        <note>
            UE and LOCALIZATION:
        {1} and {3} are version numbers like 1.0.0.0
                {2} and {4} are file names correspending to {1} and {3} respectively
                {0} is an assembly name with no version number like 'D, Culture=neutral, PublicKeyToken=aaaaaaaaaaaaaaaa'
    </note>
      </trans-unit>
      <trans-unit id="ResolveAssemblyReference.ConsideredAndRejectedBecauseFusionNamesDidntMatch">
        <source>Considered "{0}",
			but its name "{1}"
			didn't match the expected name "{2}".</source>
        <target state="translated">"{0}" a été envisagé,
			mais son nom "{1}"
			ne correspond pas au nom attendu "{2}".</target>
        <note />
      </trans-unit>
      <trans-unit id="ResolveAssemblyReference.ConsideredAndRejectedBecauseNoFile">
        <source>Considered "{0}", but it didn't exist.</source>
        <target state="translated">"{0}" a été envisagé, mais il n'existe pas.</target>
        <note />
      </trans-unit>
      <trans-unit id="ResolveAssemblyReference.ConsideredAndRejectedBecauseNotAFileNameOnDisk">
        <source>Considered treating "{0}" as a file name, but it didn't exist.</source>
        <target state="translated">"{0}" aurait pu être traité comme un nom de fichier, mais il n'existe pas.</target>
        <note />
      </trans-unit>
      <trans-unit id="ResolveAssemblyReference.ConsideredAndRejectedBecauseNotInGac">
        <source>Considered "{0}", which was not found in the GAC.</source>
        <target state="translated">"{0}" a été envisagé, mais est introuvable dans le GAC.</target>
        <note />
      </trans-unit>
      <trans-unit id="ResolveAssemblyReference.ConsideredAndRejectedBecauseTargetDidntHaveFusionName">
        <source>Considered "{0}", which existed but did not appear to be a valid .NET assembly.</source>
        <target state="translated">Considéré comme "{0}", qui existait mais ne semblait pas être un assembly .NET valide.</target>
        <note />
      </trans-unit>
      <trans-unit id="ResolveAssemblyReference.TargetedProcessorArchitectureDoesNotMatch">
        <source>Considered "{0}", which existed but had a processor architecture "{1}" which does not match the targeted processor architecture "{2}".</source>
        <target state="translated">"{0}" envisagé, qui existait mais avait une architecture de processeur "{1}" qui ne correspond pas à l'architecture de processeur ciblée "{2}".</target>
        <note />
      </trans-unit>
      <trans-unit id="ResolveAssemblyReference.Dependency">
        <source>Dependency "{0}".</source>
        <target state="translated">Dépendance "{0}".</target>
        <note />
      </trans-unit>
      <trans-unit id="ResolveAssemblyReference.EightSpaceIndent">
        <source>        {0}</source>
        <target state="translated">        {0}</target>
        <note />
      </trans-unit>
      <trans-unit id="ResolveAssemblyReference.TenSpaceIndent">
        <source>          {0}</source>
        <target state="translated">          {0}</target>
        <note />
      </trans-unit>
      <trans-unit id="ResolveAssemblyReference.TwelveSpaceIndent">
        <source>            {0}</source>
        <target state="translated">            {0}</target>
        <note />
      </trans-unit>
      <trans-unit id="ResolveAssemblyReference.FoundRelatedFile">
        <source>Found related file "{0}".</source>
        <target state="translated">Fichier associé "{0}" trouvé.</target>
        <note />
      </trans-unit>
      <trans-unit id="ResolveAssemblyReference.FoundSatelliteFile">
        <source>Found satellite file "{0}".</source>
        <target state="translated">Fichier satellite "{0}" trouvé.</target>
        <note />
      </trans-unit>
      <trans-unit id="ResolveAssemblyReference.FoundScatterFile">
        <source>Found embedded scatter file "{0}".</source>
        <target state="translated">Fichier composite incorporé "{0}" trouvé.</target>
        <note />
      </trans-unit>
      <trans-unit id="ResolveAssemblyReference.FourSpaceIndent">
        <source>    {0}</source>
        <target state="translated">    {0}</target>
        <note />
      </trans-unit>
      <trans-unit id="ResolveAssemblyReference.IgnoringBecauseNonEmptySubtype">
        <source>Ignoring "{0}" because it has a non-empty subtype "{1}".</source>
        <target state="translated">"{0} ignoré, car son sous-type "{1}" n'est pas vide.</target>
        <note />
      </trans-unit>
      <trans-unit id="ResolveAssemblyReference.BadTargetFrameworkFormat">
        <source>Ignoring invalid Target Framework value "{0}".</source>
        <target state="translated">Valeur du Framework cible non valide "{0}" ignorée.</target>
        <note />
      </trans-unit>
      <trans-unit id="ResolveAssemblyReference.ConflictBetweenAppConfigAndAutoUnify">
        <source>MSB3242: Conflict between mutually exclusive parameters. AutoUnify was 'true' and AppConfigFile was set.</source>
        <target state="translated">MSB3242: Conflit entre des paramètres mutuellement exclusifs. Le paramètre AutoUnify avait la valeur 'true' et AppConfigFile était défini.</target>
        <note>{StrBegin="MSB3242: "}</note>
      </trans-unit>
      <trans-unit id="ResolveAssemblyReference.ConflictUnsolvable">
        <source>MSB3243: No way to resolve conflict between "{0}" and "{1}". Choosing "{0}" arbitrarily.</source>
        <target state="translated">MSB3243: Impossible de résoudre le conflit entre "{0}" et "{1}". Choix arbitraire de "{0}".</target>
        <note>{StrBegin="MSB3243: "}</note>
      </trans-unit>
      <trans-unit id="ResolveAssemblyReference.FailedToFindDependentFiles">
        <source>MSB3244: Could not find dependent files. {0}</source>
        <target state="translated">MSB3244: Impossible de trouver les fichiers dépendants. {0}</target>
        <note>{StrBegin="MSB3244: "}</note>
      </trans-unit>
      <trans-unit id="ResolveAssemblyReference.FailedToResolveReference">
        <source>MSB3245: Could not resolve this reference. {0} If this reference is required by your code, you may get compilation errors.</source>
        <target state="translated">MSB3245: Impossible de résoudre cette référence. {0} Si elle est requise par votre code, vous risquez d'obtenir des erreurs de compilation.</target>
        <note>{StrBegin="MSB3245: "}</note>
      </trans-unit>
      <trans-unit id="ResolveAssemblyReference.FailedWithException">
        <source>MSB3246: Resolved file has a bad image, no metadata, or is otherwise inaccessible. {0}</source>
        <target state="translated">MSB3246: Le fichier résolu a une image incorrecte, ne comporte pas de métadonnées ou n'est pas accessible. {0}</target>
        <note>{StrBegin="MSB3246: "}</note>
      </trans-unit>
      <trans-unit id="ResolveAssemblyReference.SuggestedRedirects">
        <source>MSB3247: Found conflicts between different versions of the same dependent assembly. In Visual Studio, double-click this warning (or select it and press Enter) to fix the conflicts; otherwise, add the following binding redirects to the "runtime" node in the application configuration file: {0}</source>
        <target state="translated">MSB3247: Des conflits entre différentes versions du même assembly dépendant ont été trouvés. Dans Visual Studio, double-cliquez sur cet avertissement (ou sélectionnez-le et appuyez sur Entrée) pour corriger les conflits ; sinon, ajoutez les redirections de liaison suivantes au nœud "runtime" dans le fichier de configuration de l'application : {0}</target>
        <note>{StrBegin="MSB3247: "}</note>
      </trans-unit>
      <trans-unit id="ResolveAssemblyReference.InvalidParameter">
        <source>MSB3248: Parameter "{0}" has invalid value "{1}". {2}</source>
        <target state="translated">MSB3248: La valeur "{1}" du paramètre "{0}" n'est pas valide. {2}</target>
        <note>{StrBegin="MSB3248: "}</note>
      </trans-unit>
      <trans-unit id="ResolveAssemblyReference.InvalidAppConfig">
        <source>MSB3249: Application Configuration file "{0}" is invalid. {1}</source>
        <target state="translated">MSB3249: Le fichier de configuration de l'application "{0}" n'est pas valide. {1}</target>
        <note>{StrBegin="MSB3249: "}</note>
      </trans-unit>
      <trans-unit id="ResolveAssemblyReference.InvalidInstalledAssemblyTablesFile">
        <source>MSB3250: The file "{0}" will be ignored because it cannot be read. This file was either passed in to InstalledAssemblyTables or was found by searching the {1} folder in the TargetFrameworkDirectories. {2}</source>
        <target state="translated">MSB3250: Le fichier "{0}" va être ignoré, car il ne peut pas être lu. Ce fichier a été passé dans InstalledAssemblyTables ou a été trouvé lors de la recherche du dossier {1} dans TargetFrameworkDirectories. {2}</target>
        <note>{StrBegin="MSB3250: "}</note>
      </trans-unit>
      <trans-unit id="ResolveAssemblyReference.FailedToResolveReferenceBecauseHigherTargetFramework">
        <source>MSB3251: Could not resolve assembly {0}. The target framework required by this assembly ({1}) is higher than the project target framework. If this reference is required by your code, you may get compilation errors.</source>
        <target state="translated">MSB3251: Impossible de résoudre l'assembly {0}. Le Framework cible exigé par cet assembly ({1}) est une version supérieure à celle du Framework cible du projet. Si cette référence est exigé par votre code, cela peut entraîner des erreurs de compilation.</target>
        <note />
      </trans-unit>
      <trans-unit id="ResolveAssemblyReference.FailedToResolveReferenceBecausePrimaryAssemblyInExclusionList">
        <source>MSB3252: The currently targeted framework "{1}" does not include the referenced assembly "{0}". To fix this, either (1) change the targeted framework for this project or (2) remove the referenced assembly from the project.</source>
        <target state="translated">MSB3252: Le Framework ciblé actuel "{1}" ne contient pas l'assembly référencé "{0}". Pour résoudre cela, (1) modifiez le Framework ciblé pour ce projet ou (2) supprimez l'assembly référencé du projet.</target>
        <note>{StrBegin="MSB3252: "}</note>
      </trans-unit>
      <trans-unit id="ResolveAssemblyReference.FailBecauseDependentAssemblyInExclusionList">
        <source>MSB3253: The currently targeted framework "{2}" does not include "{1}" which the referenced assembly "{0}" depends on. This caused the referenced assembly to not resolve. To fix this, either (1) change the targeted framework for this project, or (2) remove the referenced assembly from the project.</source>
        <target state="translated">MSB3253: Le Framework ciblé actuel "{2}" ne contient pas "{1}" dont dépend l'assembly référencé "{0}". Cela a empêché la résolution de l'assembly référencé. Pour résoudre cela, (1) modifiez le Framework ciblé pour ce projet ou (2) supprimez l'assembly référencé du projet.</target>
        <note>{StrBegin="MSB3253: "}</note>
      </trans-unit>
      <trans-unit id="ResolveAssemblyReference.InvalidInstalledAssemblySubsetTablesFile">
        <source>MSB3254: The file "{0}" will be ignored because it cannot be read. This file was either passed in to InstalledAssemblySubsetTables or was found by searching the {1} folder in the TargetFrameworkDirectories. {2}</source>
        <target state="translated">MSB3254: Le fichier "{0}" va être ignoré, car il ne peut pas être lu. Ce fichier a été passé dans InstalledAssemblySubsetTables ou a été trouvé lors de la recherche du dossier {1} dans TargetFrameworkDirectories. {2}</target>
        <note>{StrBegin="MSB3254: "}</note>
      </trans-unit>
      <trans-unit id="ResolveAssemblyReference.NoSubsetsFound">
        <source>MSB3255: Could not find any Target Framework Subset files in the Target Framework Directories or at the locations specified in the InstalledAssemblySubsetTables.</source>
        <target state="translated">MSB3255: Impossible de trouver des fichiers de sous-ensembles du Framework cible dans les répertoires du Framework cible ou aux emplacements spécifiés dans InstalledAssemblySubsetTables.</target>
        <note>{StrBegin="MSB3255: "}</note>
      </trans-unit>
      <trans-unit id="ResolveAssemblyReference.NoRedistAssembliesToGenerateExclusionList">
        <source>MSB3256: No assemblies were read in from the redist lists. A TargetFramework profile exclusion list could not be generated. </source>
        <target state="translated">MSB3256: Aucun assembly n'a été lu dans les listes de packages redistribuables. Impossible de générer une liste d'exclusion de profil TargetFramework. </target>
        <note>{StrBegin="MSB3256: "}</note>
      </trans-unit>
      <trans-unit id="ResolveAssemblyReference.PrimaryReferenceOutsideOfFramework">
        <source>MSB3257: The primary reference "{0}" could not be resolved because it has a higher version "{1}" than exists in the current target framework. The version found in the current target framework is "{2}".</source>
        <target state="translated">MSB3257: Impossible de résoudre la référence primaire "{0}", car elle a une version "{1}" supérieure qui existe dans le Framework cible actuel. La version trouvée dans le Framework cible actuel est "{2}".</target>
        <note>{StrBegin="MSB3257: "}</note>
      </trans-unit>
      <trans-unit id="ResolveAssemblyReference.DependencyReferenceOutsideOfFramework">
        <source>MSB3258: The primary reference "{0}" could not be resolved because it has an indirect dependency on the .NET Framework assembly "{1}" which has a higher version "{2}" than the version "{3}" in the current target framework.</source>
        <target state="translated">MSB3258: Impossible de résoudre la référence primaire "{0}", car elle a une dépendance indirecte sur l'assembly .NET Framework "{1}" dont la version "{2}" est supérieure à la version "{3}" du Framework cible actuel.</target>
        <note>{StrBegin="MSB3258: "}</note>
      </trans-unit>
      <trans-unit id="ResolveAssemblyReference.CannotSetProfileAndSubSet">
        <source>MSB3259: Invalid parameter combination. Can only set either subset or profile parameters. Cannot set one or more subset parameters ("TargetFrameworkSubsets", "InstalledAssemblySubsetTables") and one or more profile parameters ("ProfileName", "FullFrameworkFolders", "FullFrameworkAssemblyTables") at the same time. </source>
        <target state="translated">MSB3259: Combinaison de paramètres non valide. Seuls des paramètres de sous-ensemble ou des paramètres de profil peuvent être définis. Impossible de définir un ou plusieurs paramètres de sous-ensemble ("TargetFrameworkSubsets", "InstalledAssemblySubsetTables") et un ou plusieurs paramètres de profil ("ProfileName", "FullFrameworkFolders", "FullFrameworkAssemblyTables") simultanément. </target>
        <note>{StrBegin="MSB3259: "}</note>
      </trans-unit>
      <trans-unit id="ResolveAssemblyReference.NoProfilesFound">
        <source>MSB3260: Could not find any target framework profile redist files in the FullFrameworkFolders locations.</source>
        <target state="translated">MSB3260: Les fichiers de package redistribuable de profil de framework cibles sont introuvables dans les emplacements FullFrameworkFolders.</target>
        <note>{StrBegin="MSB3260: "}</note>
      </trans-unit>
      <trans-unit id="ResolveAssemblyReference.FrameworkDirectoryOnProfiles">
        <source>MSB3261: The FrameworkDirectory metadata must be set on all items passed to the FullFrameworkAssemblyTables parameter. The item "{0}" did not have the metadata set.</source>
        <target state="translated">MSB3261: La métadonnée FrameworkDirectory doit être définie pour tous les éléments passés au paramètre FullFrameworkAssemblyTables. L'élément "{0}" n'avait pas l'ensemble de métadonnées.</target>
        <note>{StrBegin="MSB3261: "}</note>
      </trans-unit>
      <trans-unit id="ResolveAssemblyReference.MustSetProfileNameAndFolderLocations">
        <source>MSB3262: When targeting a profile the ProfileName parameter and one of FullFrameworkFolders or FullFrameworkAssemblyTables must be set.</source>
        <target state="translated">MSB3262: Lors du ciblage d'un profil, le paramètre ProfileName doit être défini, de même que FullFrameworkFolders ou FullFrameworkAssemblyTables.</target>
        <note>{StrBegin="MSB3262: "}</note>
      </trans-unit>
      <trans-unit id="ResolveAssemblyReference.InvalidProfileRedistLocation">
        <source>MSB3263: The file "{0}" will be ignored because it cannot be read. This file was either passed in to FullFrameworkAssemblyTables or was found by searching the "{1}" folder in the FullFrameworkFolders. {2}</source>
        <target state="translated">MSB3263: Le fichier "{0}" va être ignoré, car il ne peut pas être lu. Ce fichier a été passé dans FullFrameworkAssemblyTables ou a été trouvé lors de la recherche du dossier "{1}" dans FullFrameworkFolders. {2}</target>
        <note>{StrBegin="MSB3263: "}</note>
      </trans-unit>
      <trans-unit id="ResolveAssemblyReference.PrimaryReferenceInAnotherFramework">
        <source>MSB3267: The primary reference "{0}", which is a framework assembly, could not be resolved in the currently targeted framework. "{1}". To resolve this problem, either remove the reference "{0}" or retarget your application to a framework version which contains "{0}".</source>
        <target state="translated">MSB3267: Impossible de résoudre la référence primaire "{0}", qui est un assembly du Framework, dans le Framework actuellement ciblé. "{1}". Pour résoudre ce problème, supprimez la référence "{0}" ou reciblez votre application vers une version de Framework qui contient "{0}".</target>
        <note>{StrBegin="MSB3267: "}</note>
      </trans-unit>
      <trans-unit id="ResolveAssemblyReference.DependencyReferenceInAnotherFramework">
        <source>MSB3268: The primary reference "{0}" could not be resolved because it has an indirect dependency on the framework assembly "{1}" which could not be resolved in the currently targeted framework. "{2}". To resolve this problem, either remove the reference "{0}" or retarget your application to a framework version which contains "{1}".</source>
        <target state="translated">MSB3268: Impossible de résoudre la référence primaire "{0}", car elle a une dépendance indirecte sur l'assembly Framework "{1}" qui n'a pas été résolue dans le Framework actuellement ciblé. "{2}". Pour résoudre ce problème, supprimez la référence "{0}" ou reciblez votre application vers une version de Framework qui contient "{1}".</target>
        <note>{StrBegin="MSB3268: "}</note>
      </trans-unit>
      <trans-unit id="ResolveAssemblyReference.ProblemDeterminingFrameworkMembership">
        <source>MSB3269: Could not determine if resolved references are part of the targeted framework because of an error. "{0}"</source>
        <target state="translated">MSB3269: impossible de déterminer si les références résolues font parties du framework ciblé en raison d'une erreur. "{0}"</target>
        <note>{StrBegin="MSB3269: "}</note>
      </trans-unit>
      <trans-unit id="ResolveAssemblyReference.MismatchBetweenTargetedAndReferencedArch">
        <source>MSB3270: There was a mismatch between the processor architecture of the project being built "{0}" and the processor architecture of the reference "{1}", "{2}". This mismatch may cause runtime failures. Please consider changing the targeted processor architecture of your project through the Configuration Manager so as to align the processor architectures between your project and references, or take a dependency on references with a processor architecture that matches the targeted processor architecture of your project.</source>
        <target state="translated">MSB3270: L'architecture de processeur du projet "{0}" en cours de génération ne correspond pas à celle de la référence "{1}", "{2}". Cela peut entraîner des échecs au moment de l'exécution. Essayez de modifier l'architecture de processeur ciblée de votre projet à l'aide du Gestionnaire de configuration de façon à utiliser les mêmes architectures de processeur entre votre projet et les références, ou choisissez une dépendance sur les références dont l'architecture de processeur correspond à l'architecture de processeur ciblée de votre projet.</target>
        <note>{StrBegin="MSB3270: "}</note>
      </trans-unit>
      <trans-unit id="ResolveAssemblyReference.MismatchBetweenTargetedAndReferencedArchOfImplementation">
        <source>MSB3271: There was a mismatch between the processor architecture of the project being built "{0}" and the processor architecture, "{1}", of the implementation file "{2}" for "{3}". This mismatch may cause runtime failures. Please consider changing the targeted processor architecture of your project through the Configuration Manager so as to align the processor architectures between your project and implementation file, or choose a winmd file with an implementation file that has a processor architecture which matches the targeted processor architecture of your project.</source>
        <target state="translated">MSB3271: L'architecture de processeur du projet "{0}" en cours de génération ne correspond pas à l'architecture de processeur "{1}" du fichier d'implémentation "{2}" pour "{3}". Cela peut entraîner des échecs au moment de l'exécution. Essayez de modifier l'architecture de processeur ciblée de votre projet à l'aide du Gestionnaire de configuration de façon à utiliser les mêmes architectures de processeur entre votre projet et le fichier d'implémentation, ou choisissez un fichier winmd dont l'architecture de processeur correspond à l'architecture de processeur ciblée de votre projet.</target>
        <note>{StrBegin="MSB3271: "}</note>
      </trans-unit>
      <trans-unit id="ResolveAssemblyReference.ProblemReadingImplementationDll">
        <source>MSB3272: There was a problem reading the implementation file "{0}". "{1}"</source>
        <target state="translated">MSB3272: Un problème est survenu lors de la lecture du fichier d'implémentation "{0}". "{1}"</target>
        <note>{StrBegin="MSB3272: "}</note>
      </trans-unit>
      <trans-unit id="ResolveAssemblyReference.ImplementationDllHasInvalidPEHeader">
        <source>Invalid PE header found. The implementation file will not used.</source>
        <target state="translated">En-tête PE non valide détecté. Le fichier d'implémentation ne sera pas utilisé.</target>
        <note>This message can be used as the {1} in MSB3272</note>
      </trans-unit>
      <trans-unit id="ResolveAssemblyReference.UnifiedReferenceDependsOn">
        <source>References which depend on or have been unified to "{0}" [{1}].</source>
        <target state="translated">Références qui dépendent ou ont été unifiées à «{0}» [{1}].</target>
        <note> This will look like references which depend on or have been unified to "A, Version=2.0.0.0 PublicKey=4a4fded9gisujf" [a.dll].</note>
      </trans-unit>
      <trans-unit id="ResolveAssemblyReference.UnknownProcessorArchitecture">
        <source>MSB3273: Unknown processor architecture. The implementation file "{0}" for "{1}" had an ImageFileMachine value of "0x{2}". If you wish to use this implementation file make sure the "ResolveAssemblyWarnOrErrorOnTargetArchitectureMismatch" property in your project is set to "Warning" or "None".</source>
        <target state="translated">MSB3273: Architecture de processeur inconnue. Le fichier d'implémentation "{0}" pour "{1}" utilise la valeur "0x{2}" pour ImageFileMachine. Si vous voulez utiliser ce fichier d'implémentation, assurez-vous que la propriété "ResolveAssemblyWarnOrErrorOnTargetArchitectureMismatch" de votre projet est définie à la valeur "Warning" ou "None".</target>
        <note>{StrBegin="MSB3273: "}</note>
      </trans-unit>
      <trans-unit id="ResolveAssemblyReference.PrimaryReferenceOutsideOfFrameworkUsingAttribute">
        <source>MSB3274: The primary reference "{0}" could not be resolved because it was built against the "{1}" framework. This is a higher version than the currently targeted framework "{2}".</source>
        <target state="translated">MSB3274: Impossible de résoudre la référence primaire "{0}", car elle a été créée avec le Framework "{1}". Cette version est supérieure à celle du Framework ciblé actuel "{2}".</target>
        <note>{StrBegin="MSB3274: "}</note>
      </trans-unit>
      <trans-unit id="ResolveAssemblyReference.DependencyReferenceOutsideOfFrameworkUsingAttribute">
        <source>MSB3275: The primary reference "{0}" could not be resolved because it has an indirect dependency on the assembly "{1}" which was built against the "{2}" framework. This is a higher version than the currently targeted framework "{3}".</source>
        <target state="translated">MSB3275: Impossible de résoudre la référence primaire "{0}", car elle a une dépendance indirecte sur l'assembly "{1}" qui a été créée avec le Framework "{2}". Cette version est supérieure à celle du Framework ciblé actuel "{3}".</target>
        <note>{StrBegin="MSB3275: "}</note>
      </trans-unit>
      <trans-unit id="ResolveAssemblyReference.TurnOnAutoGenerateBindingRedirects">
        <source>MSB3276: Found conflicts between different versions of the same dependent assembly. Please set the "AutoGenerateBindingRedirects" property to true in the project file. For more information, see http://go.microsoft.com/fwlink/?LinkId=294190.</source>
        <target state="translated">MSB3276: Des conflits entre différentes versions du même assembly dépendant ont été détectés. Définissez la propriété "AutoGenerateBindingRedirects" sur true dans le fichier projet. Pour plus d'informations, consultez http://go.microsoft.com/fwlink/?LinkId=294190.</target>
        <note>{StrBegin="MSB3276: "}</note>
      </trans-unit>
      <trans-unit id="ResolveAssemblyReference.FoundConflicts">
        <source>MSB3277: Found conflicts between different versions of "{0}" that could not be resolved.
{1}</source>
        <target state="translated">MSB3277: détection de conflits non résolus entre différentes versions de "{0}".
{1}</target>
        <note>{StrBegin="MSB3277: "}</note>
      </trans-unit>
      <trans-unit id="ResolveAssemblyReference.LogAttributeFormat">
        <source>{0} = '{1}'</source>
        <target state="translated">{0} = '{1}'</target>
        <note />
      </trans-unit>
      <trans-unit id="ResolveAssemblyReference.LogTaskPropertyFormat">
        <source>{0}:</source>
        <target state="translated">{0} :</target>
        <note />
      </trans-unit>
      <trans-unit id="ResolveAssemblyReference.NotCopyLocalBecauseConflictVictim">
        <source>This reference is not "CopyLocal" because it conflicted with another reference with the same name and lost the conflict.</source>
        <target state="translated">Cette référence n'est pas "CopyLocal", car elle est en conflit avec une autre référence ayant le même nom et a perdu le conflit.</target>
        <note>
        LOCALIZATION: Please don't localize "CopyLocal" this is an item meta-data name.
   </note>
      </trans-unit>
      <trans-unit id="ResolveAssemblyReference.ImageRuntimeVersion">
        <source>The ImageRuntimeVersion for this reference is "{0}".</source>
        <target state="translated">L'ImageRuntimeVersion pour cette référence est "{0}".</target>
        <note>
      LOCALIZATION: Please don't localize "ImageRuntimeVersion" this is an item meta-data name.
    </note>
      </trans-unit>
      <trans-unit id="ResolveAssemblyReference.IsAWinMdFile">
        <source>This reference is a WinMDFile.</source>
        <target state="translated">Cette référence est un WinMDFile.</target>
        <note>
      LOCALIZATION: Please don't localize "WinMDFile" this is an item meta-data name.
    </note>
      </trans-unit>
      <trans-unit id="ResolveAssemblyReference.NoBecauseParentReferencesFoundInGac">
        <source>This reference is not "CopyLocal" because the CopyLocalDependenciesWhenParentReferenceInGac property is set to false and all the parent references for this reference are found in the GAC.</source>
        <target state="translated">Cette référence n'est pas "CopyLocal", car la propriété CopyLocalDependenciesWhenParentReferenceInGac a la valeur false et toutes les références parentes pour cette référence se trouvent dans le GAC.</target>
        <note>
        LOCALIZATION: Please don't localize "CopyLocal" this is an item meta-data name. "CopyLocalDependenciesWhenParentReferenceInGac" is a property name.
   </note>
      </trans-unit>
      <trans-unit id="ResolveAssemblyReference.NotCopyLocalBecauseEmbedded">
        <source>This reference is not "CopyLocal" because its types will be embedded into the target assembly.</source>
        <target state="translated">Cette référence n'est pas "CopyLocal", car ses types seront incorporés dans l'assembly cible.</target>
        <note>
        LOCALIZATION: Please don't localize "CopyLocal" this is an item meta-data name.
   </note>
      </trans-unit>
      <trans-unit id="ResolveAssemblyReference.NotCopyLocalBecauseFrameworksFiles">
        <source>This reference is not "CopyLocal" because it's in a Frameworks directory.</source>
        <target state="translated">Cette référence n'est pas "CopyLocal", car elle se trouve dans un répertoire Frameworks.</target>
        <note>
            LOCALIZATION: Please don't localize "CopyLocal" this is an item meta-data name.
   </note>
      </trans-unit>
      <trans-unit id="ResolveAssemblyReference.NotCopyLocalBecauseIncomingItemAttributeOverrode">
        <source>This reference is not "CopyLocal" because at least one source item had "Private" set to "false" and no source items had "Private" set to "true".</source>
        <target state="translated">Cette référence n'est pas "CopyLocal", car le paramètre "Private" d'au moins un élément source avait la valeur "false" et aucun élément source ne présentait de paramètre "Private" dont la valeur était "true".</target>
        <note>
            LOCALIZATION: Please don't localize "CopyLocal", "Private", "false", "true".
        </note>
      </trans-unit>
      <trans-unit id="ResolveAssemblyReference.NotCopyLocalBecausePrerequisite">
        <source>This reference is not "CopyLocal" because it's a prerequisite file.</source>
        <target state="translated">Cette référence n'est pas "CopyLocal", car il s'agit d'un fichier requis.</target>
        <note>
            LOCALIZATION: Please don't localize "CopyLocal" this is an item meta-data name.
        </note>
      </trans-unit>
      <trans-unit id="ResolveAssemblyReference.NotCopyLocalBecauseReferenceFoundInGAC">
        <source>This reference is not "CopyLocal" because it's registered in the GAC.</source>
        <target state="translated">Cette référence n'est pas "CopyLocal", car elle est inscrite dans le GAC.</target>
        <note>
            LOCALIZATION: Please don't localize "CopyLocal" this is an item meta-data name.
        </note>
      </trans-unit>
      <trans-unit id="ResolveAssemblyReference.PrimaryReference">
        <source>Primary reference "{0}".</source>
        <target state="translated">Référence primaire "{0}".</target>
        <note />
      </trans-unit>
      <trans-unit id="ResolveAssemblyReference.RequiredBy">
        <source>Required by "{0}".</source>
        <target state="translated">Requis par "{0}".</target>
        <note />
      </trans-unit>
      <trans-unit id="ResolveAssemblyReference.ReferenceDependsOn">
        <source>References which depend on "{0}" [{1}].</source>
        <target state="translated">Références qui dépendent de "{0}" [{1}].</target>
        <note> This will look like references which depend on "A, Version=2.0.0.0 PublicKey=4a4fded9gisujf" [a.dll].</note>
      </trans-unit>
      <trans-unit id="ResolveAssemblyReference.UnResolvedPrimaryItemSpec">
        <source>Unresolved primary reference with an item include of "{0}".</source>
        <target state="translated">Référence primaire non résolue avec un Item Include "{0}".</target>
        <note> This messages is for a reference which could not be resolved, however we have its item spec and will display that. {0} will be somethign like  System or A, Version=xxx</note>
      </trans-unit>
      <trans-unit id="ResolveAssemblyReference.PrimarySourceItemsForReference">
        <source>Project file item includes which caused reference "{0}".</source>
        <target state="translated">Item Include d'un fichier projet ayant généré la référence "{0}".</target>
        <note> This will look like, Project file item includes which caused reference "a.dll".</note>
      </trans-unit>
      <trans-unit id="ResolveAssemblyReference.Resolved">
        <source>Resolved file path is "{0}".</source>
        <target state="translated">Le chemin de fichier résolu est "{0}".</target>
        <note />
      </trans-unit>
      <trans-unit id="ResolveAssemblyReference.ResolvedFrom">
        <source>Reference found at search path location "{0}".</source>
        <target state="translated">Référence trouvée dans l'emplacement du chemin d'accès de recherche "{0}".</target>
        <note />
      </trans-unit>
      <trans-unit id="ResolveAssemblyReference.SearchPath">
        <source>For SearchPath "{0}".</source>
        <target state="translated">Pour SearchPath "{0}".</target>
        <note />
      </trans-unit>
      <trans-unit id="ResolveAssemblyReference.UnificationByAppConfig">
        <source>Using this version instead of original version "{0}" in "{2}" because of a binding redirect entry in the file "{1}".</source>
        <target state="translated">Cette version sera utilisée à la place de la version d'origine "{0}" dans "{2}" en raison de la présence d'une entrée de redirection de liaison dans le fichier "{1}".</target>
        <note />
      </trans-unit>
      <trans-unit id="ResolveAssemblyReference.UnificationByAutoUnify">
        <source>Using this version instead of original version "{0}" in "{1}" because AutoUnify is 'true'.</source>
        <target state="translated">Cette version sera utilisée à la place de la version d'origine "{0}" dans "{1}", car le paramètre AutoUnify a la valeur 'true'.</target>
        <note />
      </trans-unit>
      <trans-unit id="ResolveAssemblyReference.RemappedReference">
        <source>Due to a remapping entry in the currently targeted framework redist list, reference "{0}" was remapped to "{1}".</source>
        <target state="translated">En raison d'une entrée de remappage dans la liste des packages redistribuables du framework actuellement ciblé, la référence "{0}" a été remappée à "{1}".</target>
        <note />
      </trans-unit>
      <trans-unit id="ResolveAssemblyReference.UnificationByFrameworkRetarget">
        <source>Using this version instead of original version "{0}" in "{1}" because there is a more recent version of this framework file.</source>
        <target state="translated">Cette version sera utilisée à la place de la version d'origine "{0}" dans "{1}", car une version plus récente de ce fichier du .NET Framework existe.</target>
        <note />
      </trans-unit>
      <trans-unit id="ResolveAssemblyReference.UnifiedDependency">
        <source>Unified Dependency "{0}".</source>
        <target state="translated">Dépendance unifiée "{0}".</target>
        <note />
      </trans-unit>
      <trans-unit id="ResolveAssemblyReference.UnifiedPrimaryReference">
        <source>Unified primary reference "{0}".</source>
        <target state="translated">Référence primaire unifiée "{0}".</target>
        <note />
      </trans-unit>
      <trans-unit id="ResolveAssemblyReference.ProblemFindingSatelliteAssemblies">
        <source>Could not find satellite assemblies for reference "{0}". {1}</source>
        <target state="translated">Impossible de trouver des assemblys satellites pour la référence "{0}". {1}</target>
        <note />
      </trans-unit>
      <trans-unit id="ResolveAssemblyReference.UsingExclusionList">
        <source>A TargetFramework profile exclusion list will be generated. The exclusion list is a list of assemblies not in the profile.</source>
        <target state="translated">Une liste d'exclusion de profil TargetFramework sera générée. Cette liste d'exclusion contient les assemblys qui ne figurent pas dans le profil.</target>
        <note />
      </trans-unit>
      <trans-unit id="ResolveAssemblyReference.NoExclusionListBecauseofFullClientName">
        <source>A TargetFramework profile exclusion list will not be generated. A full client name "{0}" was found in the TargetFrameworkSubsetNames list.</source>
        <target state="translated">Aucune liste d'exclusion de profil TargetFramework ne sera générée. Un nom de client complet "{0}" a été trouvé dans la liste TargetFrameworkSubsetNames.</target>
        <note />
      </trans-unit>
      <trans-unit id="ResolveAssemblyReference.NoExclusionListBecauseIgnoreSubsetsAndNoAdditionalOnesProvided">
        <source>No TargetFramework subset exclusion list will be generated. IgnoreDefaultInstalledAssemblySubsetTables is true and no additional profile files were passed in to InstalledAssemblySubsetTables.</source>
        <target state="translated">Aucune liste d'exclusion de sous-ensemble TargetFramework ne sera générée. IgnoreDefaultInstalledAssemblySubsetTables a la valeur true et aucun fichier de profil supplémentaire n'a été passé dans InstalledAssemblySubsetTables.</target>
        <note />
      </trans-unit>
      <trans-unit id="ResolveAssemblyReference.ProfileExclusionListWillBeGenerated">
        <source>A TargetFramework profile exclusion list will be generated.</source>
        <target state="translated">Une liste d'exclusion de profil TargetFramework sera générée.</target>
        <note />
      </trans-unit>
      <trans-unit id="ResolveAssemblyReference.NoExclusionListBecauseNoSubsetsPassedIn">
        <source>No TargetFramework profile exclusion list will be generated. No TargetFrameworkSubsets were provided and no additional profile files were passed in to InstalledAssemblySubsetTables.</source>
        <target state="translated">Aucune liste d'exclusion de profil TargetFramework ne sera générée. Aucun TargetFrameworkSubsets n'a été fourni et aucun fichier de profil supplémentaire n'a été passé dans InstalledAssemblySubsetTables.</target>
        <note />
      </trans-unit>
      <trans-unit id="ResolveAssemblyReference.TargetFrameworkSubsetLogHeader">
        <source>TargetFramework Profile List Information:</source>
        <target state="translated">Informations de listes de profil TargetFramework :</target>
        <note />
      </trans-unit>
      <trans-unit id="ResolveAssemblyReference.TargetFrameworkAllowListLogHeader">
        <source>TargetFramework Profile List Paths:</source>
        <target state="translated">Chemins d'accès de listes de profil TargetFramework :</target>
        <note />
      </trans-unit>
      <trans-unit id="ResolveAssemblyReference.TargetFrameworkRedistLogHeader">
        <source>Redist List File Paths:</source>
        <target state="translated">Chemins des fichiers de liste de packages redistribuables :</target>
        <note />
      </trans-unit>
      <trans-unit id="ResolveAssemblyReference.TargetFrameworkExclusionListLogHeader">
        <source>Computed TargetFramework profile exclusion list assembly full names:</source>
        <target state="translated">Noms complets des assemblys de la liste d'exclusion de profil du TargetFramework calculé :</target>
        <note />
      </trans-unit>
      <trans-unit id="ResolveAssemblyReference.FormattedAssemblyInfo">
        <source>Path: "{0}"</source>
        <target state="translated">Chemin d'accès : "{0}"</target>
        <note />
      </trans-unit>
      <trans-unit id="ResolveAssemblyReference.NoSubSetRedistListName">
        <source>The redist list file "{0}" has a null or empty Redist name in the FileList element. Make sure the Redist Name is not null or empty.</source>
        <target state="translated">Le fichier de liste de packages redistribuables "{0}" a un nom Redist vide ou ayant une valeur null dans l'élément FileList. Vérifiez que le nom Redist n'est pas vide ou qu'il n'a pas une valeur null.</target>
        <note />
      </trans-unit>
      <trans-unit id="ResolveComReference.TreatingTlbOfActiveXAsNonEmbedded">
        <source>COM Reference '{0}' is the interop assembly for ActiveX control '{1}' but was marked to be linked by the compiler with the /link flag. This COM reference will be treated as a reference and will not be linked.</source>
        <target state="translated">La référence COM '{0}' est l'assembly d'interopérabilité pour le contrôle ActiveX '{1}', mais elle a été marquée comme étant liée au compilateur avec l'indicateur /link. Cette référence COM sera traitée comme une référence, mais ne sera pas liée.</target>
        <note />
      </trans-unit>
      <trans-unit id="ResolveComReference.AddingMissingTlbReference">
        <source>Adding a matching tlbimp reference for the aximp reference "{0}".</source>
        <target state="translated">Ajout d'une référence tlbimp correspondante pour la référence aximp "{0}".</target>
        <note />
      </trans-unit>
      <trans-unit id="ResolveComReference.UsingCacheFile">
        <source>Using cache file at "{0}".</source>
        <target state="translated">Utilisation du fichier cache à l'emplacement "{0}".</target>
        <note />
      </trans-unit>
      <trans-unit id="ResolveComReference.NotUsingCacheFile">
        <source>Creating new cache file at "{0}".</source>
        <target state="translated">Création d'un nouveau fichier cache à l'emplacement "{0}".</target>
        <note />
      </trans-unit>
      <trans-unit id="ResolveComReference.BadAssemblyImage">
        <source>MSB3281: The assembly "{0}" is not a valid assembly file.</source>
        <target state="translated">MSB3281: L'assembly "{0}" n'est pas un fichier d'assembly valide.</target>
        <note>{StrBegin="MSB3281: "}</note>
      </trans-unit>
      <trans-unit id="ResolveComReference.CannotAccessTypeLibName">
        <source>MSB3282: Cannot access type library name for library "{0}". {1}</source>
        <target state="translated">MSB3282: Impossible d'accéder au nom de la bibliothèque de types pour la bibliothèque "{0}". {1}</target>
        <note>{StrBegin="MSB3282: "}</note>
      </trans-unit>
      <trans-unit id="ResolveComReference.CannotFindWrapperForTypeLib">
        <source>MSB3283: Cannot find wrapper assembly for type library "{0}". Verify that (1) the COM component is registered correctly and (2) your target platform is the same as the bitness of the COM component. For example, if the COM component is 32-bit, your target platform must not be 64-bit.</source>
        <target state="translated">MSB3283: Impossible de trouver l'assembly de wrappers pour la bibliothèque de type "{0}". Vérifiez que (1) le composant COM est correctement inscrit et (2) votre plateforme cible correspond au nombre de bits du composant COM. Par exemple, si le composant COM est de 32 bits, votre plateforme cible ne doit pas être de 64 bits.</target>
        <note>{StrBegin="MSB3283: "}</note>
      </trans-unit>
      <trans-unit id="ResolveComReference.CannotGetPathForTypeLib">
        <source>MSB3284: Cannot get the file path for type library "{0}" version {1}.{2}. {3}</source>
        <target state="translated">MSB3284: Impossible d'obtenir le chemin de fichier pour la bibliothèque de types "{0}" version {1}.{2}. {3}</target>
        <note>{StrBegin="MSB3284: "}</note>
      </trans-unit>
      <trans-unit id="ResolveComReference.CannotGetTypeLibAttrForTypeLib">
        <source>MSB3285: Cannot get type library attributes for a dependent type library!</source>
        <target state="translated">MSB3285: Impossible d'obtenir les attributs d'une bibliothèque de types dépendante.</target>
        <note>{StrBegin="MSB3285: "}</note>
      </trans-unit>
      <trans-unit id="ResolveComReference.CannotLoadTypeLib">
        <source>MSB3286: Cannot load type library "{0}" version {1}.{2}. {3}</source>
        <target state="translated">MSB3286: Impossible de charger la bibliothèque de types "{0}" version {1}.{2}. {3}</target>
        <note>{StrBegin="MSB3286: "}</note>
      </trans-unit>
      <trans-unit id="ResolveComReference.CannotLoadTypeLibItemSpec">
        <source>MSB3287: Cannot load type library for reference "{0}". {1}</source>
        <target state="translated">MSB3287: Impossible de charger la bibliothèque de types pour la référence "{0}". {1}</target>
        <note>{StrBegin="MSB3287: "}</note>
      </trans-unit>
      <trans-unit id="ResolveComReference.CannotRetrieveTypeInformation">
        <source>MSB3302: Cannot retrieve information about a dependent type.</source>
        <target state="translated">MSB3302: Impossible de récupérer les informations relatives à un type dépendant.</target>
        <note>{StrBegin="MSB3302: "}</note>
      </trans-unit>
      <trans-unit id="ResolveComReference.CannotSpecifyBothKeyFileAndKeyContainer">
        <source>MSB3300: Cannot specify values for both KeyFile and KeyContainer.</source>
        <target state="translated">MSB3300: Impossible de spécifier les valeurs des paramètres KeyFile et KeyContainer.</target>
        <note>{StrBegin="MSB3300: "}</note>
      </trans-unit>
      <trans-unit id="ResolveComReference.CannotSpecifyDelaySignWithoutEitherKeyFileOrKeyContainer">
        <source>MSB3301: DelaySign parameter is true, but no KeyFile or KeyContainer was specified.</source>
        <target state="translated">MSB3301: Le paramètre DelaySign a la valeur true, mais aucun paramètre KeyFile ou KeyContainer n'a été spécifié.</target>
        <note>{StrBegin="MSB3301: "}</note>
      </trans-unit>
      <trans-unit id="ResolveComReference.ConflictingReferences">
        <source>MSB3288: COM reference "{0}" conflicts with reference "{1}" - the project references different type libraries with the same type library names. Ignoring reference "{0}".</source>
        <target state="translated">MSB3288: La référence COM "{0}" est en conflit avec la référence "{1}", car le projet fait référence à des bibliothèques de types différentes ayant le même nom. La référence "{0}" sera ignorée.</target>
        <note>{StrBegin="MSB3288: "}</note>
      </trans-unit>
      <trans-unit id="ResolveComReference.ErrorCreatingWrapperAssembly">
        <source>MSB3290: Failed to create the wrapper assembly for type library "{0}". {1}</source>
        <target state="translated">MSB3290: Impossible de créer l'assembly de wrappers pour la bibliothèque de types "{0}". {1}</target>
        <note>{StrBegin="MSB3290: "}</note>
      </trans-unit>
      <trans-unit id="ResolveComReference.FailedToFindDependentNetAssembly">
        <source>MSB3291: Could not resolve dependent .NET assembly "{0}". Please make sure this assembly is included in the references section of the project file.</source>
        <target state="translated">MSB3291: Impossible de résoudre l'assembly .NET '{0}' dépendant. Assurez-vous que cet assembly est inclus dans la section des références du fichier projet.</target>
        <note>{StrBegin="MSB3291: "}</note>
      </trans-unit>
      <trans-unit id="ResolveComReference.FailedToRemapAdoTypeLib">
        <source>MSB3292: Failed to remap ADO reference version {0}.{1} to version 2.7 - "{2}".</source>
        <target state="translated">MSB3292: Impossible de remapper la version {0}.{1} de la référence ADO à la version 2.7 - "{2}".</target>
        <note>{StrBegin="MSB3292: "}</note>
      </trans-unit>
      <trans-unit id="ResolveComReference.FailedToResolveComReference">
        <source>MSB3303: Could not resolve COM reference "{0}" version {1}.{2}. {3}</source>
        <target state="translated">MSB3303: Impossible de résoudre la référence COM "{0}" version {1}.{2}. {3}</target>
        <note>{StrBegin="MSB3303: "}</note>
      </trans-unit>
      <trans-unit id="ResolveComReference.FailedToResolveDependentComReference">
        <source>MSB3293: Could not resolve dependent COM reference "{0}" version {1}.{2}.</source>
        <target state="translated">MSB3293: Impossible de résoudre la référence COM "{0}" dépendante, version {1}.{2}.</target>
        <note>{StrBegin="MSB3293: "}</note>
      </trans-unit>
      <trans-unit id="ResolveComReference.FailedToResolveDependentComReferenceByAssemblyName">
        <source>MSB3294: Could not resolve dependent COM reference "{0}".</source>
        <target state="translated">MSB3294: Impossible de résoudre la référence COM "{0}" dépendante.</target>
        <note>{StrBegin="MSB3294: "}</note>
      </trans-unit>
      <trans-unit id="ResolveComReference.FailedToScanDependencies">
        <source>MSB3304: Could not determine the dependencies of the COM reference "{0}". {1}</source>
        <target state="translated">MSB3304: Impossible de déterminer les dépendances de la référence COM "{0}". {1}</target>
        <note>{StrBegin="MSB3304: "}</note>
      </trans-unit>
      <trans-unit id="ResolveComReference.ResolutionWarning">
        <source>MSB3305: Processing COM reference "{0}" from path "{1}". {2}</source>
        <target state="translated">MSB3305: Traitement de la référence COM "{0}" depuis le chemin d'accès "{1}". {2}</target>
        <note>{StrBegin="MSB3305: "}</note>
      </trans-unit>
      <trans-unit id="ResolveComReference.ResolutionMessage">
        <source>Processing COM reference "{0}" from path "{1}". {2}</source>
        <target state="translated">Traitement de la référence COM "{0}" depuis le chemin d'accès "{1}". {2}</target>
        <note />
      </trans-unit>
      <trans-unit id="ResolveComReference.LoadingDelaySignedAssemblyWithStrongNameVerificationEnabled">
        <source>MSB3295: Failed to load an assembly. Please make sure you have disabled strong name verification for your public key if you want to generate delay signed wrappers. {0}</source>
        <target state="translated">MSB3295: Impossible de charger un assembly. Assurez-vous d'avoir désactivé la vérification du nom fort pour votre clé publique si vous voulez générer des wrappers à signature différée. {0}</target>
        <note>{StrBegin="MSB3295: "}</note>
      </trans-unit>
      <trans-unit id="ResolveComReference.MissingOrUnknownComReferenceAttribute">
        <source>MSB3296: The specified COM reference meta-data for the reference "{1}" is missing or has an invalid value: "{0}".</source>
        <target state="translated">MSB3296: Les métadonnées de référence COM spécifiées pour la référence "{1}" sont manquantes ou ont une valeur non valide : "{0}".</target>
        <note>{StrBegin="MSB3296: "}</note>
      </trans-unit>
      <trans-unit id="ResolveComReference.NoComReferencesSpecified">
        <source>MSB3297: No COM references have been passed into the task, exiting.</source>
        <target state="translated">MSB3297: Aucune référence COM n'a été passée dans la tâche, abandon de l'opération.</target>
        <note>{StrBegin="MSB3297: "}</note>
      </trans-unit>
      <trans-unit id="ResolveComReference.RemappingAdoTypeLib">
        <source>Remapping ADO reference version {0}.{1} to version 2.7.</source>
        <target state="translated">Remappage de la version {0}.{1} de la référence ADO à la version 2.7.</target>
        <note />
      </trans-unit>
      <trans-unit id="ResolveComReference.ResolvedDependentComReference">
        <source>Resolved COM reference dependency "{0}" version {1}.{2}: "{3}"</source>
        <target state="translated">Dépendance de la référence COM "{0}" version {1}.{2} : "{3}" résolue</target>
        <note />
      </trans-unit>
      <trans-unit id="ResolveComReference.ResolvedDependentComReferenceByAssemblyName">
        <source>Resolved COM reference dependency "{0}": "{1}"</source>
        <target state="translated">Dépendance de la référence COM "{0}" : "{1}" résolue</target>
        <note />
      </trans-unit>
      <trans-unit id="ResolveComReference.ResolvedReference">
        <source>Resolved COM reference for item "{0}": "{1}".</source>
        <target state="translated">Référence COM résolue pour l'élément "{0}": "{1}".</target>
        <note />
      </trans-unit>
      <trans-unit id="ResolveComReference.Resolving">
        <source>Resolving COM reference for item "{0}" with a wrapper "{1}".</source>
        <target state="translated">Résolution de la référence COM pour l'élément "{0}" avec un wrapper "{1}".</target>
        <note />
      </trans-unit>
      <trans-unit id="ResolveComReference.ResolvingDependency">
        <source>Resolving COM reference dependency "{0}" version {1}.{2}.</source>
        <target state="translated">Résolution de la dépendance de la référence COM "{0}" version {1}.{2}.</target>
        <note />
      </trans-unit>
      <trans-unit id="ResolveComReference.ScanningDependencies">
        <source>Determining dependencies of the COM reference "{0}".</source>
        <target state="translated">Détermination des dépendances de la référence COM "{0}".</target>
        <note />
      </trans-unit>
      <trans-unit id="ResolveComReference.StrongNameUtils.NoKeyPairInContainer">
        <source>MSB3298: The key container '{0}' does not contain a public/private key pair.</source>
        <target state="translated">MSB3298: Le conteneur de clé '{0}' ne contient pas de paire de clés publique/privée.</target>
        <note>{StrBegin="MSB3298: "}</note>
      </trans-unit>
      <trans-unit id="ResolveComReference.StrongNameUtils.NoKeyPairInFile">
        <source>MSB3299: The key file '{0}' does not contain a public/private key pair.</source>
        <target state="translated">MSB3299: Le fichier de clé '{0}' ne contient pas de paire de clés publique/privée.</target>
        <note>{StrBegin="MSB3299: "}</note>
      </trans-unit>
      <trans-unit id="ResolveComReference.TypeLibAttrId">
        <source>{0} {1}.{2}</source>
        <target state="translated">{0} {1}.{2}</target>
        <note />
      </trans-unit>
      <trans-unit id="ResolveKeySource.KeyImportError">
        <source>MSB3321: Importing key file "{0}" was canceled.</source>
        <target state="translated">MSB3321: L'importation du fichier de clé "{0}" a été annulée.</target>
        <note>{StrBegin="MSB3321: "}</note>
      </trans-unit>
      <trans-unit id="ResolveKeySource.KeyMD5SumError">
        <source>MSB3322: Unable to get MD5 checksum for the key file "{0}". {1}</source>
        <target state="translated">MSB3322: Impossible d'obtenir le checksum MD5 pour le fichier de clé "{0}". {1}</target>
        <note>{StrBegin="MSB3322: "}</note>
      </trans-unit>
      <trans-unit id="ResolveKeySource.MsgBoxTitleImportKeyError">
        <source>Error importing key</source>
        <target state="translated">Erreur lors de l'importation de la clé</target>
        <note />
      </trans-unit>
      <trans-unit id="ResolveKeySource.CertificateNotInStore">
        <source>MSB3323: Unable to find manifest signing certificate in the certificate store.</source>
        <target state="translated">MSB3323: Impossible de trouver le certificat de signature de manifeste dans le magasin de certificats.</target>
        <note>{StrBegin="MSB3323: "}</note>
      </trans-unit>
      <trans-unit id="ResolveKeySource.InvalidKeyName">
        <source>MSB3324: Invalid key file name "{0}". {1}</source>
        <target state="translated">MSB3324: Nom du fichier de clé non valide "{0}". {1}</target>
        <note>{StrBegin="MSB3324: "}</note>
      </trans-unit>
      <trans-unit id="ResolveKeySource.KeyFileForSignAssemblyNotImported">
        <source>MSB3325: Cannot import the following key file: {0}. The key file may be password protected. To correct this, try to import the certificate again or manually install the certificate to the Strong Name CSP with the following key container name: {1}</source>
        <target state="translated">MSB3325: Impossible d'importer le fichier de clé suivant : {0}. Le fichier de clé est peut-être protégé par mot de passe. Pour corriger ce problème, essayez de réimporter le certificat, ou installez manuellement le certificat dans le fournisseur de services de chiffrement de nom fort avec le nom de conteneur de clé suivant : {1}</target>
        <note>{StrBegin="MSB3325: "}</note>
      </trans-unit>
      <trans-unit id="ResolveKeySource.KeyFileForManifestNotImported">
        <source>MSB3326: Cannot import the following key file: {0}. The key file may be password protected. To correct this, try to import the certificate again or import the certificate manually into the current user’s personal certificate store.</source>
        <target state="translated">MSB3326: Impossible d'importer le fichier de clé suivant : {0}. Le fichier de clé est peut-être protégé par mot de passe. Pour corriger ce problème, essayez de réimporter le certificat, ou importez manuellement le certificat dans le magasin de certificats personnel de l'utilisateur actuel.</target>
        <note>{StrBegin="MSB3326: "}</note>
      </trans-unit>
      <trans-unit id="ResolveKeySource.PfxUnsupported">
        <source>PFX signing not supported on .NET Core.</source>
        <target state="translated">La signature PFX n’est pas prise en charge sur .NET Core.</target>
        <note />
      </trans-unit>
      <trans-unit id="ResolveKeySource.ResolvedThumbprintEmpty">
        <source>MSB3327: Unable to find code signing certificate in the current user’s Windows certificate store. To correct this, either disable signing of the ClickOnce manifest or install the certificate into the certificate store.</source>
        <target state="translated">MSB3327: Le certificat de signature de code est introuvable dans le magasin de certificats Windows de l'utilisateur actuel. Pour corriger ce problème, désactivez la signature du manifeste ClickOnce ou installez le certificat dans le magasin de certificats.</target>
        <note>{StrBegin="MSB3327: "}</note>
      </trans-unit>
      <trans-unit id="ResolveManifestFiles.PublishFileNotFound">
        <source>MSB3331: Unable to apply publish properties for item "{0}".</source>
        <target state="translated">MSB3331: Impossible d'appliquer les propriétés de publication pour l'élément "{0}".</target>
        <note>{StrBegin="MSB3331: "}</note>
      </trans-unit>
      <trans-unit id="ResolveNativeReference.Comment">
        <source>Processing manifest file "{0}".</source>
        <target state="translated">Traitement du fichier manifeste "{0}".</target>
        <note />
      </trans-unit>
      <trans-unit id="ResolveNativeReference.ResolveReference">
        <source>Attempting to resolve reference "{0}" on path(s):</source>
        <target state="translated">Tentative de résolution de la référence "{0}" sur les chemins d'accès :</target>
        <note />
      </trans-unit>
      <trans-unit id="ResolveNativeReference.FailedToResolveReference">
        <source>MSB3341: Could not resolve reference "{0}". If this reference is required by your code, you may get compilation errors.</source>
        <target state="translated">MSB3341: Impossible de résoudre la référence "{0}". Si cette référence est exigé par votre code, cela peut entraîner des erreurs de compilation.</target>
        <note>{StrBegin="MSB3341: "}</note>
      </trans-unit>
      <trans-unit id="ResolveNonMSBuildProjectOutput.ProjectReferenceResolutionFailure">
        <source>MSB3582: Could not resolve project reference "{0}".</source>
        <target state="translated">MSB3582: Impossible de résoudre la référence de projet "{0}".</target>
        <note>{StrBegin="MSB3582: "}</note>
      </trans-unit>
      <trans-unit id="ResolveNonMSBuildProjectOutput.ProjectReferenceUnresolved">
        <source>Project reference "{0}" has not been resolved.</source>
        <target state="translated">La référence de projet "{0}" n'a pas été résolue.</target>
        <note>
      UE and LOCALIZATION:
      This is not an error - we pass unresolved references to UnresolvedProjectReferences for further
      processing in the .targets file.
    </note>
      </trans-unit>
      <trans-unit id="ResolveNonMSBuildProjectOutput.ProjectReferenceResolutionStarting">
        <source>Resolving project reference "{0}".</source>
        <target state="translated">Résolution de la référence de projet "{0}".</target>
        <note />
      </trans-unit>
      <trans-unit id="ResolveNonMSBuildProjectOutput.ProjectReferenceResolutionSuccess">
        <source>Project reference "{0}" resolved as "{1}".</source>
        <target state="translated">La référence de projet "{0}" a été résolue comme "{1}".</target>
        <note />
      </trans-unit>
      <trans-unit id="SGen.ResourceNotFound">
        <source>MSB3471: Non-existent reference "{0}" passed to the SGen task.</source>
        <target state="translated">MSB3471: Référence "{0}" inexistante passée à la tâche SGen.</target>
        <note>{StrBegin="MSB3471: "}</note>
      </trans-unit>
      <trans-unit id="SGen.CouldNotDeleteSerializer">
        <source>MSB3472: We were unable to delete the existing serializer "{0}" before creating a new one: {1}  </source>
        <target state="translated">MSB3472: Impossible de supprimer le sérialiseur existant "{0}" avant d'en créer un autre : {1}  </target>
        <note>{StrBegin="MSB3472: "}</note>
      </trans-unit>
      <trans-unit id="SGen.InvalidPath">
        <source>MSB3473: Path for "{0}" is invalid. {1}</source>
        <target state="translated">MSB3473: Le chemin d'accès de "{0}" n'est pas valide. {1}</target>
        <note>{StrBegin="MSB3473: "}</note>
      </trans-unit>
      <trans-unit id="SGen.TaskNotSupported">
        <source>MSB3474: The task "{0}" is not supported on the .NET Core version of MSBuild. Use the Microsoft XML Serializer Generator package instead. See https://go.microsoft.com/fwlink/?linkid=858594 for more information.</source>
        <target state="translated">MSB3474: la tâche "{0}" n'est pas prise en charge dans la version .NET Core de MSBuild. Utilisez le package Microsoft XML Serializer Generator à la place. Pour plus d'informations, consultez https://go.microsoft.com/fwlink/?linkid=858594.</target>
        <note>{StrBegin="MSB3474: "}</note>
      </trans-unit>
      <trans-unit id="SignFile.CertNotInStore">
        <source>MSB3481: The signing certificate could not be located. Ensure that it is in the current user's personal store.</source>
        <target state="translated">MSB3481: Impossible de trouver le certificat de signature. Vérifiez qu'il se trouve dans le magasin personnel de l'utilisateur actuel.</target>
        <note>{StrBegin="MSB3481: "}</note>
      </trans-unit>
      <trans-unit id="SignFile.SignToolError">
        <source>MSB3482: An error occurred while signing: {0}</source>
        <target state="translated">MSB3482: Une erreur s'est produite lors de la signature : {0}</target>
        <note>{StrBegin="MSB3482: "}</note>
      </trans-unit>
      <trans-unit id="SignFile.SignToolWarning">
        <source>MSB3483: A warning occurred while signing: {0}</source>
        <target state="translated">MSB3483: Un avertissement s'est produit lors de la signature : {0}</target>
        <note>{StrBegin="MSB3483: "}</note>
      </trans-unit>
      <trans-unit id="SignFile.TargetFileNotFound">
        <source>MSB3484: Signing target '{0}' could not be found.</source>
        <target state="translated">MSB3484: Impossible de trouver la cible de signature '{0}'.</target>
        <note>{StrBegin="MSB3484: "}</note>
      </trans-unit>
      <trans-unit id="SignFile.CertMissingPrivateKey">
        <source>MSB3487: The signing certificate does not include private key information.</source>
        <target state="translated">MSB3487: le certificat de signature ne contient pas les informations relatives à la clé privée.</target>
        <note>{StrBegin="MSB3487: "}</note>
      </trans-unit>
      <trans-unit id="StrongNameUtils.BadKeyContainer">
        <source>MSB3351: Unable to create a strong name key pair from key container '{0}'.</source>
        <target state="translated">MSB3351: Impossible de créer une paire de clés de nom fort à partir du conteneur de clé '{0}'.</target>
        <note>{StrBegin="MSB3351: "}</note>
      </trans-unit>
      <trans-unit id="StrongNameUtils.KeyFileReadFailure">
        <source>MSB3352: The specified key file '{0}' could not be read.</source>
        <target state="translated">MSB3352: Le fichier de clé spécifié '{0}' n'a pas pu être lu.</target>
        <note>{StrBegin="MSB3352: "}</note>
      </trans-unit>
      <trans-unit id="StrongNameUtils.NoPublicKeySpecified">
        <source>MSB3353: Public key necessary for delay signing was not specified.</source>
        <target state="translated">MSB3353: La clé publique nécessaire à la signature différée n'a pas été spécifiée.</target>
        <note>{StrBegin="MSB3353: "}</note>
      </trans-unit>
      <trans-unit id="TaskRequiresFrameworkFailure">
        <source>MSB4803: The task "{0}" is not supported on the .NET Core version of MSBuild. Please use the .NET Framework version of MSBuild. See https://aka.ms/msbuild/MSB4803 for further details.</source>
        <target state="translated">MSB4803: La tâche "{0}" n'est pas prise en charge dans la version .NET Core de MSBuild. Utilisez la version du .NET Framework de MSBuild. Pour plus d'informations, consultez https://aka.ms/msbuild/MSB4803.</target>
        <note>{StrBegin="MSB4803: "}</note>
      </trans-unit>
      <trans-unit id="TlbImp.InvalidTransformParameter">
        <source>MSB3661: Invalid value '{0}' passed to the Transform property.</source>
        <target state="translated">MSB3661: Une valeur '{0}' non valide a été passée à la propriété Transform.</target>
        <note>{StrBegin="MSB3661: "}</note>
      </trans-unit>
      <trans-unit id="TlbImp.NoInputFileSpecified">
        <source>MSB3662: No input file has been passed to the task, exiting.</source>
        <target state="translated">MSB3662: Aucun fichier d'entrée n'a été passé à la tâche, abandon de l'opération.</target>
        <note>{StrBegin="MSB3662: "}</note>
      </trans-unit>
      <trans-unit id="Touch.CannotCreateFile">
        <source>MSB3371: The file "{0}" cannot be created. {1}</source>
        <target state="translated">MSB3371: Impossible de créer le fichier "{0}". {1}</target>
        <note>{StrBegin="MSB3371: "}</note>
      </trans-unit>
      <trans-unit id="Touch.CannotMakeFileWritable">
        <source>MSB3372: The file "{0}" cannot be made writable. {1} {2}</source>
        <target state="translated">MSB3372: Impossible de rendre le fichier « {0} » accessible en écriture. {1} {2}</target>
        <note>{StrBegin="MSB3372: "}</note>
      </trans-unit>
      <trans-unit id="Touch.CannotRestoreAttributes">
        <source>MSB3373: The attributes on file "{0}" cannot be restored to their original value. {1}</source>
        <target state="translated">MSB3373: Impossible de restaurer la valeur initiale des attributs du fichier "{0}". {1}</target>
        <note>{StrBegin="MSB3373: "}</note>
      </trans-unit>
      <trans-unit id="Touch.CannotTouch">
        <source>MSB3374: The last access/last write time on file "{0}" cannot be set. {1} {2}</source>
        <target state="translated">MSB3374: Impossible de définir l’heure du dernier accès/de la dernière écriture pour le fichier « {0} ». {1} {2}</target>
        <note>{StrBegin="MSB3374: "}</note>
      </trans-unit>
      <trans-unit id="Touch.CreatingFile">
        <source>Creating "{0}" because "{1}" was specified.</source>
        <target state="translated">Création de "{0}", car "{1}" a été spécifié.</target>
        <note />
      </trans-unit>
      <trans-unit id="Touch.FileDoesNotExist">
        <source>MSB3375: The file "{0}" does not exist.</source>
        <target state="translated">MSB3375: Le fichier "{0}" n'existe pas.</target>
        <note>{StrBegin="MSB3375: "}</note>
      </trans-unit>
      <trans-unit id="Touch.TimeSyntaxIncorrect">
        <source>MSB3376: The syntax of the Time parameter is incorrect. {0}</source>
        <target state="translated">MSB3376: La syntaxe du paramètre Time n'est pas correcte. {0}</target>
        <note>{StrBegin="MSB3376: "}</note>
      </trans-unit>
      <trans-unit id="Touch.Touching">
        <source>Touching "{0}".</source>
        <target state="translated">Mise à jour de l'horodatage "{0}".</target>
        <note />
      </trans-unit>
      <trans-unit id="UnregisterAssembly.AssemblyPathOrStateFileIsRequired">
        <source>MSB3396: The "{0}" task needs either an assembly path or state file path.</source>
        <target state="translated">MSB3396: La tâche "{0}" nécessite un chemin d'assembly ou un chemin de fichier d'état.</target>
        <note>{StrBegin="MSB3396: "}</note>
      </trans-unit>
      <trans-unit id="UnregisterAssembly.CantUnregisterAssembly">
        <source>MSB3395: Cannot unregister assembly "{0}". {1}</source>
        <target state="translated">MSB3395: Impossible d'annuler l'inscription de l'assembly "{0}". {1}</target>
        <note>{StrBegin="MSB3395: "}</note>
      </trans-unit>
      <trans-unit id="UnregisterAssembly.NoValidTypes">
        <source>MSB3391: "{0}" does not contain any types that can be unregistered for COM Interop.</source>
        <target state="translated">MSB3391: "{0}" ne contient aucun type dont l'inscription peut être annulée pour COM Interop.</target>
        <note>{StrBegin="MSB3391: "}</note>
      </trans-unit>
      <trans-unit id="UnregisterAssembly.UnauthorizedAccess">
        <source>MSB3392: Cannot unregister assembly "{0}" - access denied. Please make sure you're running the application as administrator. {1}</source>
        <target state="translated">MSB3392: Impossible d'annuler l'inscription de l'assembly "{0}", car l'accès est refusé. Assurez-vous d'exécuter l'application comme administrateur. {1}</target>
        <note>{StrBegin="MSB3392: "}</note>
      </trans-unit>
      <trans-unit id="UnregisterAssembly.UnregisterAsmFileDoesNotExist">
        <source>MSB3393: Cannot unregister assembly "{0}" - file doesn't exist.</source>
        <target state="translated">MSB3393: Impossible d'annuler l'inscription de l'assembly "{0}" - fichier inexistant.</target>
        <note>{StrBegin="MSB3393: "}</note>
      </trans-unit>
      <trans-unit id="UnregisterAssembly.UnregisteringAssembly">
        <source>Unregistering assembly "{0}" for COM Interop.</source>
        <target state="translated">Annulation de l'inscription de l'assembly "{0}" pour COM Interop.</target>
        <note />
      </trans-unit>
      <trans-unit id="UnregisterAssembly.UnregisteringTypeLib">
        <source>Unregistering type library "{0}".</source>
        <target state="translated">Annulation de l'inscription de la bibliothèque de types "{0}".</target>
        <note />
      </trans-unit>
      <trans-unit id="UnregisterAssembly.UnregisterTlbCantLoadFile">
        <source>MSB3397: Cannot unregister type library "{0}" - cannot load file, check to make sure it's a valid type library.</source>
        <target state="translated">MSB3397: Impossible d'annuler l'inscription de la bibliothèque de types "{0}" - chargement du fichier impossible, assurez-vous que la bibliothèque de types est valide.</target>
        <note>{StrBegin="MSB3397: "}</note>
      </trans-unit>
      <trans-unit id="UnregisterAssembly.UnregisterTlbFileDoesNotExist">
        <source>Cannot unregister type library "{0}" - file doesn't exist.</source>
        <target state="translated">Impossible d'annuler l'inscription de la bibliothèque de types "{0}" - fichier inexistant.</target>
        <note />
      </trans-unit>
      <trans-unit id="UnregisterAssembly.UnregisterTlbFileNotRegistered">
        <source>MSB3394: Type library "{0}" is not registered, cannot unregister.</source>
        <target state="translated">MSB3394: La bibliothèque de types "{0}" n'est pas inscrite, impossible d'annuler l'inscription.</target>
        <note>{StrBegin="MSB3394: "}</note>
      </trans-unit>
      <trans-unit id="Unzip.DidNotUnzipBecauseOfFileMatch">
        <source>Did not unzip from file "{0}" to file "{1}" because the "{2}" parameter was set to "{3}" in the project and the files' sizes and timestamps match.</source>
        <target state="translated">Impossible de décompresser le fichier "{0}" vers le fichier "{1}", car le paramètre "{2}" a la valeur "{3}" dans le projet, et les tailles et horodatages des fichiers correspondent.</target>
        <note />
      </trans-unit>
      <trans-unit id="Unzip.DidNotUnzipBecauseOfFilter">
        <source>Did not unzip file "{0}" because it didn't match the include filter or because it matched the exclude filter.</source>
        <target state="translated">Impossible de décompresser le fichier "{0}", car il ne correspond pas au filtre d'inclusion, ou il correspond au filtre d'exclusion.</target>
        <note />
      </trans-unit>
      <trans-unit id="Unzip.ErrorCouldNotCreateDestinationDirectory">
        <source>MSB3931: Failed to unzip to directory "{0}" because it could not be created.  {1}</source>
        <target state="translated">MSB3931: Échec de la décompression dans le répertoire "{0}", car il n'a pas pu être créé. {1}</target>
        <note>{StrBegin="MSB3931: "}</note>
      </trans-unit>
      <trans-unit id="Unzip.ErrorCouldNotExtractFile">
        <source>MSB3936: Failed to open unzip file "{0}" to "{1}".  {2}</source>
        <target state="translated">MSB3936: Échec de l'ouverture du fichier décompressé "{0}" dans "{1}". {2}</target>
        <note>{StrBegin="MSB3936: "}</note>
      </trans-unit>
      <trans-unit id="Unzip.ErrorCouldNotMakeFileWriteable">
        <source>MSB3935: Failed to unzip file "{0}" because destination file "{1}" is read-only and could not be made writable.  {2} {3}</source>
        <target state="translated">MSB3935: Échec de la décompression du fichier « {0} », car le fichier de destination « {1} » est en lecture seule et n’a pas pu être rendu accessible en écriture. {2} {3}</target>
        <note>{StrBegin="MSB3935: "}</note>
      </trans-unit>
      <trans-unit id="Unzip.ErrorCouldNotOpenFile">
        <source>MSB3933: Failed to open zip file "{0}".  {1}</source>
        <target state="translated">MSB3933: Échec de l'ouverture du fichier zip "{0}". {1}</target>
        <note>{StrBegin="MSB3933: "}</note>
      </trans-unit>
      <trans-unit id="Unzip.ErrorExtractingResultsInFilesOutsideDestination">
        <source>MSB3934: Failed to open unzip file "{0}" to "{1}" because it is outside the destination directory.</source>
        <target state="translated">MSB3934: Échec de l'ouverture du fichier décompressé "{0}" dans "{1}", car il se trouve en dehors du répertoire de destination.</target>
        <note>{StrBegin="MSB3934: "}</note>
      </trans-unit>
      <trans-unit id="Unzip.ErrorFileDoesNotExist">
        <source>MSB3932: Failed to unzip file "{0}" because the file does not exist or is inaccessible.</source>
        <target state="translated">MSB3932: Échec de la décompression du fichier "{0}", car le fichier n'existe pas ou est inaccessible.</target>
        <note>{StrBegin="MSB3932: "}</note>
      </trans-unit>
      <trans-unit id="Unzip.ErrorParsingPatternInvalidPath">
        <source>MSB3937: Failed to parse pattern "{0}" because it contains an invalid path character.</source>
        <target state="translated">MSB3937: échec de l'analyse du modèle "{0}", car il contient un caractère de chemin non valide.</target>
        <note>{StrBegin="MSB3937: "}</note>
      </trans-unit>
      <trans-unit id="Unzip.ErrorParsingPatternPropertyReferences">
        <source>MSB3938: Failed to parse pattern "{0}" because it contains a property reference which isn't supported.</source>
        <target state="translated">MSB3938: échec de l'analyse du modèle "{0}", car il contient une référence de propriété non prise en charge.</target>
        <note>{StrBegin="MSB3938: "}</note>
      </trans-unit>
      <trans-unit id="Unzip.FileComment">
        <source>Unzipping file "{0}" to "{1}".</source>
        <target state="translated">Décompression du fichier "{0}" dans "{1}".</target>
        <note />
      </trans-unit>
      <trans-unit id="Unzip.ZipSlipExploit">
        <source>Entry is outside the target directory: "{0}"</source>
        <target state="translated">L’entrée se trouve en dehors du répertoire cible : «{0}»</target>
        <note />
      </trans-unit>
      <trans-unit id="Vbc.EnumParameterHasInvalidValue">
        <source>MSB3401: "{1}" is an invalid value for the "{0}" parameter.  The valid values are: {2}</source>
        <target state="translated">MSB3401: "{1}" n'est pas une valeur valide pour le paramètre "{0}". Les valeurs valides sont : {2}</target>
        <note>{StrBegin="MSB3401: "}</note>
      </trans-unit>
      <trans-unit id="VBC.RenamePDB">
        <source>MSB3402: There was an error creating the pdb file "{0}". {1}</source>
        <target state="translated">MSB3402: Une erreur s'est produite lors de la création du fichier pdb "{0}". {1}</target>
        <note>{StrBegin="MSB3402: "}</note>
      </trans-unit>
      <trans-unit id="Vbc.ParameterHasInvalidValue">
        <source>"{1}" is an invalid value for the "{0}" parameter.</source>
        <target state="translated">"{1}" n'est pas une valeur valide pour le paramètre "{0}".</target>
        <note />
      </trans-unit>
      <trans-unit id="VerifyFileHash.HashMismatch">
        <source>MSB3952: File hash mismatch. Expected {0} to have a {1} file hash of {2}, but it was {3}.</source>
        <target state="translated">MSB3952: Incompatibilité au niveau du hachage de fichier. {0} devait avoir un hachage de fichier {1} de {2}, mais {3} a été utilisé.</target>
        <note>{StrBegin="MSB3952: "}</note>
      </trans-unit>
      <trans-unit id="WriteCodeFragment.CouldNotConvertToInferredType">
        <source>Could not convert the value for parameter "{0}" to the inferred type "{1}". The value will be treated as a string. {2}</source>
        <target state="translated">Impossible de convertir la valeur du paramètre « {0} » en type différé « {1} ». La valeur est traitée comme une chaîne. {2}</target>
        <note />
      </trans-unit>
      <trans-unit id="WriteCodeFragment.CouldNotConvertValue">
        <source>MSB3716: The parameter value "{0}" could not be converted to "{1}". {2}</source>
        <target state="translated">MSB3716: la valeur du paramètre « {0} » ne peut pas être convertie en « {1} ». {2}</target>
        <note>{StrBegin="MSB3716: "}</note>
      </trans-unit>
      <trans-unit id="WriteCodeFragment.CouldNotInferParameterType">
        <source>Could not infer the type of parameter "{0}" because the attribute type is unknown. The value will be treated as a string.</source>
        <target state="translated">Impossible d’inférer le type de paramètre « {0} », car le type d’attribut est inconnu. La valeur sera considérée comme une chaîne.</target>
        <note />
      </trans-unit>
      <trans-unit id="WriteCodeFragment.MultipleConstructorsFound">
        <source>Multiple attribute constructors were found for type inferencing.</source>
        <target state="translated">Plusieurs constructeurs d’attributs ont été trouvées pour l’inférence de type.</target>
        <note />
      </trans-unit>
      <trans-unit id="WriteCodeFragment.ParameterTypeNotFound">
        <source>MSB3715: The type "{0}" was not found.</source>
        <target state="translated">MSB3715: le type « {0} » est introuvable.</target>
        <note>{StrBegin="MSB3715: "}</note>
      </trans-unit>
      <trans-unit id="WriteLinesToFile.ErrorOrWarning">
        <source>MSB3491: Could not write lines to file "{0}". {1} {2}</source>
        <target state="translated">MSB3491: Impossible d’écrire des lignes dans le fichier « {0} ». {1} {2}</target>
        <note>{StrBegin="MSB3491: "}</note>
      </trans-unit>
      <trans-unit id="GetReferenceAssemblyPaths.InvalidTargetFrameworkMoniker">
        <source>MSB3642: The Target Framework Moniker "{0}" is invalid. "{1}"</source>
        <target state="translated">MSB3642: Le moniker du Framework cible "{0}" n'est pas valide. "{1}"</target>
        <note>{StrBegin="MSB3642: "}</note>
      </trans-unit>
      <trans-unit id="GetReferenceAssemblyPaths.ProblemGeneratingReferencePaths">
        <source>MSB3643: There was an error generating reference assembly paths based on the TargetFrameworkMoniker "{0}". {1}</source>
        <target state="translated">MSB3643: Une erreur s'est produite lors de la génération des chemins d'assembly de référence basés sur le TargetFrameworkMoniker "{0}". {1}</target>
        <note>{StrBegin="MSB3643: "}</note>
      </trans-unit>
      <trans-unit id="GetReferenceAssemblyPaths.NoReferenceAssemblyDirectoryFound">
        <source>MSB3644: The reference assemblies for {0} were not found. To resolve this, install the Developer Pack (SDK/Targeting Pack) for this framework version or retarget your application. You can download .NET Framework Developer Packs at https://aka.ms/msbuild/developerpacks</source>
        <target state="translated">MSB3644: les assemblys de référence pour {0} sont introuvables. Pour résoudre le problème, installez le Developer Pack (kit SDK/Pack de ciblage) correspondant à cette version du framework, ou reciblez votre application. Vous pouvez télécharger plusieurs types de .NET Framework Developer Pack sur https://aka.ms/msbuild/developerpacks</target>
        <note>{StrBegin="MSB3644: "}</note>
      </trans-unit>
      <trans-unit id="GetReferenceAssemblyPaths.NETFX35SP1NotIntstalled">
        <source>MSB3645: .NET Framework v3.5 Service Pack 1 was not found. In order to target "{0}", .NET Framework v3.5 Service Pack 1 or later must be installed.</source>
        <target state="translated">MSB3645: .NET Framework v3.5 Service Pack 1 est introuvable. Pour cibler "{0}", .NET Framework v3.5 Service Pack 1 ou version ultérieure doit être installé.</target>
        <note>{StrBegin="MSB3645: "}</note>
      </trans-unit>
      <trans-unit id="WinMDExp.MustPassReferences">
        <source>MSB3762: No references were passed to the task. References to at least mscorlib and Windows.Foundation are required.</source>
        <target state="translated">MSB3762: Aucune référence n'a été passée à la tâche. Les références à mscorlib et Windows.Foundation, au minimum, sont obligatoires.</target>
        <note>{StrBegin="MSB3762: "}</note>
      </trans-unit>
      <trans-unit id="WriteLinesToFile.UnusedWriteOnlyWhenDifferent">
        <source>'WriteOnlyWhenDifferent' attribute on "{0}" takes effect only when 'Overwrite="true"'.</source>
        <target state="translated">L’attribut 'WriteOnlyWhenDifferent' sur "{0}" prend effet uniquement quand 'Overwrite="true"'.</target>
        <note />
      </trans-unit>
      <trans-unit id="Xaml.DuplicatePropertyName">
        <source>MSB3724: Unable to create Xaml task.  Duplicate property name '{0}'.</source>
        <target state="translated">MSB3724: impossible de créer la tâche XAML. Nom de propriété dupliqué : '{0}'.</target>
        <note>{StrBegin="MSB3724: "}</note>
      </trans-unit>
      <trans-unit id="Xaml.TaskCreationFailed">
        <source>MSB3686: Unable to create Xaml task.  Compilation failed.  {0}</source>
        <target state="translated">MSB3686: Impossible de créer la tâche Xaml.  Échec de la compilation. {0}</target>
        <note>{StrBegin="MSB3686: "}</note>
      </trans-unit>
      <trans-unit id="Xaml.RuleParseFailed">
        <source>MSB3687: Unable to parse Xaml rule.  {0}</source>
        <target state="translated">MSB3687: Impossible d'analyser la règle Xaml. {0}</target>
        <note>{StrBegin="MSB3687: "}</note>
      </trans-unit>
      <trans-unit id="Xaml.RuleFileNotFound">
        <source>MSB3688: Unable to create Xaml task.  File not found: {0}.</source>
        <target state="translated">MSB3688: Impossible de créer la tâche Xaml.  Fichier introuvable : {0}.</target>
        <note>{StrBegin="MSB3688: "}</note>
      </trans-unit>
      <trans-unit id="Xaml.RuleMissingToolName">
        <source>MSB3689: Unable to execute Xaml task.  If the CommandLineTemplate task parameter is not specified, then the ToolName attribute must be specified in the Rule or the ToolExe task parameter must be set.</source>
        <target state="translated">MSB3689: Impossible d'exécuter la tâche Xaml.  Si le paramètre de tâche CommandLineTemplate n'est pas spécifié, l'attribut ToolName doit être spécifié dans la règle, ou le paramètre de tâche ToolExe doit être défini.</target>
        <note>{StrBegin="MSB3689: "}</note>
      </trans-unit>
      <trans-unit id="Xaml.RuleNotFound">
        <source>MSB3690: Unable to create Xaml task.  The Rule "{0}" was not found.</source>
        <target state="translated">MSB3690: Impossible de créer la tâche Xaml.  La règle "{0}" est introuvable.</target>
        <note>{StrBegin="MSB3690: "}</note>
      </trans-unit>
      <trans-unit id="Xaml.InvalidRootObject">
        <source>MSB3691: Unable to create Xaml task.  The root object was not of type ProjectSchemaDefinitions.</source>
        <target state="translated">MSB3691: Impossible de créer la tâche Xaml.  L'objet racine n'est pas de type ProjectSchemaDefinitions.</target>
        <note>{StrBegin="MSB3691: "}</note>
      </trans-unit>
      <trans-unit id="Xaml.MissingTaskBody">
        <source>MSB3692: Unable to create Xaml task.  The &lt;UsingTask&gt; does not contain a &lt;Task&gt; definition.</source>
        <target state="translated">MSB3692: Impossible de créer la tâche Xaml.  &lt;UsingTask&gt; ne contient pas de définition &lt;Task&gt;.</target>
        <note>{StrBegin="MSB3692: "}</note>
      </trans-unit>
      <trans-unit id="Xaml.ArgumentOutOfRange">
        <source>MSB3693: Unable to execute Xaml task.  The value "{1}" specified for task parameter "{0}" is not valid.</source>
        <target state="translated">MSB3693: Impossible d'exécuter la tâche Xaml.  La valeur "{1}" spécifiée pour le paramètre de tâche "{0}" n'est pas valide.</target>
        <note>{StrBegin="MSB3693: "}</note>
      </trans-unit>
      <trans-unit id="Xaml.MissingSwitchValue">
        <source>MSB3694: Unable to create Xaml task.  The EnumValue "{1}" on EnumProperty "{0}" is missing the SwitchValue attribute.</source>
        <target state="translated">MSB3694: Impossible de créer la tâche Xaml.  La valeur EnumValue "{1}" sur EnumProperty "{0}" ne comporte pas d'attribut SwitchValue.</target>
        <note>{StrBegin="MSB3694: "}</note>
      </trans-unit>
      <trans-unit id="Xaml.CommandFailed">
        <source>MSB3721: The command "{0}" exited with code {1}.</source>
        <target state="translated">MSB3721: La commande "{0}" s'est arrêtée avec le code {1}.</target>
        <note>{StrBegin="MSB3721: "}</note>
      </trans-unit>
      <trans-unit id="Xaml.CommandFailedAccessDenied">
        <source>MSB3722: The command "{0}" exited with code {1}. Please verify that you have sufficient rights to run this command.</source>
        <target state="translated">MSB3722: La commande "{0}" s'est arrêtée avec le code {1}. Assurez-vous d'avoir les droits suffisants pour exécuter cette commande.</target>
        <note>{StrBegin="MSB3722: "}</note>
      </trans-unit>
      <trans-unit id="Xaml.MissingRequiredArgument">
        <source>MSB3723: The parameter "{0}" requires missing parameter "{1}" to be set.</source>
        <target state="translated">MSB3723: Le paramètre "{0}" nécessite la définition du paramètre manquant "{1}".</target>
        <note>{StrBegin="MSB3723: "}</note>
      </trans-unit>
      <trans-unit id="XslTransform.ArgumentError">
        <source>MSB3701: Unable to load arguments for the XslTransformation task. {0}</source>
        <target state="translated">MSB3701: Impossible de charger les arguments pour la tâche XslTransformation. {0}</target>
        <note>{StrBegin="MSB3701: "}</note>
      </trans-unit>
      <trans-unit id="XslTransform.PrecompiledXsltError">
        <source>MSB3705: XslCompiledDllPath is not supported when building with .NET Core.</source>
        <target state="translated">MSB3705: XslCompiledDllPath n'est pas pris en charge lors de la génération avec .NET Core.</target>
        <note>{StrBegin="MSB3705: "}</note>
      </trans-unit>
      <trans-unit id="XslTransform.SecuritySettingsViaUseTrustedSettings">
        <source>You are enabling relaxed XSLT security settings via the UseTrustedSettings parameter. For more details on security implications of this setting please see https://aka.ms/msbuild/xsltransformation-task</source>
        <target state="translated">Vous activez des paramètres de sécurité XSLT souples via le paramètre UseTrustedSettings. Pour plus d’informations sur les implications en matière de sécurité de ce paramètre, consultez https://aka.ms/msbuild/xsltransformation-task</target>
        <note />
      </trans-unit>
      <trans-unit id="XslTransform.XsltArgumentsError">
        <source>MSB3702: Unable to process the XsltParameters argument for the XslTransformation task. {0}</source>
        <target state="translated">MSB3702: Impossible de traiter l'argument XsltParameters de la tâche XslTransformation. {0}</target>
        <note>{StrBegin="MSB3702: "}</note>
      </trans-unit>
      <trans-unit id="XslTransform.TransformError">
        <source>MSB3703: Unable to execute transformation. {0}</source>
        <target state="translated">MSB3703: Impossible d'exécuter la transformation. {0}</target>
        <note>{StrBegin="MSB3703: "}</note>
      </trans-unit>
      <trans-unit id="XslTransform.XmlInput.TooMany">
        <source>Only one of XmlContent or XmlInputPaths arguments can be set.</source>
        <target state="translated">Vous pouvez définir uniquement un argument XmlContent ou XmlInputPaths.</target>
        <note />
      </trans-unit>
      <trans-unit id="XslTransform.XmlInput.TooFew">
        <source>One of XmlContent or XmlInputPaths arguments must be set.</source>
        <target state="translated">Un argument XmlContent ou XmlInputPaths doit être défini.</target>
        <note />
      </trans-unit>
      <trans-unit id="XslTransform.XsltInput.TooMany">
        <source>Only one of XslContent, XslInputPath or XslCompiledDllPath arguments can be set.</source>
        <target state="translated">Vous pouvez définir uniquement un argument XslContent, XslInputPath ou XslCompiledDllPath.</target>
        <note />
      </trans-unit>
      <trans-unit id="XslTransform.XsltInput.TooFew">
        <source>One of XslContent, XslInputPath and XslCompiledDllPath arguments must be set.</source>
        <target state="translated">Un argument XslContent, XslInputPath ou XslCompiledDllPath doit être défini.</target>
        <note />
      </trans-unit>
      <trans-unit id="XslTransform.XsltLoadError">
        <source>MSB3704: Unable to load the specified Xslt. {0}</source>
        <target state="translated">MSB3704: Impossible de charger le paramètre Xslt spécifié. {0}</target>
        <note>{StrBegin="MSB3704: "}</note>
      </trans-unit>
      <trans-unit id="XslTransform.MustSpecifyType">
        <source>When specifying assembly "{0}", you must specify the type as well.</source>
        <target state="translated">Lors de la spécification de l'assembly "{0}", vous devez également indiquer le type.</target>
        <note />
      </trans-unit>
      <trans-unit id="XslTransform.XsltParameterNoAttribute">
        <source>The specified Xslt Parameter doesn't have attribute "{0}".</source>
        <target state="translated">Le paramètre Xslt spécifié n'a pas d'attribut "{0}".</target>
        <note />
      </trans-unit>
      <trans-unit id="XslTransform.XsltParameterNotWellFormed">
        <source>The specified Xslt Parameter attribute is not a well-formed XML fragment.</source>
        <target state="translated">L'attribut du paramètre Xslt spécifié n'est pas un fragment XML bien formé.</target>
        <note />
      </trans-unit>
      <trans-unit id="XslTransform.UseTrustedSettings">
        <source>The usage of the document() method and embedded scripts is prohibited by default, due to risks of foreign code execution.  If "{0}" is a trusted source that requires those constructs, please set the "UseTrustedSettings" parameter to "true" to allow their execution.</source>
        <target state="translated">L'utilisation de la méthode document() et des scripts incorporés est interdite par défaut, en raison des risques d'exécution de code externe.  Si "{0}" est une source fiable qui nécessite ces constructions, affectez la valeur "true" au paramètre "UseTrustedSettings" pour autoriser leur exécution.</target>
        <note />
      </trans-unit>
      <trans-unit id="XmlPoke.NamespacesError">
        <source>MSB3731: Unable to process the Namespaces argument for the XmlPoke task. {0}</source>
        <target state="translated">MSB3731: impossible de traiter l'argument Namespaces pour la tâche XmlPoke. {0}</target>
        <note>{StrBegin="MSB3731: "}</note>
      </trans-unit>
      <trans-unit id="XmlPoke.NamespacesParameterNoAttribute">
        <source>The specified Namespaces attribute doesn't have attribute "{0}".</source>
        <target state="translated">L'attribut Namespaces spécifié n'a pas d'attribut "{0}".</target>
        <note />
      </trans-unit>
      <trans-unit id="XmlPoke.NamespacesParameterNotWellFormed">
        <source>The specified Namespaces attribute is not a well-formed XML fragment.</source>
        <target state="translated">L'attribut Namespaces spécifié n'est pas un fragment XML correct.</target>
        <note />
      </trans-unit>
      <trans-unit id="XmlPoke.Replaced">
        <source>Replaced "{0}" with "{1}".</source>
        <target state="translated">"{0}" remplacé par "{1}".</target>
        <note />
      </trans-unit>
      <trans-unit id="XmlPoke.Count">
        <source>Made {0} replacement(s).</source>
        <target state="translated">{0} remplacement(s) effectué(s).</target>
        <note />
      </trans-unit>
      <trans-unit id="XmlPoke.XPathContextError">
        <source>MSB3732: Unable to set XPath expression's Context. {0}</source>
        <target state="translated">MSB3732: impossible de définir le contexte de l'expression XPath. {0}</target>
        <note>{StrBegin="MSB3732: "}</note>
      </trans-unit>
      <trans-unit id="XmlPeekPoke.InputFileError">
        <source>MSB3733: Input file "{0}" cannot be opened. {1}</source>
        <target state="translated">MSB3733: impossible d'ouvrir le fichier d'entrée "{0}". {1}</target>
        <note>{StrBegin="MSB3733: "}</note>
      </trans-unit>
      <trans-unit id="XmlPeekPoke.XPathError">
        <source>MSB3734: XPath Query "{0}" cannot be loaded. {1}</source>
        <target state="translated">MSB3734: impossible de charger la requête XPath "{0}". {1}</target>
        <note>{StrBegin="MSB3734: "}</note>
      </trans-unit>
      <trans-unit id="XmlPoke.PokeError">
        <source>MSB3735: Error while executing poke operation with the Value parameter "{0}". {1}</source>
        <target state="translated">MSB3735: erreur lors de l'exécution de l'opération d'écriture en mémoire vive avec le paramètre Value "{0}". {1}</target>
        <note>{StrBegin="MSB3735: "}</note>
      </trans-unit>
      <trans-unit id="XmlPeek.ArgumentError">
        <source>MSB3741: Unable to load arguments for the XmlPeek task. {0}</source>
        <target state="translated">MSB3741: impossible de charger les arguments pour la tâche XmlPeek. {0}</target>
        <note>{StrBegin="MSB3741: "}</note>
      </trans-unit>
      <trans-unit id="XmlPeek.NamespacesError">
        <source>MSB3742: Unable to process the Namespaces argument for the XmlPeek task. {0}</source>
        <target state="translated">MSB3742: impossible de traiter l'argument Namespaces pour la tâche XmlPeek. {0}</target>
        <note>{StrBegin="MSB3742: "}</note>
      </trans-unit>
      <trans-unit id="XmlPeek.XPathContextError">
        <source>MSB3743: Unable to set XPath expression's Context. {0}</source>
        <target state="translated">MSB3743: impossible de définir le contexte de l'expression XPath. {0}</target>
        <note>{StrBegin="MSB3743: "}</note>
      </trans-unit>
      <trans-unit id="XmlPeek.XmlInput.TooMany">
        <source>Only one of XmlContent or XmlInputPath arguments can be set.</source>
        <target state="translated">Seul l'un des arguments XmlContent ou XmlInputPath peut être défini.</target>
        <note />
      </trans-unit>
      <trans-unit id="XmlPeek.XmlInput.TooFew">
        <source>One of XmlContent or XmlInputPath arguments must be set.</source>
        <target state="translated">L'un des arguments XmlContent ou XmlInputPath doit être défini.</target>
        <note />
      </trans-unit>
      <trans-unit id="XmlPeek.NamespacesParameterNoAttribute">
        <source>The specified Namespaces attribute does not have attribute "{0}".</source>
        <target state="translated">L'attribut Namespaces spécifié n'a pas d'attribut "{0}".</target>
        <note />
      </trans-unit>
      <trans-unit id="XmlPeek.NamespacesParameterNotWellFormed">
        <source>The specified Namespaces attribute is not a well-formed XML fragment.</source>
        <target state="translated">L'attribut Namespaces spécifié n'est pas un fragment XML correct.</target>
        <note />
      </trans-unit>
      <trans-unit id="XmlPeek.Found">
        <source>Found "{0}".</source>
        <target state="translated">"{0}" trouvé.</target>
        <note />
      </trans-unit>
      <trans-unit id="XmlPeek.NotFound">
        <source>The specified XPath query did not capture any nodes.</source>
        <target state="translated">La requête XPath spécifiée n'a capturé aucun nœud.</target>
        <note />
      </trans-unit>
      <trans-unit id="WriteCodeFragment.MustSpecifyLocation">
        <source>MSB3711: At least one of OutputFile or OutputDirectory must be provided.</source>
        <target state="translated">MSB3711: Au moins un OutputFile ou OutputDirectory doit être fourni.</target>
        <note>{StrBegin="MSB3711: "}</note>
      </trans-unit>
      <trans-unit id="WriteCodeFragment.CouldNotCreateProvider">
        <source>MSB3712: Code for the language "{0}" could not be generated. {1}</source>
        <target state="translated">MSB3712: Impossible de générer le code pour la langue "{0}". {1}</target>
        <note>{StrBegin="MSB3712: "}</note>
      </trans-unit>
      <trans-unit id="WriteCodeFragment.CouldNotWriteOutput">
        <source>MSB3713: The file "{0}" could not be created. {1} {2}</source>
        <target state="translated">MSB3713: Impossible de créer le fichier « {0} ». {1} {2}</target>
        <note>{StrBegin="MSB3713: "}</note>
      </trans-unit>
      <trans-unit id="WriteCodeFragment.SkippedNumberedParameter">
        <source>MSB3714: The parameter "{0}" was supplied, but not all previously numbered parameters.</source>
        <target state="translated">MSB3714: Le paramètre "{0}" a été fourni, mais pas tous les paramètres précédemment numérotés.</target>
        <note>{StrBegin="MSB3714: "}</note>
      </trans-unit>
      <trans-unit id="WriteCodeFragment.NoWorkToDo">
        <source>No output file was written because no code was specified to create.</source>
        <target state="translated">Aucun fichier de sortie n'a été écrit, car aucun code n'a été spécifié pour la création.</target>
        <note />
      </trans-unit>
      <trans-unit id="WriteCodeFragment.GeneratedFile">
        <source>Emitted specified code into "{0}".</source>
        <target state="translated">Code spécifié émis dans "{0}".</target>
        <note />
      </trans-unit>
      <trans-unit id="WriteCodeFragment.Comment">
        <source>Generated by the MSBuild WriteCodeFragment class.</source>
        <target state="translated">Généré par la classe MSBuild WriteCodeFragment.</target>
        <note />
      </trans-unit>
      <trans-unit id="CodeTaskFactory.CodeElementIsMissing">
        <source>MSB3751: The &lt;Code&gt; element is missing for the "{0}" task. This element is required.</source>
        <target state="translated">MSB3751: l'élément &lt;Code&gt; est manquant pour la tâche "{0}". Cet élément est requis.</target>
        <note>{StrBegin="MSB3751: "} &lt;Code&gt; should not be localized it is the name of an xml element</note>
      </trans-unit>
      <trans-unit id="CodeTaskFactory.AttributeEmpty">
        <source>MSB3752: The "{0}" attribute has been set but is empty. If the "{0}" attribute is set it must not be empty.</source>
        <target state="translated">MSB3752: L'attribut "{0}" a été défini, mais il est vide. Si l'attribut "{0}" est défini, il ne doit pas être vide.</target>
        <note>{StrBegin="MSB3752: "}</note>
      </trans-unit>
      <trans-unit id="CodeTaskFactory.NeedsITaskInterface">
        <source>MSB3753: The task could not be instantiated because it does not implement the ITask interface. Make sure the task implements the Microsoft.Build.Framework.ITask interface.</source>
        <target state="translated">MSB3753: Impossible de lancer la tâche, car elle n'implémente pas l'interface ITask. Assurez-vous que la tâche implémente l'interface Microsoft.Build.Framework.ITask.</target>
        <note>{StrBegin="MSB3753: "}</note>
      </trans-unit>
      <trans-unit id="CodeTaskFactory.ReferenceAssemblyIsInvalid">
        <source>MSB3754: The reference assembly "{0}" is invalid. "{1}"</source>
        <target state="translated">MSB3754: l'assembly de référence "{0}" n'est pas valide. "{1}"</target>
        <note>{StrBegin="MSB3754: "}</note>
      </trans-unit>
      <trans-unit id="CodeTaskFactory.CouldNotFindReferenceAssembly">
        <source>MSB3755: Could not find reference "{0}". If this reference is required by your code, you may get compilation errors.</source>
        <target state="translated">MSB3755: Impossible de trouver la référence "{0}". Si cette référence est exigée par votre code, cela peut entraîner des erreurs de compilation.</target>
        <note>{StrBegin="MSB3755: "}</note>
      </trans-unit>
      <trans-unit id="CodeTaskFactory.InvalidElementLocation">
        <source>MSB3756: The element &lt;{0}&gt; is not a valid child of the &lt;{1}&gt; element.  Valid child elements are &lt;Code&gt;, &lt;Reference&gt;, and &lt;Using&gt;.</source>
        <target state="translated">MSB3756: l'élément &lt;{0}&gt; n'est pas un enfant valide de l'élément &lt;{1}&gt;. Les éléments enfants valides sont &lt;Code&gt;, &lt;Reference&gt; et &lt;Using&gt;.</target>
        <note>{StrBegin="MSB3756: "}</note>
      </trans-unit>
      <trans-unit id="CodeTaskFactory.MultipleCodeNodes">
        <source>MSB3757: Only one &lt;Code&gt; element can be specified.</source>
        <target state="translated">MSB3757: un seul élément &lt;Code&gt; peut être spécifié.</target>
        <note>{StrBegin="MSB3757: "}</note>
      </trans-unit>
      <trans-unit id="CodeTaskFactory.CompilerError">
        <source>MSB3758: An error has occurred during compilation. {0}</source>
        <target state="translated">MSB3758: Une erreur s'est produite lors de la compilation. {0}</target>
        <note>{StrBegin="MSB3758: "}</note>
      </trans-unit>
      <trans-unit id="CodeTaskFactory.CouldNotFindTaskInAssembly">
        <source>The task name "{0}" could not be found.</source>
        <target state="translated">Le nom de tâche "{0}" est introuvable.</target>
        <note />
      </trans-unit>
      <trans-unit id="CodeTaskFactory.FindSourceFileAt">
        <source>The source file for this compilation can be found at: "{0}"</source>
        <target state="translated">Le fichier source pour cette compilation se trouve à l'emplacement suivant : "{0}"</target>
        <note />
      </trans-unit>
      <trans-unit id="CodeTaskFactory.HaveReflectionOnlyAssembly">
        <source>The reference assembly "{0}" is a metadata only assembly.</source>
        <target state="translated">L'assembly de référence "{0}" est un assembly de métadonnées uniquement.</target>
        <note />
      </trans-unit>
      <trans-unit id="ResolveSDKReference.SearchingForSDK">
        <source>Searching for SDK "{0}": </source>
        <target state="translated">Recherche de SDK "{0}" : </target>
        <note />
      </trans-unit>
      <trans-unit id="ResolveSDKReference.FoundSDK">
        <source>Found at search location "{0}".</source>
        <target state="translated">Trouvé à l'emplacement de recherche "{0}".</target>
        <note />
      </trans-unit>
      <trans-unit id="ResolveSDKReference.ErrorReadingManifest">
        <source>There was a problem reading the SDK manifest file "{0}". {1}</source>
        <target state="translated">Un problème est survenu lors de la lecture du fichier du manifeste SDK "{0}". {1}</target>
        <note />
      </trans-unit>
      <trans-unit id="ResolveSDKReference.ReadingSDKManifestFile">
        <source>Reading SDK manifest file "{0}".</source>
        <target state="translated">Lecture du fichier du manifeste SDK "{0}".</target>
        <note />
      </trans-unit>
      <trans-unit id="ResolveSDKReference.TargetedConfigAndArchitecture">
        <source>Targeted configuration and architecture "{0}|{1}"</source>
        <target state="translated">Configuration et architecture ciblées "{0}|{1}"</target>
        <note />
      </trans-unit>
      <trans-unit id="ResolveSDKReference.PlatformSDK">
        <source>Has a platform identity of "{0}".</source>
        <target state="translated">A une identité de plateforme "{0}".</target>
        <note />
      </trans-unit>
      <trans-unit id="ResolveSDKReference.CouldNotFindFrameworkIdentity">
        <source>Could not find "FrameworkIdentity" attribute "{0}" in the SDK manifest. </source>
        <target state="translated">Attribut "FrameworkIdentity" "{0}" introuvable dans le manifeste SDK. </target>
        <note />
      </trans-unit>
      <trans-unit id="ResolveSDKReference.NoFrameworkIdentitiesFound">
        <source>No FrameworkIdentity attributes were found in the SDK manifest, treating this SDK as a non-framework SDK.</source>
        <target state="translated">Aucun attribut FrameworkIdentity n'a été trouvé dans le manifeste SDK, ce SDK étant traité comme un SDK non Framework.</target>
        <note />
      </trans-unit>
      <trans-unit id="ResolveSDKReference.NoAppxLocationsFound">
        <source>No "APPX" attributes indicating app package locations were found in the SDK manifest. If an app package is required at runtime the project may not run.</source>
        <target state="translated">Aucun attribut "APPX" indiquant des emplacements de package d'application n'a été trouvé dans le manifeste SDK. Si un package d'application est nécessaire au moment de l'exécution, le projet risque de ne pas s'exécuter.</target>
        <note />
      </trans-unit>
      <trans-unit id="ResolveSDKReference.FoundFrameworkIdentity">
        <source>Found "FrameworkIdentity" attribute "{0}" in the SDK manifest.</source>
        <target state="translated">L'attribut "FrameworkIdentity" "{0}" a été trouvé dans le manifeste SDK.</target>
        <note />
      </trans-unit>
      <trans-unit id="ResolveSDKReference.FoundAppxLocation">
        <source>Found "APPX" location attribute "{0}" in the SDK manifest.</source>
        <target state="translated">L'attribut d'emplacement "{0}" de l'"APPX" a été trouvé dans le manifeste SDK.</target>
        <note />
      </trans-unit>
      <trans-unit id="ResolveSDKReference.ReplaceAppxLocation">
        <source>Updating the "{0}" architecture "APPX" location from "{1}" to "{2}". </source>
        <target state="translated">Mise à jour de l'emplacement "APPX" de l'architecture "{0}" de "{1}" vers "{2}". </target>
        <note />
      </trans-unit>
      <trans-unit id="ResolveSDKReference.NoSDKLocationsSpecified">
        <source>Cannot resolve "SDKReference" items because no installed SDK locations were passed into the property "InstalledSdks".</source>
        <target state="translated">Impossible de résoudre les éléments "SDKReference" car des emplacements du SDK non installé ont été passés dans la propriété "InstalledSdks".</target>
        <note>"SDKReference" and "InstalledSDKs" are property names on the task and should not be localized</note>
      </trans-unit>
      <trans-unit id="ResolveSDKReference.CannotReferenceTwoSDKsSameFamily">
        <source>MSB3773: The SDK "{0}" cannot be referenced alongside SDK(s) {1}, as they all belong to the same SDK product Family "{2}". Please consider removing references to other SDKs of the same product family.</source>
        <target state="translated">MSB3773: Le SDK "{0}" ne peut pas être référencé avec des SDK {1}, car ces SDK appartiennent tous à la même famille de produits "{2}". Supprimez les références aux autres SDK appartenant à la même famille de produits.</target>
        <note>{StrBegin="MSB3773: "}</note>
      </trans-unit>
      <trans-unit id="ResolveSDKReference.CouldNotResolveSDK">
        <source>MSB3774: Could not find SDK "{0}".</source>
        <target state="translated">MSB3774: SDK "{0}" introuvable.</target>
        <note>{StrBegin="MSB3774: "}</note>
      </trans-unit>
      <trans-unit id="ResolveSDKReference.ErrorResolvingSDK">
        <source>MSB3775: There was an error resolving the SDK "{0}". {1}</source>
        <target state="translated">MSB3775: Une erreur s'est produite lors de la résolution du SDK "{0}". {1}</target>
        <note>{StrBegin="MSB3775: "} "{0}" will be the root location which could not be searched. Ie (c:\program files\sdks\..) </note>
      </trans-unit>
      <trans-unit id="ResolveSDKReference.SDKReferenceIncorrectFormat">
        <source>MSB3776: The SDK Reference "{0}" is incorrectly formatted. It must be in the following format "&lt;SDKName&gt;, Version=&lt;SDKVersion&gt;. For example: "MySDK, Version=2.0"</source>
        <target state="translated">MSB3776: La référence SDK "{0}" est formatée de manière incorrecte. Elle doit suivre le format suivant "&lt;Nom du SDK&gt;, Version=&lt;Version du SDK&gt;. Par exemple : "MySDK, Version=2.0"</target>
        <note>{StrBegin="MSB3776: "}</note>
      </trans-unit>
      <trans-unit id="ResolveSDKReference.NoMatchingFrameworkIdentity">
        <source>MSB3777: "FrameworkIdentity" attributes were found in the SDK manifest file "{0}", however none of the attributes matched the targeted configuration and architecture "{1} | {2}" and no "FrameworkIdentity" attribute without configuration and architecture could be found. If this project is to be packaged, packaging will fail.</source>
        <target state="translated">MSB3777: Des attributs "FrameworkIdentity" ont été trouvés dans le fichier du manifeste SDK "{0}". Toutefois, aucun des attributs ne correspond à la configuration et à l'architecture ciblées "{1} | {2}", et aucun attribut "FrameworkIdentity" sans configuration ni architecture n'a pu être trouvé. Si ce projet doit être ajouté au package, le package échouera.</target>
        <note>{StrBegin="MSB3777: "}</note>
      </trans-unit>
      <trans-unit id="ResolveSDKReference.NoMatchingAppxLocation">
        <source>MSB3778: "APPX" attributes were found in the SDK manifest file "{0}" however none of the attributes matched the targeted configuration and architecture "{1} | {2}" and no "APPX" attribute without configuration and architecture could be found. If an app package is required then the project will fail at runtime.</source>
        <target state="translated">MSB3778: Des attributs "APPX" ont été trouvés dans le fichier du manifeste SDK "{0}". Toutefois, aucun des attributs ne correspond à la configuration et à l'architecture ciblées "{1} | {2}", et aucun attribut "APPX" sans configuration ni architecture n'a pu être trouvé. Si un package d'application est nécessaire, le projet échouera au moment de l'exécution.</target>
        <note>{StrBegin="MSB3778: "}</note>
      </trans-unit>
      <trans-unit id="ResolveSDKReference.TargetArchitectureNotSupported">
        <source>MSB3779: The processor architecture of the project being built "{0}" is not supported by the referenced SDK "{1}". Please consider changing the targeted processor architecture of your project (in Visual Studio this can be done through the Configuration Manager) to one of the architectures supported by the SDK: "{2}".</source>
        <target state="translated">MSB3779: L'architecture de processeur du projet "{0}" en cours de génération ne correspond pas à celle du SDK référencé "{1}". Remplacez l'architecture de processeur ciblée de votre projet (dans Visual Studio, à l'aide du Gestionnaire de configuration) par l'une des architectures prises en charge par le SDK : "{2}".</target>
        <note>{StrBegin="MSB3779: "}</note>
      </trans-unit>
      <trans-unit id="ResolveSDKReference.CannotReferenceTwoSDKsSameName">
        <source>MSB3780: The SDK "{0}" cannot be referenced alongside SDK(s) {1}, because only one version of the SDK can be referenced from a project. Please consider removing references to the other SDKs.</source>
        <target state="translated">MSB3780: Le SDK "{0}" ne peut pas être référencé avec des SDK {1}, car une seule version de SDK peut être référencée à partir d'un projet. Supprimez les références aux autres SDK.</target>
        <note>{StrBegin="MSB3780: "}</note>
      </trans-unit>
      <trans-unit id="ResolveSDKReference.SDKMissingDependency">
        <source>MSB3781: The SDK "{0}" depends on the following SDK(s) {1}, which have not been added to the project or were not found. Please ensure that you add these dependencies to your project or you may experience runtime issues. You can add dependencies to your project through the Reference Manager.</source>
        <target state="translated">MSB3781: Le SDK "{0}" dépend des SDK suivants {1}, qui n'ont pas été ajoutés au projet ou qui sont introuvables. Assurez-vous d'ajouter ces dépendances à votre projet pour éviter des problèmes au moment de l'exécution. Ajoutez des dépendances à votre projet à l'aide du Gestionnaire de références.</target>
        <note>{StrBegin="MSB3781: "}</note>
      </trans-unit>
      <trans-unit id="ResolveSDKReference.Prefer32BitNotSupportedWithNeutralProject">
        <source>MSB3782: The "{0}" SDK does not support targeting a neutral architecture with "Prefer 32-Bit" enabled for the project. Please go to the project properties (Build tab for C# and Compile tab for VB) and disable the "Prefer 32-bit" option, or change your project to target a non-neutral architecture.</source>
        <target state="translated">MSB3782: Le SDK "{0}" ne prend pas en charge comme cible une architecture neutre dont l'option "Préférer 32 bits" est activée pour le projet. Accédez aux propriétés du projet (onglet Générer pour C# et Compiler pour VB) et désactivez l'option "Préférer 32 bits", ou modifiez votre projet pour qu'il cible une architecture non neutre.</target>
        <note>{StrBegin="MSB3782: "} Also, please localize "Prefer 32-Bit" in the same way that it is localized in wizard\vbdesigner\designer\proppages\buildproppage.resx</note>
      </trans-unit>
      <trans-unit id="ResolveSDKReference.MaxPlatformVersionLessThanTargetPlatformVersion">
        <source>MSB3783: Project "{0}" depends upon SDK "{1} v{2}" which was released originally for apps targeting "{3} {4}". To verify whether "{1} v{2}" is compatible with "{5} {6}", contact the SDK author or see http://go.microsoft.com/fwlink/?LinkID=309181.</source>
        <target state="translated">MSB3783: Le projet "{0}" dépend du SDK "{1} v{2}" qui a été créé à l'origine pour le ciblage des applications "{3} {4}". Pour vérifier si "{1} v{2}" est compatible avec "{5} {6}", contactez l'auteur du SDK ou consultez http://go.microsoft.com/fwlink/?LinkID=309181.</target>
        <note>{StrBegin="MSB3783: "}</note>
      </trans-unit>
      <trans-unit id="ResolveSDKReference.InvalidDependencyInPlatform">
        <source>MSB3841: The SDK "{0}" depends on the SDK "{1}", which is not compatible with "{2} {3}". Please reference a version of SDK "{0}" which supports "{2} {3}".</source>
        <target state="translated">MSB3841: Le SDK "{0}" dépend du SDK "{1}", qui n'est pas compatible avec "{2} {3}". Référencez une version du SDK "{0}" qui prend en charge "{2} {3}".</target>
        <note>{StrBegin="MSB3841: "}</note>
      </trans-unit>
      <trans-unit id="ResolveSDKReference.MaxPlatformVersionNotSpecified">
        <source>MSB3842: Project "{0}" depends upon SDK "{1} v{2}" which supports apps targeting "{3} {4}". To verify whether "{1} v{2}" is compatible with "{5} {6}", contact the SDK author or see http://go.microsoft.com/fwlink/?LinkID=309181.</source>
        <target state="translated">MSB3842: Le projet "{0}" dépend du SDK "{1} v{2}", qui prend en charge le ciblage des applications "{3} {4}". Pour vérifier si "{1} v{2}" est compatible avec "{5} {6}", contactez l'auteur du SDK ou consultez http://go.microsoft.com/fwlink/?LinkID=309181.</target>
        <note>{StrBegin="MSB3842: "}</note>
      </trans-unit>
      <trans-unit id="ResolveSDKReference.TargetPlatformIdentifierDoesNotMatch">
        <source>MSB3843: Project "{0}" targets platform "{3}", but references SDK "{1} v{2}" which targets platform "{4}".</source>
        <target state="translated">MSB3843: le projet "{0}" cible la plateforme "{3}", mais fait référence au Kit de développement logiciel (SDK) "{1} v{2}", qui cible la plateforme "{4}".</target>
        <note>{StrBegin="MSB3843: "}</note>
      </trans-unit>
      <trans-unit id="ResolveSDKReference.PlatformVersionIsLessThanMinVersion">
        <source>MSB3844: Project "{0}" targets platform version "{3}", but references SDK "{1} v{2}" which requires platform version "{4}" or higher.</source>
        <target state="translated">MSB3844: le projet "{0}" cible la version de plateforme "{3}", mais fait référence au Kit de développement logiciel (SDK) "{1} v{2}", qui nécessite la version de plateforme "{4}" ou ultérieure.</target>
        <note>{StrBegin="MSB3844: "}</note>
      </trans-unit>
      <trans-unit id="GetInstalledSDKs.ListInstalledSDKs">
        <source>Installed SDKs:</source>
        <target state="translated">SDK installés :</target>
        <note />
      </trans-unit>
      <trans-unit id="GetInstalledSDKs.SDKNameAndLocation">
        <source>SDK "{0}" is installed at "{1}"</source>
        <target state="translated">Le SDK "{0}" est installé à "{1}"</target>
        <note />
      </trans-unit>
      <trans-unit id="GetInstalledSDKs.FoundSDKs">
        <source>Found "{0}" SDKs.</source>
        <target state="translated">"{0}" SDK trouvés.</target>
        <note />
      </trans-unit>
      <trans-unit id="GetInstalledSDKs.SearchingForSDKs">
        <source>Searching for SDKs targeting "{0}, {1}".</source>
        <target state="translated">Recherche de SDK ciblant "{0}, {1}".</target>
        <note>{0} will be the platform identifier, "Windows" and {1} will be a version number</note>
      </trans-unit>
      <trans-unit id="GetInstalledSDKs.TargetPlatformInformationMissing">
        <source>MSB3784: "TargetPlatformVersion" and "TargetPlatformIdentifier" cannot be empty.</source>
        <target state="translated">MSB3784: "TargetPlatformVersion" et "TargetPlatformIdentifier" ne peuvent pas être vides.</target>
        <note>{StrBegin="MSB3784: "} TargetPlatformVersion and TargetPlatformIdentifier root are property names and should not be localized</note>
      </trans-unit>
      <trans-unit id="GetInstalledSDKs.NoSDksFound">
        <source>MSB3785: No SDKs were found for TargetPlatform = {0} v{1}. SDKReference items will not be resolved. If your application requires these references there may be compilation errors.</source>
        <target state="translated">MSB3785: SDK introuvables pour TargetPlatform = {0} v{1}. Les éléments SDKReference ne seront pas résolus. Si votre application a besoin de ces références, des erreurs de compilation risquent de se produire.</target>
        <note>{StrBegin="MSB3785: "} "SDKReference" refers to SDKReference items in the project file and should not be localized.</note>
      </trans-unit>
      <trans-unit id="GetInstalledSDKs.CouldNotGetSDKList">
        <source>MSB3786: There was a problem retrieving the installed SDKs on the machine. {0}</source>
        <target state="translated">MSB3786: Un problème est survenu lors de l'extraction des SDK installés sur la machine. {0}</target>
        <note>{StrBegin="MSB3786: "}</note>
      </trans-unit>
      <trans-unit id="GetSDKReferenceFiles.GetSDKReferences">
        <source>Enumerating SDK Reference "{0}" from "{1}".</source>
        <target state="translated">Énumération de la référence SDK "{0}" de "{1}".</target>
        <note />
      </trans-unit>
      <trans-unit id="GetSDKReferenceFiles.ExpandReferencesFrom">
        <source>Looking for references under "{0}".</source>
        <target state="translated">Recherche de références sous "{0}".</target>
        <note />
      </trans-unit>
      <trans-unit id="GetSDKReferenceFiles.ExpandRedistFrom">
        <source>Looking for redist files under "{0}".</source>
        <target state="translated">Recherche des fichiers de package redistribuable sous "{0}".</target>
        <note />
      </trans-unit>
      <trans-unit id="GetSDKReferenceFiles.NotExpanding">
        <source>Not enumerating SDK Reference "{0}" because the "ExpandReferences" metadata is not true on the reference.</source>
        <target state="translated">Aucune énumération de la référence SDK "{0}" car les métadonnées "ExpandReferences" n'ont pas la valeur true sur la référence.</target>
        <note />
      </trans-unit>
      <trans-unit id="GetSDKReferenceFiles.AddingReference">
        <source>Adding reference "{0}".</source>
        <target state="translated">Ajout de la référence "{0}".</target>
        <note />
      </trans-unit>
      <trans-unit id="GetSDKReferenceFiles.AddingRedistFile">
        <source>Adding file "{0}" from redist folder with target path "{1}".</source>
        <target state="translated">Ajout du fichier "{0}" à partir du dossier de packages redistribuables avec le chemin cible "{1}".</target>
        <note />
      </trans-unit>
      <trans-unit id="GetSDKReferenceFiles.ConflictRedistSameSDK">
        <source>There was a conflict between two redist files going to the same target path "{0}" within the "{1}" SDK. Choosing "{2}" over "{3}" because it was resolved first.</source>
        <target state="translated">Un conflit s'est produit entre deux fichiers de package redistribuable pointant vers le même chemin cible "{0}" dans le SDK "{1}". "{2}" est choisi plutôt que "{3}", car il a été résolu en premier.</target>
        <note />
      </trans-unit>
      <trans-unit id="GetSDKReferenceFiles.ConflictRedistDifferentSDK">
        <source>There was a conflict between two files from the redist folder files going to the same target path "{0}" between the "{1}" and "{2}" SDKs. Choosing "{3}" over "{4}" because it was resolved first.</source>
        <target state="translated">Un conflit s'est produit entre deux fichiers du dossier du package redistribuable pointant vers le même chemin cible "{0}" entre les SDK "{1}" et "{2}". "{3}" est choisi plutôt que "{4}", car il a été résolu en premier.</target>
        <note />
      </trans-unit>
      <trans-unit id="GetSDKReferenceFiles.ConflictReferenceSameSDK">
        <source>There was a conflict between two references with the same file name resolved within the "{0}" SDK. Choosing "{1}" over "{2}" because it was resolved first.</source>
        <target state="translated">Un conflit s'est produit entre deux références portant le même nom de fichier résolues dans le SDK "{0}". "{1}" est choisi plutôt que "{2}", car il a été résolu en premier.</target>
        <note />
      </trans-unit>
      <trans-unit id="GetSDKReferenceFiles.ConflictReferenceDifferentSDK">
        <source>There was a conflict between two references with the same file name between the "{0}" and "{1}" SDKs. Choosing "{2}" over "{3}" because it was resolved first.</source>
        <target state="translated">Un conflit s'est produit entre deux références portant le même nom de fichier entre les SDK "{0}" et "{1}". "{2}" est choisi plutôt que "{3}", car il a été résolu en premier.</target>
        <note />
      </trans-unit>
      <trans-unit id="GetSDKReferenceFiles.ProblemReadingCacheFile">
        <source>There was a problem reading the cache file "{0}". "{1}"</source>
        <target state="translated">Un problème s'est produit lors de la lecture du fichier cache "{0}". "{1}"</target>
        <note />
      </trans-unit>
      <trans-unit id="GetSDKReferenceFiles.ProblemDeletingCacheFile">
        <source>There was a problem deleting the cache file "{0}". "{1}"</source>
        <target state="translated">Un problème s'est produit lors de la suppression du fichier cache "{0}". "{1}"</target>
        <note />
      </trans-unit>
      <trans-unit id="GetSDKReferenceFiles.ProblemGeneratingHash">
        <source>There was a problem getting the time stamp of the current assembly "{0}". "{1}"</source>
        <target state="translated">Un problème s'est produit lors de l'obtention de l'horodatage de l'assembly actuel "{0}". "{1}"</target>
        <note />
      </trans-unit>
      <trans-unit id="GetSDKReferenceFiles.ProblemGettingAssemblyMetadata">
        <source>There was a problem getting the assembly metadata for "{0}". "{1}"</source>
        <target state="translated">Un problème s'est produit lors de l'obtention des métadonnées d'assembly pour "{0}". "{1}"</target>
        <note />
      </trans-unit>
      <trans-unit id="GetSDKReferenceFiles.ProblemWritingCacheFile">
        <source>There was a problem writing the cache file "{0}". "{1}"</source>
        <target state="translated">Un problème s'est produit lors de l'écriture du fichier cache "{0}". "{1}"</target>
        <note />
      </trans-unit>
      <trans-unit id="GetSDKReferenceFiles.NoOriginalItemSpec">
        <source>The "OriginalItemSpec" metadata for the resolved SDK with path "{0}" was empty. The "OriginalItemSpec" metadata must be set."</source>
        <target state="translated">Les métadonnées "OriginalItemSpec" pour le SDK résolu avec le chemin "{0}" étaient vides. Les métadonnées "OriginalItemSpec" doivent être définies."</target>
        <note />
      </trans-unit>
      <trans-unit id="GetSDKReferenceFiles.CouldNotGetSDKReferenceFiles">
        <source>MSB3795: There was a problem in the GetSDKReferenceFiles task. {0}</source>
        <target state="translated">MSB3795: Un problème s'est produit dans la tâche GetSDKReferenceFiles. {0}</target>
        <note>{StrBegin="MSB3795: "}</note>
      </trans-unit>
      <trans-unit id="GetSDKReferenceFiles.ConflictBetweenFiles">
        <source>MSB3796: There was a conflict between two files. {0}</source>
        <target state="translated">MSB3796: Un conflit s'est produit entre deux fichiers. {0}</target>
        <note>{StrBegin="MSB3796: "}</note>
      </trans-unit>
      <trans-unit id="GetSDKReferenceFiles.CannotHaveEmptyTargetConfiguration">
        <source>MSB3797: The targeted configuration for the resolved sdk reference "{0}" was empty. Cannot find reference or redist files without a targeted configuration.</source>
        <target state="translated">MSB3797: La configuration ciblée pour la référence SDK résolue "{0}" était vide. Les fichiers de référence ou de package redistribuable sans une configuration ciblée sont introuvables.</target>
        <note>{StrBegin="MSB3797: "}</note>
      </trans-unit>
      <trans-unit id="GetSDKReferenceFiles.CannotHaveEmptyTargetArchitecture">
        <source>MSB3798: The targeted architecture for the resolved sdk reference "{0}" was empty. Cannot find reference or redist files without a targeted architecture.</source>
        <target state="translated">MSB3798: l'architecture ciblée pour la référence de kit SDK résolue "{0}" est vide. Les fichiers de référence ou de packages redistribuables sans architecture ciblée sont introuvables.</target>
        <note>{StrBegin="MSB3798: "}</note>
      </trans-unit>
      <trans-unit id="FindInvalidProjectReferences.WarnWhenVersionIsIncompatible">
        <source>MSB3851: This project targets "{0}, Version={1}", but it is attempting to reference "{2}" targeting "{3}", which is invalid.</source>
        <target state="translated">MSB3851: le projet cible « {0}, version={1} », mais tente de référencer le ciblage « {2} » « {3} », ce qui n'est pas valide.</target>
        <note>{StrBegin="MSB3851: "}</note>
      </trans-unit>
      <trans-unit id="ErrorFromResources.LogErrorFailure">
        <source>MSB3861: Failed to log an error using resource string "{0}".  {1}</source>
        <target state="translated">MSB3861: échec d'écriture d'une erreur à l'aide de la chaîne de ressource « {0} ».  {1}</target>
        <note>{StrBegin="MSB3861: "}</note>
      </trans-unit>
      <trans-unit id="CodeSharing.CannotBuildSharedProject">
        <source>MSB3871: Shared projects cannot be built on their own.  Please either build a project that references this project, or build the entire solution.</source>
        <target state="translated">MSB3871: Les projets partagés ne peuvent pas être créés de manière autonome.  Générez un projet qui fait référence à ce projet ou générez la solution entière.</target>
        <note>{StrBegin="MSB3871: "}</note>
      </trans-unit>
      <trans-unit id="Copy.SymbolicLinkComment">
        <source>Creating symbolic link to copy "{0}" to "{1}".</source>
        <target state="translated">Création d'un lien symbolique pour copier "{0}" vers "{1}".</target>
        <note>LOCALIZATION: {0} and {1} are paths.</note>
      </trans-unit>
      <trans-unit id="ResolveAssemblyReference.AssemblyFoldersConfigFileMalformed">
        <source>The AssemblyFolder config file ('{0}') specified in Microsoft.Common.CurrentVersion.targets was invalid. The error was: {1}</source>
        <target state="translated">Le fichier config AssemblyFolder ('{0}') spécifié dans Microsoft.Common.CurrentVersion.targets est non valide. Erreur : {1}</target>
        <note />
      </trans-unit>
      <trans-unit id="WriteLinesToFile.ErrorReadingFile">
        <source>MSB3492: Could not read existing file "{0}" to determine whether its contents are up to date. Overwriting it.</source>
        <target state="translated">MSB3492: Impossible de lire le fichier existant "{0}" pour déterminer si son contenu est à jour. Remplacement du fichier.</target>
        <note>{StrBegin="MSB3492: "}</note>
      </trans-unit>
      <trans-unit id="WriteLinesToFile.SkippingUnchangedFile">
        <source>Skipping write to file "{0}" because content would not change.</source>
        <target state="translated">L'écriture dans le fichier "{0}" est ignorée, car le contenu ne change pas.</target>
        <note />
      </trans-unit>
      <trans-unit id="Telemetry.IllegalEventDataString">
        <source>The property "{0}" in the telemetry event data property list "{1}" is malformed.  Please only pass in a semicolon-delimited list of constant string values separated by "=", e.g., "Property1=Value1;Property2=Value2".</source>
        <target state="translated">La propriété "{0}" dans la liste de propriétés des données d'événement de télémétrie "{1}" est incorrecte. Passez uniquement une liste séparée par des points-virgules de valeurs de chaîne constante séparées par "=", par ex., "Property1=Value1;Property2=Value2".</target>
        <note />
      </trans-unit>
      <trans-unit id="ErrorAndWarning.EmptyMessage">
        <source>(No message specified)</source>
        <target state="translated">(Aucun message spécifié)</target>
        <note />
      </trans-unit>
      <trans-unit id="TaskFactoryNotSupportedFailure">
        <source>MSB4801: The task factory "{0}" is not supported on the .NET Core version of MSBuild.</source>
        <target state="translated">MSB4801: La fabrique de tâches "{0}" n'est pas prise en charge dans la version .NET Core de MSBuild.</target>
        <note>{StrBegin="MSB4801: "}</note>
      </trans-unit>
      <trans-unit id="CodeTaskFactory.InvalidCodeType">
        <source>MSB3759: The specified code type "{0}" is invalid.  The supported code types are "{1}".</source>
        <target state="translated">MSB3759: Le type de code spécifié ("{0}") n'est pas valide. Les types de code pris en charge sont "{1}".</target>
        <note>{StrBegin="MSB3759: "}</note>
      </trans-unit>
      <trans-unit id="CodeTaskFactory.InvalidCodeLanguage">
        <source>MSB3759: The specified code language "{0}" is invalid.  The supported code languages are "{1}".</source>
        <target state="translated">MSB3759: Le langage de code spécifié ("{0}") n'est pas valide. Les langages de code pris en charge sont "{1}".</target>
        <note>{StrBegin="MSB3759: "}</note>
      </trans-unit>
      <trans-unit id="CodeTaskFactory.NoSourceCode">
        <source>MSB3760: You must specify source code within the Code element or a path to a file containing source code.</source>
        <target state="translated">MSB3760: Vous devez spécifier le code source dans l'élément Code ou un chemin à un fichier contenant le code source.</target>
        <note>{StrBegin="MSB3760: "}</note>
      </trans-unit>
      <trans-unit id="CodeTaskFactory.CompilingAssembly">
        <source>Compiling task source code</source>
        <target state="translated">Compilation du code source de la tâche</target>
        <note />
      </trans-unit>
      <trans-unit id="CodeTaskFactory.InvalidTaskXml">
        <source>MSB3761: The specified task XML is invalid.  {0}</source>
        <target state="translated">MSB3761: La tâche XML spécifiée n'est pas valide. {0}</target>
        <note>{StrBegin="MSB3761: "}</note>
      </trans-unit>
      <trans-unit id="CodeTaskFactory.InvalidCodeElementAttribute">
        <source>MSB3756: The attribute "{0}" is not valid for the &lt;Code&gt; element.  Valid attributes are "Language", "Source", and "Type".</source>
        <target state="translated">MSB3756: l'attribut "{0}" est non valide pour l'élément &lt;Code&gt;. Les attributs valides sont "Language", "Source" et "Type".</target>
        <note>{StrBegin="MSB3756: "}</note>
      </trans-unit>
      <trans-unit id="CodeTaskFactory.AttributeEmptyWithElement">
        <source>MSB3752: The "{0}" attribute of the &lt;{1}&gt; element has been set but is empty. If the "{0}" attribute is set it must not be empty.</source>
        <target state="translated">MSB3752: l'attribut "{0}" de l'élément &lt;{1}&gt; est défini, mais il est vide. Si l'attribut "{0}" est défini, il ne doit pas être vide.</target>
        <note>{StrBegin="MSB3752: "}</note>
      </trans-unit>
      <trans-unit id="ZipDirectory.Comment">
        <source>Zipping directory "{0}" to "{1}".</source>
        <target state="translated">Compression du répertoire "{0}" dans "{1}".</target>
        <note />
      </trans-unit>
      <trans-unit id="ZipDirectory.ErrorDirectoryDoesNotExist">
        <source>MSB3941: Failed to zip directory "{0}" because it does not exist or is inaccessible.</source>
        <target state="translated">MSB3941: Échec de la compression du répertoire "{0}", car il n'existe pas ou est inaccessible.</target>
        <note>{StrBegin="MSB3941: "}</note>
      </trans-unit>
      <trans-unit id="ZipDirectory.ErrorFailed">
        <source>MSB3943: Failed to zip directory "{0}" to file "{1}".  {2} {3}</source>
        <target state="translated">MSB3943: Échec de la compression du répertoire « {0} » dans le fichier « {1} ». {2} {3}</target>
        <note>{StrBegin="MSB3943: "}</note>
      </trans-unit>
      <trans-unit id="ZipDirectory.ErrorFileExists">
        <source>MSB3942: Failed to create zip file "{0}" because it already exists.  Please delete or rename the file and try again.</source>
        <target state="translated">MSB3942: Échec de la compression du fichier zip "{0}", car il existe déjà. Supprimez ou renommez le fichier, puis réessayez.</target>
        <note>{StrBegin="MSB3942: "}</note>
      </trans-unit>
    </body>
  </file>
</xliff><|MERGE_RESOLUTION|>--- conflicted
+++ resolved
@@ -1178,13 +1178,9 @@
         <note>{StrBegin="MSB3190: "}</note>
       </trans-unit>
       <trans-unit id="GenerateResource.BinaryFormatterUse">
-        <source>MSB3825: Resource "{0}" will be deserialized via BinaryFormatter at runtime. BinaryFormatter is deprecated due to known security risks and is removed from .NET 9+. If you wish to continue using it, set property "GenerateResourceWarnOnBinaryFormatterUse" to false.
+        <source>MSB3825: Resource "{0}" of type "{1}" will be deserialized via BinaryFormatter at runtime. BinaryFormatter is deprecated due to known security risks and is removed from .NET 9+. If you wish to continue using it, set property "GenerateResourceWarnOnBinaryFormatterUse" to false.
            More information: https://aka.ms/binaryformatter-migration-guide</source>
-<<<<<<< HEAD
-        <target state="new">MSB3825: Resource "{0}" will be deserialized via BinaryFormatter at runtime. BinaryFormatter is deprecated due to known security risks and is removed from .NET 9+. If you wish to continue using it, set property "GenerateResourceWarnOnBinaryFormatterUse" to false.
-=======
         <target state="new">MSB3825: Resource "{0}" of type "{1}" will be deserialized via BinaryFormatter at runtime. BinaryFormatter is deprecated due to known security risks and is removed from .NET 9+. If you wish to continue using it, set property "GenerateResourceWarnOnBinaryFormatterUse" to false.
->>>>>>> d0af0719
            More information: https://aka.ms/binaryformatter-migration-guide</target>
         <note>{StrBegin="MSB3825: "}</note>
       </trans-unit>
