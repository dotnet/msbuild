--- conflicted
+++ resolved
@@ -188,18 +188,11 @@
         /// <param name="assemblyMetadataCache">Cache of metadata already read from paths.</param>
         /// <param name="allowedAssemblyExtensions"></param>
         /// <param name="getRuntimeVersion"></param>
-<<<<<<< HEAD
-        /// <param name="getRootedPath"></param>
-        /// <param name="targetedRuntimeVersion"></param>
-        /// <param name="projectTargetFramework"></param>
-        /// <param name="targetFrameworkMoniker"></param>
-        /// <param name="log"></param>
-=======
+        /// /// <param name="getRootedPath">Get absolute path from relative one.</param>
         /// <param name="targetedRuntimeVersion">Version of the runtime to target.</param>
         /// <param name="projectTargetFramework">Version of the framework targeted by the project.</param>
         /// <param name="targetFrameworkMoniker">Target framework moniker we are targeting.</param>
         /// <param name="log">Logging helper to allow the logging of meessages from the Reference Table.</param>
->>>>>>> c7790e1e
         /// <param name="latestTargetFrameworkDirectories"></param>
         /// <param name="copyLocalDependenciesWhenParentReferenceInGac"></param>
         /// <param name="doNotCopyLocalIfInGac"></param>
@@ -234,18 +227,11 @@
         /// <param name="assemblyMetadataCache">Cache of metadata already read from paths.</param>
         /// <param name="allowedAssemblyExtensions"></param>
         /// <param name="getRuntimeVersion"></param>
-<<<<<<< HEAD
-        /// <param name="getRootedPath"></param>
-        /// <param name="targetedRuntimeVersion"></param>
-        /// <param name="projectTargetFramework"></param>
-        /// <param name="targetFrameworkMoniker"></param>
-        /// <param name="log"></param>
-=======
+        /// <param name="getRootedPath">Get absolute path from relative one.</param>
         /// <param name="targetedRuntimeVersion">Version of the runtime to target.</param>
         /// <param name="projectTargetFramework">Version of the framework targeted by the project.</param>
         /// <param name="targetFrameworkMoniker">Target framework moniker we are targeting.</param>
         /// <param name="log">Logging helper to allow the logging of meessages from the Reference Table.</param>
->>>>>>> c7790e1e
         /// <param name="latestTargetFrameworkDirectories"></param>
         /// <param name="copyLocalDependenciesWhenParentReferenceInGac"></param>
         /// <param name="doNotCopyLocalIfInGac"></param>
