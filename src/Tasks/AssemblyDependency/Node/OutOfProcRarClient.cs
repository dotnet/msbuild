// Licensed to the .NET Foundation under one or more agreements.
// The .NET Foundation licenses this file to you under the MIT license.

using System;
using Microsoft.Build.BackEnd;
using Microsoft.Build.Framework;
using Microsoft.Build.Internal;
using Microsoft.Build.Shared;

namespace Microsoft.Build.Tasks.AssemblyDependency
{
    /// <summary>
    /// Implements a client for sending the ResolveAssemblyReference task to an out-of-proc node.
    /// This is intended to be reused for all RAR tasks across a single build.
    /// </summary>
    internal sealed class OutOfProcRarClient : IDisposable
    {
        // Create a single cached instance for this build.
        internal const string TaskObjectCacheKey = "OutOfProcRarClient";

        private readonly NodePipeClient _pipeClient;

        private OutOfProcRarClient()
        {
            ServerNodeHandshake handshake = new(HandshakeOptions.None);
            _pipeClient = new NodePipeClient(NamedPipeUtil.GetRarNodeEndpointPipeName(handshake), handshake);

            NodePacketFactory packetFactory = new();
            packetFactory.RegisterPacketHandler(NodePacketType.RarNodeExecuteResponse, static t => new RarNodeExecuteResponse(t), null);
            _pipeClient.RegisterPacketFactory(packetFactory);
        }

        public void Dispose() => _pipeClient.Dispose();

        internal static OutOfProcRarClient GetInstance(IBuildEngine10 buildEngine)
        {
            // We want to reuse the pipe client across all RAR invocations within a build, but release the connection once
            // the MSBuild node is idle. Using RegisteredTaskObjectLifetime.Build ensures that the RAR client is disposed between
            // builds, freeing the server to run other requests.
            OutOfProcRarClient rarClient = (OutOfProcRarClient)buildEngine.GetRegisteredTaskObject(TaskObjectCacheKey, RegisteredTaskObjectLifetime.Build);

            if (rarClient == null)
            {
                rarClient = new OutOfProcRarClient();
                buildEngine.RegisterTaskObject(TaskObjectCacheKey, rarClient, RegisteredTaskObjectLifetime.Build, allowEarlyCollection: false);
                CommunicationsUtilities.Trace("Initialized new RAR client.");
            }

            return rarClient;
        }

        internal bool Execute(ResolveAssemblyReference rarTask)
        {
            // This should only be true at the start of a build.
            if (!_pipeClient.IsConnected)
            {
                // Don't set a timeout since the build manager already blocks until the server is running.
                if (!_pipeClient.ConnectToServer(0))
                {
                    return false;
                }
            }

<<<<<<< HEAD
             // TODO: Use RAR task to create the request packet.
            _pipeClient.WritePacket(new RarNodeExecuteRequest());
=======
            _pipeClient.WritePacket(new RarNodeExecuteRequest(rarTask));

            INodePacket packet = _pipeClient.ReadPacket();

            while (packet.Type != NodePacketType.RarNodeExecuteResponse)
            {
                if (packet.Type == NodePacketType.RarNodeBufferedLogEvents)
                {
                    // TODO: Stub for replaying logs to the real build engine.
                }
                else
                {
                    ErrorUtilities.ThrowInternalError($"Received unexpected packet type {packet.Type}");
                }

                packet = _pipeClient.ReadPacket();
            }
>>>>>>> d8cb1671

            RarNodeExecuteResponse response = (RarNodeExecuteResponse)packet;
            response.SetTaskOutputs(rarTask);

            return response.Success;
        }
    }
}<|MERGE_RESOLUTION|>--- conflicted
+++ resolved
@@ -61,10 +61,6 @@
                 }
             }
 
-<<<<<<< HEAD
-             // TODO: Use RAR task to create the request packet.
-            _pipeClient.WritePacket(new RarNodeExecuteRequest());
-=======
             _pipeClient.WritePacket(new RarNodeExecuteRequest(rarTask));
 
             INodePacket packet = _pipeClient.ReadPacket();
@@ -82,7 +78,6 @@
 
                 packet = _pipeClient.ReadPacket();
             }
->>>>>>> d8cb1671
 
             RarNodeExecuteResponse response = (RarNodeExecuteResponse)packet;
             response.SetTaskOutputs(rarTask);
