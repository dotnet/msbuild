--- conflicted
+++ resolved
@@ -37,7 +37,7 @@
         private string _sourceFile;
         private FrameworkName _frameworkName;
 
-#if !FEATURE_ASSEMBLY_LOADFROM
+#if !FEATURE_ASSEMBLY_LOADFROM || MONO
         private bool _metadataRead;
 #endif
 
@@ -347,7 +347,7 @@
 #endif
         }
 
-#if !FEATURE_ASSEMBLY_LOADFROM
+#if !FEATURE_ASSEMBLY_LOADFROM || MONO
         /// <summary>
         /// Read everything from the assembly in a single stream.
         /// </summary>
@@ -371,12 +371,23 @@
                     {
                         var entry = metadataReader.GetAssemblyReference(handle);
 
+                        string cultureString = metadataReader.GetString(entry.Culture);
                         var assemblyName = new AssemblyName
                         {
                             Name = metadataReader.GetString(entry.Name),
-                            Version = entry.Version,
-                            CultureName = metadataReader.GetString(entry.Culture)
+                            Version = entry.Version
                         };
+
+                        if (!NativeMethodsShared.IsMono)
+                        {
+                            // set_CultureName throws NotImplementedException on Mono
+                            assemblyName.CultureName = cultureString;
+                        }
+                        else if (cultureString != null)
+                        {
+                            assemblyName.CultureInfo = new CultureInfo(cultureString);
+                        }
+
                         var publicKeyOrToken = metadataReader.GetBlobBytes(entry.PublicKeyOrToken);
                         if (publicKeyOrToken != null)
                         {
@@ -642,55 +653,8 @@
 
             return (AssemblyNameExtension[])asmRefs.ToArray(typeof(AssemblyNameExtension));
 #else
-<<<<<<< HEAD
-
-            List<AssemblyNameExtension> ret = new List<AssemblyNameExtension>();
-
-            using (var stream = File.OpenRead(_sourceFile))
-            using (var peFile = new PEReader(stream))
-            {
-                var metadataReader = peFile.GetMetadataReader();
-
-                foreach (var handle in metadataReader.AssemblyReferences)
-                {
-                    var entry = metadataReader.GetAssemblyReference(handle);
-
-                    var assemblyName = new AssemblyName();
-                    assemblyName.Name = metadataReader.GetString(entry.Name);
-                    assemblyName.Version = entry.Version;
-                    var cultureString = metadataReader.GetString(entry.Culture);
-                    if (!NativeMethodsShared.IsMono)
-                    {
-                        // set_CultureName throws NotImplementedException on Mono
-                        assemblyName.CultureName = cultureString;
-                    }
-                    else if (cultureString != null)
-                    {
-                        assemblyName.CultureInfo = new CultureInfo(cultureString);
-                    }
-                    var publicKeyOrToken = metadataReader.GetBlobBytes(entry.PublicKeyOrToken);
-                    if (publicKeyOrToken != null)
-                    {
-                        if (publicKeyOrToken.Length <= 8)
-                        {
-                            assemblyName.SetPublicKeyToken(publicKeyOrToken);
-                        }
-                        else
-                        {
-                            assemblyName.SetPublicKey(publicKeyOrToken);
-                        }
-                    }
-                    assemblyName.Flags = (AssemblyNameFlags)(int)entry.Flags;
-
-                    ret.Add(new AssemblyNameExtension(assemblyName));
-                }
-            }
-
-            return ret.ToArray();
-=======
             CorePopulateMetadata();
             return _assemblyDependencies;
->>>>>>> 08366641
 #endif
         }
 
