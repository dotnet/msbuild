--- conflicted
+++ resolved
@@ -152,15 +152,10 @@
             bool isFrameworkDependent,
             IList<LockFileItem> packageFolders)
         {
-<<<<<<< HEAD
-            RuntimeConfig config = new();
-            config.RuntimeOptions = new RuntimeOptions();
-=======
-            RuntimeConfig config = new RuntimeConfig
+            RuntimeConfig config = new()
             {
                 RuntimeOptions = new RuntimeOptions()
             };
->>>>>>> 0aa624d0
 
             AddFrameworks(
                 config.RuntimeOptions,
@@ -199,17 +194,11 @@
                     //  If there are no RuntimeFrameworks (which would be set in the ProcessFrameworkReferences task based
                     //  on FrameworkReference items), then use package resolved from MicrosoftNETPlatformLibrary for
                     //  the runtimeconfig
-<<<<<<< HEAD
-                    RuntimeConfigFramework framework = new();
-                    framework.Name = lockFilePlatformLibrary.Name;
-                    framework.Version = lockFilePlatformLibrary.Version.ToNormalizedString();
-=======
-                    RuntimeConfigFramework framework = new RuntimeConfigFramework
+                    RuntimeConfigFramework framework = new()
                     {
                         Name = lockFilePlatformLibrary.Name,
                         Version = lockFilePlatformLibrary.Version.ToNormalizedString()
                     };
->>>>>>> 0aa624d0
 
                     frameworks.Add(framework);
                 }
@@ -239,17 +228,11 @@
                         continue;
                     }
 
-<<<<<<< HEAD
-                    RuntimeConfigFramework framework = new();
-                    framework.Name = platformLibrary.Name;
-                    framework.Version = platformLibrary.Version;
-=======
-                    RuntimeConfigFramework framework = new RuntimeConfigFramework
+                    RuntimeConfigFramework framework = new()
                     {
                         Name = platformLibrary.Name,
                         Version = platformLibrary.Version
                     };
->>>>>>> 0aa624d0
 
                     frameworks.Add(framework);
                 }
@@ -348,15 +331,10 @@
 
         private void WriteDevRuntimeConfig(IList<LockFileItem> packageFolders)
         {
-<<<<<<< HEAD
-            RuntimeConfig devConfig = new();
-            devConfig.RuntimeOptions = new RuntimeOptions();
-=======
-            RuntimeConfig devConfig = new RuntimeConfig
+            RuntimeConfig devConfig = new()
             {
                 RuntimeOptions = new RuntimeOptions()
             };
->>>>>>> 0aa624d0
 
             AddAdditionalProbingPaths(devConfig.RuntimeOptions, packageFolders);
 
@@ -403,19 +381,12 @@
 
         private static void WriteToJsonFile(string fileName, object value)
         {
-<<<<<<< HEAD
-            JsonSerializer serializer = new();
-            serializer.ContractResolver = new CamelCasePropertyNamesContractResolver();
-            serializer.Formatting = Formatting.Indented;
-            serializer.DefaultValueHandling = DefaultValueHandling.Ignore;
-=======
-            JsonSerializer serializer = new JsonSerializer
+            JsonSerializer serializer = new()
             {
                 ContractResolver = new CamelCasePropertyNamesContractResolver(),
                 Formatting = Formatting.Indented,
                 DefaultValueHandling = DefaultValueHandling.Ignore
             };
->>>>>>> 0aa624d0
 
             using (JsonTextWriter writer = new(new StreamWriter(File.Create(fileName))))
             {
