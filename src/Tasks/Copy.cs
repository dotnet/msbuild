// Licensed to the .NET Foundation under one or more agreements.
// The .NET Foundation licenses this file to you under the MIT license.

using System;
using System.Collections.Concurrent;
using System.Collections.Generic;
using System.IO;
using System.Runtime.InteropServices;
using System.Threading;

using Microsoft.Build.Eventing;
using Microsoft.Build.Framework;
using Microsoft.Build.Shared;
using Microsoft.Build.Shared.FileSystem;
using Microsoft.Build.Utilities;

#nullable disable

namespace Microsoft.Build.Tasks
{
    /// <summary>
    /// A task that copies files.
    /// </summary>
<<<<<<< HEAD
    public class Copy : TaskExtension, ICancelableTask, IConcurrentTask
=======
    public class Copy : TaskExtension, IIncrementalTask, ICancelableTask
>>>>>>> c0242cf3
    {
        internal const string AlwaysRetryEnvVar = "MSBUILDALWAYSRETRY";
        internal const string AlwaysOverwriteReadOnlyFilesEnvVar = "MSBUILDALWAYSOVERWRITEREADONLYFILES";

        // Default parallelism determined empirically - times below are in seconds spent in the Copy task building this repo
        // with "build -skiptests -rebuild -configuration Release /ds" (with hack to build.ps1 to disable creating selfhost
        // build for non-selfhost first build; implies first running build in repo to pull packages and create selfhost)
        // and comparing the task timings from the default and selfhost binlogs with different settings for this parallelism
        // number (via env var override). >=3 samples averaged for each number.
        //
        //                            Parallelism: | 1     2     3     4     5     6     8     MaxInt
        // ----------------------------------------+-------------------------------------------------
        // 2-core (4 hyperthreaded) M.2 SSD laptop | 22.3  17.5  13.4  12.6  13.1  9.52  11.3  10.9
        // 12-core (24 HT) SATA2 SSD 2012 desktop  | 15.1  10.2  9.57  7.29  7.64  7.41  7.67  7.79
        // 12-core (24 HT) 1TB spinny disk         | 22.7  15.03 11.1  9.23  11.7  11.1  9.27  11.1
        //
        // However note that since we are relying on synchronous File.Copy() - which will hold threadpool
        // threads at the advantage of performing file copies more quickly in the kernel - we must avoid
        // taking up the whole threadpool esp. when hosted in Visual Studio. IOW we use a specific number
        // instead of int.MaxValue.
        private static readonly int DefaultCopyParallelism = NativeMethodsShared.GetLogicalCoreCount() > 4 ? 6 : 4;
        private static Thread[] copyThreads;
        private static AutoResetEvent[] copyThreadSignals;
        private AutoResetEvent _signalCopyTasksCompleted;

        private static ConcurrentQueue<Action> _copyActionQueue = new ConcurrentQueue<Action>();

        private static void InitializeCopyThreads()
        {
            lock (_copyActionQueue)
            {
                if (copyThreads == null)
                {
                    copyThreadSignals = new AutoResetEvent[DefaultCopyParallelism];
                    copyThreads = new Thread[DefaultCopyParallelism];
                    for (int i = 0; i < copyThreads.Length; ++i)
                    {
                        AutoResetEvent autoResetEvent = new AutoResetEvent(false);
                        copyThreadSignals[i] = autoResetEvent;
                        Thread newThread = new Thread(ParallelCopyTask);
                        newThread.IsBackground = true;
                        newThread.Name = "Parallel Copy Thread";
                        newThread.Start(autoResetEvent);
                        copyThreads[i] = newThread;
                    }
                }
            }
        }

        /// <summary>
        /// Constructor.
        /// </summary>
        public Copy()
        {
            RetryDelayMilliseconds = RetryDelayMillisecondsDefault;

            if (DidNotCopyBecauseOfFileMatch == null)
            {
                CreatesDirectory = Log.GetResourceMessage("Copy.CreatesDirectory");
                DidNotCopyBecauseOfFileMatch = Log.GetResourceMessage("Copy.DidNotCopyBecauseOfFileMatch");
                FileComment = Log.GetResourceMessage("Copy.FileComment");
                HardLinkComment = Log.GetResourceMessage("Copy.HardLinkComment");
                RetryingAsFileCopy = Log.GetResourceMessage("Copy.RetryingAsFileCopy");
                RetryingAsSymbolicLink = Log.GetResourceMessage("Copy.RetryingAsSymbolicLink");
                RemovingReadOnlyAttribute = Log.GetResourceMessage("Copy.RemovingReadOnlyAttribute");
                SymbolicLinkComment = Log.GetResourceMessage("Copy.SymbolicLinkComment");
            }

            _signalCopyTasksCompleted = new AutoResetEvent(false);
        }

        private static string CreatesDirectory;
        private static string DidNotCopyBecauseOfFileMatch;
        private static string FileComment;
        private static string HardLinkComment;
        private static string RetryingAsFileCopy;
        private static string RetryingAsSymbolicLink;
        private static string RemovingReadOnlyAttribute;
        private static string SymbolicLinkComment;

        #region Properties

        private readonly CancellationTokenSource _cancellationTokenSource = new CancellationTokenSource();

        // Bool is just a placeholder, we're mainly interested in a threadsafe key set.
        private readonly ConcurrentDictionary<string, bool> _directoriesKnownToExist = new ConcurrentDictionary<string, bool>(DefaultCopyParallelism, DefaultCopyParallelism, StringComparer.OrdinalIgnoreCase);

        /// <summary>
        /// Force the copy to retry even when it hits ERROR_ACCESS_DENIED -- normally we wouldn't retry in this case since
        /// normally there's no point, but occasionally things get into a bad state temporarily, and retrying does actually
        /// succeed.  So keeping around a secret environment variable to allow forcing that behavior if necessary.
        /// </summary>
        private static bool s_alwaysRetryCopy = Environment.GetEnvironmentVariable(AlwaysRetryEnvVar) != null;

        /// <summary>
        /// Global flag to force on UseSymboliclinksIfPossible since Microsoft.Common.targets doesn't expose the functionality.
        /// </summary>
        private static readonly bool s_forceSymlinks = Environment.GetEnvironmentVariable("MSBuildUseSymboliclinksIfPossible") != null;

        private static readonly bool s_copyInParallel = GetParallelismFromEnvironment();

        private TaskExecutionContext _executionContext;

        /// <summary>
        /// Default milliseconds to wait between necessary retries
        /// </summary>
        private const int RetryDelayMillisecondsDefault = 1000;

        public ITaskItem[] SourceFiles { get; set; }

        public ITaskItem[] SourceFolders { get; set; }

        public ITaskItem DestinationFolder { get; set; }

        /// <summary>
        /// Gets or sets the number of times to attempt to copy, if all previous attempts failed.
        /// Warning: using retries may mask a synchronization problem in your build process.
        /// </summary>
        public int Retries { get; set; } = 10;

        /// <summary>
        /// Gets or sets the delay, in milliseconds, between any necessary retries.
        /// Defaults to <see cref="RetryDelayMillisecondsDefault">RetryDelayMillisecondsDefault</see>
        /// </summary>
        public int RetryDelayMilliseconds { get; set; }

        /// <summary>
        /// Gets or sets a value that indicates whether to use hard links for the copied files
        /// rather than copy the files, if it's possible to do so.
        /// </summary>
        public bool UseHardlinksIfPossible { get; set; }

        /// <summary>
        /// Gets or sets a value that indicates whether to create symbolic links for the copied files
        /// rather than copy the files, if it's possible to do so.
        /// </summary>
        public bool UseSymboliclinksIfPossible { get; set; } = s_forceSymlinks;

        /// <summary>
        /// Fail if unable to create a symbolic or hard link instead of falling back to copy
        /// </summary>
        public bool ErrorIfLinkFails { get; set; }

        public bool SkipUnchangedFiles { get; set; }

        [Output]
        public ITaskItem[] DestinationFiles { get; set; }

        /// <summary>
        /// The subset of files that were successfully copied.
        /// </summary>
        [Output]
        public ITaskItem[] CopiedFiles { get; private set; }

        [Output]
        public bool WroteAtLeastOneFile { get; private set; }

        /// <summary>
        /// Gets or sets a value that indicates whether to overwrite files in the destination
        /// that have the read-only attribute set.
        /// </summary>
        public bool OverwriteReadOnlyFiles { get; set; }

        public bool FailIfNotIncremental { get; set; }

        #endregion

        /// <summary>
        /// Stop and return (in an undefined state) as soon as possible.
        /// </summary>
        public void Cancel()
        {
            _cancellationTokenSource.Cancel();
        }

        #region ITask Members

        /// <summary>
        /// Method compares two files and returns true if their size and timestamp are identical.
        /// </summary>
        /// <param name="sourceFile">The source file</param>
        /// <param name="destinationFile">The destination file</param>
        private static bool IsMatchingSizeAndTimeStamp(
            FileState sourceFile,
            FileState destinationFile)
        {
            // If the destination doesn't exist, then it is not a matching file.
            if (!destinationFile.FileExists)
            {
                return false;
            }

            if (sourceFile.LastWriteTimeUtcFast != destinationFile.LastWriteTimeUtcFast)
            {
                return false;
            }

            if (sourceFile.Length != destinationFile.Length)
            {
                return false;
            }

            return true;
        }

        /// <summary>
        /// INTERNAL FOR UNIT-TESTING ONLY
        ///
        /// We've got several environment variables that we read into statics since we don't expect them to ever
        /// reasonably change, but we need some way of refreshing their values so that we can modify them for
        /// unit testing purposes.
        /// </summary>
        internal static void RefreshInternalEnvironmentValues()
        {
            s_alwaysRetryCopy = Environment.GetEnvironmentVariable(AlwaysRetryEnvVar) != null;
        }

        /// <summary>
        /// If MSBUILDALWAYSRETRY is set, also log useful diagnostic information -- as
        /// a warning, so it's easily visible.
        /// </summary>
        private void LogAlwaysRetryDiagnosticFromResources(string messageResourceName, params object[] messageArgs)
        {
            if (s_alwaysRetryCopy)
            {
                Log.LogWarningWithCodeFromResources(messageResourceName, messageArgs);
            }
        }

        /// <summary>
        /// Copy one file from source to destination. Create the target directory if necessary and
        /// leave the file read-write.
        /// </summary>
        /// <returns>Return true to indicate success, return false to indicate failure and NO retry, return NULL to indicate retry.</returns>
        private bool? CopyFileWithLogging(
            FileState sourceFileState,
            FileState destinationFileState)
        {
            if (destinationFileState.DirectoryExists)
            {
                Log.LogErrorWithCodeFromResources("Copy.DestinationIsDirectory", sourceFileState.Name, destinationFileState.Name);
                return false;
            }

            if (sourceFileState.DirectoryExists)
            {
                // If the source file passed in is actually a directory instead of a file, log a nice
                // error telling the user so.  Otherwise, .NET Framework's File.Copy method will throw
                // an UnauthorizedAccessException saying "access is denied", which is not very useful
                // to the user.
                Log.LogErrorWithCodeFromResources("Copy.SourceIsDirectory", sourceFileState.Name);
                return false;
            }

            if (!sourceFileState.FileExists)
            {
                Log.LogErrorWithCodeFromResources("Copy.SourceFileNotFound", sourceFileState.Name);
                return false;
            }

            string destinationFolder = Path.GetDirectoryName(destinationFileState.Name);

            if (!string.IsNullOrEmpty(destinationFolder) && !_directoriesKnownToExist.ContainsKey(destinationFolder))
            {
                if (!FileSystems.Default.DirectoryExists(destinationFolder))
                {
                    if (FailIfNotIncremental)
                    {
                        Log.LogError(CreatesDirectory, destinationFolder);
                        return false;
                    }
                    else
                    {
                        Log.LogMessage(MessageImportance.Normal, CreatesDirectory, destinationFolder);
                        Directory.CreateDirectory(destinationFolder);
                    }
                }

                // It's very common for a lot of files to be copied to the same folder.
                // Eg., "c:\foo\a"->"c:\bar\a", "c:\foo\b"->"c:\bar\b" and so forth.
                // We don't want to check whether this folder exists for every single file we copy. So store which we've checked.
                _directoriesKnownToExist.TryAdd(destinationFolder, true);
            }

            if (FailIfNotIncremental)
            {
                Log.LogError(FileComment, sourceFileState.FileNameFullPath, destinationFileState.FileNameFullPath);
                return false;
            }

            if (OverwriteReadOnlyFiles)
            {
                MakeFileWriteable(destinationFileState, true);
            }

            if (!Traits.Instance.EscapeHatches.CopyWithoutDelete &&
                destinationFileState.FileExists &&
                !destinationFileState.IsReadOnly)
            {
                FileUtilities.DeleteNoThrow(destinationFileState.Name);
            }

            bool symbolicLinkCreated = false;
            bool hardLinkCreated = false;
            string errorMessage = string.Empty;

            // Create hard links if UseHardlinksIfPossible is true
            if (UseHardlinksIfPossible)
            {
                TryCopyViaLink(HardLinkComment, MessageImportance.Normal, sourceFileState, destinationFileState, out hardLinkCreated, ref errorMessage, (source, destination, errMessage) => NativeMethods.MakeHardLink(destination, source, ref errorMessage, Log));
                if (!hardLinkCreated)
                {
                    if (UseSymboliclinksIfPossible)
                    {
                        // This is a message for fallback to SymbolicLinks if HardLinks fail when UseHardlinksIfPossible and UseSymboliclinksIfPossible are true
                        Log.LogMessage(MessageImportance.Normal, RetryingAsSymbolicLink, sourceFileState.FileNameFullPath, destinationFileState.FileNameFullPath, errorMessage);
                    }
                    else
                    {
                        Log.LogMessage(MessageImportance.Normal, RetryingAsFileCopy, sourceFileState.FileNameFullPath, destinationFileState.FileNameFullPath, errorMessage);
                    }
                }
            }

            // Create symbolic link if UseSymboliclinksIfPossible is true and hard link is not created
            if (!hardLinkCreated && UseSymboliclinksIfPossible)
            {
                TryCopyViaLink(SymbolicLinkComment, MessageImportance.Normal, sourceFileState, destinationFileState, out symbolicLinkCreated, ref errorMessage, (source, destination, errMessage) => NativeMethodsShared.MakeSymbolicLink(destination, source, ref errorMessage));
                if (!symbolicLinkCreated)
                {
                    if (!NativeMethodsShared.IsWindows)
                    {
                        errorMessage = Log.FormatResourceString("Copy.NonWindowsLinkErrorMessage", "symlink()", errorMessage);
                    }

                    Log.LogMessage(MessageImportance.Normal, RetryingAsFileCopy, sourceFileState.FileNameFullPath, destinationFileState.FileNameFullPath, errorMessage);
                }
            }

            if (ErrorIfLinkFails && !hardLinkCreated && !symbolicLinkCreated)
            {
                Log.LogErrorWithCodeFromResources("Copy.LinkFailed", sourceFileState.FileNameFullPath, destinationFileState.FileNameFullPath);
                return false;
            }

            // If the link was not created (either because the user didn't want one, or because it couldn't be created)
            // then let's copy the file
            if (!hardLinkCreated && !symbolicLinkCreated)
            {
                // Do not log a fake command line as well, as it's superfluous, and also potentially expensive
<<<<<<< HEAD
                string sourceFilePath = _executionContext.GetFullPath(sourceFileState.Name);
                string destinationFilePath = _executionContext.GetFullPath(destinationFileState.Name);
                Log.LogMessage(MessageImportance.Normal, FileComment, sourceFilePath, destinationFilePath);
=======
                Log.LogMessage(MessageImportance.Normal, FileComment, sourceFileState.FileNameFullPath, destinationFileState.FileNameFullPath);
>>>>>>> c0242cf3

                File.Copy(sourceFilePath, destinationFilePath, true);
            }

            // If the destinationFile file exists, then make sure it's read-write.
            // The File.Copy command copies attributes, but our copy needs to
            // leave the file writeable.
            if (sourceFileState.IsReadOnly)
            {
                destinationFileState.Reset();
                MakeFileWriteable(destinationFileState, false);
            }

            // Files were successfully copied or linked. Those are equivalent here.
            WroteAtLeastOneFile = true;

            return true;
        }

        private void TryCopyViaLink(string linkComment, MessageImportance messageImportance, FileState sourceFileState, FileState destinationFileState, out bool linkCreated, ref string errorMessage, Func<string, string, string, bool> createLink)
        {
            // Do not log a fake command line as well, as it's superfluous, and also potentially expensive
            Log.LogMessage(MessageImportance.Normal, linkComment, sourceFileState.FileNameFullPath, destinationFileState.FileNameFullPath);

            linkCreated = createLink(sourceFileState.Name, destinationFileState.Name, errorMessage);
        }

        /// <summary>
        /// Ensure the read-only attribute on the specified file is off, so
        /// the file is writeable.
        /// </summary>
        private void MakeFileWriteable(FileState file, bool logActivity)
        {
            if (file.FileExists)
            {
                if (file.IsReadOnly)
                {
                    if (logActivity)
                    {
                        Log.LogMessage(MessageImportance.Low, RemovingReadOnlyAttribute, file.Name);
                    }

                    File.SetAttributes(file.Name, FileAttributes.Normal);
                    file.Reset();
                }
            }
        }

        /// <summary>
        /// Copy the files.
        /// </summary>
        /// <param name="copyFile">Delegate used to copy the files.</param>
        /// <param name="copyInParallel">
        /// Thread parallelism allowed during copies. 1 uses the original algorithm, >1 uses newer algorithm.
        /// </param>
        internal bool Execute(
            CopyFileWithState copyFile,
            bool copyInParallel)
        {
            // If there are no source files then just return success.
            if (IsSourceSetEmpty())
            {
                DestinationFiles = Array.Empty<ITaskItem>();
                CopiedFiles = Array.Empty<ITaskItem>();
                return true;
            }

            if (!(ValidateInputs() && InitializeDestinationFiles()))
            {
                return false;
            }

            // Environment variable stomps on user-requested value if it's set.
            if (Environment.GetEnvironmentVariable(AlwaysOverwriteReadOnlyFilesEnvVar) != null)
            {
                OverwriteReadOnlyFiles = true;
            }

            // Track successfully copied subset.
            List<ITaskItem> destinationFilesSuccessfullyCopied;

            // Use single-threaded code path when requested or when there is only copy to make
            // (no need to create all the parallel infrastructure for that case).
            bool success = false;

            try
            {
                success = !copyInParallel || DestinationFiles.Length == 1
                    ? CopySingleThreaded(copyFile, out destinationFilesSuccessfullyCopied)
                    : CopyParallel(copyFile, out destinationFilesSuccessfullyCopied);
            }
            catch (OperationCanceledException)
            {
                return false;
            }

            // copiedFiles contains only the copies that were successful.
            CopiedFiles = destinationFilesSuccessfullyCopied.ToArray();

            return success && !_cancellationTokenSource.IsCancellationRequested;
        }

        /// <summary>
        /// Original copy code that performs single-threaded copies.
        /// Used for single-file copies and when parallelism is 1.
        /// </summary>
        private bool CopySingleThreaded(
            CopyFileWithState copyFile,
            out List<ITaskItem> destinationFilesSuccessfullyCopied)
        {
            bool success = true;
            destinationFilesSuccessfullyCopied = new List<ITaskItem>(DestinationFiles.Length);

            // Set of files we actually copied and the location from which they were originally copied.  The purpose
            // of this collection is to let us skip copying duplicate files.  We will only copy the file if it
            // either has never been copied to this destination before (key doesn't exist) or if we have copied it but
            // from a different location (value is different.)
            // { dest -> source }
            var filesActuallyCopied = new Dictionary<string, string>(
                DestinationFiles.Length, // Set length to common case of 1:1 source->dest.
                StringComparer.OrdinalIgnoreCase);

            // Now that we have a list of destinationFolder files, copy from source to destinationFolder.
            for (int i = 0; i < SourceFiles.Length && !_cancellationTokenSource.IsCancellationRequested; ++i)
            {
                bool copyComplete = false;
                string destPath = DestinationFiles[i].ItemSpec;
                MSBuildEventSource.Log.CopyUpToDateStart(destPath);
                if (filesActuallyCopied.TryGetValue(destPath, out string originalSource))
                {
                    if (String.Equals(originalSource, SourceFiles[i].ItemSpec, StringComparison.OrdinalIgnoreCase))
                    {
                        // Already copied from this location, don't copy again.
                        copyComplete = true;
                    }
                }

                if (!copyComplete)
                {
                    if (DoCopyIfNecessary(new FileState(SourceFiles[i].ItemSpec, _executionContext), new FileState(DestinationFiles[i].ItemSpec, _executionContext), copyFile))
                    {
                        filesActuallyCopied[destPath] = SourceFiles[i].ItemSpec;
                        copyComplete = true;
                    }
                    else
                    {
                        success = false;
                    }
                }
                else
                {
                    MSBuildEventSource.Log.CopyUpToDateStop(destPath, true);
                }

                if (copyComplete)
                {
                    SourceFiles[i].CopyMetadataTo(DestinationFiles[i]);
                    destinationFilesSuccessfullyCopied.Add(DestinationFiles[i]);
                }
            }

            return success;
        }

        private static void ParallelCopyTask(object state)
        {
            AutoResetEvent autoResetEvent = (AutoResetEvent)state;
            while (true)
            {
                if (_copyActionQueue.TryDequeue(out Action copyAction))
                {
                    copyAction();
                }
                else
                {
                    autoResetEvent.WaitOne();
                }
            }
        }

        /// <summary>
        /// Parallelize I/O with the same semantics as the single-threaded copy method above.
        /// ResolveAssemblyReferences tends to generate longer and longer lists of files to send
        /// to CopyTask as we get further and further down the dependency graph.
        /// The OS can handle a lot of parallel I/O so let's minimize wall clock time to get
        /// it all done.
        /// </summary>
        private bool CopyParallel(
            CopyFileWithState copyFile,
            out List<ITaskItem> destinationFilesSuccessfullyCopied)
        {
            bool success = true;

            // We must supply the same semantics as the single-threaded version above:
            //
            // - For copy operations in the list that have the same destination, we must
            //   provide for in-order copy attempts that allow re-copying different files
            //   and avoiding copies for later files that match SkipUnchangedFiles semantics.
            //   We must also add a destination file copy item for each attempt.
            // - The order of entries in destinationFilesSuccessfullyCopied must match
            //   the order of entries passed in, along with copied metadata.
            // - Metadata must not be copied to destination item if the copy operation failed.
            //
            // We split the work into different Tasks:
            //
            // - Entries with unique destination file paths each get their own parallel operation.
            // - Each subset of copies into the same destination get their own Task to run
            //   the single-threaded logic in order.
            //
            // At the end we reassemble the result list in the same order as was passed in.

            // Map: Destination path -> indexes in SourceFiles/DestinationItems array indices (ordered low->high).
            var partitionsByDestination = new Dictionary<string, List<int>>(
                DestinationFiles.Length, // Set length to common case of 1:1 source->dest.
                StringComparer.OrdinalIgnoreCase);

            for (int i = 0; i < SourceFiles.Length && !_cancellationTokenSource.IsCancellationRequested; ++i)
            {
                ITaskItem destItem = DestinationFiles[i];
                string destPath = destItem.ItemSpec;
                if (!partitionsByDestination.TryGetValue(destPath, out List<int> sourceIndices))
                {
                    // Use 1 for list length - common case is for no destination overlap.
                    sourceIndices = new List<int>(1);
                    partitionsByDestination[destPath] = sourceIndices;
                }
                sourceIndices.Add(i);
            }

            // Lockless flags updated from each thread - each needs to be a processor word for atomicity.
            var successFlags = new IntPtr[DestinationFiles.Length];

<<<<<<< HEAD
                    for (int partitionIndex = 0; partitionIndex < partition.Count && !_cancellationTokenSource.IsCancellationRequested; partitionIndex++)
                    {
                        int fileIndex = partition[partitionIndex];
                        ITaskItem sourceItem = SourceFiles[fileIndex];
                        ITaskItem destItem = DestinationFiles[fileIndex];
                        string sourcePath = sourceItem.ItemSpec;

                        // Check if we just copied from this location to the destination, don't copy again.
                        MSBuildEventSource.Log.CopyUpToDateStart(destItem.ItemSpec);
                        bool copyComplete = partitionIndex > 0 &&
                                            String.Equals(
                                                sourcePath,
                                                SourceFiles[partition[partitionIndex - 1]].ItemSpec,
                                                StringComparison.OrdinalIgnoreCase);

                        if (!copyComplete)
                        {
                            if (DoCopyIfNecessary(
                                new FileState(sourceItem.ItemSpec, _executionContext),
                                new FileState(destItem.ItemSpec, _executionContext),
                                copyFile))
                            {
                                copyComplete = true;
                            }
                            else
                            {
                                // Thread race to set outer variable but they race to set the same (false) value.
                                success = false;
                            }
                        }
                        else
                        {
                            MSBuildEventSource.Log.CopyUpToDateStop(destItem.ItemSpec, true);
                        }
=======
            ConcurrentQueue<List<int>> partitionQueue = new ConcurrentQueue<List<int>>(partitionsByDestination.Values);
>>>>>>> c0242cf3

            int activeCopyThreads = DefaultCopyParallelism;
            for (int i = 0; i < DefaultCopyParallelism; ++i)
            {
                _copyActionQueue.Enqueue(ProcessPartition);
            }

            InitializeCopyThreads();

            for (int i = 0; i < DefaultCopyParallelism; ++i)
            {
                copyThreadSignals[i].Set();
            }

            _signalCopyTasksCompleted.WaitOne();

            // Assemble an in-order list of destination items that succeeded.
            destinationFilesSuccessfullyCopied = new List<ITaskItem>(DestinationFiles.Length);
            for (int i = 0; i < successFlags.Length; i++)
            {
                if (successFlags[i] != (IntPtr)0)
                {
                    destinationFilesSuccessfullyCopied.Add(DestinationFiles[i]);
                }
            }

            return success;

            void ProcessPartition()
            {
                try
                {
                    while (partitionQueue.TryDequeue(out List<int> partition))
                    {
                        for (int partitionIndex = 0; partitionIndex < partition.Count && !_cancellationTokenSource.IsCancellationRequested; partitionIndex++)
                        {
                            int fileIndex = partition[partitionIndex];
                            ITaskItem sourceItem = SourceFiles[fileIndex];
                            ITaskItem destItem = DestinationFiles[fileIndex];
                            string sourcePath = sourceItem.ItemSpec;

                            // Check if we just copied from this location to the destination, don't copy again.
                            MSBuildEventSource.Log.CopyUpToDateStart(destItem.ItemSpec);
                            bool copyComplete = partitionIndex > 0 &&
                                                String.Equals(
                                                    sourcePath,
                                                    SourceFiles[partition[partitionIndex - 1]].ItemSpec,
                                                    StringComparison.OrdinalIgnoreCase);

                            if (!copyComplete)
                            {
                                if (DoCopyIfNecessary(
                                    new FileState(sourceItem.ItemSpec),
                                    new FileState(destItem.ItemSpec),
                                    copyFile))
                                {
                                    copyComplete = true;
                                }
                                else
                                {
                                    // Thread race to set outer variable but they race to set the same (false) value.
                                    success = false;
                                }
                            }
                            else
                            {
                                MSBuildEventSource.Log.CopyUpToDateStop(destItem.ItemSpec, true);
                            }

                            if (copyComplete)
                            {
                                sourceItem.CopyMetadataTo(destItem);
                                successFlags[fileIndex] = (IntPtr)1;
                            }
                        }
                    }
                }
                finally
                {
                    int count = System.Threading.Interlocked.Decrement(ref activeCopyThreads);
                    if (count == 0)
                    {
                        _signalCopyTasksCompleted.Set();
                    }
                }
            }
        }

        private bool IsSourceSetEmpty()
        {
            return (SourceFiles == null || SourceFiles.Length == 0) && (SourceFolders == null || SourceFolders.Length == 0);
        }

        /// <summary>
        /// Verify that the inputs are correct.
        /// </summary>
        /// <returns>False on an error, implying that the overall copy operation should be aborted.</returns>
        private bool ValidateInputs()
        {
            if (Retries < 0)
            {
                Log.LogErrorWithCodeFromResources("Copy.InvalidRetryCount", Retries);
                return false;
            }

            if (RetryDelayMilliseconds < 0)
            {
                Log.LogErrorWithCodeFromResources("Copy.InvalidRetryDelay", RetryDelayMilliseconds);
                return false;
            }

            // There must be a destination (either files or directory).
            if (DestinationFiles == null && DestinationFolder == null)
            {
                Log.LogErrorWithCodeFromResources("Copy.NeedsDestination", "DestinationFiles", "DestinationFolder");
                return false;
            }

            // There can't be two kinds of destination.
            if (DestinationFiles != null && DestinationFolder != null)
            {
                Log.LogErrorWithCodeFromResources("Copy.ExactlyOneTypeOfDestination", "DestinationFiles", "DestinationFolder");
                return false;
            }

            // SourceFolders and DestinationFiles can't be used together.
            if (SourceFolders != null && DestinationFiles != null)
            {
                Log.LogErrorWithCodeFromResources("Copy.IncompatibleParameters", "SourceFolders", "DestinationFiles");
                return false;
            }

            // If the caller passed in DestinationFiles, then its length must match SourceFiles.
            if (DestinationFiles != null && DestinationFiles.Length != SourceFiles.Length)
            {
                Log.LogErrorWithCodeFromResources("General.TwoVectorsMustHaveSameLength", DestinationFiles.Length, SourceFiles.Length, "DestinationFiles", "SourceFiles");
                return false;
            }

            if (ErrorIfLinkFails && !UseHardlinksIfPossible && !UseSymboliclinksIfPossible)
            {
                Log.LogErrorWithCodeFromResources("Copy.ErrorIfLinkFailsSetWithoutLinkOption");
                return false;
            }

            return true;
        }

        /// <summary>
        /// Set up our list of destination files.
        /// For SourceFiles: Apply DestinationFolder to each SourceFiles item to create a DestinationFiles item.
        /// For SourceFolders: With each SourceFolders item, get the files in the represented directory. Create both SourceFiles and DestinationFiles items.
        /// </summary>
        /// <returns>False if an error occurred, implying aborting the overall copy operation.</returns>
        private bool InitializeDestinationFiles()
        {
            bool isSuccess = true;

            try
            {
                // If the caller passed in DestinationFolder, convert it to DestinationFiles
                if (DestinationFiles == null && SourceFiles != null)
                {
                    DestinationFiles = new ITaskItem[SourceFiles.Length];

                    for (int i = 0; i < SourceFiles.Length; ++i)
                    {
                        // Build the correct path.
                        if (!TryPathOperation(
                                () => Path.Combine(DestinationFolder.ItemSpec, Path.GetFileName(SourceFiles[i].ItemSpec)),
                                SourceFiles[i].ItemSpec,
                                DestinationFolder.ItemSpec,
                                out string destinationFile))
                        {
                            isSuccess = false;
                            break;
                        }

                        // Initialize the destinationFolder item.
                        // ItemSpec is unescaped, and the TaskItem constructor expects an escaped input, so we need to
                        // make sure to re-escape it here.
                        DestinationFiles[i] = new TaskItem(EscapingUtilities.Escape(destinationFile));

                        // Copy meta-data from source to destinationFolder.
                        SourceFiles[i].CopyMetadataTo(DestinationFiles[i]);
                    }
                }

                if (isSuccess && SourceFolders != null && SourceFolders.Length > 0)
                {
                    var sourceFiles = SourceFiles != null ? new List<ITaskItem>(SourceFiles) : new List<ITaskItem>();
                    var destinationFiles = DestinationFiles != null ? new List<ITaskItem>(DestinationFiles) : new List<ITaskItem>();

                    foreach (ITaskItem sourceFolder in SourceFolders)
                    {
                        string src = FileUtilities.NormalizePath(sourceFolder.ItemSpec);
                        string srcName = Path.GetFileName(src);

                        (string[] filesInFolder, _, _, string globFailure) = FileMatcher.Default.GetFiles(src, "**");
                        if (globFailure != null)
                        {
                            Log.LogMessage(MessageImportance.Low, globFailure);
                        }

                        foreach (string file in filesInFolder)
                        {
                            if (!TryPathOperation(
                                    () => Path.Combine(src, file),
                                    sourceFolder.ItemSpec,
                                    DestinationFolder.ItemSpec,
                                    out string sourceFile))
                            {
                                isSuccess = false;
                                break;
                            }

                            if (!TryPathOperation(
                                    () => Path.Combine(DestinationFolder.ItemSpec, srcName, file),
                                    sourceFolder.ItemSpec,
                                    DestinationFolder.ItemSpec,
                                    out string destinationFile))
                            {
                                isSuccess = false;
                                break;
                            }


                            var item = new TaskItem(EscapingUtilities.Escape(sourceFile));
                            sourceFolder.CopyMetadataTo(item);
                            sourceFiles.Add(item);

                            item = new TaskItem(EscapingUtilities.Escape(destinationFile));
                            sourceFolder.CopyMetadataTo(item);
                            destinationFiles.Add(item);
                        }
                    }

                    SourceFiles = sourceFiles.ToArray();
                    DestinationFiles = destinationFiles.ToArray();
                }
            }
            finally
            {
                if (!isSuccess)
                {
                    // Clear the outputs.
                    DestinationFiles = Array.Empty<ITaskItem>();
                }
            }

            return isSuccess;
        }

        /// <summary>
        /// Tries the path operation. Logs a 'Copy.Error' if an exception is thrown.
        /// </summary>
        /// <param name="operation">The operation.</param>
        /// <param name="src">The source to use for the log message.</param>
        /// <param name="dest">The destination to use for the log message.</param>
        /// <param name="resultPathOperation">The result of the path operation.</param>
        /// <returns></returns>
        private bool TryPathOperation(Func<string> operation, string src, string dest, out string resultPathOperation)
        {
            resultPathOperation = string.Empty;

            try
            {
                resultPathOperation = operation();
            }
            catch (ArgumentException e)
            {
                Log.LogErrorWithCodeFromResources("Copy.Error", src, dest, e.Message);
                return false;
            }

            return true;
        }

        /// <summary>
        /// Copy source to destination, unless SkipUnchangedFiles is true and they are equivalent.
        /// </summary>
        /// <returns>True if the file was copied or, on SkipUnchangedFiles, the file was equivalent.</returns>
        private bool DoCopyIfNecessary(FileState sourceFileState, FileState destinationFileState, CopyFileWithState copyFile)
        {
            bool success = true;

            try
            {
                if (SkipUnchangedFiles && IsMatchingSizeAndTimeStamp(sourceFileState, destinationFileState))
                {
                    // If we got here, then the file's time and size match AND
                    // the user set the SkipUnchangedFiles flag which means we
                    // should skip matching files.
                    Log.LogMessage(
                        MessageImportance.Low,
                        DidNotCopyBecauseOfFileMatch,
                        sourceFileState.Name,
                        destinationFileState.Name,
                        "SkipUnchangedFiles",
                        "true");
                    MSBuildEventSource.Log.CopyUpToDateStop(destinationFileState.Name, true);
                }
                else if (!PathsAreIdentical(sourceFileState, destinationFileState))
                {
                    MSBuildEventSource.Log.CopyUpToDateStop(destinationFileState.Name, false);

                    if (FailIfNotIncremental)
                    {
                        Log.LogError(FileComment, sourceFileState.Name, destinationFileState.Name);
                        success = false;
                    }
                    else
                    {
                        success = DoCopyWithRetries(sourceFileState, destinationFileState, copyFile);
                    }
                }
                else
                {
                    MSBuildEventSource.Log.CopyUpToDateStop(destinationFileState.Name, true);
                }
            }
            catch (OperationCanceledException)
            {
                success = false;
            }
            catch (PathTooLongException e)
            {
                Log.LogErrorWithCodeFromResources("Copy.Error", sourceFileState.Name, destinationFileState.Name, e.Message);
                success = false;
            }
            catch (Exception e) when (ExceptionHandling.IsIoRelatedException(e))
            {
                Log.LogErrorWithCodeFromResources("Copy.Error", sourceFileState.Name, destinationFileState.Name, e.Message);
                success = false;
            }

            return success;
        }

        /// <summary>
        /// Copy one file with the appropriate number of retries if it fails.
        /// </summary>
        private bool DoCopyWithRetries(FileState sourceFileState, FileState destinationFileState, CopyFileWithState copyFile)
        {
            int retries = 0;

            while (!_cancellationTokenSource.IsCancellationRequested)
            {
                try
                {
                    bool? result = copyFile(sourceFileState, destinationFileState);
                    if (result.HasValue)
                    {
                        return result.Value;
                    }
                }
                catch (OperationCanceledException)
                {
                    break;
                }
                catch (Exception e) when (ExceptionHandling.IsIoRelatedException(e))
                {
                    switch (e)
                    {
                        case ArgumentException: // Invalid chars
                        case NotSupportedException: // Colon in the middle of the path
                        case PathTooLongException:
                            throw;
                        case UnauthorizedAccessException:
                        case IOException: // Not clear why we can get one and not the other
                            int code = Marshal.GetHRForException(e);

                            LogAlwaysRetryDiagnosticFromResources("Copy.IOException", e.ToString(), sourceFileState.Name, destinationFileState.Name, code);
                            if (code == NativeMethods.ERROR_ACCESS_DENIED)
                            {
                                // ERROR_ACCESS_DENIED can either mean there's an ACL preventing us, or the file has the readonly bit set.
                                // In either case, that's likely not a race, and retrying won't help.
                                // Retrying is mainly for ERROR_SHARING_VIOLATION, where someone else is using the file right now.
                                // However, there is a limited set of circumstances where a copy failure will show up as access denied due
                                // to a failure to reset the readonly bit properly, in which case retrying will succeed.  This seems to be
                                // a pretty edge scenario, but since some of our internal builds appear to be hitting it, provide a secret
                                // environment variable to allow overriding the default behavior and forcing retries in this circumstance as well.
                                if (!s_alwaysRetryCopy)
                                {
                                    throw;
                                }
                                else
                                {
                                    LogAlwaysRetryDiagnosticFromResources("Copy.RetryingOnAccessDenied");
                                }
                            }
                            else if (code == NativeMethods.ERROR_INVALID_FILENAME)
                            {
                                // Invalid characters used in file name; no point retrying.
                                throw;
                            }

                            if (e is UnauthorizedAccessException)
                            {
                                break;
                            }

                            if (DestinationFolder != null && FileSystems.Default.FileExists(DestinationFolder.ItemSpec))
                            {
                                // We failed to create the DestinationFolder because it's an existing file. No sense retrying.
                                // We don't check for this case upstream because it'd be another hit to the filesystem.
                                throw;
                            }

                            break;
                    }

                    if (retries < Retries)
                    {
                        retries++;
                        Log.LogWarningWithCodeFromResources("Copy.Retrying", sourceFileState.Name,
                            destinationFileState.Name, retries, RetryDelayMilliseconds, e.Message,
                            LockCheck.GetLockedFileMessage(destinationFileState.Name));

                        // if we have to retry for some reason, wipe the state -- it may not be correct anymore.
                        destinationFileState.Reset();

                        Thread.Sleep(RetryDelayMilliseconds);
                        continue;
                    }
                    else if (Retries > 0)
                    {
                        // Exception message is logged in caller
                        Log.LogErrorWithCodeFromResources("Copy.ExceededRetries", sourceFileState.Name,
                            destinationFileState.Name, Retries, LockCheck.GetLockedFileMessage(destinationFileState.Name));
                        throw;
                    }
                    else
                    {
                        throw;
                    }
                }

                if (retries < Retries)
                {
                    retries++;
                    Log.LogWarningWithCodeFromResources("Copy.Retrying", sourceFileState.Name,
                        destinationFileState.Name, retries, RetryDelayMilliseconds, String.Empty /* no details */,
                        LockCheck.GetLockedFileMessage(destinationFileState.Name));

                    // if we have to retry for some reason, wipe the state -- it may not be correct anymore.
                    destinationFileState.Reset();

                    Thread.Sleep(RetryDelayMilliseconds);
                }
                else if (Retries > 0)
                {
                    Log.LogErrorWithCodeFromResources("Copy.ExceededRetries", sourceFileState.Name,
                        destinationFileState.Name, Retries, LockCheck.GetLockedFileMessage(destinationFileState.Name));
                    return false;
                }
                else
                {
                    return false;
                }
            }

            // Canceling
            return false;
        }

        /// <summary>
        /// Standard entry point.
        /// </summary>
        /// <returns></returns>
        public override bool Execute()
        {
            return Execute(CopyFileWithLogging, s_copyInParallel);
        }

        #endregion

        /// <summary>
        /// Compares two paths to see if they refer to the same file. We can't solve the general
        /// canonicalization problem, so we just compare strings on the full paths.
        /// </summary>
        private static bool PathsAreIdentical(FileState source, FileState destination)
        {
            if (string.Equals(source.Name, destination.Name, FileUtilities.PathComparison))
            {
                return true;
            }

            source.FileNameFullPath = Path.GetFullPath(source.Name);
            destination.FileNameFullPath = Path.GetFullPath(destination.Name);
            return string.Equals(source.FileNameFullPath, destination.FileNameFullPath, FileUtilities.PathComparison);
        }

        private static bool GetParallelismFromEnvironment()
        {
            int parallelism = Traits.Instance.CopyTaskParallelism;
            return parallelism != 1;
        }

        void IConcurrentTask.ConfigureForConcurrentExecution(TaskExecutionContext executionContext) => _executionContext = executionContext;
    }
}<|MERGE_RESOLUTION|>--- conflicted
+++ resolved
@@ -1,4 +1,4 @@
-// Licensed to the .NET Foundation under one or more agreements.
+﻿// Licensed to the .NET Foundation under one or more agreements.
 // The .NET Foundation licenses this file to you under the MIT license.
 
 using System;
@@ -21,11 +21,7 @@
     /// <summary>
     /// A task that copies files.
     /// </summary>
-<<<<<<< HEAD
-    public class Copy : TaskExtension, ICancelableTask, IConcurrentTask
-=======
-    public class Copy : TaskExtension, IIncrementalTask, ICancelableTask
->>>>>>> c0242cf3
+    public class Copy : TaskExtension, IIncrementalTask, ICancelableTask, IConcurrentTask
     {
         internal const string AlwaysRetryEnvVar = "MSBUILDALWAYSRETRY";
         internal const string AlwaysOverwriteReadOnlyFilesEnvVar = "MSBUILDALWAYSOVERWRITEREADONLYFILES";
@@ -376,13 +372,9 @@
             if (!hardLinkCreated && !symbolicLinkCreated)
             {
                 // Do not log a fake command line as well, as it's superfluous, and also potentially expensive
-<<<<<<< HEAD
                 string sourceFilePath = _executionContext.GetFullPath(sourceFileState.Name);
                 string destinationFilePath = _executionContext.GetFullPath(destinationFileState.Name);
                 Log.LogMessage(MessageImportance.Normal, FileComment, sourceFilePath, destinationFilePath);
-=======
-                Log.LogMessage(MessageImportance.Normal, FileComment, sourceFileState.FileNameFullPath, destinationFileState.FileNameFullPath);
->>>>>>> c0242cf3
 
                 File.Copy(sourceFilePath, destinationFilePath, true);
             }
@@ -615,44 +607,7 @@
             // Lockless flags updated from each thread - each needs to be a processor word for atomicity.
             var successFlags = new IntPtr[DestinationFiles.Length];
 
-<<<<<<< HEAD
-                    for (int partitionIndex = 0; partitionIndex < partition.Count && !_cancellationTokenSource.IsCancellationRequested; partitionIndex++)
-                    {
-                        int fileIndex = partition[partitionIndex];
-                        ITaskItem sourceItem = SourceFiles[fileIndex];
-                        ITaskItem destItem = DestinationFiles[fileIndex];
-                        string sourcePath = sourceItem.ItemSpec;
-
-                        // Check if we just copied from this location to the destination, don't copy again.
-                        MSBuildEventSource.Log.CopyUpToDateStart(destItem.ItemSpec);
-                        bool copyComplete = partitionIndex > 0 &&
-                                            String.Equals(
-                                                sourcePath,
-                                                SourceFiles[partition[partitionIndex - 1]].ItemSpec,
-                                                StringComparison.OrdinalIgnoreCase);
-
-                        if (!copyComplete)
-                        {
-                            if (DoCopyIfNecessary(
-                                new FileState(sourceItem.ItemSpec, _executionContext),
-                                new FileState(destItem.ItemSpec, _executionContext),
-                                copyFile))
-                            {
-                                copyComplete = true;
-                            }
-                            else
-                            {
-                                // Thread race to set outer variable but they race to set the same (false) value.
-                                success = false;
-                            }
-                        }
-                        else
-                        {
-                            MSBuildEventSource.Log.CopyUpToDateStop(destItem.ItemSpec, true);
-                        }
-=======
             ConcurrentQueue<List<int>> partitionQueue = new ConcurrentQueue<List<int>>(partitionsByDestination.Values);
->>>>>>> c0242cf3
 
             int activeCopyThreads = DefaultCopyParallelism;
             for (int i = 0; i < DefaultCopyParallelism; ++i)
@@ -705,8 +660,8 @@
                             if (!copyComplete)
                             {
                                 if (DoCopyIfNecessary(
-                                    new FileState(sourceItem.ItemSpec),
-                                    new FileState(destItem.ItemSpec),
+                                    new FileState(sourceItem.ItemSpec, _executionContext),
+                                    new FileState(destItem.ItemSpec, _executionContext),
                                     copyFile))
                                 {
                                     copyComplete = true;
