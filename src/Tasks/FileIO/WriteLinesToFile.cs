--- conflicted
+++ resolved
@@ -143,7 +143,6 @@
                     }
                     else
                     {
-<<<<<<< HEAD
                         if (FailIfNotIncremental)
                         {
                             Log.LogErrorWithCodeFromResources("WriteLinesToFile.ErrorOrWarning", File.ItemSpec, string.Empty);
@@ -151,18 +150,13 @@
                         }
                         else
                         {
-                            if (WriteOnlyWhenDifferent && ChangeWaves.AreFeaturesEnabled(ChangeWaves.Wave17_6))
+                            if (WriteOnlyWhenDifferent)
                             {
-                                Log.LogWarningWithCodeFromResources("WriteLinesToFile.UnusedWriteOnlyWhenDifferent", File.ItemSpec);
+                                Log.LogMessageFromResources(MessageImportance.Normal, "WriteLinesToFile.UnusedWriteOnlyWhenDifferent", File.ItemSpec);
                             }
 
                             Directory.CreateDirectory(directoryPath);
                             System.IO.File.AppendAllText(File.ItemSpec, buffer.ToString(), encoding);
-=======
-                        if (WriteOnlyWhenDifferent)
-                        {
-                            Log.LogMessageFromResources(MessageImportance.Normal, "WriteLinesToFile.UnusedWriteOnlyWhenDifferent", File.ItemSpec);
->>>>>>> 82fa6f40
                         }
                     }
                 }
