--- conflicted
+++ resolved
@@ -497,13 +497,9 @@
         ///
         /// </summary>
         /// <param name="whiteListAssemblyTableInfo">List of paths to white list xml files</param>
-<<<<<<< HEAD
-        /// <returns>A dictionary containing the full assembly names of black listed assemblies as the key, and null as the value.
-=======
         /// <param name="whiteListErrors">List of white listed errors</param>
         /// <param name="whiteListErrorFileNames">List of white listed error file names</param>
-        /// <returns>A dictionary containing the full assembly names of black listed assemblies as the key, and null as the value. 
->>>>>>> 755d4d1e
+        /// <returns>A dictionary containing the full assembly names of black listed assemblies as the key, and null as the value.
         ///          If there is no assemblies in the redist list null is returned.
         /// </returns>
         internal Dictionary<string, string> GenerateBlackList(AssemblyTableInfo[] whiteListAssemblyTableInfo, List<Exception> whiteListErrors, List<string> whiteListErrorFileNames)
