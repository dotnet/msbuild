﻿// Licensed to the .NET Foundation under one or more agreements.
// The .NET Foundation licenses this file to you under the MIT license.

using System;
using System.Collections.Concurrent;
using System.Collections.Generic;
using System.Diagnostics.CodeAnalysis;
using System.Globalization;
using System.IO;
using System.Linq;
using System.Reflection;
using System.Runtime.Versioning;
using System.Threading;
using System.Threading.Tasks;
using Microsoft.Build.BackEnd;
using Microsoft.Build.Framework;
using Microsoft.Build.Shared;
using Microsoft.Build.Shared.FileSystem;
using Microsoft.Build.Tasks.AssemblyDependency;
using Microsoft.Build.Utilities;

#nullable enable

namespace Microsoft.Build.Tasks
{
    /// <summary>
    /// Resolves metadata for the specified set of assemblies.
    /// </summary>
    [SupportedOSPlatform("windows")]
    public class GetAssembliesMetadata : TaskExtension
    {
        /// <summary>
        /// Assembly paths.
        /// </summary>
        private string[] _assemblyPaths = Array.Empty<string>();

        /// <summary>
        /// Set of resolved assembly metadata.
        /// </summary>
        private ITaskItem[] _assembliesMetadata = Array.Empty<ITaskItem>();

        /// <summary>
        /// Execute the task.
        /// </summary>
        public override bool Execute()
        {
            var assembliesMetadata = new List<ITaskItem>();
            foreach (string assemblyPath in AssemblyPaths)
            {
                // During DTB the referenced project may not has been built yet, so we need to check if the assembly already exists.
                if (File.Exists(assemblyPath))
                {
<<<<<<< HEAD
                    using AssemblyInformation assemblyInformation = new(assemblyPath);
                    AssemblyAttributes attributes = assemblyInformation.GetAssemblyMetadata();

                    if (attributes != null)
=======
                    using (AssemblyInformation assemblyInformation = new(assemblyPath))
>>>>>>> e857a4e3
                    {
                        AssemblyAttributes attributes = assemblyInformation.GetAssemblyMetadata();

                        if (attributes != null)
                        {
                            assembliesMetadata.Add(CreateItemWithMetadata(attributes));
                        }
                    }
                }
            }

            _assembliesMetadata = assembliesMetadata.ToArray();

            return true;
        }

        /// <summary>
        /// List of assembly paths.
        /// </summary>
        [Required]
        public string[] AssemblyPaths
        {
            get => _assemblyPaths;

            set
            {
                ErrorUtilities.VerifyThrowArgumentNull(value, nameof(AssemblyPaths));
                _assemblyPaths = value;
            }
        }

        /// <summary>
        /// Gets a list of resolved assembly metadata.
        /// </summary>
        [Output]
        public ITaskItem[] AssembliesMetadata => _assembliesMetadata;

        /// <summary>
        /// Creates a TaskItem and populates it with the given assembly attributes.
        /// </summary>
        private TaskItem CreateItemWithMetadata(AssemblyAttributes attributes)
        {
            TaskItem referenceItem = new()
            {
                ItemSpec = attributes.AssemblyFullPath,
            };

            IMetadataContainer referenceItemAsMetadataContainer = referenceItem;
            referenceItemAsMetadataContainer.ImportMetadata(EnumerateCommonMetadata());

            return referenceItem;

            IEnumerable<KeyValuePair<string, string>> EnumerateCommonMetadata()
            {
                yield return new KeyValuePair<string, string>(nameof(attributes.AssemblyName), attributes.AssemblyName);
                yield return new KeyValuePair<string, string>(nameof(attributes.RuntimeVersion), attributes.RuntimeVersion);
                yield return new KeyValuePair<string, string>(nameof(attributes.RevisionNumber), attributes.RevisionNumber.ToString());
                yield return new KeyValuePair<string, string>(nameof(attributes.BuildNumber), attributes.BuildNumber.ToString());
                yield return new KeyValuePair<string, string>(nameof(attributes.Culture), attributes.Culture);
                yield return new KeyValuePair<string, string>(nameof(attributes.DefaultAlias), attributes.DefaultAlias);
                yield return new KeyValuePair<string, string>(nameof(attributes.Description), attributes.Description);
                yield return new KeyValuePair<string, string>(nameof(attributes.MajorVersion), attributes.MajorVersion.ToString());
                yield return new KeyValuePair<string, string>(nameof(attributes.MinorVersion), attributes.MinorVersion.ToString());
                yield return new KeyValuePair<string, string>(nameof(attributes.PeKind), attributes.PeKind.ToString());
                yield return new KeyValuePair<string, string>(nameof(attributes.PublicHexKey), attributes.PublicHexKey);
                yield return new KeyValuePair<string, string>(nameof(attributes.IsAssembly), attributes.IsAssembly.ToString());
                yield return new KeyValuePair<string, string>(nameof(attributes.TargetFrameworkMoniker), attributes.TargetFrameworkMoniker);
                yield return new KeyValuePair<string, string>(nameof(attributes.IsImportedFromTypeLib), attributes.IsImportedFromTypeLib.ToString());
            }
        }
    }
}<|MERGE_RESOLUTION|>--- conflicted
+++ resolved
@@ -50,14 +50,7 @@
                 // During DTB the referenced project may not has been built yet, so we need to check if the assembly already exists.
                 if (File.Exists(assemblyPath))
                 {
-<<<<<<< HEAD
-                    using AssemblyInformation assemblyInformation = new(assemblyPath);
-                    AssemblyAttributes attributes = assemblyInformation.GetAssemblyMetadata();
-
-                    if (attributes != null)
-=======
                     using (AssemblyInformation assemblyInformation = new(assemblyPath))
->>>>>>> e857a4e3
                     {
                         AssemblyAttributes attributes = assemblyInformation.GetAssemblyMetadata();
 
