--- conflicted
+++ resolved
@@ -153,277 +153,4 @@
   <data name="TypeLoadExceptionShort" xml:space="preserve">
     <value>Type {0} cannot be located.</value>
   </data>
-<<<<<<< HEAD
-=======
-  <data name="UnableToInitComponent" xml:space="preserve">
-    <value>Unable to initialize component.</value>
-  </data>
-  <data name="UnableToSetPanelText" xml:space="preserve">
-    <value>Unable to set the panel text.</value>
-  </data>
-  <data name="UnknownAttr" xml:space="preserve">
-    <value>Unknown ATTRIBUTE type.</value>
-  </data>
-  <data name="UnknownInputLanguageLayout" xml:space="preserve">
-    <value>Unknown layout</value>
-  </data>
-  <data name="UnsafeNativeMethodsNotImplemented" xml:space="preserve">
-    <value>Not implemented.</value>
-  </data>
-  <data name="UpDownBaseAlignmentDescr" xml:space="preserve">
-    <value>Indicates how the up-down control will position the up and down buttons relative to its edit box.</value>
-  </data>
-  <data name="UpDownBaseBorderStyleDescr" xml:space="preserve">
-    <value>Indicates the border style of the up-down control.</value>
-  </data>
-  <data name="UpDownBaseDownButtonAccName" xml:space="preserve">
-    <value>Down</value>
-  </data>
-  <data name="UpDownBaseInterceptArrowKeysDescr" xml:space="preserve">
-    <value>Indicates whether the up-down control will increment and decrement the value when the UP ARROW and DOWN ARROW keys are pressed.</value>
-  </data>
-  <data name="UpDownBasePreferredHeightDescr" xml:space="preserve">
-    <value>The preferred height of this control.</value>
-  </data>
-  <data name="UpDownBaseReadOnlyDescr" xml:space="preserve">
-    <value>Indicates whether the edit box is read-only.</value>
-  </data>
-  <data name="UpDownBaseTextAlignDescr" xml:space="preserve">
-    <value>Indicates how the text should be aligned in the edit box.</value>
-  </data>
-  <data name="UpDownBaseUpButtonAccName" xml:space="preserve">
-    <value>Up</value>
-  </data>
-  <data name="UseCompatibleTextRenderingDescr" xml:space="preserve">
-    <value>Specifies whether text rendering should be compatible with previous releases of Windows Forms.</value>
-  </data>
-  <data name="UserControlBorderStyleDescr" xml:space="preserve">
-    <value>Indicates whether the panel should have a border.</value>
-  </data>
-  <data name="UserControlOnLoadDescr" xml:space="preserve">
-    <value>Occurs whenever the user control loads.</value>
-  </data>
-  <data name="valueChangedEventDescr" xml:space="preserve">
-    <value>Occurs when the value of the control changes.</value>
-  </data>
-  <data name="VisualStyleHandleCreationFailed" xml:space="preserve">
-    <value>Visual Style handle creation operation did not succeed.</value>
-  </data>
-  <data name="VisualStyleNotActive" xml:space="preserve">
-    <value>Visual Styles-related operation resulted in an error because no visual style is currently active.</value>
-  </data>
-  <data name="VisualStylesDisabledInClientArea" xml:space="preserve">
-    <value>Visual Styles-related operation resulted in an error because visual styles are currently disabled in the client area.</value>
-  </data>
-  <data name="VisualStylesInvalidCombination" xml:space="preserve">
-    <value>Given combination of Class, Part, and State is not defined by the current visual style.</value>
-  </data>
-  <data name="WebBrowserAllowDropNotSupported" xml:space="preserve">
-    <value>The WebBrowser control does not support AllowDrop.  Use AllowWebBrowserDrop to allow the WebBrowser to process drag/drop.</value>
-  </data>
-  <data name="WebBrowserAllowNavigationDescr" xml:space="preserve">
-    <value>Specifies whether the WebBrowser control can browse to another page after initially loading.</value>
-  </data>
-  <data name="WebBrowserAllowWebBrowserDropDescr" xml:space="preserve">
-    <value>Specifies whether the WebBrowser control will receive drop notifications.</value>
-  </data>
-  <data name="WebBrowserBackgroundImageLayoutNotSupported" xml:space="preserve">
-    <value>The WebBrowser control does not support the BackgroundImageLayout property.</value>
-  </data>
-  <data name="WebBrowserBackgroundImageNotSupported" xml:space="preserve">
-    <value>The WebBrowser control does not support the BackgroundImage property.</value>
-  </data>
-  <data name="WebBrowserCanGoBackChangedDescr" xml:space="preserve">
-    <value>Occurs when the availability of a previous page in the Web browser navigation history changes.  </value>
-  </data>
-  <data name="WebBrowserCanGoForwardChangedDescr" xml:space="preserve">
-    <value>Occurs when the availability of a next page in the Web browser navigation history changes.  </value>
-  </data>
-  <data name="WebBrowserCursorNotSupported" xml:space="preserve">
-    <value>The WebBrowser control does not support the Cursor property.</value>
-  </data>
-  <data name="WebBrowserDocumentCompletedDescr" xml:space="preserve">
-    <value>Occurs when the document hosted in the Web browser control is fully loaded.</value>
-  </data>
-  <data name="WebBrowserDocumentTitleChangedDescr" xml:space="preserve">
-    <value>Occurs whenever the title text changes.</value>
-  </data>
-  <data name="WebBrowserEnabledNotSupported" xml:space="preserve">
-    <value>The WebBrowser control does not support the Enabled property.</value>
-  </data>
-  <data name="WebBrowserEncryptionLevelChangedDescr" xml:space="preserve">
-    <value>Occurs whenever encryption level changes.</value>
-  </data>
-  <data name="WebBrowserFileDownloadDescr" xml:space="preserve">
-    <value>Occurs when a file download occurs.</value>
-  </data>
-  <data name="WebBrowserInIENotSupported" xml:space="preserve">
-    <value>Adding a WebBrowser control in Internet Explorer is not supported.</value>
-  </data>
-  <data name="WebBrowserIsOfflineDescr" xml:space="preserve">
-    <value>Determines whether the Web browser control operates in offline mode.</value>
-  </data>
-  <data name="WebBrowserIsWebBrowserContextMenuEnabledDescr" xml:space="preserve">
-    <value>Indicates whether to use the context menu of the native web browser.</value>
-  </data>
-  <data name="WebBrowserNavigateAbsoluteUri" xml:space="preserve">
-    <value>Navigation to a relative URL unsuccessful.</value>
-  </data>
-  <data name="WebBrowserNavigatedDescr" xml:space="preserve">
-    <value>Occurs after WebBrowser navigation occurs.</value>
-  </data>
-  <data name="WebBrowserNavigatingDescr" xml:space="preserve">
-    <value>Occurs before WebBrowser navigation occurs.</value>
-  </data>
-  <data name="WebBrowserNewWindowDescr" xml:space="preserve">
-    <value>Occurs when a new window is created for the WebBrowser.</value>
-  </data>
-  <data name="WebBrowserNoCastToIWebBrowser2" xml:space="preserve">
-    <value>IWebBrowser2 get from the native ActiveX control did not succeed.</value>
-  </data>
-  <data name="WebBrowserObjectForScriptingComVisibleOnly" xml:space="preserve">
-    <value>ObjectForScripting's class must be visible to COM.  Verify that the object is public, or consider adding the ComVisible attribute to your class.</value>
-  </data>
-  <data name="WebBrowserProgressChangedDescr" xml:space="preserve">
-    <value>Occurs when an update to the progress of a download occurs.</value>
-  </data>
-  <data name="WebBrowserRightToLeftNotSupported" xml:space="preserve">
-    <value>The WebBrowser control does not support the RightToLeft property.</value>
-  </data>
-  <data name="WebBrowserScriptErrorsSuppressedDescr" xml:space="preserve">
-    <value>Specifies whether the WebBrowser control shows script errors in dialogs boxes.</value>
-  </data>
-  <data name="WebBrowserScrollBarsEnabledDescr" xml:space="preserve">
-    <value>Specifies whether the WebBrowser control should have scrollbars or not.</value>
-  </data>
-  <data name="WebBrowserSecurityLevelDescr" xml:space="preserve">
-    <value>The level of security permissions the hosted documents are granted.</value>
-  </data>
-  <data name="WebBrowserStatusTextChangedDescr" xml:space="preserve">
-    <value>Occurs whenever the status text changes.</value>
-  </data>
-  <data name="WebBrowserTextNotSupported" xml:space="preserve">
-    <value>The WebBrowser control does not support the Text property.</value>
-  </data>
-  <data name="WebBrowserUrlDescr" xml:space="preserve">
-    <value>Specifies the URL that the Web browser control has navigated to.</value>
-  </data>
-  <data name="WebBrowserUseWaitCursorNotSupported" xml:space="preserve">
-    <value>The WebBrowser control does not support the UseWaitCursor property.</value>
-  </data>
-  <data name="WebBrowserWebBrowserShortcutsEnabledDescr" xml:space="preserve">
-    <value>Specifies whether some accelerator keys are enabled in the WebBrowser control.</value>
-  </data>
-  <data name="WidthGreaterThanMinWidth" xml:space="preserve">
-    <value>Width must be greater than MinWidth.</value>
-  </data>
-  <data name="Win32WindowAlreadyCreated" xml:space="preserve">
-    <value>SetCompatibleTextRenderingDefault must be called before the first IWin32Window object is created in the application.</value>
-  </data>
-  <data name="WindowsFormsSetEvent" xml:space="preserve">
-    <value>Setting event '{0}'</value>
-  </data>
-  <data name="ControlOnDpiChangedBeforeParentDescr" xml:space="preserve">
-    <value>Occurs when the top level parent of this control is moved to a monitor with a different resolution and scaling level, or when parent's monitor scaling level is changed in Windows settings. Child windows receive this message before parent window receives DpiChanged event.</value>
-  </data>
-  <data name="ControlOnDpiChangedAfterParentDescr" xml:space="preserve">
-    <value>Occurs when the top level parent of this control is moved to a monitor with a different resolution and scaling level, or when parent's monitor scaling level is changed in Windows settings. Child windows receive this message after parent window receives DpiChanged event.</value>
-  </data>
-  <data name="FormOnDpiChangedDescr" xml:space="preserve">
-    <value>Occurs when form is moved to a monitor with a different resolution and scaling level, or when form's monitor scaling level is changed in the Windows settings.</value>
-  </data>
-  <data name="MDIChildSystemMenuItemAccessibleName" xml:space="preserve">
-    <value>System</value>
-  </data>
-  <data name="MonthCalendarSingleDateSelected" xml:space="preserve">
-    <value> {0} selected.</value>
-  </data>
-  <data name="MonthCalendarSingleYearSelected" xml:space="preserve">
-    <value>Year {0} selected.</value>
-  </data>
-  <data name="MonthCalendarYearRangeSelected" xml:space="preserve">
-    <value>Year {0} to {1} selected.</value>
-  </data>
-  <data name="MonthCalendarSingleDecadeSelected" xml:space="preserve">
-    <value>Decade {0} selected.</value>
-  </data>
-  <data name="MonthCalendarRangeSelected" xml:space="preserve">
-    <value> {0} to {1} selected.</value>
-  </data>
-  <data name="PropertyGridDropDownButtonComboBoxAccessibleName" xml:space="preserve">
-    <value>Open</value>
-  </data>
-  <data name="CombinationOfAccessibilitySwitchesNotSupported" xml:space="preserve">
-    <value>Desktop applications are required to opt in to all earlier accessibility improvements to get the later improvements. To do this, ensure that if the AppContext switch 'Switch.UseLegacyAccessibilityFeatures.N' is set to 'false', then 'Switch.UseLegacyAccessibilityFeatures' and all 'Switch.UseLegacyAccessibilityFeatures.M' switches, when M &lt; N, evaluate to false as well. Note that, if a switch for a particular set of accessibility improvements is not present, its value is determined by the target framework version. You can remedy this by adding these switches and setting their value to false.</value>
-  </data>
-  <data name="TrustManagerPromptUI_From" xml:space="preserve">
-    <value>From</value>
-  </data>
-  <data name="TrustManagerPromptUI_GlobeIcon" xml:space="preserve">
-    <value>Globe Icon</value>
-  </data>
-  <data name="TrustManagerPromptUI_Name" xml:space="preserve">
-    <value>Name</value>
-  </data>
-  <data name="TrustManagerPromptUI_Publisher" xml:space="preserve">
-    <value>Publisher</value>
-  </data>
-  <data name="DateTimePickerLocalizedControlType" xml:space="preserve">
-    <value>date and time picker</value>
-  </data>
-  <data name="SpinnerAccessibleName" xml:space="preserve">
-    <value>Spinner</value>
-  </data>
-  <data name="LiveRegionAutomationLiveSettingDescr" xml:space="preserve">
-    <value>The politeness level that a client should use to notify the user of changes to this live region.</value>
-  </data>
-  <data name="AccessibleObjectLiveRegionNotSupported" xml:space="preserve">
-    <value>The corresponding UI element is not a live region.</value>
-  </data>
-  <data name="OwnerControlIsNotALiveRegion" xml:space="preserve">
-    <value>Owner control of the accessible object must implement IAutomationLiveRegion interface.</value>
-  </data>
-  <data name="StandardOleMarshalObjectGetMarshalerFailed" xml:space="preserve">
-    <value>Failed to get marshaler for IID {0}.</value>
-  </data>
-  <data name="NotSortedAccessibleStatus" xml:space="preserve">
-    <value>Not sorted.</value>
-  </data>
-  <data name="SortedAscendingAccessibleStatus" xml:space="preserve">
-    <value>Sorted ascending.</value>
-  </data>
-  <data name="SortedDescendingAccessibleStatus" xml:space="preserve">
-    <value>Sorted descending.</value>
-  </data>
-  <data name="DataGridViewSortedAscendingAccessibleStatusFormat" xml:space="preserve">
-    <value>Sorted ascending by {0}.</value>
-  </data>
-  <data name="DataGridViewSortedDescendingAccessibleStatusFormat" xml:space="preserve">
-    <value>Sorted descending by {0}.</value>
-  </data>
-  <data name="PropertyGridPropertyValueSelectedFormat" xml:space="preserve">
-    <value> {0} selected.</value>
-  </data>
-  <data name="KeyboardToolTipDisplayBehaviorRequiresAccessibilityImprovementsLevel3" xml:space="preserve">
-    <value>ToolTips display on keyboard focus requires the following AppContextSwitchOverrides: 'Switch.UseLegacyAccessibilityFeatures.3' and 'Switch.System.Windows.Forms.UseLegacyToolTipDisplay'</value>
-  </data>
-  <data name="ControlDpiChangeScale" xml:space="preserve">
-    <value>Enable or disable automatic scaling of this control when dpi changes.</value>
-  </data>
-  <data name="DataGridViewEditingPanelUiaProviderDescription" xml:space="preserve">
-    <value>DataGridView EditingPanel UIA Provider</value>
-  </data>
-  <data name="UnexpectedClipboardType" xml:space="preserve">
-    <value>Clipboard contains an unexpected type.</value>
-  </data>
-  <data name="UnexpectedTypeForClipboardFormat" xml:space="preserve">
-    <value>The specified Clipboard format is not compatible with '{0}' type.</value>
-  </data>
-  <data name="FolderBrowserDialogUseDescriptionForTitle" xml:space="preserve">
-    <value>A value that indicates whether to use the value of the Description property as the dialog title for Vista style dialogs. This property has no effect on old style dialogs.</value>
-  </data>
-  <data name="TextBoxPlaceholderTextDescr" xml:space="preserve">
-    <value>Specifies the PlaceholderText of the TextBox control. The PlaceholderText is displayed in the control when the Text property is null or empty and can be used to guide the user what input is expected by the control. </value>
-  </data>
->>>>>>> 36b45b63
 </root>