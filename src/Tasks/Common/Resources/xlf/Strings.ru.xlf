--- conflicted
+++ resolved
@@ -9,15 +9,6 @@
       </trans-unit>
       <trans-unit id="AotNoValidRuntimePackageError">
         <source>NETSDK1183: Unable to optimize assemblies for ahead-of-time compilation: a valid runtime package was not found. Either set the PublishAot property to false, or use a supported runtime identifier when publishing. When targeting .NET 7 or higher, make sure to restore packages with the PublishAot property set to true.</source>
-<<<<<<< HEAD
-        <target state="translated">NETSDK1183: не удалось оптимизировать сборки для компиляции Ahead Of Time: не найден допустимый пакет среды выполнения. Задайте для свойства PublishAot значение false либо используйте поддерживаемый идентификатор среды выполнения при публикации. При выборе .NET 7 или более поздней версии в качестве цели восстановите пакеты со свойством PublishAot со значением true.</target>
-        <note>{StrBegin="NETSDK1183: "}</note>
-      </trans-unit>
-      <trans-unit id="AotNotSupported">
-        <source>NETSDK1196: The SDK does not support ahead-of-time compilation. Set the PublishAot property to false.</source>
-        <target state="new">NETSDK1196: The SDK does not support ahead-of-time compilation. Set the PublishAot property to false.</target>
-        <note>{StrBegin="NETSDK1196: "}</note>
-=======
         <target state="translated">NETSDK1183: невозможно оптимизировать сборки для АОТ-компиляции: не найден допустимый пакет среды выполнения. Задайте для свойства PublishAot значение ЛОЖЬ или используйте поддерживаемый идентификатор среды выполнения при публикации. При нацеливании на .NET 7 или более позднюю версию обязательно восстанавливайте пакеты со свойством PublishAot, для которого задано значение ИСТИНА.</target>
         <note>{StrBegin="NETSDK1183: "}</note>
       </trans-unit>
@@ -25,7 +16,6 @@
         <source>NETSDK1195: The SDK does not support ahead-of-time compilation. Set the PublishAot property to false.</source>
         <target state="translated">NETSDK1195: пакет SDK не поддерживает АОТ-компиляцию. Задайте для свойства PublishAot значение ЛОЖЬ.</target>
         <note>{StrBegin="NETSDK1195: "}</note>
->>>>>>> b18e73af
       </trans-unit>
       <trans-unit id="AppConfigRequiresRootConfiguration">
         <source>NETSDK1070: The application configuration file must have root configuration element.</source>
