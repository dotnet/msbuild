﻿<?xml version="1.0" encoding="utf-8"?>
<xliff xmlns="urn:oasis:names:tc:xliff:document:1.2" xmlns:xsi="http://www.w3.org/2001/XMLSchema-instance" version="1.2" xsi:schemaLocation="urn:oasis:names:tc:xliff:document:1.2 xliff-core-1.2-transitional.xsd">
  <file datatype="xml" source-language="en" target-language="ko" original="../Strings.resx">
    <body>
      <trans-unit id="AddResourceWithNonIntegerResource">
        <source>NETSDK1076: AddResource can only be used with integer resource types.</source>
        <target state="translated">NETSDK1076: AddResource는 정수 리소스 형식에만 사용할 수 있습니다.</target>
        <note>{StrBegin="NETSDK1076: "}</note>
      </trans-unit>
      <trans-unit id="AotNoValidRuntimePackageError">
        <source>NETSDK1183: Unable to optimize assemblies for ahead-of-time compilation: a valid runtime package was not found. Either set the PublishAot property to false, or use a supported runtime identifier when publishing. When targeting .NET 7 or higher, make sure to restore packages with the PublishAot property set to true.</source>
        <target state="translated">NETSDK1183: Ahead of Time 컴파일을 위해 어셈블리를 최적화할 수 없습니다. 유효한 런타임 패키지를 찾을 수 없습니다. PublishAot 속성을 false로 설정하거나 게시할 때 지원되는 런타임 식별자를 사용하세요. .NET 7 이상을 대상으로 하는 경우 PublishAot 속성이 true로 설정된 패키지를 복원해야 합니다.</target>
        <note>{StrBegin="NETSDK1183: "}</note>
      </trans-unit>
      <trans-unit id="AotNotSupported">
        <source>NETSDK1195: The SDK does not support ahead-of-time compilation. Set the PublishAot property to false.</source>
        <target state="translated">NETSDK1195: SDK는 Ahead of Time 컴파일을 지원하지 않습니다. PublishAot 속성을 false로 설정합니다.</target>
        <note>{StrBegin="NETSDK1195: "}</note>
      </trans-unit>
      <trans-unit id="AppConfigRequiresRootConfiguration">
        <source>NETSDK1070: The application configuration file must have root configuration element.</source>
        <target state="translated">NETSDK1070: 애플리케이션 구성 파일에는 루트 구성 요소가 있어야 합니다.</target>
        <note>{StrBegin="NETSDK1070: "}</note>
      </trans-unit>
      <trans-unit id="AppHostCreationFailedWithRetry">
        <source>NETSDK1113: Failed to create apphost (attempt {0} out of {1}): {2}</source>
        <target state="translated">NETSDK1113: apphost를 만들지 못했습니다(시도 횟수: {0}/{1}). {2}</target>
        <note>{StrBegin="NETSDK1113: "}</note>
      </trans-unit>
      <trans-unit id="AppHostCustomizationRequiresWindowsHostWarning">
        <source>NETSDK1074: The application host executable will not be customized because adding resources requires that the build be performed on Windows (excluding Nano Server).</source>
        <target state="translated">NETSDK1074: 리소스를 추가하려면 빌드가 Windows(Nano Server 제외)에서 수행되어야 하므로 애플리케이션 호스트 실행 파일이 사용자 지정되지 않습니다.</target>
        <note>{StrBegin="NETSDK1074: "}</note>
      </trans-unit>
      <trans-unit id="AppHostHasBeenModified">
        <source>NETSDK1029: Unable to use '{0}' as application host executable as it does not contain the expected placeholder byte sequence '{1}' that would mark where the application name would be written.</source>
        <target state="translated">NETSDK1029: 애플리케이션 이름이 기록되는 위치를 표시하는 '{1}' 예상 자리 표시자 바이트 시퀀스가 포함되지 않아서 '{0}'을(를) 애플리케이션 호스트 실행 파일로 사용할 수 없습니다.</target>
        <note>{StrBegin="NETSDK1029: "}</note>
      </trans-unit>
      <trans-unit id="AppHostNotWindows">
        <source>NETSDK1078: Unable to use '{0}' as application host executable because it's not a Windows PE file.</source>
        <target state="translated">NETSDK1078: Windows PE 파일이 아니므로 '{0}'을(를) 애플리케이션 호스트 실행 파일로 사용할 수 없습니다.</target>
        <note>{StrBegin="NETSDK1078: "}</note>
      </trans-unit>
      <trans-unit id="AppHostNotWindowsCLI">
        <source>NETSDK1072: Unable to use '{0}' as application host executable because it's not a Windows executable for the CUI (Console) subsystem.</source>
        <target state="translated">NETSDK1072: CUI(콘솔) 하위 시스템용 Windows 실행 파일이 아니므로 '{0}'을(를) 애플리케이션 호스트 실행 파일로 사용할 수 없습니다.</target>
        <note>{StrBegin="NETSDK1072: "}</note>
      </trans-unit>
      <trans-unit id="AppHostSigningFailed">
        <source>NETSDK1177: Failed to sign apphost with error code {1}: {0}</source>
        <target state="translated">NETSDK1177: apphost에 서명하지 못했습니다(오류 코드 {1}: {0})</target>
        <note>{StrBegin="NETSDK1177: "}</note>
      </trans-unit>
      <trans-unit id="AspNetCoreAllNotSupported">
        <source>NETSDK1079: The Microsoft.AspNetCore.All package is not supported when targeting .NET Core 3.0 or higher.  A FrameworkReference to Microsoft.AspNetCore.App should be used instead, and will be implicitly included by Microsoft.NET.Sdk.Web.</source>
        <target state="translated">NETSDK1079: .NET Core 3.0 이상을 대상으로 할 경우 Microsoft.AspNetCore.All 패키지가 지원되지 않습니다. Microsoft.AspNetCore.App에 대한 FrameworkReference가 대신 사용되어야 하며, Microsoft.NET.Sdk.Web에 의해 암시적으로 포함됩니다.</target>
        <note>{StrBegin="NETSDK1079: "}</note>
      </trans-unit>
      <trans-unit id="AspNetCoreUsesFrameworkReference">
        <source>NETSDK1080: A PackageReference to Microsoft.AspNetCore.App is not necessary when targeting .NET Core 3.0 or higher. If Microsoft.NET.Sdk.Web is used, the shared framework will be referenced automatically. Otherwise, the PackageReference should be replaced with a FrameworkReference.</source>
        <target state="translated">NETSDK1080: .NET Core 3.0을 이상을 대상으로 할 경우 Microsoft.AspNetCore.App에 대한 PackageReference는 필요하지 않습니다. Microsoft.NET.Sdk.Web이 사용되는 경우 공유 프레임워크가 자동으로 참조됩니다. 그렇지 않은 경우 PackageReference를 FrameworkReference로 바꿔야 합니다.</target>
        <note>{StrBegin="NETSDK1080: "}</note>
      </trans-unit>
      <trans-unit id="AssetPreprocessorMustBeConfigured">
        <source>NETSDK1017: Asset preprocessor must be configured before assets are processed.</source>
        <target state="translated">NETSDK1017: 자산을 처리하려면 먼저 자산 전처리기를 구성해야 합니다.</target>
        <note>{StrBegin="NETSDK1017: "}</note>
      </trans-unit>
      <trans-unit id="AssetsFileMissingRuntimeIdentifier">
        <source>NETSDK1047: Assets file '{0}' doesn't have a target for '{1}'. Ensure that restore has run and that you have included '{2}' in the TargetFrameworks for your project. You may also need to include '{3}' in your project's RuntimeIdentifiers.</source>
        <target state="translated">NETSDK1047: 자산 파일 '{0}'에 '{1}'의 대상이 없습니다. 복원이 실행되었으며 프로젝트의 TargetFrameworks에 '{2}'을(를) 포함했는지 확인하세요. 프로젝트의 RuntimeIdentifiers에 '{3}'을(를) 포함해야 할 수도 있습니다.</target>
        <note>{StrBegin="NETSDK1047: "}</note>
      </trans-unit>
      <trans-unit id="AssetsFileMissingTarget">
        <source>NETSDK1005: Assets file '{0}' doesn't have a target for '{1}'. Ensure that restore has run and that you have included '{2}' in the TargetFrameworks for your project.</source>
        <target state="translated">NETSDK1005: 자산 파일 '{0}'에 '{1}'의 대상이 없습니다. 복원이 실행되었으며 프로젝트의 TargetFrameworks에 '{2}'을(를) 포함했는지 확인하세요.</target>
        <note>{StrBegin="NETSDK1005: "}</note>
      </trans-unit>
      <trans-unit id="AssetsFileNotFound">
        <source>NETSDK1004: Assets file '{0}' not found. Run a NuGet package restore to generate this file.</source>
        <target state="translated">NETSDK1004: 자산 파일 '{0}'을(를) 찾을 수 없습니다. NuGet 패키지 복원을 실행하여 이 파일을 생성하세요.</target>
        <note>{StrBegin="NETSDK1004: "}</note>
      </trans-unit>
      <trans-unit id="AssetsFileNotSet">
        <source>NETSDK1063: The path to the project assets file was not set. Run a NuGet package restore to generate this file.</source>
        <target state="translated">NETSDK1063: 프로젝트 자산 파일에 대한 경로가 설정되지 않았습니다. NuGet 패키지 복원을 실행하여 이 파일을 생성하세요.</target>
        <note>{StrBegin="NETSDK1063: "}</note>
      </trans-unit>
      <trans-unit id="AssetsFilePathNotRooted">
        <source>NETSDK1006: Assets file path '{0}' is not rooted. Only full paths are supported.</source>
        <target state="translated">NETSDK1006: 자산 파일 경로 '{0}'이(가) 루트에서 시작하지 않습니다. 전체 경로만 지원됩니다.</target>
        <note>{StrBegin="NETSDK1006: "}</note>
      </trans-unit>
      <trans-unit id="AtLeastOneTargetFrameworkMustBeSpecified">
        <source>NETSDK1001: At least one possible target framework must be specified.</source>
        <target state="translated">NETSDK1001: 가능한 대상 프레임워크를 하나 이상 지정해야 합니다.</target>
        <note>{StrBegin="NETSDK1001: "}</note>
      </trans-unit>
      <trans-unit id="CannotDirectlyReferenceMicrosoftNetCompilersToolsetFramework">
        <source>NETSDK1080: The Microsoft.Net.Compilers.Toolset.Framework package should not be set directly. Set the property 'BuildWithNetFrameworkHostedCompiler' to 'true' instead if you need it.</source>
        <target state="new">NETSDK1080: The Microsoft.Net.Compilers.Toolset.Framework package should not be set directly. Set the property 'BuildWithNetFrameworkHostedCompiler' to 'true' instead if you need it.</target>
        <note>{StrBegin="NETSDK1080: "}{Locked="Microsoft.Net.Compilers.Toolset.Framework"}{Locked="BuildWithNetFrameworkHostedCompiler"}</note>
      </trans-unit>
      <trans-unit id="CannotEmbedClsidMapIntoComhost">
        <source>NETSDK1092: The CLSIDMap cannot be embedded on the COM host because adding resources requires that the build be performed on Windows (excluding Nano Server).</source>
        <target state="translated">NETSDK1092: 리소스를 추가하려면 빌드가 Windows(Nano Server 제외)에서 수행되어야 하므로 CLSIDMap을 COM 호스트에 포함할 수 없습니다.</target>
        <note>{StrBegin="NETSDK1092: "}</note>
      </trans-unit>
      <trans-unit id="CannotFindApphostForRid">
        <source>NETSDK1065: Cannot find app host for {0}. {0} could be an invalid runtime identifier (RID). For more information about RID, see https://aka.ms/rid-catalog.</source>
        <target state="translated">NETSDK1065: {0}에 대한 앱 호스트를 찾을 수 없습니다. {0}이(가) 잘못된 RID(런타임 식별자)일 수 있습니다. RID에 대한 자세한 내용은 https://aka.ms/rid-catalog를 참조하세요.</target>
        <note>{StrBegin="NETSDK1065: "}</note>
      </trans-unit>
      <trans-unit id="CannotFindComhost">
        <source>NETSDK1091: Unable to find a .NET Core COM host. The .NET Core COM host is only available on .NET Core 3.0 or higher when targeting Windows.</source>
        <target state="translated">NETSDK1091: .NET Core COM 호스트를 찾을 수 없습니다. .NET Core COM 호스트는 Windows를 대상으로 할 경우 .NET Core 3.0 이상에서만 사용할 수 있습니다.</target>
        <note>{StrBegin="NETSDK1091: "}</note>
      </trans-unit>
      <trans-unit id="CannotFindIjwhost">
        <source>NETSDK1114: Unable to find a .NET Core IJW host. The .NET Core IJW host is only available on .NET Core 3.1 or higher when targeting Windows.</source>
        <target state="translated">NETSDK1114: .NET Core IJW 호스트를 찾을 수 없습니다. .NET Core IJW 호스트는 Windows를 대상으로 할 경우 .NET Core 3.1 이상에서만 사용할 수 있습니다.</target>
        <note>{StrBegin="NETSDK1114: "}</note>
      </trans-unit>
      <trans-unit id="CannotFindProjectInfo">
        <source>NETSDK1007: Cannot find project info for '{0}'. This can indicate a missing project reference.</source>
        <target state="translated">NETSDK1007: '{0}'에 대한 프로젝트 정보를 찾을 수 없습니다. 프로젝트 참조가 없음을 나타낼 수 있습니다.</target>
        <note>{StrBegin="NETSDK1007: "}</note>
      </trans-unit>
      <trans-unit id="CannotHaveRuntimeIdentifierPlatformMismatchPlatformTarget">
        <source>NETSDK1032: The RuntimeIdentifier platform '{0}' and the PlatformTarget '{1}' must be compatible.</source>
        <target state="translated">NETSDK1032: RuntimeIdentifier 플랫폼 '{0}'과(와) PlatformTarget '{1}'은(는) 호환되어야 합니다.</target>
        <note>{StrBegin="NETSDK1032: "}</note>
      </trans-unit>
      <trans-unit id="CannotHaveSelfContainedWithoutRuntimeIdentifier">
        <source>NETSDK1031: It is not supported to build or publish a self-contained application without specifying a RuntimeIdentifier. You must either specify a RuntimeIdentifier or set SelfContained to false.</source>
        <target state="translated">NETSDK1031: RuntimeIdentifier를 지정하지 않고 자체 포함 애플리케이션을 빌드하거나 게시할 수 없습니다. RuntimeIdentifier를 지정하거나 SelfContained를 false로 설정해야 합니다.</target>
        <note>{StrBegin="NETSDK1031: "}</note>
      </trans-unit>
      <trans-unit id="CannotHaveSingleFileWithoutRuntimeIdentifier">
        <source>NETSDK1097: It is not supported to publish an application to a single-file without specifying a RuntimeIdentifier. You must either specify a RuntimeIdentifier or set PublishSingleFile to false.</source>
        <target state="translated">NETSDK1097: RuntimeIdentifier를 지정하지 않고 애플리케이션을 단일 파일에 게시할 수 없습니다. RuntimeIdentifier를 지정하거나 PublishSingleFile을 false로 설정해야 합니다.</target>
        <note>{StrBegin="NETSDK1097: "}</note>
      </trans-unit>
      <trans-unit id="CannotHaveSingleFileWithoutAppHost">
        <source>NETSDK1098: Applications published to a single-file are required to use the application host. You must either set PublishSingleFile to false or set UseAppHost to true.</source>
        <target state="translated">NETSDK1098: 애플리케이션 호스트를 사용하려면 단일 파일에 게시된 애플리케이션이 필요합니다. PublishSingleFile을 false로 설정하거나 UseAppHost를 true로 설정해야 합니다.</target>
        <note>{StrBegin="NETSDK1098: "}</note>
      </trans-unit>
      <trans-unit id="CannotHaveSingleFileWithoutExecutable">
        <source>NETSDK1099: Publishing to a single-file is only supported for executable applications.</source>
        <target state="translated">NETSDK1099: 실행 가능한 애플리케이션의 경우에만 단일 파일에 게시할 수 있습니다.</target>
        <note>{StrBegin="NETSDK1099: "}</note>
      </trans-unit>
      <trans-unit id="CannotHaveSolutionLevelOutputPath">
        <source>NETSDK1194: The "--output" option isn't supported when building a solution. Specifying a solution-level output path results in all projects copying outputs to the same directory, which can lead to inconsistent builds.</source>
        <target state="translated">NETSDK1194: 솔루션을 빌드할 때 "--output" 옵션이 지원되지 않습니다. 솔루션 수준 출력 경로를 지정하면 모든 프로젝트가 동일한 디렉터리에 출력을 복사하게 되어 일관성 없는 빌드가 발생할 수 있습니다.</target>
        <note>{StrBegin="NETSDK1194: "}{Locked="--output"}</note>
      </trans-unit>
      <trans-unit id="CannotHaveSolutionLevelRuntimeIdentifier">
        <source>NETSDK1134: Building a solution with a specific RuntimeIdentifier is not supported. If you would like to publish for a single RID, specify the RID at the individual project level instead.</source>
        <target state="translated">NETSDK1134: 특정 RuntimeIdentifier를 사용하여 솔루션을 빌드하는 것은 지원되지 않습니다. 단일 RID에 대해 게시하려는 경우 개별 프로젝트 수준에서 RID를 대신 지정합니다.</target>
        <note>{StrBegin="NETSDK1134: "}</note>
      </trans-unit>
      <trans-unit id="CannotHaveSupportedOSPlatformVersionHigherThanTargetPlatformVersion">
        <source>NETSDK1135: SupportedOSPlatformVersion {0} cannot be higher than TargetPlatformVersion {1}.</source>
        <target state="translated">NETSDK1135: SupportedOSPlatformVersion {0}은(는) TargetPlatformVersion {1}보다 높을 수 없습니다.</target>
        <note>{StrBegin="NETSDK1135: "}</note>
      </trans-unit>
      <trans-unit id="CannotIncludeAllContentButNotNativeLibrariesInSingleFile">
        <source>NETSDK1143: Including all content in a single file bundle also includes native libraries. If IncludeAllContentForSelfExtract is true, IncludeNativeLibrariesForSelfExtract must not be false.</source>
        <target state="translated">NETSDK1143: 단일 파일 번들에 모든 콘텐츠를 포함하면 네이티브 라이브러리도 포함됩니다. IncludeAllContentForSelfExtract가 true면 IncludeNativeLibrariesForSelfExtract는 false가 아니어야 합니다.</target>
        <note>{StrBegin="NETSDK1143: "}</note>
      </trans-unit>
      <trans-unit id="CannotIncludeSymbolsInSingleFile">
        <source>NETSDK1142: Including symbols in a single file bundle is not supported when publishing for .NET5 or higher.</source>
        <target state="translated">NETSDK1142: .NET5 이상을 게시할 때 단일 파일 번들에서 기호를 포함할 수 없습니다.</target>
        <note>{StrBegin="NETSDK1142: "}</note>
      </trans-unit>
      <trans-unit id="CannotInferTargetFrameworkIdentifierAndVersion">
        <source>NETSDK1013: The TargetFramework value '{0}' was not recognized. It may be misspelled. If not, then the TargetFrameworkIdentifier and/or TargetFrameworkVersion properties must be specified explicitly.</source>
        <target state="translated">NETSDK1013: TargetFramework 값 '{0}'을(를) 인식하지 못했습니다. 철자가 틀렸을 수 있습니다. 그렇지 않은 경우 TargetFrameworkIdentifier 및/또는 TargetFrameworkVersion 속성을 명시적으로 지정해야 합니다.</target>
        <note>{StrBegin="NETSDK1013: "}</note>
      </trans-unit>
      <trans-unit id="CannotUseSelfContainedWithoutAppHost">
        <source>NETSDK1067: Self-contained applications are required to use the application host. Either set SelfContained to false or set UseAppHost to true.</source>
        <target state="translated">NETSDK1067: 애플리케이션 호스트를 사용하려면 자체 포함 애플리케이션이 필요합니다. SelfContained를 false로 설정하거나 UseAppHost를 true로 설정하세요.</target>
        <note>{StrBegin="NETSDK1067: "}</note>
      </trans-unit>
      <trans-unit id="CanOnlyHaveSingleFileWithNetCoreApp">
        <source>NETSDK1125: Publishing to a single-file is only supported for netcoreapp target.</source>
        <target state="translated">NETSDK1125: 단일 파일에 게시는 netcoreapp 대상에만 지원됩니다.</target>
        <note>{StrBegin="NETSDK1125: "}</note>
      </trans-unit>
      <trans-unit id="ChoosingAssemblyVersion_Info">
        <source>Choosing '{0}' because AssemblyVersion '{1}' is greater than '{2}'.</source>
        <target state="translated">AssemblyVersion '{1}'이(가) '{2}'보다 크기 때문에 '{0}'을(를) 선택합니다.</target>
        <note />
      </trans-unit>
      <trans-unit id="ChoosingCopyLocalArbitrarily_Info">
        <source>Choosing '{0}' arbitrarily as both items are copy-local and have equal file and assembly versions.</source>
        <target state="translated">두 항목이 모두 로컬 복사이고 파일 및 어셈블리 버전이 같으므로 임의로 '{0}'을(를) 선택합니다.</target>
        <note />
      </trans-unit>
      <trans-unit id="ChoosingFileVersion_Info">
        <source>Choosing '{0}' because file version '{1}' is greater than '{2}'.</source>
        <target state="translated">파일 버전 '{1}'이(가) '{2}'보다 크기 때문에 '{0}'을(를) 선택합니다.</target>
        <note />
      </trans-unit>
      <trans-unit id="ChoosingPlatformItem_Info">
        <source>Choosing '{0}' because it is a platform item.</source>
        <target state="translated">플랫폼 항목이기 때문에 '{0}'을(를) 선택합니다.</target>
        <note />
      </trans-unit>
      <trans-unit id="ChoosingPreferredPackage_Info">
        <source>Choosing '{0}' because it comes from a package that is preferred.</source>
        <target state="translated">기본 설정되는 패키지에 있기 때문에 '{0}'을(를) 선택합니다.</target>
        <note />
      </trans-unit>
      <trans-unit id="ClsidMapConflictingGuids">
        <source>NETSDK1089: The '{0}' and '{1}' types have the same CLSID '{2}' set in their GuidAttribute. Each COMVisible class needs to have a distinct guid for their CLSID.</source>
        <target state="translated">NETSDK1089: '{0}' 및 '{1}' 형식이 GuidAttribute에 설정된 같은 CLSID '{2}'을(를) 포함합니다. 각 COMVisible 클래스는 해당 CLSID에 대해 고유한 guid를 포함해야 합니다.</target>
        <note>{StrBegin="NETSDK1089: "}
{0} - The first type with the conflicting guid.
{1} - The second type with the conflicting guid.
{2} - The guid the two types have.</note>
      </trans-unit>
      <trans-unit id="ClsidMapExportedTypesRequireExplicitGuid">
        <source>NETSDK1088: The COMVisible class '{0}' must have a GuidAttribute with the CLSID of the class to be made visible to COM in .NET Core.</source>
        <target state="translated">NETSDK1088: COMVisible 클래스 '{0}'이(가) .NET Core에서 COM에 표시되려면 클래스의 CLSID가 포함된 GuidAttribute를 포함해야 합니다.</target>
        <note>{StrBegin="NETSDK1088: "}
{0} - The ComVisible class that doesn't have a GuidAttribute on it.</note>
      </trans-unit>
      <trans-unit id="ClsidMapInvalidAssembly">
        <source>NETSDK1090: The supplied assembly '{0}' is not valid. Cannot generate a CLSIDMap from it.</source>
        <target state="translated">NETSDK1090: 제공된 어셈블리 '{0}'이(가) 잘못되었습니다. 해당 어셈블리에서 CLSIDMap을 생성할 수 없습니다.</target>
        <note>{StrBegin="NETSDK1090: "}
{0} - The path to the invalid assembly.</note>
      </trans-unit>
      <trans-unit id="CompressionInSingleFileRequires60">
        <source>NETSDK1167: Compression in a single file bundle is only supported when publishing for .NET6 or higher.</source>
        <target state="translated">NETSDK1167: 단일 파일 번들에서 압축은 .NET6 이상에 게시할 때만 지원됩니다.</target>
        <note>{StrBegin="NETSDK1167: "}</note>
      </trans-unit>
      <trans-unit id="CompressionInSingleFileRequiresSelfContained">
        <source>NETSDK1176: Compression in a single file bundle is only supported when publishing a self-contained application.</source>
        <target state="translated">NETSDK1176: 자체 포함 애플리케이션이 게시된 경우 단일 파일 번들의 압축만 지원됩니다.</target>
        <note>{StrBegin="NETSDK1176: "}</note>
      </trans-unit>
      <trans-unit id="ConflictingRuntimePackInformation">
        <source>NETSDK1133: There was conflicting information about runtime packs available for {0}:
{1}</source>
        <target state="translated">NETSDK1133: {0}에 사용할 수 있는 런타임 팩에 대해 충돌하는 정보가 있습니다.
{1}</target>
        <note>{StrBegin="NETSDK1133: "}</note>
      </trans-unit>
      <trans-unit id="ContentItemDoesNotProvideOutputPath">
        <source>NETSDK1014: Content item for '{0}' sets '{1}', but does not provide  '{2}' or '{3}'.</source>
        <target state="translated">NETSDK1014: '{0}'의 콘텐츠 항목이 '{1}'을(를) 설정하지만, '{2}' 또는 '{3}'을(를) 제공하지 않습니다.</target>
        <note>{StrBegin="NETSDK1014: "}</note>
      </trans-unit>
      <trans-unit id="ContentPreproccessorParameterRequired">
        <source>NETSDK1010: The '{0}' task must be given a value for parameter '{1}' in order to consume preprocessed content.</source>
        <target state="translated">NETSDK1010: 전처리된 콘텐츠를 사용하려면 '{0}' 작업에서 '{1}' 매개 변수의 값을 지정해야 합니다.</target>
        <note>{StrBegin="NETSDK1010: "}</note>
      </trans-unit>
      <trans-unit id="CouldNotDetermineWinner_DoesNotExist_Info">
        <source>Could not determine winner because '{0}' does not exist.</source>
        <target state="translated">'{0}'이(가) 존재하지 않기 때문에 적용되는 내용을 확인할 수 없습니다.</target>
        <note />
      </trans-unit>
      <trans-unit id="CouldNotDetermineWinner_EqualVersions_Info">
        <source>Could not determine winner due to equal file and assembly versions.</source>
        <target state="translated">동일한 파일 및 어셈블리 버전으로 인해 적용되는 내용을 확인할 수 없습니다.</target>
        <note />
      </trans-unit>
      <trans-unit id="CouldNotDetermineWinner_NoFileVersion_Info">
        <source>Could not determine a winner because '{0}' has no file version.</source>
        <target state="translated">'{0}'에 파일 버전이 없기 때문에 적용되는 내용을 확인할 수 없습니다.</target>
        <note />
      </trans-unit>
      <trans-unit id="CouldNotDetermineWinner_NotAnAssembly_Info">
        <source>Could not determine a winner because '{0}' is not an assembly.</source>
        <target state="translated">'{0}'이(가) 어셈블리가 아니기 때문에 적용되는 내용을 확인할 수 없습니다.</target>
        <note />
      </trans-unit>
      <trans-unit id="CouldNotGetPackVersionFromWorkloadManifests">
        <source>NETSDK1181: Error getting pack version: Pack '{0}' was not present in workload manifests.</source>
        <target state="translated">NETSDK1181: 팩 버전 가져오기 오류: {0} 팩이 워크로드 매니페스트에 없습니다.</target>
        <note>{StrBegin="NETSDK1181: "}</note>
      </trans-unit>
      <trans-unit id="CouldNotLoadPlatformManifest">
        <source>NETSDK1042: Could not load PlatformManifest from '{0}' because it did not exist.</source>
        <target state="translated">NETSDK1042: PlatformManifest가 존재하지 않기 때문에 '{0}'에서 로드할 수 없습니다.</target>
        <note>{StrBegin="NETSDK1042: "}</note>
      </trans-unit>
      <trans-unit id="CppRequiresTFMVersion31">
        <source>NETSDK1120: C++/CLI projects targeting .NET Core require a target framework of at least 'netcoreapp3.1'.</source>
        <target state="translated">NETSDK1120: .NET Core를 대상으로 하는 C++/CLI 프로젝트에 'netcoreapp3.1' 이상의 대상 프레임워크가 필요합니다.</target>
        <note>{StrBegin="NETSDK1120: "}</note>
      </trans-unit>
      <trans-unit id="Crossgen2MissingRequiredMetadata">
        <source>NETSDK1158: Required '{0}' metadata missing on Crossgen2Tool item.</source>
        <target state="translated">NETSDK1158: Crossgen2Tool 항목에 필요한 '{0}' 메타데이터가 없습니다.</target>
        <note>{StrBegin="NETSDK1158: "}</note>
      </trans-unit>
      <trans-unit id="Crossgen2RequiresSelfContained">
        <source>NETSDK1126: Publishing ReadyToRun using Crossgen2 is only supported for self-contained applications.</source>
        <target state="translated">NETSDK1126: Crossgen2를 사용한 ReadyToRun 게시는 자체 포함 애플리케이션에서만 지원됩니다.</target>
        <note>{StrBegin="NETSDK1126: "}</note>
      </trans-unit>
      <trans-unit id="Crossgen2ToolExecutableNotFound">
        <source>NETSDK1155: Crossgen2Tool executable '{0}' not found.</source>
        <target state="translated">NETSDK1155: Crossgen2Tool 실행 파일 '{0}'을(를) 찾을 수 없습니다.</target>
        <note>{StrBegin="NETSDK1155: "}</note>
      </trans-unit>
      <trans-unit id="Crossgen2ToolMissingWhenUseCrossgen2IsSet">
        <source>NETSDK1154: Crossgen2Tool must be specified when UseCrossgen2 is set to true.</source>
        <target state="translated">NETSDK1154: UseCrossgen2가 true로 설정된 경우 Crossgen2Tool을 지정해야 합니다.</target>
        <note>{StrBegin="NETSDK1154: "}</note>
      </trans-unit>
      <trans-unit id="Crossgen5CannotEmitSymbolsInCompositeMode">
        <source>NETSDK1166: Cannot emit symbols when publishing for .NET 5 with Crossgen2 using composite mode.</source>
        <target state="translated">NETSDK1166: 복합 모드를 사용하여 Crossgen2를 사용하여 .NET 5에 게시할 때 기호를 내보낼 수 없습니다.</target>
        <note>{StrBegin="NETSDK1166: "}</note>
      </trans-unit>
      <trans-unit id="CrossgenToolExecutableNotFound">
        <source>NETSDK1160: CrossgenTool executable '{0}' not found.</source>
        <target state="translated">NETSDK1160: CrossgenTool 실행 파일 '{0}'을(를) 찾을 수 없습니다.</target>
        <note>{StrBegin="NETSDK1160: "}</note>
      </trans-unit>
      <trans-unit id="CrossgenToolMissingInPDBCompilationMode">
        <source>NETSDK1153: CrossgenTool not specified in PDB compilation mode.</source>
        <target state="translated">NETSDK1153: PDB 컴파일 모드에 CrossgenTool이 지정되지 않았습니다.</target>
        <note>{StrBegin="NETSDK1153: "}</note>
      </trans-unit>
      <trans-unit id="CrossgenToolMissingWhenUseCrossgen2IsNotSet">
        <source>NETSDK1159: CrossgenTool must be specified when UseCrossgen2 is set to false.</source>
        <target state="translated">NETSDK1159: UseCrossgen2가 false로 설정된 경우 CrossgenTool을 지정해야 합니다.</target>
        <note>{StrBegin="NETSDK1159: "}</note>
      </trans-unit>
      <trans-unit id="DiaSymReaderLibraryNotFound">
        <source>NETSDK1161: DiaSymReader library '{0}' not found.</source>
        <target state="translated">NETSDK1161: DiaSymReader 라이브러리 '{0}'을(를) 찾을 수 없습니다.</target>
        <note>{StrBegin="NETSDK1161: "}</note>
      </trans-unit>
      <trans-unit id="DotNetHostExecutableNotFound">
        <source>NETSDK1156: .NET host executable '{0}' not found.</source>
        <target state="translated">NETSDK1156: .NET 호스트 실행 파일 '{0}'을(를) 찾을 수 없습니다.</target>
        <note>{StrBegin="NETSDK1156: "}</note>
      </trans-unit>
      <trans-unit id="DotnetToolDoesNotSupportTFMLowerThanNetcoreapp21">
        <source>NETSDK1055: DotnetTool does not support target framework lower than netcoreapp2.1.</source>
        <target state="translated">NETSDK1055: DotnetTool가 netcoreapp2.1보다 낮은 대상 프레임워크를 지원하지 않습니다.</target>
        <note>{StrBegin="NETSDK1055: "}</note>
      </trans-unit>
      <trans-unit id="DotnetToolOnlySupportNetcoreapp">
        <source>NETSDK1054: only supports .NET Core.</source>
        <target state="translated">NETSDK1054: .NET Core만 지원합니다.</target>
        <note>{StrBegin="NETSDK1054: "}</note>
      </trans-unit>
      <trans-unit id="DuplicateItemsError">
        <source>NETSDK1022: Duplicate '{0}' items were included. The .NET SDK includes '{0}' items from your project directory by default. You can either remove these items from your project file, or set the '{1}' property to '{2}' if you want to explicitly include them in your project file. For more information, see {4}. The duplicate items were: {3}</source>
        <target state="translated">NETSDK1022: '{0}' 중복 항목이 포함되었습니다. .NET SDK에는 기본적으로 프로젝트 디렉터리의 '{0}' 항목이 포함됩니다. 프로젝트 파일에서 이러한 항목을 제거하거나, 프로젝트 파일에 해당 항목을 명시적으로 포함하려면 '{1}' 속성을 '{2}'(으)로 설정할 수 있습니다. 자세한 내용은 {4}을(를) 참조하세요. 중복 항목은 다음과 같습니다. {3}</target>
        <note>{StrBegin="NETSDK1022: "}</note>
      </trans-unit>
      <trans-unit id="DuplicatePreprocessorToken">
        <source>NETSDK1015: The preprocessor token '{0}' has been given more than one value. Choosing '{1}' as the value.</source>
        <target state="translated">NETSDK1015: 전처리기 토큰 '{0}'의 값이 두 개 이상 지정되었습니다. '{1}'을(를) 값으로 선택합니다.</target>
        <note>{StrBegin="NETSDK1015: "}</note>
      </trans-unit>
      <trans-unit id="DuplicatePublishOutputFiles">
        <source>NETSDK1152: Found multiple publish output files with the same relative path: {0}.</source>
        <target state="translated">NETSDK1152: 상대 경로가 같은 여러 게시 출력 파일을 찾았습니다. {0}.</target>
        <note>{StrBegin="NETSDK1152: "}</note>
      </trans-unit>
      <trans-unit id="DuplicateRuntimePackAsset">
        <source>NETSDK1110: More than one asset in the runtime pack has the same destination sub-path of '{0}'. Report this error to the .NET team here: https://aka.ms/dotnet-sdk-issue.</source>
        <target state="translated">NETSDK1110: 런타임 팩에 있는 두 개 이상 자산에 동일한 대상 하위 경로인 '{0}'이(가) 있습니다. https://aka.ms/dotnet-sdk-issue에서 .NET 팀에 이 오류를 보고하세요.</target>
        <note>{StrBegin="NETSDK1110: "}</note>
      </trans-unit>
      <trans-unit id="DuplicateTypeLibraryIds">
        <source>NETSDK1169: The same resource ID {0} was specified for two type libraries '{1}' and '{2}'. Duplicate type library IDs are not allowed.</source>
        <target state="translated">NETSDK1169: 두 형식 라이브러리 '{1}' 및 '{2}'에 대해 동일한 리소스 ID {0}가 지정되었습니다. 중복 형식 라이브러리 ID는 허용되지 않습니다.</target>
        <note>{StrBegin="NETSDK1169: "}</note>
      </trans-unit>
      <trans-unit id="EncounteredConflict_Info">
        <source>Encountered conflict between '{0}' and '{1}'.</source>
        <target state="translated">'{0}'과(와) '{1}' 사이에 충돌이 발생했습니다.</target>
        <note />
      </trans-unit>
      <trans-unit id="ErrorParsingFrameworkListInvalidValue">
        <source>NETSDK1051: Error parsing FrameworkList from '{0}'.  {1} '{2}' was invalid.</source>
        <target state="translated">NETSDK1051: '{0}'의 FrameworkList를 구문 분석하는 동안 오류가 발생했습니다. {1} '{2}'이(가) 잘못되었습니다.</target>
        <note>{StrBegin="NETSDK1051: "}</note>
      </trans-unit>
      <trans-unit id="ErrorParsingPlatformManifest">
        <source>NETSDK1043: Error parsing PlatformManifest from '{0}' line {1}.  Lines must have the format {2}.</source>
        <target state="translated">NETSDK1043: '{0}' 줄 {1}에서 PlatformManifest를 구문 분석하는 중 오류가 발생했습니다. 줄이 {2} 형식이어야 합니다.</target>
        <note>{StrBegin="NETSDK1043: "}</note>
      </trans-unit>
      <trans-unit id="ErrorParsingPlatformManifestInvalidValue">
        <source>NETSDK1044: Error parsing PlatformManifest from '{0}' line {1}.  {2} '{3}' was invalid.</source>
        <target state="translated">NETSDK1044: '{0}' 줄 {1}에서 PlatformManifest를 구문 분석하는 중 오류가 발생했습니다. {2} '{3}'이(가) 잘못되었습니다.</target>
        <note>{StrBegin="NETSDK1044: "}</note>
      </trans-unit>
      <trans-unit id="ErrorReadingAssetsFile">
        <source>NETSDK1060: Error reading assets file: {0}</source>
        <target state="translated">NETSDK1060: 자산 파일 {0}을(를) 읽는 동안 오류가 발생했습니다.</target>
        <note>{StrBegin="NETSDK1060: "}</note>
      </trans-unit>
      <trans-unit id="FailedToDeleteApphost">
        <source>NETSDK1111: Failed to delete output apphost: {0}</source>
        <target state="translated">NETSDK1111: 출력 apphost를 삭제하지 못했습니다. {0}</target>
        <note>{StrBegin="NETSDK1111: "}</note>
      </trans-unit>
      <trans-unit id="FailedToLockResource">
        <source>NETSDK1077: Failed to lock resource.</source>
        <target state="translated">NETSDK1077: 리소스를 잠그지 못했습니다.</target>
        <note>{StrBegin="NETSDK1077: "}</note>
      </trans-unit>
      <trans-unit id="FileNameIsTooLong">
        <source>NETSDK1030: Given file name '{0}' is longer than 1024 bytes</source>
        <target state="translated">NETSDK1030: 제공한 파일 이름 '{0}'이(가) 1024바이트보다 깁니다.</target>
        <note>{StrBegin="NETSDK1030: "}</note>
      </trans-unit>
      <trans-unit id="FolderAlreadyExists">
        <source>NETSDK1024: Folder '{0}' already exists either delete it or provide a different ComposeWorkingDir</source>
        <target state="translated">NETSDK1024: '{0}' 폴더가 이미 있습니다. 폴더를 삭제하거나 다른 ComposeWorkingDir을 제공하세요.</target>
        <note>{StrBegin="NETSDK1024: "}</note>
      </trans-unit>
      <trans-unit id="FrameworkDependentAppHostRequiresVersion21">
        <source>NETSDK1068: The framework-dependent application host requires a target framework of at least 'netcoreapp2.1'.</source>
        <target state="translated">NETSDK1068: 프레임워크 종속 애플리케이션 호스트는 'netcoreapp2.1' 이상의 대상 프레임워크가 필요합니다.</target>
        <note>{StrBegin="NETSDK1068: "}</note>
      </trans-unit>
      <trans-unit id="FrameworkListPathNotRooted">
        <source>NETSDK1052: Framework list file path '{0}' is not rooted. Only full paths are supported.</source>
        <target state="translated">NETSDK1052: 프레임워크 목록 파일 경로 '{0}'이(가) 루트에서 시작하지 않습니다. 전체 경로만 지원됩니다.</target>
        <note>{StrBegin="NETSDK1052: "}</note>
      </trans-unit>
      <trans-unit id="FrameworkReferenceDuplicateError">
        <source>NETSDK1087: Multiple FrameworkReference items for '{0}' were included in the project.</source>
        <target state="translated">NETSDK1087: 프로젝트에 '{0}'에 대한 여러 FrameworkReference 항목이 포함되었습니다.</target>
        <note>{StrBegin="NETSDK1087: "}</note>
      </trans-unit>
      <trans-unit id="FrameworkReferenceOverrideWarning">
        <source>NETSDK1086: A FrameworkReference for '{0}' was included in the project. This is implicitly referenced by the .NET SDK and you do not typically need to reference it from your project. For more information, see {1}</source>
        <target state="translated">NETSDK1086: '{0}'에 대한 FrameworkReference가 프로젝트에 포함되었습니다. 이는 .NET SDK에서 암시적으로 참조되며, 일반적으로 사용자가 프로젝트에서 참조할 필요가 없습니다. 자세한 내용은 {1}을(를) 참조하세요.</target>
        <note>{StrBegin="NETSDK1086: "}</note>
      </trans-unit>
      <trans-unit id="GetDependsOnNETStandardFailedWithException">
        <source>NETSDK1049: Resolved file has a bad image, no metadata, or is otherwise inaccessible. {0} {1}</source>
        <target state="translated">NETSDK1049: 확인된 파일의 이미지가 잘못되었거나, 메타데이터가 없거나, 파일 자체에 액세스할 수 없습니다. {0} {1}</target>
        <note>{StrBegin="NETSDK1049: "}</note>
      </trans-unit>
      <trans-unit id="GlobalJsonSDKResolutionFailed">
        <source>NETSDK1141: Unable to resolve the .NET SDK version as specified in the global.json located at {0}.</source>
        <target state="translated">NETSDK1141: {0}에서 global.json에 지정된 .NET SDK 버전을 확인할 수 없습니다.</target>
        <note>{StrBegin="NETSDK1141: "}</note>
      </trans-unit>
      <trans-unit id="ILLinkFailed">
        <source>NETSDK1144: Optimizing assemblies for size failed. Optimization can be disabled by setting the PublishTrimmed property to false.</source>
        <target state="translated">NETSDK1144: 어셈블리의 크기를 최적화하지 못했습니다. PublishTrimmed 속성을 false로 설정하여 최적화를 사용하지 않도록 설정할 수 있습니다.</target>
        <note>{StrBegin="NETSDK1144: "}</note>
      </trans-unit>
      <trans-unit id="ILLinkNotSupportedError">
        <source>NETSDK1102: Optimizing assemblies for size is not supported for the selected publish configuration. Please ensure that you are publishing a self-contained app.</source>
        <target state="translated">NETSDK1102: 선택한 게시 구성에서는 크기에 대한 어셈블리 최적화가 지원되지 않습니다. 자체 포함 앱을 게시하고 있는지 확인하세요.</target>
        <note>{StrBegin="NETSDK1102: "}</note>
      </trans-unit>
      <trans-unit id="ILLinkOptimizedAssemblies">
        <source>Optimizing assemblies for size may change the behavior of the app. Be sure to test after publishing. See: https://aka.ms/dotnet-illink</source>
        <target state="translated">크기에 맞게 어셈블리를 최적화하면 앱의 동작이 변경될 수 있습니다. 퍼블리싱 후 꼭 테스트 해보세요. 참조: https://aka.ms/dotnet-illink</target>
        <note />
      </trans-unit>
      <trans-unit id="ILLinkRunning">
        <source>Optimizing assemblies for size. This process might take a while.</source>
        <target state="translated">크기에 맞게 어셈블리 최적화. 이 프로세스는 시간이 걸릴 수 있습니다.</target>
        <note />
      </trans-unit>
      <trans-unit id="ImplicitRuntimeIdentifierResolutionForPublishPropertyFailed">
        <source>NETSDK1191: A runtime identifier for the property '{0}' couldn't be inferred. Specify a rid explicitly.</source>
        <target state="translated">NETSDK1191: '{0}' 속성의 런타임 식별자를 유추할 수 없습니다. RID를 명시적으로 지정하세요.</target>
        <note>{StrBegin="NETSDK1191: "}</note>
      </trans-unit>
      <trans-unit id="IncorrectPackageRoot">
        <source>NETSDK1020: Package Root {0} was incorrectly given for Resolved library {1}</source>
        <target state="translated">NETSDK1020: 패키지 루트 {0}이(가) 확인된 라이브러리 {1}에 대해 잘못 지정되었습니다.</target>
        <note>{StrBegin="NETSDK1020: "}</note>
      </trans-unit>
      <trans-unit id="IncorrectTargetFormat">
        <source>NETSDK1025: The target manifest {0} provided is of not the correct format</source>
        <target state="translated">NETSDK1025: 제공한 대상 매니페스트 {0}이(가) 올바른 형식이 아닙니다.</target>
        <note>{StrBegin="NETSDK1025: "}</note>
      </trans-unit>
      <trans-unit id="InputAssemblyNotFound">
        <source>NETSDK1163: Input assembly '{0}' not found.</source>
        <target state="translated">NETSDK1163: 입력 어셈블리 '{0}'을(를) 찾을 수 없습니다.</target>
        <note>{StrBegin="NETSDK1163: "}</note>
      </trans-unit>
      <trans-unit id="InvalidFrameworkName">
        <source>NETSDK1003: Invalid framework name: '{0}'.</source>
        <target state="translated">NETSDK1003: 프레임워크 이름 '{0}'이(가) 잘못되었습니다.</target>
        <note>{StrBegin="NETSDK1003: "}</note>
      </trans-unit>
      <trans-unit id="InvalidItemSpecToUse">
        <source>NETSDK1058: Invalid value for ItemSpecToUse parameter: '{0}'.  This property must be blank or set to 'Left' or 'Right'</source>
        <target state="translated">NETSDK1058: ItemSpecToUse 매개 변수 값이 잘못되었습니다. '{0}'. 이 속성은 비워 두거나 'Left' 또는 'Right'로 설정해야 합니다.</target>
        <note>{StrBegin="NETSDK1058: "}
The following are names of parameters or literal values and should not be translated: ItemSpecToUse, Left, Right</note>
      </trans-unit>
      <trans-unit id="InvalidNuGetVersionString">
        <source>NETSDK1018: Invalid NuGet version string: '{0}'.</source>
        <target state="translated">NETSDK1018: NuGet 버전 문자열 '{0}'이(가) 잘못되었습니다.</target>
        <note>{StrBegin="NETSDK1018: "}</note>
      </trans-unit>
      <trans-unit id="InvalidResourceUpdate">
        <source>NETSDK1075: Update handle is invalid. This instance may not be used for further updates.</source>
        <target state="translated">NETSDK1075: 업데이트 핸들이 잘못되었습니다. 이 인스턴스는 추가 업데이트에 사용되지 않을 수 있습니다.</target>
        <note>{StrBegin="NETSDK1075: "}</note>
      </trans-unit>
      <trans-unit id="InvalidRollForwardValue">
        <source>NETSDK1104: RollForward value '{0}' is invalid. Allowed values are {1}.</source>
        <target state="translated">NETSDK1104: RollForward 값 '{0}'이(가) 잘못되었습니다. 허용되는 값은 {1}입니다.</target>
        <note>{StrBegin="NETSDK1104: "}</note>
      </trans-unit>
      <trans-unit id="InvalidTargetPlatformVersion">
        <source>NETSDK1140: {0} is not a valid TargetPlatformVersion for {1}. Valid versions include:
{2}</source>
        <target state="translated">NETSDK1140: {0}은(는) {1}에 대한 유효한 TargetPlatformVersion이 아닙니다. 유효한 버전은 다음과 같습니다.
{2}</target>
        <note>{StrBegin="NETSDK1140: "}</note>
      </trans-unit>
      <trans-unit id="InvalidTypeLibrary">
        <source>NETSDK1173: The provided type library '{0}' is in an invalid format.</source>
        <target state="translated">NETSDK1173: 제공된 형식 라이브러리 '{0}'의 형식이 잘못되었습니다.</target>
        <note>{StrBegin="NETSDK1173: "}</note>
      </trans-unit>
      <trans-unit id="InvalidTypeLibraryId">
        <source>NETSDK1170: The provided type library ID '{0}' for type library '{1}' is invalid. The ID must be a positive integer less than 65536.</source>
        <target state="translated">NETSDK1170: '{1}' 형식 라이브러리에 대해 제공된 형식 라이브러리 ID '{0}'이(가) 잘못되었습니다. ID는 65536보다 작은 양의 정수여야 합니다.</target>
        <note>{StrBegin="NETSDK1170: "}</note>
      </trans-unit>
      <trans-unit id="JitLibraryNotFound">
        <source>NETSDK1157: JIT library '{0}' not found.</source>
        <target state="translated">NETSDK1157: JIT 라이브러리 '{0}'을(를) 찾을 수 없습니다.</target>
        <note>{StrBegin="NETSDK1157: "}</note>
      </trans-unit>
      <trans-unit id="MismatchedPlatformPackageVersion">
        <source>NETSDK1061: The project was restored using {0} version {1}, but with current settings, version {2} would be used instead. To resolve this issue, make sure the same settings are used for restore and for subsequent operations such as build or publish. Typically this issue can occur if the RuntimeIdentifier property is set during build or publish but not during restore. For more information, see https://aka.ms/dotnet-runtime-patch-selection.</source>
        <target state="translated">NETSDK1061: {0} 버전 {1}을(를) 사용하여 프로젝트가 복원되었지만, 현재 설정에서는 버전 {2}을(를) 대신 사용합니다. 이 문제를 해결하려면 복원 및 후속 작업(예: 빌드 또는 게시)에 동일한 설정을 사용해야 합니다. 일반적으로 이 문제는 RuntimeIdentifier 속성이 빌드 또는 게시 중에 설정되었지만, 복원 중에는 설정되지 않은 경우에 발생할 수 있습니다. 자세한 내용은 https://aka.ms/dotnet-runtime-patch-selection을 참조하세요.</target>
        <note>{StrBegin="NETSDK1061: "}
{0} - Package Identifier for platform package
{1} - Restored version of platform package
{2} - Current version of platform package</note>
      </trans-unit>
      <trans-unit id="MissingItemMetadata">
        <source>NETSDK1008: Missing '{0}' metadata on '{1}' item '{2}'.</source>
        <target state="translated">NETSDK1008: '{1}' 항목 '{2}'에 '{0}' 메타데이터가 없습니다.</target>
        <note>{StrBegin="NETSDK1008: "}</note>
      </trans-unit>
      <trans-unit id="MissingOutputPDBImagePath">
        <source>NETSDK1164: Missing output PDB path in PDB generation mode (OutputPDBImage metadata).</source>
        <target state="translated">NETSDK1164: PDB 생성 모드(OutputPDBImage 메타데이터)에 출력 PDB 경로가 없습니다.</target>
        <note>{StrBegin="NETSDK1164: "}</note>
      </trans-unit>
      <trans-unit id="MissingOutputR2RImageFileName">
        <source>NETSDK1165: Missing output R2R image path (OutputR2RImage metadata).</source>
        <target state="translated">NETSDK1165: 출력 R2R 이미지 경로(OutputR2RImage 메타데이터)가 없습니다.</target>
        <note>{StrBegin="NETSDK1165: "}</note>
      </trans-unit>
      <trans-unit id="MissingTypeLibraryId">
        <source>NETSDK1171: An integer ID less than 65536 must be provided for type library '{0}' because more than one type library is specified.</source>
        <target state="translated">NETSDK1171: 두 개 이상의 형식 라이브러리가 지정되었기 때문에 형식 라이브러리 '{0}'에 대해 65536보다 작은 정수 ID를 제공해야 합니다.</target>
        <note>{StrBegin="NETSDK1171: "}</note>
      </trans-unit>
      <trans-unit id="MultipleFilesResolved">
        <source>NETSDK1021: More than one file found for {0}</source>
        <target state="translated">NETSDK1021: {0}에 대해 두 개 이상의 파일을 찾았습니다.</target>
        <note>{StrBegin="NETSDK1021: "}</note>
      </trans-unit>
      <trans-unit id="NETFrameworkToNonBuiltInNETStandard">
        <source>NETSDK1069: This project uses a library that targets .NET Standard 1.5 or higher, and the project targets a version of .NET Framework that doesn't have built-in support for that version of .NET Standard. Visit https://aka.ms/net-standard-known-issues for a set of known issues. Consider retargeting to .NET Framework 4.7.2.</source>
        <target state="translated">NETSDK1069: 이 프로젝트는 .NET Standard 1.5 이상을 대상으로 하는 라이브러리를 사용하며, 이 프로젝트는 해당 버전의 .NET Standard를 기본으로 제공하지 않는 .NET Framework 버전을 대상으로 합니다. 알려진 문제에 대해서는 https://aka.ms/net-standard-known-issues를 참조하세요. .NET Framework 4.7.2로 대상을 다시 지정해 보세요.</target>
        <note>{StrBegin="NETSDK1069: "}</note>
      </trans-unit>
      <trans-unit id="NETFrameworkWithoutUsingNETSdkDefaults">
        <source>NETSDK1115: The current .NET SDK does not support .NET Framework without using .NET SDK Defaults. It is likely due to a mismatch between C++/CLI project CLRSupport property and TargetFramework.</source>
        <target state="translated">NETSDK1115: 현재 .NET SDK는 .NET SDK 기본값을 사용하지 않는 .NET Framework를 지원하지 않습니다. C++/CLI 프로젝트 CLRSupport 속성과 TargetFramework 사이의 불일치 때문일 수 있습니다.</target>
        <note>{StrBegin="NETSDK1115: "}</note>
      </trans-unit>
      <trans-unit id="Net6NotCompatibleWithDev16">
        <source>NETSDK1182: Targeting .NET 6.0 or higher in Visual Studio 2019 is not supported.</source>
        <target state="translated">NETSDK1182: Visual Studio 2019에서 .NET 6.0 이상을 대상으로 하는 것은 지원되지 않습니다.</target>
        <note>{StrBegin="NETSDK1182: "}</note>
      </trans-unit>
      <trans-unit id="Net7NotCompatibleWithDev173">
        <source>NETSDK1192: Targeting .NET 7.0 or higher in Visual Studio 2022 17.3 is not supported.</source>
        <target state="translated">NETSDK1192: Visual Studio 2022 17.3에서 .NET 7.0 이상을 대상으로 하는 것은 지원되지 않습니다.</target>
        <note>{StrBegin="NETSDK1192: "}</note>
      </trans-unit>
      <trans-unit id="NoAppHostAvailable">
        <source>NETSDK1084: There is no application host available for the specified RuntimeIdentifier '{0}'.</source>
        <target state="translated">NETSDK1084: 지정된 RuntimeIdentifier '{0}'에 사용할 수 있는 애플리케이션 호스트가 없습니다.</target>
        <note>{StrBegin="NETSDK1084: "}</note>
      </trans-unit>
      <trans-unit id="NoBuildRequested">
        <source>NETSDK1085: The 'NoBuild' property was set to true but the 'Build' target was invoked.</source>
        <target state="translated">NETSDK1085: 'NoBuild' 속성이 true로 설정되었지만, 'Build' 대상이 호출되었습니다.</target>
        <note>{StrBegin="NETSDK1085: "}</note>
      </trans-unit>
      <trans-unit id="NoCompatibleTargetFramework">
        <source>NETSDK1002: Project '{0}' targets '{2}'. It cannot be referenced by a project that targets '{1}'.</source>
        <target state="translated">NETSDK1002: '{0}' 프로젝트가 '{2}'을(를) 대상으로 합니다. '{1}'을(를) 대상으로 하는 프로젝트에서 참조할 수 없습니다.</target>
        <note>{StrBegin="NETSDK1002: "}</note>
      </trans-unit>
      <trans-unit id="NoRuntimePackAvailable">
        <source>NETSDK1082: There was no runtime pack for {0} available for the specified RuntimeIdentifier '{1}'.</source>
        <target state="translated">NETSDK1082: 지정된 RuntimeIdentifier '{1}'에 사용할 수 있는 {0}용 런타임 팩이 없습니다.</target>
        <note>{StrBegin="NETSDK1082: "}</note>
      </trans-unit>
      <trans-unit id="NoRuntimePackInformation">
        <source>NETSDK1132: No runtime pack information was available for {0}.</source>
        <target state="translated">NETSDK1132: {0}에 사용할 수 있는 런타임 팩 정보가 없습니다.</target>
        <note>{StrBegin="NETSDK1132: "}</note>
      </trans-unit>
      <trans-unit id="NoSupportComSelfContained">
        <source>NETSDK1128: COM hosting does not support self-contained deployments.</source>
        <target state="translated">NETSDK1128: COM 호스팅에서는 자체 포함 배포가 지원되지 않습니다.</target>
        <note>{StrBegin="NETSDK1128: "}</note>
      </trans-unit>
      <trans-unit id="NoSupportCppEnableComHosting">
        <source>NETSDK1119: C++/CLI projects targeting .NET Core cannot use EnableComHosting=true.</source>
        <target state="translated">NETSDK1119: .NET Core를 대상으로 하는 C++/CLI 프로젝트는 EnableComHosting=true를 사용할 수 없습니다.</target>
        <note>{StrBegin="NETSDK1119: "}</note>
      </trans-unit>
      <trans-unit id="NoSupportCppNonDynamicLibraryDotnetCore">
        <source>NETSDK1116: C++/CLI projects targeting .NET Core must be dynamic libraries.</source>
        <target state="translated">NETSDK1116: .NET Core를 대상으로 하는 C++/CLI 프로젝트는 동적 라이브러리여야 합니다.</target>
        <note>{StrBegin="NETSDK1116: "}</note>
      </trans-unit>
      <trans-unit id="NoSupportCppPackDotnetCore">
        <source>NETSDK1118: C++/CLI projects targeting .NET Core cannot be packed.</source>
        <target state="translated">NETSDK1118: .NET Core를 대상으로 하는 C++/CLI 프로젝트를 압축할 수 없습니다.</target>
        <note>{StrBegin="NETSDK1118: "}</note>
      </trans-unit>
      <trans-unit id="NoSupportCppPublishDotnetCore">
        <source>NETSDK1117: Does not support publish of C++/CLI project targeting dotnet core.</source>
        <target state="translated">NETSDK1117: dotnet core를 대상으로 하는 C++/CLI 프로젝트 게시를 지원하지 않습니다.</target>
        <note>{StrBegin="NETSDK1117: "}</note>
      </trans-unit>
      <trans-unit id="NoSupportCppSelfContained">
        <source>NETSDK1121: C++/CLI projects targeting .NET Core cannot use SelfContained=true.</source>
        <target state="translated">NETSDK1121: .NET Core를 대상으로 하는 C++/CLI 프로젝트는 SelfContained=true를 사용할 수 없습니다.</target>
        <note>{StrBegin="NETSDK1121: "}</note>
      </trans-unit>
      <trans-unit id="NonSelfContainedExeCannotReferenceSelfContained">
        <source>NETSDK1151: The referenced project '{0}' is a self-contained executable.  A self-contained executable cannot be referenced by a non self-contained executable.  For more information, see https://aka.ms/netsdk1151</source>
        <target state="translated">NETSDK1151: 참조된 프로젝트 '{0}'은(는) self-contained 실행 파일입니다. self-contained 실행 파일은 self-contained가 아닌 실행 파일에서 참조할 수 없습니다. 자세한 내용은 https://aka.ms/netsdk1151을 참조하세요</target>
        <note>{StrBegin="NETSDK1151: "}</note>
      </trans-unit>
      <trans-unit id="PDBGeneratorInputExecutableNotFound">
        <source>NETSDK1162: PDB generation: R2R executable '{0}' not found.</source>
        <target state="translated">NETSDK1162: PDB 생성: R2R 실행 파일 '{0}'을(를) 찾을 수 없습니다.</target>
        <note>{StrBegin="NETSDK1162: "}</note>
      </trans-unit>
      <trans-unit id="PReleaseRequiresEnvVarOnSln">
        <source>NETSDK1190: To use '{0}' in solution projects, you must set the environment variable '{1}' (to true). This will increase the time to complete the operation.</source>
        <target state="translated">NETSDK1190: 솔루션 프로젝트에서 '{0}'을(를) 사용하려면 환경 변수 '{1}'(true)를 설정해야 합니다. 이렇게 하면 작업을 완료하는 시간이 늘어나게 됩니다.</target>
        <note>{StrBegin="NETSDK1190: "}</note>
      </trans-unit>
      <trans-unit id="PackAsToolCannotSupportSelfContained">
        <source>NETSDK1053: Pack as tool does not support self contained.</source>
        <target state="translated">NETSDK1053: 도구로서 팩은 자체 포함을 지원하지 않습니다.</target>
        <note>{StrBegin="NETSDK1053: "}</note>
      </trans-unit>
      <trans-unit id="PackAsToolCannotSupportTargetPlatformIdentifier">
        <source>NETSDK1146: PackAsTool does not support TargetPlatformIdentifier being set. For example, TargetFramework cannot be net5.0-windows, only net5.0. PackAsTool also does not support UseWPF or UseWindowsForms when targeting .NET 5 and higher.</source>
        <target state="translated">NETSDK1146: PackAsTool은 설정 중인 TargetPlatformIdentifier를 지원하지 않습니다. 예를 들어, TargetFramework는 net5.0-windows를 사용할 수 없으며 net5.0만 지원합니다. 또한 PackAsTool은 .NET 5 이상을 대상으로 하는 경우 UseWPF 또는 UseWindowsForms를 지원하지 않습니다.</target>
        <note>{StrBegin="NETSDK1146: "}</note>
      </trans-unit>
      <trans-unit id="PackageContainsIncorrectlyCasedLocale">
        <source>NETSDK1187: Package {0} {1} has a resource with the locale '{2}'. This locale has been normalized to the standard format '{3}' to prevent casing issues in the build. Consider notifying the package author about this casing issue.</source>
        <target state="translated">NETSDK1187: 패키지 {0} {1}에 로캘이 '{2}'인 리소스가 있습니다. 이 로캘은 빌드에서 대/소문자 문제를 방지하기 위해 표준 형식 '{3}'(으)로 정규화되었습니다. 패키지 작성자에게 이 대/소문자 문제에 대해 알리는 것이 좋습니다.</target>
        <note>Error code is NETSDK1187. 0 is a package name, 1 is a package version, 2 is the incorrect locale string, and 3 is the correct locale string.</note>
      </trans-unit>
      <trans-unit id="PackageContainsUnknownLocale">
        <source>NETSDK1188: Package {0} {1} has a resource with the locale '{2}'. This locale is not recognized by .NET. Consider notifying the package author that it appears to be using an invalid locale.</source>
        <target state="translated">NETSDK1188: 패키지 {0} {1}에는 로캘이 '{2}'인 리소스가 있습니다. 이 로캘은 .NET에서 인식할 수 없습니다. 패키지 작성자에게 잘못된 로캘을 사용하는 것 같다고 알리는 것이 좋습니다.</target>
        <note>Error code is NETSDK1188. 0 is a package name, 1 is a package version, and 2 is the incorrect locale string</note>
      </trans-unit>
      <trans-unit id="PackageNotFound">
        <source>NETSDK1064: Package {0}, version {1} was not found. It might have been deleted since NuGet restore. Otherwise, NuGet restore might have only partially completed, which might have been due to maximum path length restrictions.</source>
        <target state="translated">NETSDK1064: 패키지 {0}, 버전 {1}을(를) 찾을 수 없습니다. NuGet 복원 이후 삭제되었을 수 있습니다. 아니면, 최대 경로 길이 제한으로 인해 NuGet 복원이 부분적으로만 완료되었을 수 있습니다.</target>
        <note>{StrBegin="NETSDK1064: "}</note>
      </trans-unit>
      <trans-unit id="PackageReferenceOverrideWarning">
        <source>NETSDK1023: A PackageReference for '{0}' was included in your project. This package is implicitly referenced by the .NET SDK and you do not typically need to reference it from your project. For more information, see {1}</source>
        <target state="translated">NETSDK1023: '{0}'에 대한 PackageReference가 프로젝트에 포함되어 있습니다. 이 패키지는 .NET SDK에서 암시적으로 참조되며, 일반적으로 사용자가 프로젝트에서 참조할 필요가 없습니다. 자세한 내용은 {1}을(를) 참조하세요.</target>
        <note>{StrBegin="NETSDK1023: "}</note>
      </trans-unit>
      <trans-unit id="PackageReferenceVersionNotRecommended">
        <source>NETSDK1071: A PackageReference to '{0}' specified a Version of `{1}`. Specifying the version of this package is not recommended. For more information, see https://aka.ms/sdkimplicitrefs</source>
        <target state="translated">NETSDK1071: '{0}'에 대한 PackageReference에서 `{1}`의 버전을 지정했습니다. 이 패키지의 버전을 지정하지 않는 것이 좋습니다. 자세한 내용은 https://aka.ms/sdkimplicitrefs를 참조하세요.</target>
        <note>{StrBegin="NETSDK1071: "}</note>
      </trans-unit>
      <trans-unit id="PlaceholderRunCommandProjectAbbreviationDeprecated">
        <source>NETSDK1174: Placeholder</source>
        <target state="translated">NETSDK1174: 자리 표시자</target>
        <note>{StrBegin="NETSDK1174: "} - This string is not used here, but is a placeholder for the error code, which is used by the "dotnet run" command.</note>
      </trans-unit>
      <trans-unit id="Prefer32BitIgnoredForNetCoreApp">
        <source>NETSDK1189: Prefer32Bit is not supported and has no effect for netcoreapp target.</source>
        <target state="translated">NETSDK1189: Prefer32Bit는 지원되지 않으며 netcoreapp 대상에는 영향을 주지 않습니다.</target>
        <note>{StrBegin="NETSDK1189: "}</note>
      </trans-unit>
      <trans-unit id="ProjectAssetsConsumedWithoutMSBuildProjectPath">
        <source>NETSDK1011: Assets are consumed from project '{0}', but no corresponding MSBuild project path was  found in '{1}'.</source>
        <target state="translated">NETSDK1011: '{0}' 프로젝트의 자산이 사용되었지만, '{1}'에서 해당 MSBuild 프로젝트 경로를 찾을 수 없습니다.</target>
        <note>{StrBegin="NETSDK1011: "}</note>
      </trans-unit>
      <trans-unit id="ProjectContainsObsoleteDotNetCliTool">
        <source>NETSDK1059: The tool '{0}' is now included in the .NET SDK. Information on resolving this warning is available at (https://aka.ms/dotnetclitools-in-box).</source>
        <target state="translated">NETSDK1059: '{0}' 도구가 현재 .NET SDK에 포함되어 있습니다. 이 경고를 해결하는 방법은 https://aka.ms/dotnetclitools-in-box를 참조하세요.</target>
        <note>{StrBegin="NETSDK1059: "}</note>
      </trans-unit>
      <trans-unit id="ProjectToolOnlySupportTFMLowerThanNetcoreapp22">
        <source>NETSDK1093: Project tools (DotnetCliTool) only support targeting .NET Core 2.2 and lower.</source>
        <target state="translated">NETSDK1093: 프로젝트 도구(DotnetCliTool)는 .NET Core 2.2 이하를 대상으로 하는 경우만 지원합니다.</target>
        <note>{StrBegin="NETSDK1093: "}</note>
      </trans-unit>
      <trans-unit id="PublishProfileNotPresent">
        <source>NETSDK1198: A publish profile with the name '{0}' was not found in the project. Set the PublishProfile property to a valid file name.</source>
        <target state="translated">NETSDK1198: 이름이 '{0}'인 게시 프로필을 프로젝트에서 찾을 수 없습니다. PublishProfile 속성을 유효한 파일 이름으로 설정합니다.</target>
        <note>{StrBegin="NETSDK1198: "}</note>
      </trans-unit>
      <trans-unit id="PublishReadyToRunRequiresVersion30">
        <source>NETSDK1122: ReadyToRun compilation will be skipped because it is only supported for .NET Core 3.0 or higher.</source>
        <target state="translated">NETSDK1122: ReadyToRun 컴파일은 .NET Core 3.0 이상에서만 지원되므로 건너뜁니다.</target>
        <note>{StrBegin="NETSDK1122: "}</note>
      </trans-unit>
      <trans-unit id="PublishSelfContainedMustBeBool">
        <source>NETSDK1193: If PublishSelfContained is set, it must be either true or false. The value given was '{0}'.</source>
        <target state="translated">NETSDK1193: PublishSelfContained가 설정된 경우 true 또는 false여야 합니다. 지정된 값은 '{0}'입니다.</target>
        <note>{StrBegin="NETSDK1193: "}</note>
      </trans-unit>
      <trans-unit id="PublishSingleFileRequiresVersion30">
        <source>NETSDK1123: Publishing an application to a single-file requires .NET Core 3.0 or higher.</source>
        <target state="translated">NETSDK1123: 애플리케이션을 단일 파일에 게시하려면 .NET Core 3.0 이상이 필요합니다.</target>
        <note>{StrBegin="NETSDK1123: "}</note>
      </trans-unit>
      <trans-unit id="PublishTrimmedRequiresVersion30">
        <source>NETSDK1124: Trimming assemblies requires .NET Core 3.0 or higher.</source>
        <target state="translated">NETSDK1124: 어셈블리를 트리밍하려면 .NET Core 3.0 이상이 필요합니다.</target>
        <note>{StrBegin="NETSDK1124: "}</note>
      </trans-unit>
      <trans-unit id="PublishUnsupportedWithoutTargetFramework">
        <source>NETSDK1129: The 'Publish' target is not supported without specifying a target framework. The current project targets multiple frameworks, you must specify the framework for the published application.</source>
        <target state="translated">NETSDK1129: 대상 프레임워크를 지정하지 않고 'Publish' 대상을 사용할 수 없습니다. 현재 프로젝트가 여러 프레임워크를 대상으로 하므로 게시된 애플리케이션의 프레임워크를 지정해야 합니다.</target>
        <note>{StrBegin="NETSDK1129: "}</note>
      </trans-unit>
      <trans-unit id="ReadyToRunCompilationFailed">
        <source>NETSDK1096: Optimizing assemblies for performance failed. You can either exclude the failing assemblies from being optimized, or set the PublishReadyToRun property to false.</source>
        <target state="translated">NETSDK1096: 성능 향상을 위해 어셈블리를 최적화하지 못했습니다. 오류가 발생하는 어셈블리를 최적화에서 제외하거나 PublishReadyToRun 속성을 false로 설정할 수 있습니다.</target>
        <note>{StrBegin="NETSDK1096: "}</note>
      </trans-unit>
      <trans-unit id="ReadyToRunCompilationHasWarnings_Info">
        <source>Some ReadyToRun compilations emitted warnings, indicating potential missing dependencies. Missing dependencies could potentially cause runtime failures. To show the warnings, set the PublishReadyToRunShowWarnings property to true.</source>
        <target state="translated">일부 ReadyToRun 컴파일에서 잠재적인 종속성 누락을 나타내는 경고를 발생했습니다. 종속성 누락으로 인해 런타임 오류가 잠재적으로 발생할 수 있습니다. 경고를 표시하려면 PublishReadyToRunShowWarnings 속성을 true로 설정하세요.</target>
        <note />
      </trans-unit>
      <trans-unit id="ReadyToRunNoValidRuntimePackageError">
        <source>NETSDK1094: Unable to optimize assemblies for performance: a valid runtime package was not found. Either set the PublishReadyToRun property to false, or use a supported runtime identifier when publishing. When targeting .NET 6 or higher, make sure to restore packages with the PublishReadyToRun property set to true.</source>
        <target state="translated">NETSDK1094: 성능을 위해 어셈블리를 최적화할 수 없습니다. 유효한 런타임 패키지를 찾을 수 없습니다. PublishReadyToRun 속성을 false로 설정하거나 게시할 때 지원되는 런타임 식별자를 사용하세요. .NET 6 이상을 대상으로 하는 경우 PublishReadyToRun 속성이 true로 설정된 패키지를 복원해야 합니다.</target>
        <note>{StrBegin="NETSDK1094: "}</note>
      </trans-unit>
      <trans-unit id="ReadyToRunTargetNotSupportedError">
        <source>NETSDK1095: Optimizing assemblies for performance is not supported for the selected target platform or architecture. Please verify you are using a supported runtime identifier, or set the PublishReadyToRun property to false.</source>
        <target state="translated">NETSDK1095: 선택한 대상 플랫폼 또는 아키텍처의 경우 성능 향상을 위해 어셈블리를 최적화할 수 없습니다. 지원되는 런타임 식별자를 사용하고 있는지 확인하거나 PublishReadyToRun 속성을 false로 설정하세요.</target>
        <note>{StrBegin="NETSDK1095: "}</note>
      </trans-unit>
      <trans-unit id="RollForwardRequiresVersion30">
        <source>NETSDK1103: RollForward setting is only supported on .NET Core 3.0 or higher.</source>
        <target state="translated">NETSDK1103: RollForward 설정은 .NET Core 3.0 이상에서만 지원됩니다.</target>
        <note>{StrBegin="NETSDK1103: "}</note>
      </trans-unit>
      <trans-unit id="RuntimeIdentifierNotRecognized">
        <source>NETSDK1083: The specified RuntimeIdentifier '{0}' is not recognized.</source>
        <target state="translated">NETSDK1083: 지정된 RuntimeIdentifier '{0}'을(를) 인식할 수 없습니다.</target>
        <note>{StrBegin="NETSDK1083: "}</note>
      </trans-unit>
      <trans-unit id="RuntimeIdentifierWasNotSpecified">
        <source>NETSDK1028: Specify a RuntimeIdentifier</source>
        <target state="translated">NETSDK1028: RuntimeIdentifier 지정</target>
        <note>{StrBegin="NETSDK1028: "}</note>
      </trans-unit>
      <trans-unit id="RuntimeListNotFound">
        <source>NETSDK1109: Runtime list file '{0}' was not found. Report this error to the .NET team here: https://aka.ms/dotnet-sdk-issue.</source>
        <target state="translated">NETSDK1109: 런타임 목록 파일 '{0}'을(를) 찾을 수 없습니다. https://aka.ms/dotnet-sdk-issue에서 .NET 팀에 이 오류를 보고하세요.</target>
        <note>{StrBegin="NETSDK1109: "}</note>
      </trans-unit>
      <trans-unit id="RuntimePackNotDownloaded">
        <source>NETSDK1112: The runtime pack for {0} was not downloaded. Try running a NuGet restore with the RuntimeIdentifier '{1}'.</source>
        <target state="translated">NETSDK1112: {0}용 런타임 팩이 다운로드되지 않았습니다. RuntimeIdentifier '{1}'을(를) 사용하여 NuGet 복원을 실행해 보세요.</target>
        <note>{StrBegin="NETSDK1112: "}</note>
      </trans-unit>
      <trans-unit id="RuntimePackNotRestored_TransitiveDisabled">
        <source>NETSDK1185: The Runtime Pack for FrameworkReference '{0}' was not available. This may be because DisableTransitiveFrameworkReferenceDownloads was set to true.</source>
        <target state="translated">NETSDK1185: FrameworkReference '{0}'용 런타임 팩을 사용할 수 없습니다. DisableTransitiveFrameworkReferenceDownloads가 true로 설정되었기 때문일 수 있습니다.</target>
        <note>{StrBegin="NETSDK1185: "}</note>
      </trans-unit>
      <trans-unit id="SelfContainedExeCannotReferenceNonSelfContained">
        <source>NETSDK1150: The referenced project '{0}' is a non self-contained executable.  A non self-contained executable cannot be referenced by a self-contained executable.  For more information, see https://aka.ms/netsdk1150</source>
        <target state="translated">NETSDK1150: 참조된 프로젝트 '{0}'은(는) self-contained가 아닌 실행 파일입니다. self-contained가 아닌  실행 파일은 self-contained 실행 파일에서 참조할 수 없습니다. 자세한 내용은 https://aka.ms/netsdk1150을 참조하세요</target>
        <note>{StrBegin="NETSDK1150: "}</note>
      </trans-unit>
      <trans-unit id="SelfContainedOptionShouldBeUsedWithRuntime">
        <source>NETSDK1179: One of '--self-contained' or '--no-self-contained' options are required when '--runtime' is used.</source>
        <target state="translated">NETSDK1179: '--runtime'을 사용하는 경우 '--self-contained' 또는 '--no-self-contained' 옵션 중 하나가 필요합니다.</target>
        <note>{StrBegin="NETSDK1179: "}{Locked="--self-contained"}{Locked="--no-self-contained"}{Locked="--runtime"}</note>
      </trans-unit>
      <trans-unit id="SkippingAdditionalProbingPaths">
        <source>NETSDK1048: 'AdditionalProbingPaths' were specified for GenerateRuntimeConfigurationFiles, but are being skipped because 'RuntimeConfigDevPath' is empty.</source>
        <target state="translated">NETSDK1048: GenerateRuntimeConfigurationFiles에 대해 'AdditionalProbingPaths'가 지정되었지만 'RuntimeConfigDevPath'가 비어 있어서 건너뜁니다.</target>
        <note>{StrBegin="NETSDK1048: "}</note>
      </trans-unit>
      <trans-unit id="TargetFrameworkIsEol">
        <source>NETSDK1138: The target framework '{0}' is out of support and will not receive security updates in the future. Please refer to {1} for more information about the support policy.</source>
        <target state="translated">NETSDK1138: 대상 프레임워크 '{0}'은(는) 지원되지 않으며 향후 보안 업데이트를 받을 수 없습니다. 지원 정책에 대한 자세한 내용은 {1}을(를) 참조하세요.</target>
        <note>{StrBegin="NETSDK1138: "}</note>
      </trans-unit>
      <trans-unit id="TargetFrameworkWithSemicolon">
        <source>NETSDK1046: The TargetFramework value '{0}' is not valid. To multi-target, use the 'TargetFrameworks' property instead.</source>
        <target state="translated">NETSDK1046: TargetFramework 값 '{0}'이(가) 잘못되었습니다. 여러 대상을 지정하려면 'TargetFrameworks' 속성을 대신 사용하세요.</target>
        <note>{StrBegin="NETSDK1046: "}</note>
      </trans-unit>
      <trans-unit id="TargetingApphostPackMissingCannotRestore">
        <source>NETSDK1145: The {0} pack is not installed and NuGet package restore is not supported. Upgrade Visual Studio, remove global.json if it specifies a certain SDK version, and uninstall the newer SDK. For more options visit   https://aka.ms/targeting-apphost-pack-missing  Pack Type:{0}, Pack directory: {1}, targetframework: {2}, Pack PackageId: {3}, Pack Package Version: {4}</source>
        <target state="translated">NETSDK1145: {0} 팩이 설치되지 않았으며 NuGet 패키지 복원이 지원되지 않습니다. Visual Studio를 업그레이드하고, 특정 SDK 버전을 지정하는 경우 global.json을 제거하고, 최신 SDK를 설치하세요. 더 많은 옵션을 보려면 https://aka.ms/targeting-apphost-pack-missing을 방문하세요. 팩 형식: {0}, 팩 디렉터리: {1}, 대상 프레임워크: {2}, 팩 패키지 ID: {3}, 팩 패키지 버전: {4}</target>
        <note>{StrBegin="NETSDK1145: "}</note>
      </trans-unit>
      <trans-unit id="TargetingPackNeedsRestore">
        <source>NETSDK1127: The targeting pack {0} is not installed. Please restore and try again.</source>
        <target state="translated">NETSDK1127: 타기팅 팩 {0}이(가) 설치되어 있지 않습니다. 복원한 후 다시 시도하세요.</target>
        <note>{StrBegin="NETSDK1127: "}</note>
      </trans-unit>
      <trans-unit id="TargetingPackNotRestored_TransitiveDisabled">
        <source>NETSDK1184: The Targeting Pack for FrameworkReference '{0}' was not available. This may be because DisableTransitiveFrameworkReferenceDownloads was set to true.</source>
        <target state="translated">NETSDK1184: FrameworkReference '{0}'에 대한 대상 지정 팩을 사용할 수 없습니다. DisableTransitiveFrameworkReferenceDownloads가 true로 설정되었기 때문일 수 있습니다.</target>
        <note>{StrBegin="NETSDK1184: "}</note>
      </trans-unit>
      <trans-unit id="TrimmingWindowsFormsIsNotSupported">
        <source>NETSDK1175: Windows Forms is not supported or recommended with trimming enabled. Please go to https://aka.ms/dotnet-illink/windows-forms for more details.</source>
        <target state="translated">NETSDK1175: 트리밍을 사용하도록 설정하면 Windows Forms이 지원되지 않거나 권장되지 않습니다. 자세한 내용은 https://aka.ms/dotnet-illink/windows-forms를 참조하세요.</target>
        <note>{StrBegin="NETSDK1175: "}</note>
      </trans-unit>
      <trans-unit id="TrimmingWpfIsNotSupported">
        <source>NETSDK1168: WPF is not supported or recommended with trimming enabled. Please go to https://aka.ms/dotnet-illink/wpf for more details.</source>
        <target state="translated">NETSDK1168: 트리밍을 사용하도록 설정하면 WPF가 지원되지 않거나 권장되지 않습니다. 자세한 내용은 https://aka.ms/dotnet-illink/wpf로 이동하세요.</target>
        <note>{StrBegin="NETSDK1168: "}</note>
      </trans-unit>
      <trans-unit id="TypeLibraryDoesNotExist">
        <source>NETSDK1172: The provided type library '{0}' does not exist.</source>
        <target state="translated">NETSDK1172: 제공된 형식 라이브러리 '{0}'이(가) 없습니다.</target>
        <note>{StrBegin="NETSDK1172: "}</note>
      </trans-unit>
      <trans-unit id="UnableToFindResolvedPath">
        <source>NETSDK1016: Unable to find resolved path for '{0}'.</source>
        <target state="translated">NETSDK1016: '{0}'에 대해 확인된 경로를 찾을 수 없습니다.</target>
        <note>{StrBegin="NETSDK1016: "}</note>
      </trans-unit>
      <trans-unit id="UnableToUsePackageAssetsCache_Info">
        <source>Unable to use package assets cache due to I/O error. This can occur when the same project is built more than once in parallel. Performance may be degraded, but the build result will not be impacted.</source>
        <target state="translated">I/O 오류로 인해 패키지 자산 캐시를 사용할 수 없습니다. 동일한 프로젝트가 두 번 이상 동시에 빌드되면 이 오류가 발생합니다. 성능이 저하될 수 있지만 빌드 결과는 영향을 받지 않습니다.</target>
        <note />
      </trans-unit>
      <trans-unit id="UnexpectedFileType">
        <source>NETSDK1012: Unexpected file type for '{0}'. Type is both '{1}' and '{2}'.</source>
        <target state="translated">NETSDK1012: '{0}'에 대해 예기치 않은 파일 형식입니다. 형식이 '{1}'인 동시에 '{2}'입니다.</target>
        <note>{StrBegin="NETSDK1012: "}</note>
      </trans-unit>
      <trans-unit id="UnknownFrameworkReference">
        <source>NETSDK1073: The FrameworkReference '{0}' was not recognized</source>
        <target state="translated">NETSDK1073: FrameworkReference '{0}'을(를) 인식할 수 없습니다.</target>
        <note>{StrBegin="NETSDK1073: "}</note>
      </trans-unit>
      <trans-unit id="UnknownFrameworkReference_MauiEssentials">
        <source>NETSDK1186: This project depends on Maui Essentials through a project or NuGet package reference, but doesn't declare that dependency explicitly. To build this project, you must set the UseMauiEssentials property to true (and install the Maui workload if necessary).</source>
        <target state="translated">NETSDK1186: 이 프로젝트는 프로젝트 또는 NuGet 패키지 참조를 통해 Maui Essentials에 종속되지만 해당 종속성을 명시적으로 선언하지 않습니다. 이 프로젝트를 빌드하려면 UseMauiEssentials 속성을 true로 설정해야 합니다(필요한 경우 Maui 워크로드 설치).</target>
        <note>{StrBegin="NETSDK1186: "}</note>
      </trans-unit>
      <trans-unit id="UnnecessaryWindowsDesktopSDK">
        <source>NETSDK1137: It is no longer necessary to use the Microsoft.NET.Sdk.WindowsDesktop SDK. Consider changing the Sdk attribute of the root Project element to 'Microsoft.NET.Sdk'.</source>
        <target state="translated">NETSDK1137: Microsoft.NET.Sdk.WindowsDesktop SDK를 더 이상 사용할 필요가 없습니다. 루트 프로젝트 요소의 SDK 특성을 'Microsoft.NET.Sdk'로 변경하세요.</target>
        <note>{StrBegin="NETSDK1137: "}</note>
      </trans-unit>
      <trans-unit id="UnrecognizedPreprocessorToken">
        <source>NETSDK1009: Unrecognized preprocessor token '{0}' in '{1}'.</source>
        <target state="translated">NETSDK1009: '{1}'에서 전처리기 토큰 '{0}'을(를) 인식할 수 없습니다.</target>
        <note>{StrBegin="NETSDK1009: "}</note>
      </trans-unit>
      <trans-unit id="UnresolvedTargetingPack">
        <source>NETSDK1081: The targeting pack for {0} was not found. You may be able to resolve this by running a NuGet restore on the project.</source>
        <target state="translated">NETSDK1081: {0}용 타기팅 팩을 찾을 수 없습니다. 프로젝트에서 NuGet 복원을 실행하여 이 문제를 해결할 수 있습니다.</target>
        <note>{StrBegin="NETSDK1081: "}</note>
      </trans-unit>
      <trans-unit id="UnsupportedFramework">
        <source>NETSDK1019: {0} is an unsupported framework.</source>
        <target state="translated">NETSDK1019: {0}은(는) 지원되지 않는 프레임워크입니다.</target>
        <note>{StrBegin="NETSDK1019: "}</note>
      </trans-unit>
      <trans-unit id="UnsupportedRuntimeIdentifier">
        <source>NETSDK1056: Project is targeting runtime '{0}' but did not resolve any runtime-specific packages. This runtime may not be supported by the target framework.</source>
        <target state="translated">NETSDK1056: 프로젝트가 런타임 '{0}'을(를) 대상으로 하지만 런타임 관련 패키지를 확인하지 않았습니다. 이 런타임은 대상 프레임워크에서 지원되지 않을 수 있습니다.</target>
        <note>{StrBegin="NETSDK1056: "}</note>
      </trans-unit>
      <trans-unit id="UnsupportedSDKVersionForNetStandard20">
        <source>NETSDK1050: The version of Microsoft.NET.Sdk used by this project is insufficient to support references to libraries targeting .NET Standard 1.5 or higher.  Please install version 2.0 or higher of the .NET Core SDK.</source>
        <target state="translated">NETSDK1050: 이 프로젝트에서 사용하는 Microsoft.NET.Sdk 버전은 .NET Standard 1.5 이상을 대상으로 하는 라이브러리에 대한 참조를 지원할 수 없습니다. .NET Core SDK 버전 2.0 이상을 설치하세요.</target>
        <note>{StrBegin="NETSDK1050: "}</note>
      </trans-unit>
      <trans-unit id="UnsupportedTargetFrameworkVersion">
        <source>NETSDK1045: The current .NET SDK does not support targeting {0} {1}.  Either target {0} {2} or lower, or use a version of the .NET SDK that supports {0} {1}.</source>
        <target state="translated">NETSDK1045: 현재 .NET SDK에서는 {0} {1}을(를) 대상으로 하는 것을 지원하지 않습니다. {0} {2} 이하를 대상으로 하거나 {0} {1}을(를) 지원하는 .NET SDK 버전을 사용하세요.</target>
        <note>{StrBegin="NETSDK1045: "}</note>
      </trans-unit>
      <trans-unit id="UnsupportedTargetPlatformIdentifier">
        <source>NETSDK1139: The target platform identifier {0} was not recognized.</source>
        <target state="translated">NETSDK1139: 대상 플랫폼 식별자 {0}을(를) 인식할 수 없습니다.</target>
        <note>{StrBegin="NETSDK1139: "}</note>
      </trans-unit>
      <trans-unit id="UseWpfOrUseWindowsFormsRequiresWindowsDesktopFramework">
        <source>NETSDK1107: Microsoft.NET.Sdk.WindowsDesktop is required to build Windows desktop applications. 'UseWpf' and 'UseWindowsForms' are not supported by the current SDK.</source>
        <target state="translated">NETSDK1107: Microsoft.NET.Sdk.WindowsDesktop을 사용하려면 Windows 데스크톱 애플리케이션을 빌드해야 합니다. 'UseWpf' 및 'UseWindowsForms'는 현재 SDK에서 지원하지 않습니다.</target>
        <note>{StrBegin="NETSDK1107: "}</note>
      </trans-unit>
      <trans-unit id="UsingPreviewSdk_Info">
        <source>NETSDK1057: You are using a preview version of .NET. See: https://aka.ms/dotnet-support-policy</source>
        <target state="translated">NETSDK1057: .NET의 미리 보기 버전을 사용하고 있습니다. 참조: https://aka.ms/dotnet-support-policy</target>
        <note />
      </trans-unit>
      <trans-unit id="WinMDObjNotSupportedOnTargetFramework">
        <source>NETSDK1131: Producing a managed Windows Metadata component with WinMDExp is not supported when targeting {0}.</source>
        <target state="translated">NETSDK1131: {0}을(를) 대상으로 지정하는 경우 WinMDExp로 관리형 Windows 메타데이터 구성 요소를 생성하는 것은 지원되지 않습니다.</target>
        <note>{StrBegin="NETSDK1131: "}</note>
      </trans-unit>
      <trans-unit id="WinMDReferenceNotSupportedOnTargetFramework">
        <source>NETSDK1130: {1} cannot be referenced. Referencing a Windows Metadata component directly when targeting .NET 5 or higher is not supported. For more information, see https://aka.ms/netsdk1130</source>
        <target state="translated">NETSDK1130: {1}을(를) 참조할 수 없습니다. .NET 5 이상을 대상으로 하는 경우 Windows 메타데이터 구성 요소를 직접 참조하는 것은 지원되지 않습니다. 자세한 내용은 다음 링크를 참조하세요. https://aka.ms/netsdk1130</target>
        <note>{StrBegin="NETSDK1130: "}</note>
      </trans-unit>
      <trans-unit id="WinMDTransitiveReferenceNotSupported">
        <source>NETSDK1149: {0} cannot be referenced because it uses built-in support for WinRT, which is no longer supported in .NET 5 and higher.  An updated version of the component supporting .NET 5 is needed. For more information, see https://aka.ms/netsdk1149</source>
        <target state="translated">NETSDK1149: {0}은(는) 더 이상 .NET 5 이상에서 지원되지 않는 WinRT에 대한 기본 제공 지원을 사용하므로 참조할 수 없습니다.  .NET 5를 지원하는 업데이트된 버전의 구성 요소가 필요합니다. 자세한 내용은 다음 링크를 참조하세요. https://aka.ms/netsdk1149</target>
        <note>{StrBegin="NETSDK1149: "}</note>
      </trans-unit>
      <trans-unit id="WindowsDesktopFrameworkRequiresUseWpfOrUseWindowsForms">
        <source>NETSDK1106: Microsoft.NET.Sdk.WindowsDesktop requires 'UseWpf' or 'UseWindowsForms' to be set to 'true'</source>
        <target state="translated">NETSDK1106: Microsoft.NET.Sdk.WindowsDesktop을 사용하려면 'UseWpf' 또는 'UseWindowsForms'를 'true'로 설정해야 합니다.</target>
        <note>{StrBegin="NETSDK1106: "}</note>
      </trans-unit>
      <trans-unit id="WindowsDesktopFrameworkRequiresVersion30">
        <source>NETSDK1105: Windows desktop applications are only supported on .NET Core 3.0 or higher.</source>
        <target state="translated">NETSDK1105: Windows 데스크톱 애플리케이션은 .NET Core 3.0 이상에서만 지원됩니다.</target>
        <note>{StrBegin="NETSDK1105: "}</note>
      </trans-unit>
      <trans-unit id="WindowsDesktopFrameworkRequiresWindows">
        <source>NETSDK1100: To build a project targeting Windows on this operating system, set the EnableWindowsTargeting property to true.</source>
        <target state="translated">NETSDK1100: 이 운영 체제에서 Windows를 대상으로 하는 프로젝트를 빌드하려면 EnableWindowsTargeting 속성을 true로 설정합니다.</target>
        <note>{StrBegin="NETSDK1100: "}</note>
      </trans-unit>
      <trans-unit id="WindowsDesktopTargetPlatformMustBeWindows">
        <source>NETSDK1136: The target platform must be set to Windows (usually by including '-windows' in the TargetFramework property) when using Windows Forms or WPF, or referencing projects or packages that do so.</source>
        <target state="translated">NETSDK1136: Windows Forms 또는 WPF를 사용하거나 그러한 작업을 수행하는 프로젝트 또는 패키지를 참조하는 경우 대상 플랫폼을 Windows로 설정해야 합니다(일반적으로 TargetFramework 속성에 '-windows' 포함).</target>
        <note>{StrBegin="NETSDK1136: "}</note>
      </trans-unit>
      <trans-unit id="WindowsSDKVersionConflicts">
        <source>NETSDK1148: A referenced assembly was compiled using a newer version of Microsoft.Windows.SDK.NET.dll. Please update to a newer .NET SDK in order to reference this assembly.</source>
        <target state="translated">NETSDK1148: 참조된 어셈블리가 최신 버전의 Microsoft.Windows.SDK.NET.dll을 사용하여 컴파일되었습니다. 이 어셈블리를 참조하려면 최신 .NET SDK로 업데이트하세요.</target>
        <note>{StrBegin="NETSDK1148: "}</note>
      </trans-unit>
      <trans-unit id="WorkloadIsEol">
        <source>NETSDK1202: The workload '{0}' is out of support and will not receive security updates in the future. Please refer to {1} for more information about the support policy.</source>
<<<<<<< HEAD
        <target state="translated">NETSDK1202: '{0}' 워크로드는 지원되지 않으며 향후 보안 업데이트를 받지 않습니다. 지원 정책에 대한 자세한 내용은 {1}을(를) 참조하세요.</target>
=======
        <target state="new">NETSDK1202: The workload '{0}' is out of support and will not receive security updates in the future. Please refer to {1} for more information about the support policy.</target>
>>>>>>> 1c95b52b
        <note>{StrBegin="NETSDK1202: "}</note>
      </trans-unit>
      <trans-unit id="WorkloadNotAvailable">
        <source>NETSDK1178: The project depends on the following workload packs that do not exist in any of the workloads available in this installation: {0}
You may need to build the project on another operating system or architecture, or update the .NET SDK.</source>
        <target state="translated">NETSDK1178: 이 설치에서 사용 가능한 워크로드에 존재하지 않는 다음 워크로드 팩에 따라 프로젝트가 달라집니다. {0}
다른 운영 체제나 아키텍처에서 프로젝트를 빌드하거나 .NET SDK를 업데이트해야 할 수 있습니다.</target>
        <note>{StrBegin="NETSDK1178: "}</note>
      </trans-unit>
      <trans-unit id="WorkloadNotInstalled">
        <source>NETSDK1147: To build this project, the following workloads must be installed: {0}
To install these workloads, run the following command: dotnet workload restore</source>
        <target state="translated">NETSDK1147: 이 프로젝트를 빌드하려면 다음 워크로드를 설치해야 합니다. {0}
 이러한 워크로드를 설치하려면 dotnet workload restore 명령을 실행합니다.</target>
        <note>{StrBegin="NETSDK1147: "} LOCALIZATION: Do not localize "dotnet workload restore"</note>
      </trans-unit>
    </body>
  </file>
</xliff><|MERGE_RESOLUTION|>--- conflicted
+++ resolved
@@ -982,11 +982,7 @@
       </trans-unit>
       <trans-unit id="WorkloadIsEol">
         <source>NETSDK1202: The workload '{0}' is out of support and will not receive security updates in the future. Please refer to {1} for more information about the support policy.</source>
-<<<<<<< HEAD
         <target state="translated">NETSDK1202: '{0}' 워크로드는 지원되지 않으며 향후 보안 업데이트를 받지 않습니다. 지원 정책에 대한 자세한 내용은 {1}을(를) 참조하세요.</target>
-=======
-        <target state="new">NETSDK1202: The workload '{0}' is out of support and will not receive security updates in the future. Please refer to {1} for more information about the support policy.</target>
->>>>>>> 1c95b52b
         <note>{StrBegin="NETSDK1202: "}</note>
       </trans-unit>
       <trans-unit id="WorkloadNotAvailable">
