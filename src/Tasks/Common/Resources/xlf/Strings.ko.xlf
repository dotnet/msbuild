﻿<?xml version="1.0" encoding="utf-8"?>
<xliff xmlns="urn:oasis:names:tc:xliff:document:1.2" xmlns:xsi="http://www.w3.org/2001/XMLSchema-instance" version="1.2" xsi:schemaLocation="urn:oasis:names:tc:xliff:document:1.2 xliff-core-1.2-transitional.xsd">
  <file datatype="xml" source-language="en" target-language="ko" original="../Strings.resx">
    <body>
      <trans-unit id="AtLeastOneTargetFrameworkMustBeSpecified">
        <source>At least one possible target framework must be specified.</source>
        <target state="translated">가능한 대상 프레임워크를 하나 이상 지정해야 합니다.</target>
        <note />
      </trans-unit>
      <trans-unit id="NoCompatibleTargetFramework">
        <source>Project '{0}' targets '{2}'. It cannot be referenced by a project that targets '{1}'.</source>
        <target state="translated">'{0}' 프로젝트가 '{2}'을(를) 대상으로 합니다. '{1}'을(를) 대상으로 하는 프로젝트에서 참조할 수 없습니다.</target>
        <note />
      </trans-unit>
      <trans-unit id="InvalidFrameworkName">
        <source>Invalid framework name: '{0}'.</source>
        <target state="translated">프레임워크 이름 '{0}'이(가) 잘못되었습니다.</target>
        <note />
      </trans-unit>
      <trans-unit id="AssetsFileNotFound">
        <source>Assets file '{0}' not found. Run a NuGet package restore to generate this file.</source>
        <target state="translated">자산 파일 '{0}'을(를) 찾을 수 없습니다. NuGet 패키지 복원을 실행하여 이 파일을 생성하세요.</target>
        <note />
      </trans-unit>
      <trans-unit id="AssetsFileMissingTarget">
        <source>Assets file '{0}' doesn't have a target for '{1}'. Ensure that restore has run and that you have included '{2}' in the TargetFrameworks for your project.</source>
        <target state="translated">자산 파일 '{0}'에 '{1}'의 대상이 없습니다. 복원이 실행되었으며 프로젝트의 TargetFrameworks에 '{2}'을(를) 포함했는지 확인하세요.</target>
        <note />
      </trans-unit>
      <trans-unit id="AssetsFilePathNotRooted">
        <source>Assets file path '{0}' is not rooted. Only full paths are supported.</source>
        <target state="translated">자산 파일 경로 '{0}'이(가) 루트에서 시작하지 않습니다. 전체 경로만 지원됩니다.</target>
        <note />
      </trans-unit>
      <trans-unit id="CannotFindProjectInfo">
        <source>Cannot find project info for '{0}'. This can indicate a missing project reference.</source>
        <target state="translated">'{0}'에 대한 프로젝트 정보를 찾을 수 없습니다. 프로젝트 참조가 없음을 나타낼 수 있습니다.</target>
        <note />
      </trans-unit>
      <trans-unit id="ContentFileDoesNotContainExpectedParentPackageInformation">
        <source>Content file '{0}' does not contain expected parent package information.</source>
        <target state="translated">콘텐츠 파일 '{0}'에 필요한 부모 패키지 정보가 없습니다.</target>
        <note />
      </trans-unit>
      <trans-unit id="MissingItemMetadata">
        <source>Missing '{0}' metadata on '{1}' item '{2}'.</source>
        <target state="translated">'{1}' 항목 '{2}'에 '{0}' 메타데이터가 없습니다.</target>
        <note />
      </trans-unit>
      <trans-unit id="UnrecognizedPreprocessorToken">
        <source>Unrecognized preprocessor token '{0}' in '{1}'.</source>
        <target state="translated">'{1}'에서 전처리기 토큰 '{0}'을(를) 인식할 수 없습니다.</target>
        <note />
      </trans-unit>
      <trans-unit id="ContentPreproccessorParameterRequired">
        <source>The '{0}' task must be given a value for parameter '{1}' in order to consume preprocessed content.</source>
        <target state="translated">전처리된 콘텐츠를 사용하려면 '{0}' 작업에서 '{1}' 매개 변수의 값을 지정해야 합니다.</target>
        <note />
      </trans-unit>
      <trans-unit id="ProjectAssetsConsumedWithoutMSBuildProjectPath">
        <source>Assets are consumed from project '{0}', but no corresponding MSBuild project path was  found in '{1}'.</source>
        <target state="translated">'{0}' 프로젝트의 자산이 사용되었지만, '{1}'에서 해당 MSBuild 프로젝트 경로를 찾을 수 없습니다.</target>
        <note />
      </trans-unit>
      <trans-unit id="UnexpectedFileType">
        <source>Unexpected file type for '{0}'. Type is both '{1}' and '{2}'.</source>
        <target state="translated">'{0}'에 대해 예기치 않은 파일 형식입니다. 형식이 '{1}'인 동시에 '{2}'입니다.</target>
        <note />
      </trans-unit>
      <trans-unit id="CannotInferTargetFrameworkIdentiferAndVersion">
        <source>The TargetFramework value '{0}' was not recognized. It may be misspelled. If not, then the TargetFrameworkIdentifier and/or TargetFrameworkVersion properties must be specified explicitly.</source>
        <target state="translated">TargetFramework 값 '{0}'을(를) 인식하지 못했습니다. 철자가 틀렸을 수 있습니다. 그렇지 않은 경우 TargetFrameworkIdentifier 및/또는 TargetFrameworkVersion 속성을 명시적으로 지정해야 합니다.</target>
        <note />
      </trans-unit>
      <trans-unit id="ContentItemDoesNotProvideOutputPath">
        <source>Content item for '{0}' sets '{1}', but does not provide  '{2}' or '{3}'.</source>
        <target state="translated">{0}'의 콘텐츠 항목이 '{1}'을(를) 설정하지만, '{2}' 또는 '{3}'을(를) 제공하지 않습니다.</target>
        <note />
      </trans-unit>
      <trans-unit id="DuplicatePreprocessorToken">
        <source>The preprocessor token '{0}' has been given more than one value. Choosing '{1}' as the value.</source>
        <target state="translated">전처리기 토큰 '{0}'의 값이 두 개 이상 지정되었습니다. '{1}'을(를) 값으로 선택합니다.</target>
        <note />
      </trans-unit>
      <trans-unit id="ErrorsOccurredWhenEmittingSatelliteAssembly">
        <source>Errors occured when emitting satellite assembly '{0}'.</source>
        <target state="translated">위성 어셈블리 '{0}'을(를) 내보내는 동안 오류가 발생했습니다.</target>
        <note />
      </trans-unit>
      <trans-unit id="UnableToFindResolvedPath">
        <source>Unable to find resolved path for '{0}'.</source>
        <target state="translated">'{0}'에 대해 확인된 경로를 찾을 수 없습니다.</target>
        <note />
      </trans-unit>
      <trans-unit id="UnexpectedDependencyWithNoVersionNumber">
        <source>Unexpected dependency '{0}' with no version number.</source>
        <target state="translated">버전 번호가 없는 예기치 않은 종속성 '{0}'입니다.</target>
        <note />
      </trans-unit>
      <trans-unit id="AssetPreprocessorMustBeConfigured">
        <source>Asset preprocessor must be configured before assets are processed.</source>
        <target state="translated">자산을 처리하려면 먼저 자산 전처리기를 구성해야 합니다.</target>
        <note />
      </trans-unit>
      <trans-unit id="InvalidNuGetVersionString">
        <source>Invalid NuGet version string: '{0}'.</source>
        <target state="translated">NuGet 버전 문자열 '{0}'이(가) 잘못되었습니다.</target>
        <note />
      </trans-unit>
      <trans-unit id="DOTNET1011">
        <source>Framework not installed: {0} in {1}</source>
        <target state="translated">{0} 프레임워크가 {1}에 설치되지 않았습니다.</target>
        <note />
      </trans-unit>
      <trans-unit id="DOTNET1012">
        <source>The reference assemblies directory was not specified. You can set the location using the DOTNET_REFERENCE_ASSEMBLIES_PATH environment variable.</source>
        <target state="translated">참조 어셈블리 디렉터리가 지정되지 않았습니다. DOTNET_REFERENCE_ASSEMBLIES_PATH 환경 변수를 사용하여 위치를 설정할 수 있습니다.</target>
        <note />
      </trans-unit>
      <trans-unit id="DOTNET1013">
        <source>The following dependencies are marked with type 'platform', however only one dependency can have this type: {0}</source>
        <target state="translated">다음 종속성이 '플랫폼' 유형으로 표시되었지만, 하나의 종속성만 다음 유형을 가질 수 있습니다. {0}</target>
        <note />
      </trans-unit>
      <trans-unit id="DOTNET1014">
        <source>Failed to read lock file</source>
        <target state="translated">잠금 파일 읽기 실패</target>
        <note />
      </trans-unit>
      <trans-unit id="DOTNET1017">
        <source>Project file does not exist '{0}'.</source>
        <target state="translated">프로젝트 파일에 '{0}'이(가) 없습니다.</target>
        <note />
      </trans-unit>
      <trans-unit id="NU1001">
        <source>The dependency '{0}' could not be resolved.</source>
        <target state="translated">'{0}' 종속성을 확인할 수 없습니다.</target>
        <note />
      </trans-unit>
      <trans-unit id="NU1002">
        <source>The dependency '{0}' in project '{1}' does not support framework '{2}'.</source>
        <target state="translated">'{1}' 프로젝트의 '{0}' 종속성이 '{2}' 프레임워크를 지원하지 않습니다.</target>
        <note />
      </trans-unit>
      <trans-unit id="NU1006">
        <source>{0}. Please run 'dotnet restore' to generate a new asset file.</source>
        <target state="translated">{0}. 새 자산 파일을 생성하려면 'dotnet restore'를 실행하세요.</target>
        <note />
      </trans-unit>
      <trans-unit id="NU1007">
        <source>Dependency specified was '{0}' but ended up with '{1}'.</source>
        <target state="translated">지정된 종속성은 '{0}'인데 '{1}'(으)로 끝납니다.</target>
        <note />
      </trans-unit>
      <trans-unit id="NU1008">
        <source>{0} is an unsupported framework.</source>
        <target state="translated">{0}은(는) 지원되지 않는 프레임워크입니다.</target>
        <note />
      </trans-unit>
      <trans-unit id="NU1009">
        <source>The expected asset file does not exist. Please run 'dotnet restore' to generate a new asset file.</source>
        <target state="translated">예상되는 자산 파일이 없습니다. 새 자산 파일을 생성하려면 'dotnet restore'를 실행하세요.</target>
        <note />
      </trans-unit>
      <trans-unit id="NU1010">
        <source>The dependency type was changed</source>
        <target state="translated">종속성 유형이 변경되었습니다.</target>
        <note />
      </trans-unit>
      <trans-unit id="NU1011">
        <source>The dependency target '{0}' is unsupported.</source>
        <target state="translated">'{0}' 종속성 대상은 지원되지 않습니다.</target>
        <note />
      </trans-unit>
      <trans-unit id="NU1012">
        <source>Dependency conflict. '{0}' expected '{1}' but received '{2}'</source>
        <target state="translated">종속성 충돌이 발생했습니다. '{0}'에서 '{1}'을(를) 예상했지만 '{2}'을(를) 수신했습니다.</target>
        <note />
      </trans-unit>
      <trans-unit id="DuplicateItemsError">
        <source>Duplicate '{0}' items were included. The .NET SDK includes '{0}' items from your project directory by default. You can either remove these items from your project file, or set the '{1}' property to '{2}' if you want to explicitly include them in your project file. For more information, see {4}. The duplicate items were: {3}</source>
        <target state="translated">{0}' 중복 항목이 포함되었습니다. .NET SDK에는 기본적으로 프로젝트 디렉터리의 '{0}' 항목이 포함됩니다. 프로젝트 파일에서 이러한 항목을 제거하거나, 프로젝트 파일에 해당 항목을 명시적으로 포함하려면 '{1}' 속성을 '{2}'(으)로 설정할 수 있습니다. 자세한 내용은 {4}을(를) 참조하세요. 중복 항목은 다음과 같습니다. {3}</target>
        <note />
      </trans-unit>
      <trans-unit id="PackageReferenceOverrideWarning">
        <source>A PackageReference for '{0}' was included in your project. This package is implicitly referenced by the .NET SDK and you do not typically need to reference it from your project. For more information, see {1}</source>
        <target state="translated">'{0}'에 대한 PackageReference가 프로젝트에 포함되어 있습니다. 이 패키지는 .NET SDK에서 암시적으로 참조되며, 일반적으로 사용자가 프로젝트에서 참조할 필요가 없습니다. 자세한 내용은 {1}을(를) 참조하세요.</target>
        <note />
      </trans-unit>
      <trans-unit id="IncorrectPackageRoot">
        <source>Package Root {0} was incorrectly given for Resolved library {1}</source>
        <target state="translated">패키지 루트 {0}이(가) 확인된 라이브러리 {1}에 대해 잘못 지정되었습니다.</target>
        <note />
      </trans-unit>
      <trans-unit id="MultipleFilesResolved">
        <source>More than one file found for {0}</source>
        <target state="translated">{0}에 대해 두 개 이상의 파일을 찾았습니다.</target>
        <note />
      </trans-unit>
      <trans-unit id="FolderAlreadyExists">
        <source>Folder '{0}' already exists either delete it or provide a different ComposeWorkingDir</source>
        <target state="translated">'{0}' 폴더가 이미 있습니다. 삭제하거나 다른 ComposeWorkingDir을 제공하세요.</target>
        <note />
      </trans-unit>
      <trans-unit id="ParsingFiles">
        <source>Parsing the Files : '{0}'</source>
        <target state="translated">파일 구문 분석: '{0}'</target>
        <note />
      </trans-unit>
      <trans-unit id="PackageInfoLog">
        <source>Package Name='{0}', Version='{1}' was parsed</source>
        <target state="translated">패키지 이름='{0}', 버전='{1}'이(가) 구문 분석되었습니다.</target>
        <note />
      </trans-unit>
      <trans-unit id="RuntimeIdentifierWasNotSpecified">
        <source>Specify a RuntimeIdentifier</source>
        <target state="translated">RuntimeIdentifier 지정</target>
        <note />
      </trans-unit>
      <trans-unit id="IncorrectTargetFormat">
        <source>The target manifest {0} provided is of not the correct format</source>
        <target state="translated">제공한 대상 매니페스트 {0}이(가) 올바른 형식이 아닙니다.</target>
        <note />
      </trans-unit>
      <trans-unit id="AppHostHasBeenModified">
        <source>Unable to use '{0}' as application host executable as it does not contain the expected placeholder byte sequence '{1}' that would mark where the application name would be written.</source>
        <target state="translated">응용 프로그램 이름이 기록되는 위치를 표시하는 '{1}' 예상 자리 표시자 바이트 시퀀스가 포함되지 않아서 '{0}'을(를) 응용 프로그램 호스트 실행 파일로 사용할 수 없습니다.</target>
        <note />
      </trans-unit>
      <trans-unit id="FileNameIsTooLong">
        <source>Given file name '{0}' is longer than 1024 bytes</source>
        <target state="translated">제공한 파일 이름 '{0}'이(가) 1024바이트보다 깁니다.</target>
        <note />
      </trans-unit>
      <trans-unit id="CannotHaveSelfContainedWithoutRuntimeIdentifier">
        <source>It is not supported to build or publish a self-contained application without specifying a RuntimeIdentifier.  Please either specify a RuntimeIdentifier or set SelfContained to false.</source>
        <target state="translated">RuntimeIdentifier를 지정하지 않으면 자체 포함 응용 프로그램의 빌드 또는 게시가 지원되지 않습니다. RuntimeIdentifier를 지정하거나 SelfContained를 false로 설정하세요.</target>
        <note />
      </trans-unit>
      <trans-unit id="ChoosingAssemblyVersion">
        <source>Choosing '{0}' because AssemblyVersion '{1}' is greater than '{2}'.</source>
        <target state="translated">AssemblyVersion '{1}'이(가) '{2}'보다 크기 때문에 '{0}'을(를) 선택합니다.</target>
        <note />
      </trans-unit>
      <trans-unit id="ChoosingFileVersion">
        <source>Choosing '{0}' because file version '{1}' is greater than '{2}'.</source>
        <target state="translated">파일 버전 '{1}'이(가) '{2}'보다 크기 때문에 '{0}'을(를) 선택합니다.</target>
        <note />
      </trans-unit>
      <trans-unit id="ChoosingPlatformItem">
        <source>Choosing '{0}' because it is a platform item.</source>
        <target state="translated">플랫폼 항목이기 때문에 '{0}'을(를) 선택합니다.</target>
        <note />
      </trans-unit>
      <trans-unit id="ChoosingPreferredPackage">
        <source>Choosing '{0}' because it comes from a package that is preferred.</source>
        <target state="translated">기본 설정되는 패키지에 있기 때문에 '{0}'을(를) 선택합니다.</target>
        <note />
      </trans-unit>
      <trans-unit id="ConflictCouldNotDetermineWinner">
        <source>Could not determine winner due to equal file and assembly versions.</source>
        <target state="translated">동일한 파일 및 어셈블리 버전으로 인해 적용되는 내용을 확인할 수 없습니다.</target>
        <note />
      </trans-unit>
      <trans-unit id="CouldNotDetermineWinner_DoesntExist">
        <source>Could not determine winner because '{0}' does not exist.</source>
        <target state="translated">'{0}'이(가) 존재하지 않기 때문에 적용되는 내용을 확인할 수 없습니다.</target>
        <note />
      </trans-unit>
      <trans-unit id="CouldNotDetermineWinner_FileVersion">
        <source>Could not determine a winner because '{0}' has no file version.</source>
        <target state="translated">'{0}'에 파일 버전이 없기 때문에 적용되는 내용을 확인할 수 없습니다.</target>
        <note />
      </trans-unit>
      <trans-unit id="CouldNotDetermineWinner_NotAnAssembly">
        <source>Could not determine a winner because '{0}' is not an assembly.</source>
        <target state="translated">'{0}'이(가) 어셈블리가 아니기 때문에 적용되는 내용을 확인할 수 없습니다.</target>
        <note />
      </trans-unit>
      <trans-unit id="EncounteredConflict">
        <source>Encountered conflict between '{0}' and '{1}'.</source>
        <target state="translated">'{0}'과(와) '{1}' 사이에 충돌이 발생했습니다.</target>
        <note />
      </trans-unit>
      <trans-unit id="CouldNotLoadPlatformManifest">
        <source>Could not load PlatformManifest from '{0}' because it did not exist.</source>
        <target state="translated">PlatformManifest가 존재하지 않기 때문에 '{0}'에서 로드할 수 없습니다.</target>
        <note />
      </trans-unit>
      <trans-unit id="ErrorParsingPlatformManifest">
        <source>Error parsing PlatformManifest from '{0}' line {1}.  Lines must have the format {2}.</source>
        <target state="translated">'{0}' 줄 {1}에서 PlatformManifest를 구문 분석하는 중 오류가 발생했습니다. 줄이 {2} 형식이어야 합니다.</target>
        <note />
      </trans-unit>
      <trans-unit id="ErrorParsingPlatformManifestInvalidValue">
        <source>Error parsing PlatformManifest from '{0}' line {1}.  {2} '{3}' was invalid.</source>
        <target state="translated">'{0}' 줄 {1}에서 PlatformManifest를 구문 분석하는 중 오류가 발생했습니다. {2} '{3}'이(가) 잘못되었습니다.</target>
        <note />
      </trans-unit>
      <trans-unit id="UnsupportedTargetFrameworkVersion">
        <source>The current .NET SDK does not support targeting {0} {1}.  Either target {0} {2} or lower, or use a version of the .NET SDK that supports {0} {1}.</source>
        <target state="translated">현재 .NET SDK에서는 {0} {1}을(를) 대상으로 하는 것을 지원하지 않습니다. {0} {2} 이하를 대상으로 하거나 {0} {1}을(를) 지원하는 .NET SDK 버전을 사용하세요.</target>
        <note />
      </trans-unit>
      <trans-unit id="AssetsFileMissingRuntimeIdentifier">
        <source>Assets file '{0}' doesn't have a target for '{1}'. Ensure that restore has run and that you have included '{2}' in the TargetFrameworks for your project. You may also need to include '{3}' in your project's RuntimeIdentifiers.</source>
        <target state="translated">자산 파일 '{0}'에 '{1}'의 대상이 없습니다. 복원이 실행되었으며 프로젝트의 TargetFrameworks에 '{2}'을(를) 포함했는지 확인하세요. 프로젝트의 RuntimeIdentifiers에 '{3}'을(를) 포함해야 할 수도 있습니다.</target>
        <note />
      </trans-unit>
      <trans-unit id="TargetFrameworkWithSemicolon">
        <source>The TargetFramework value '{0}' is not valid. To multi-target, use the 'TargetFrameworks' property instead.</source>
        <target state="translated">TargetFramework 값 '{0}'이(가) 잘못되었습니다. 여러 대상을 지정하려면 'TargetFrameworks' 속성을 대신 사용하세요.</target>
        <note />
      </trans-unit>
      <trans-unit id="SkippingAdditionalProbingPaths">
        <source>'AdditionalProbingPaths' were specified for GenerateRuntimeConfigurationFiles, but are being skipped because 'RuntimeConfigDevPath' is empty.</source>
        <target state="translated">GenerateRuntimeConfigurationFiles에 대해 'AdditionalProbingPaths'가 지정되었지만 'RuntimeConfigDevPath'가 비어 있어서 건너뜁니다.</target>
        <note />
      </trans-unit>
      <trans-unit id="GetDependsOnNETStandardFailedWithException">
        <source>Resolved file has a bad image, no metadata, or is otherwise inaccessible. {0} {1}</source>
        <target state="translated">확인된 파일의 이미지가 잘못되었거나, 메타데이터가 없거나, 파일 자체에 액세스할 수 없습니다. {0} {1}</target>
        <note />
      </trans-unit>
      <trans-unit id="UnsupportedSDKVersionForNetStandard20">
        <source>The version of Microsoft.NET.Sdk used by this project is insufficient to support references to libraries targeting .NET Standard 1.5 or higher.  Please install version 2.0 or higher of the .NET Core SDK.</source>
        <target state="translated">이 프로젝트에서 사용하는 Microsoft.NET.Sdk 버전은 .NET Standard 1.5 이상을 대상으로 하는 라이브러리에 대한 참조를 지원할 수 없습니다. .NET Core SDK 버전 2.0 이상을 설치하세요.</target>
        <note />
      </trans-unit>
      <trans-unit id="CannotHaveRuntimeIdentifierPlatformMismatchPlatformTarget">
        <source>The RuntimeIdentifier platform '{0}' and the PlatformTarget '{1}' must be compatible.</source>
        <target state="translated">RuntimeIdentifier 플랫폼 '{0}'과(와) PlatformTarget '{1}'은(는) 호환되어야 합니다.</target>
        <note />
      </trans-unit>
      <trans-unit id="ErrorParsingFrameworkListInvalidValue">
        <source>Error parsing FrameworkList from '{0}'.  {1} '{2}' was invalid.</source>
        <target state="translated">'{0}'의 FrameworkList를 구문 분석하는 동안 오류가 발생했습니다. {1} '{2}'이(가) 잘못되었습니다.</target>
        <note />
      </trans-unit>
      <trans-unit id="FrameworkListPathNotRooted">
        <source>Framework list file path '{0}' is not rooted. Only full paths are supported.</source>
        <target state="translated">프레임워크 목록 파일 경로 '{0}'이(가) 루트에서 시작하지 않습니다. 전체 경로만 지원됩니다.</target>
        <note />
      </trans-unit>
      <trans-unit id="PackAsToolCannotSupportSelfContained">
        <source>Pack as tool does not support self contained.</source>
        <target state="translated">도구로서 팩은 자체 포함을 지원하지 않습니다.</target>
        <note />
      </trans-unit>
      <trans-unit id="UnsupportedRuntimeIdentifier">
        <source>Project is targeting runtime '{0}' but did not resolve any runtime-specific packages. This runtime may not be supported by the target framework.</source>
        <target state="translated">프로젝트가 런타임 '{0}'을(를) 대상으로 하지만 런타임 관련 패키지를 확인하지 않았습니다. 이 런타임은 대상 프레임워크에서 지원되지 않을 수 있습니다.</target>
        <note />
      </trans-unit>
      <trans-unit id="UsingPreviewSdkWarning">
        <source>You are working with a preview version of the .NET Core SDK. You can define the SDK version via a global.json file in the current project. More at https://go.microsoft.com/fwlink/?linkid=869452</source>
        <target state="translated">.NET Core SDK의 미리 보기 버전으로 작업하고 있습니다. 현재 프로젝트의 global.json 파일을 통해 SDK 버전을 정의할 수 있습니다. 자세한 내용은 https://go.microsoft.com/fwlink/?linkid=869452를 참조하세요.</target>
        <note />
      </trans-unit>
<<<<<<< HEAD
      <trans-unit id="ProjectContainsObsoleteDotNetCliTool">
        <source>Using DotNetCliToolReference to reference '{0}' is obsolete and can be removed from this project. This tool is bundled by default in the .NET Core SDK.</source>
        <target state="new">Using DotNetCliToolReference to reference '{0}' is obsolete and can be removed from this project. This tool is bundled by default in the .NET Core SDK.</target>
        <note />
=======
      <trans-unit id="InvalidItemSpecToUse">
        <source>Invalid value for ItemSpecToUse parameter: '{0}'.  This property must be blank or set to 'Left' or 'Right'</source>
        <target state="new">Invalid value for ItemSpecToUse parameter: '{0}'.  This property must be blank or set to 'Left' or 'Right'</target>
        <note>The following are names of parameters or literal values and should not be translated: ItemSpecToUse, Left, Right</note>
>>>>>>> e9ebf32c
      </trans-unit>
    </body>
  </file>
</xliff><|MERGE_RESOLUTION|>--- conflicted
+++ resolved
@@ -357,17 +357,15 @@
         <target state="translated">.NET Core SDK의 미리 보기 버전으로 작업하고 있습니다. 현재 프로젝트의 global.json 파일을 통해 SDK 버전을 정의할 수 있습니다. 자세한 내용은 https://go.microsoft.com/fwlink/?linkid=869452를 참조하세요.</target>
         <note />
       </trans-unit>
-<<<<<<< HEAD
-      <trans-unit id="ProjectContainsObsoleteDotNetCliTool">
-        <source>Using DotNetCliToolReference to reference '{0}' is obsolete and can be removed from this project. This tool is bundled by default in the .NET Core SDK.</source>
-        <target state="new">Using DotNetCliToolReference to reference '{0}' is obsolete and can be removed from this project. This tool is bundled by default in the .NET Core SDK.</target>
-        <note />
-=======
       <trans-unit id="InvalidItemSpecToUse">
         <source>Invalid value for ItemSpecToUse parameter: '{0}'.  This property must be blank or set to 'Left' or 'Right'</source>
         <target state="new">Invalid value for ItemSpecToUse parameter: '{0}'.  This property must be blank or set to 'Left' or 'Right'</target>
         <note>The following are names of parameters or literal values and should not be translated: ItemSpecToUse, Left, Right</note>
->>>>>>> e9ebf32c
+      </trans-unit>
+      <trans-unit id="ProjectContainsObsoleteDotNetCliTool">
+        <source>Using DotNetCliToolReference to reference '{0}' is obsolete and can be removed from this project. This tool is bundled by default in the .NET Core SDK.</source>
+        <target state="new">Using DotNetCliToolReference to reference '{0}' is obsolete and can be removed from this project. This tool is bundled by default in the .NET Core SDK.</target>
+        <note />
       </trans-unit>
     </body>
   </file>
