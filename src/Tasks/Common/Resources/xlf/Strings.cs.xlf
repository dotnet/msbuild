﻿<?xml version="1.0" encoding="utf-8"?>
<xliff xmlns="urn:oasis:names:tc:xliff:document:1.2" xmlns:xsi="http://www.w3.org/2001/XMLSchema-instance" version="1.2" xsi:schemaLocation="urn:oasis:names:tc:xliff:document:1.2 xliff-core-1.2-transitional.xsd">
  <file datatype="xml" source-language="en" target-language="cs" original="../Strings.resx">
    <body>
      <trans-unit id="AddResourceWithNonIntegerResource">
        <source>NETSDK1076: AddResource can only be used with integer resource types.</source>
        <target state="translated">NETSDK1076: AddResource se dá použít jen spolu s celočíselnými typy prostředků.</target>
        <note>{StrBegin="NETSDK1076: "}</note>
      </trans-unit>
      <trans-unit id="AotNoValidRuntimePackageError">
<<<<<<< HEAD
        <source>NETSDK1183: Unable to optimize assemblies for Ahead of time compilation: a valid runtime package was not found. Either set the PublishAot property to false, or use a supported runtime identifier when publishing and make sure to restore packages with the PublishAot property set to true.</source>
        <target state="needs-review-translation">NETSDK1183: Sestavení nelze optimalizovat pro kompilaci s předstihem: nebyl nalezen platný balíček modulu runtime. Buď nastavte vlastnost PublishAot na hodnotu false, nebo při publikování použijte podporovaný identifikátor modulu runtime. Při cílení na .NET 7 nebo vyšší nezapomeňte obnovit balíčky s vlastností PublishAot nastavenou na hodnotu true.</target>
=======
        <source>NETSDK1183: Unable to optimize assemblies for ahead-of-time compilation: a valid runtime package was not found. Either set the PublishAot property to false, or use a supported runtime identifier when publishing. When targeting .NET 7 or higher, make sure to restore packages with the PublishAot property set to true.</source>
        <target state="translated">NETSDK1183: Sestavení nelze optimalizovat pro kompilaci s předstihem: nebyl nalezen platný balíček modulu runtime. Buď nastavte vlastnost PublishAot na hodnotu false, nebo při publikování použijte podporovaný identifikátor modulu runtime. Při cílení na .NET 7 nebo vyšší nezapomeňte obnovit balíčky s vlastností PublishAot nastavenou na hodnotu true.</target>
>>>>>>> b17e818a
        <note>{StrBegin="NETSDK1183: "}</note>
      </trans-unit>
      <trans-unit id="AotNotSupported">
        <source>NETSDK1195: The SDK does not support ahead-of-time compilation. Set the PublishAot property to false.</source>
        <target state="new">NETSDK1195: The SDK does not support ahead-of-time compilation. Set the PublishAot property to false.</target>
        <note>{StrBegin="NETSDK1195: "}</note>
      </trans-unit>
      <trans-unit id="AppConfigRequiresRootConfiguration">
        <source>NETSDK1070: The application configuration file must have root configuration element.</source>
        <target state="translated">NETSDK1070: Konfigurační soubor aplikace musí obsahovat kořenový element konfigurace.</target>
        <note>{StrBegin="NETSDK1070: "}</note>
      </trans-unit>
      <trans-unit id="AppHostCreationFailedWithRetry">
        <source>NETSDK1113: Failed to create apphost (attempt {0} out of {1}): {2}</source>
        <target state="translated">NETSDK1113: Nepodařilo se vytvořit hostitele aplikace (pokus {0} z celkového počtu {1}): {2}</target>
        <note>{StrBegin="NETSDK1113: "}</note>
      </trans-unit>
      <trans-unit id="AppHostCustomizationRequiresWindowsHostWarning">
        <source>NETSDK1074: The application host executable will not be customized because adding resources requires that the build be performed on Windows (excluding Nano Server).</source>
        <target state="translated">NETSDK1074: Spustitelný soubor hostitele aplikace se nepřizpůsobí, protože přidávání prostředků vyžaduje, aby se sestavení provedlo na Windows (bez Nano Serveru).</target>
        <note>{StrBegin="NETSDK1074: "}</note>
      </trans-unit>
      <trans-unit id="AppHostHasBeenModified">
        <source>NETSDK1029: Unable to use '{0}' as application host executable as it does not contain the expected placeholder byte sequence '{1}' that would mark where the application name would be written.</source>
        <target state="translated">NETSDK1029: {0} nelze použít jako spustitelný soubor hostitele aplikace, protože neobsahuje očekávanou zástupnou bajtovou posloupnost {1}, která by označila, kam se má zapsat název aplikace.</target>
        <note>{StrBegin="NETSDK1029: "}</note>
      </trans-unit>
      <trans-unit id="AppHostNotWindows">
        <source>NETSDK1078: Unable to use '{0}' as application host executable because it's not a Windows PE file.</source>
        <target state="translated">NETSDK1078: Nepovedlo se použít {0} jako spustitelný soubor aplikace, protože to není soubor Windows PE.</target>
        <note>{StrBegin="NETSDK1078: "}</note>
      </trans-unit>
      <trans-unit id="AppHostNotWindowsCLI">
        <source>NETSDK1072: Unable to use '{0}' as application host executable because it's not a Windows executable for the CUI (Console) subsystem.</source>
        <target state="translated">NETSDK1072: Nepovedlo se použít {0} jako spustitelný soubor aplikace, protože to není spustitelný soubor Windows pro subsystém CUI (Console).</target>
        <note>{StrBegin="NETSDK1072: "}</note>
      </trans-unit>
      <trans-unit id="AppHostSigningFailed">
        <source>NETSDK1177: Failed to sign apphost with error code {1}: {0}</source>
        <target state="translated">NETSDK1177: Nepovedlo se podepsat hostitele aplikace s kódem chyby {1}: {0}.</target>
        <note>{StrBegin="NETSDK1177: "}</note>
      </trans-unit>
      <trans-unit id="AspNetCoreAllNotSupported">
        <source>NETSDK1079: The Microsoft.AspNetCore.All package is not supported when targeting .NET Core 3.0 or higher.  A FrameworkReference to Microsoft.AspNetCore.App should be used instead, and will be implicitly included by Microsoft.NET.Sdk.Web.</source>
        <target state="translated">NETSDK1079: Když se cílí na .NET Core 3.0 nebo vyšší, balíček Microsoft.AspNetCore.All se nepodporuje. Místo něj by se měl použít odkaz FrameworkReference na Microsoft.AspNetCore.App, který se implicitně zahrne pomocí Microsoft.NET.Sdk.Web.</target>
        <note>{StrBegin="NETSDK1079: "}</note>
      </trans-unit>
      <trans-unit id="AspNetCoreUsesFrameworkReference">
        <source>NETSDK1080: A PackageReference to Microsoft.AspNetCore.App is not necessary when targeting .NET Core 3.0 or higher. If Microsoft.NET.Sdk.Web is used, the shared framework will be referenced automatically. Otherwise, the PackageReference should be replaced with a FrameworkReference.</source>
        <target state="translated">NETSDK1080: Když se cílí na .NET Core 3.0 a vyšší, odkaz PackageReference na Microsoft.AspNetCore.App není nutný. Pokud se použije Microsoft.NET.Sdk.Web, odkaz na sdílenou architekturu vznikne automaticky. Jinak by se PackageReference mělo nahradit za FrameworkReference.</target>
        <note>{StrBegin="NETSDK1080: "}</note>
      </trans-unit>
      <trans-unit id="AssetPreprocessorMustBeConfigured">
        <source>NETSDK1017: Asset preprocessor must be configured before assets are processed.</source>
        <target state="translated">NETSDK1017: Před zpracováním prostředků je potřeba nakonfigurovat preprocesor prostředků.</target>
        <note>{StrBegin="NETSDK1017: "}</note>
      </trans-unit>
      <trans-unit id="AssetsFileMissingRuntimeIdentifier">
        <source>NETSDK1047: Assets file '{0}' doesn't have a target for '{1}'. Ensure that restore has run and that you have included '{2}' in the TargetFrameworks for your project. You may also need to include '{3}' in your project's RuntimeIdentifiers.</source>
        <target state="translated">NETSDK1047: Soubor prostředků {0} nemá cíl pro {1}. Zkontrolujte, že se obnovení spustilo a že jste do vlastnosti TargetFrameworks projektu zahrnuli {2}. Možná budete muset zahrnout také {3} do vlastnosti RuntimeIdentifiers projektu.</target>
        <note>{StrBegin="NETSDK1047: "}</note>
      </trans-unit>
      <trans-unit id="AssetsFileMissingTarget">
        <source>NETSDK1005: Assets file '{0}' doesn't have a target for '{1}'. Ensure that restore has run and that you have included '{2}' in the TargetFrameworks for your project.</source>
        <target state="translated">NETSDK1005: Soubor prostředků {0} nemá cíl pro {1}. Zkontrolujte, že se obnovení spustilo a že jste do vlastnosti TargetFrameworks projektu zahrnuli {2}.</target>
        <note>{StrBegin="NETSDK1005: "}</note>
      </trans-unit>
      <trans-unit id="AssetsFileNotFound">
        <source>NETSDK1004: Assets file '{0}' not found. Run a NuGet package restore to generate this file.</source>
        <target state="translated">NETSDK1004: Soubor prostředků {0} se nenašel. Pokud chcete tento soubor vygenerovat, spusťte obnovení balíčku NuGet.</target>
        <note>{StrBegin="NETSDK1004: "}</note>
      </trans-unit>
      <trans-unit id="AssetsFileNotSet">
        <source>NETSDK1063: The path to the project assets file was not set. Run a NuGet package restore to generate this file.</source>
        <target state="translated">NETSDK1063: Nebyla nastavena cesta k souboru prostředků projektu. Pokud chcete tento soubor vygenerovat, spusťte obnovení balíčku NuGet.</target>
        <note>{StrBegin="NETSDK1063: "}</note>
      </trans-unit>
      <trans-unit id="AssetsFilePathNotRooted">
        <source>NETSDK1006: Assets file path '{0}' is not rooted. Only full paths are supported.</source>
        <target state="translated">NETSDK1006: Cesta k souboru prostředků {0} není uvedena od kořene. Podporované jsou jen celé cesty.</target>
        <note>{StrBegin="NETSDK1006: "}</note>
      </trans-unit>
      <trans-unit id="AtLeastOneTargetFrameworkMustBeSpecified">
        <source>NETSDK1001: At least one possible target framework must be specified.</source>
        <target state="translated">NETSDK1001: Je potřeba zadat alespoň jednu možnou cílovou architekturu.</target>
        <note>{StrBegin="NETSDK1001: "}</note>
      </trans-unit>
      <trans-unit id="CannotEmbedClsidMapIntoComhost">
        <source>NETSDK1092: The CLSIDMap cannot be embedded on the COM host because adding resources requires that the build be performed on Windows (excluding Nano Server).</source>
        <target state="translated">NETSDK1092: CLSIDMap se nedá vložit do hostitele COM, protože přidávání prostředků vyžaduje, aby se sestavení provedlo na Windows (bez Nano Serveru).</target>
        <note>{StrBegin="NETSDK1092: "}</note>
      </trans-unit>
      <trans-unit id="CannotFindApphostForRid">
        <source>NETSDK1065: Cannot find app host for {0}. {0} could be an invalid runtime identifier (RID). For more information about RID, see https://aka.ms/rid-catalog.</source>
        <target state="translated">NETSDK1065: Nelze najít hostitele aplikace pro {0}. {0} může být neplatný identifikátor modulu runtime (RID). Další informace o identifikátoru RID najdete na adrese https://aka.ms/rid-catalog.</target>
        <note>{StrBegin="NETSDK1065: "}</note>
      </trans-unit>
      <trans-unit id="CannotFindComhost">
        <source>NETSDK1091: Unable to find a .NET Core COM host. The .NET Core COM host is only available on .NET Core 3.0 or higher when targeting Windows.</source>
        <target state="translated">NETSDK1091: Nepovedlo se najít hostitele COM architektury .NET Core. Když se cílí na Windows, je hostitel COM architektury .NET Core k dispozici jen v architektuře .NET Core 3.0 a vyšší.</target>
        <note>{StrBegin="NETSDK1091: "}</note>
      </trans-unit>
      <trans-unit id="CannotFindIjwhost">
        <source>NETSDK1114: Unable to find a .NET Core IJW host. The .NET Core IJW host is only available on .NET Core 3.1 or higher when targeting Windows.</source>
        <target state="translated">NETSDK1114: Nepovedlo se najít hostitele IJW architektury .NET Core. Když se cílí na Windows, je hostitel IJW architektury .NET Core k dispozici jen v architektuře .NET Core 3.1 a vyšší.</target>
        <note>{StrBegin="NETSDK1114: "}</note>
      </trans-unit>
      <trans-unit id="CannotFindProjectInfo">
        <source>NETSDK1007: Cannot find project info for '{0}'. This can indicate a missing project reference.</source>
        <target state="translated">NETSDK1007: Nelze najít informace o projektu pro {0}. Může to znamenat chybějící odkaz na projekt.</target>
        <note>{StrBegin="NETSDK1007: "}</note>
      </trans-unit>
      <trans-unit id="CannotHaveRuntimeIdentifierPlatformMismatchPlatformTarget">
        <source>NETSDK1032: The RuntimeIdentifier platform '{0}' and the PlatformTarget '{1}' must be compatible.</source>
        <target state="translated">NETSDK1032: Platforma RuntimeIdentifier {0} a PlatformTarget {1} musí být kompatibilní.</target>
        <note>{StrBegin="NETSDK1032: "}</note>
      </trans-unit>
      <trans-unit id="CannotHaveSelfContainedWithoutRuntimeIdentifier">
        <source>NETSDK1031: It is not supported to build or publish a self-contained application without specifying a RuntimeIdentifier. You must either specify a RuntimeIdentifier or set SelfContained to false.</source>
        <target state="translated">NETSDK1031: Sestavení nebo publikování nezávislé aplikace bez zadání parametru RuntimeIdentifier se nepodporuje. Musíte buď zadat parametr RuntimeIdentifier, nebo nastavit parametr SelfContained na hodnotu False.</target>
        <note>{StrBegin="NETSDK1031: "}</note>
      </trans-unit>
      <trans-unit id="CannotHaveSingleFileWithoutRuntimeIdentifier">
        <source>NETSDK1097: It is not supported to publish an application to a single-file without specifying a RuntimeIdentifier. You must either specify a RuntimeIdentifier or set PublishSingleFile to false.</source>
        <target state="translated">NETSDK1097: Publikování aplikace do jednoho souboru bez zadání parametru RuntimeIdentifier se nepodporuje. Musíte buď zadat parametr RuntimeIdentifier, nebo nastavit parametr PublishSingleFile na hodnotu False.</target>
        <note>{StrBegin="NETSDK1097: "}</note>
      </trans-unit>
      <trans-unit id="CannotHaveSingleFileWithoutAppHost">
        <source>NETSDK1098: Applications published to a single-file are required to use the application host. You must either set PublishSingleFile to false or set UseAppHost to true.</source>
        <target state="translated">NETSDK1098: Aplikace publikované do jednoho souboru musí používat hostitele aplikací. Musíte nastavit buď parametr PublishSingleFile na hodnotu False, nebo parametr UseAppHost na hodnotu True.</target>
        <note>{StrBegin="NETSDK1098: "}</note>
      </trans-unit>
      <trans-unit id="CannotHaveSingleFileWithoutExecutable">
        <source>NETSDK1099: Publishing to a single-file is only supported for executable applications.</source>
        <target state="translated">NETSDK1099: Publikování do jednoho souboru je podporované jen u spustitelných aplikací.</target>
        <note>{StrBegin="NETSDK1099: "}</note>
      </trans-unit>
      <trans-unit id="CannotHaveSolutionLevelOutputPath">
        <source>NETSDK1194: The "--output" option isn't supported when building a solution.</source>
        <target state="translated">NETSDK1194: Možnost „--output“ se při sestavování řešení nepodporuje.</target>
        <note>{StrBegin="NETSDK1194: "}</note>
      </trans-unit>
      <trans-unit id="CannotHaveSolutionLevelRuntimeIdentifier">
        <source>NETSDK1134: Building a solution with a specific RuntimeIdentifier is not supported. If you would like to publish for a single RID, specifiy the RID at the individual project level instead.</source>
        <target state="translated">NETSDK1134: Vytváření řešení s konkrétním identifikátorem RuntimeIdentifier se nepodporuje. Pokud chcete publikovat pro jedno RID, zadejte místo toho RID na úrovni jednotlivých projektů.</target>
        <note>{StrBegin="NETSDK1134: "}</note>
      </trans-unit>
      <trans-unit id="CannotHaveSupportedOSPlatformVersionHigherThanTargetPlatformVersion">
        <source>NETSDK1135: SupportedOSPlatformVersion {0} cannot be higher than TargetPlatformVersion {1}.</source>
        <target state="translated">NETSDK1135: SupportedOSPlatformVersion {0} nemůže být větší než TargetPlatformVersion {1}.</target>
        <note>{StrBegin="NETSDK1135: "}</note>
      </trans-unit>
      <trans-unit id="CannotIncludeAllContentButNotNativeLibrariesInSingleFile">
        <source>NETSDK1143: Including all content in a single file bundle also includes native libraries. If IncludeAllContentForSelfExtract is true, IncludeNativeLibrariesForSelfExtract must not be false.</source>
        <target state="translated">NETSDK1143: Když se do sady s jedním souborem zahrne veškerý obsah, zahrnou se i nativní knihovny. Pokud je IncludeAllContentForSelfExtract nastavené na true, IncludeNativeLibrariesForSelfExtract nesmí být false.</target>
        <note>{StrBegin="NETSDK1143: "}</note>
      </trans-unit>
      <trans-unit id="CannotIncludeSymbolsInSingleFile">
        <source>NETSDK1142: Including symbols in a single file bundle is not supported when publishing for .NET5 or higher.</source>
        <target state="translated">NETSDK1142: Když se publikuje pro .NET5 a novější, zahrnutí souborů do sady s jedním souborem se nepodporuje.</target>
        <note>{StrBegin="NETSDK1142: "}</note>
      </trans-unit>
      <trans-unit id="CannotInferTargetFrameworkIdentifierAndVersion">
        <source>NETSDK1013: The TargetFramework value '{0}' was not recognized. It may be misspelled. If not, then the TargetFrameworkIdentifier and/or TargetFrameworkVersion properties must be specified explicitly.</source>
        <target state="translated">NETSDK1013: Hodnota TargetFramework {0} nebyla rozpoznána. Je možné, že obsahuje překlepy. Pokud tomu tak není, musíte vlastnosti TargetFrameworkIdentifier a TargetFrameworkVersion zadat explicitně.</target>
        <note>{StrBegin="NETSDK1013: "}</note>
      </trans-unit>
      <trans-unit id="CannotUseSelfContainedWithoutAppHost">
        <source>NETSDK1067: Self-contained applications are required to use the application host. Either set SelfContained to false or set UseAppHost to true.</source>
        <target state="translated">NETSDK1067: K používání hostitele aplikace se vyžadují samostatné (nezávislé) aplikace. Nastavte možnost SelfContained na false nebo nastavte UseAppHost na true.</target>
        <note>{StrBegin="NETSDK1067: "}</note>
      </trans-unit>
      <trans-unit id="CanOnlyHaveSingleFileWithNetCoreApp">
        <source>NETSDK1125: Publishing to a single-file is only supported for netcoreapp target.</source>
        <target state="translated">NETSDK1125: Publikování do jednoho souboru se podporuje jen pro cíl netcoreapp.</target>
        <note>{StrBegin="NETSDK1125: "}</note>
      </trans-unit>
      <trans-unit id="ChoosingAssemblyVersion_Info">
        <source>Choosing '{0}' because AssemblyVersion '{1}' is greater than '{2}'.</source>
        <target state="translated">Volí se {0}, protože verze sestavení {1} je větší než {2}.</target>
        <note />
      </trans-unit>
      <trans-unit id="ChoosingCopyLocalArbitrarily_Info">
        <source>Choosing '{0}' arbitrarily as both items are copy-local and have equal file and assembly versions.</source>
        <target state="translated">Hodnota {0} se volí jako libovolná, protože obě položky jsou místní kopie a mají stejnou verzi souboru a sestavení.</target>
        <note />
      </trans-unit>
      <trans-unit id="ChoosingFileVersion_Info">
        <source>Choosing '{0}' because file version '{1}' is greater than '{2}'.</source>
        <target state="translated">Volí se {0}, protože verze souboru {1} je větší než {2}.</target>
        <note />
      </trans-unit>
      <trans-unit id="ChoosingPlatformItem_Info">
        <source>Choosing '{0}' because it is a platform item.</source>
        <target state="translated">Volí se {0}, protože jde o položku platformy.</target>
        <note />
      </trans-unit>
      <trans-unit id="ChoosingPreferredPackage_Info">
        <source>Choosing '{0}' because it comes from a package that is preferred.</source>
        <target state="translated">Volí se {0}, protože pochází z preferovaného balíčku.</target>
        <note />
      </trans-unit>
      <trans-unit id="ClsidMapConflictingGuids">
        <source>NETSDK1089: The '{0}' and '{1}' types have the same CLSID '{2}' set in their GuidAttribute. Each COMVisible class needs to have a distinct guid for their CLSID.</source>
        <target state="translated">NETSDK1089: Typy {0} a {1} mají v GuidAttribute nastavené stejné CLSID {2}. Každá třída COMVisible potřebuje pro své CLSID jedinečné GUID.</target>
        <note>{StrBegin="NETSDK1089: "}
{0} - The first type with the conflicting guid.
{1} - The second type with the conflicting guid.
{2} - The guid the two types have.</note>
      </trans-unit>
      <trans-unit id="ClsidMapExportedTypesRequireExplicitGuid">
        <source>NETSDK1088: The COMVisible class '{0}' must have a GuidAttribute with the CLSID of the class to be made visible to COM in .NET Core.</source>
        <target state="translated">NETSDK1088: Třída COMVisible {0} musí mít GuidAttribute s CLSID třídy, která se má zviditelnit pro model COM v architektuře .NET Core.</target>
        <note>{StrBegin="NETSDK1088: "}
{0} - The ComVisible class that doesn't have a GuidAttribute on it.</note>
      </trans-unit>
      <trans-unit id="ClsidMapInvalidAssembly">
        <source>NETSDK1090: The supplied assembly '{0}' is not valid. Cannot generate a CLSIDMap from it.</source>
        <target state="translated">NETSDK1090: Zadané sestavení {0} není platné. Nedá se z něj vygenerovat CLSIDMap.</target>
        <note>{StrBegin="NETSDK1090: "}
{0} - The path to the invalid assembly.</note>
      </trans-unit>
      <trans-unit id="CompressionInSingleFileRequires60">
        <source>NETSDK1167: Compression in a single file bundle is only supported when publishing for .NET6 or higher.</source>
        <target state="translated">NETSDK1167: Komprese do jediné souborové sady se podporuje jen u publikování pro .NET6 nebo vyšší.</target>
        <note>{StrBegin="NETSDK1167: "}</note>
      </trans-unit>
      <trans-unit id="CompressionInSingleFileRequiresSelfContained">
        <source>NETSDK1176: Compression in a single file bundle is only supported when publishing a self-contained application.</source>
        <target state="translated">NETSDK1176: Komprese do jediné souborové sady se podporuje jen u publikování samostatné aplikace.</target>
        <note>{StrBegin="NETSDK1176: "}</note>
      </trans-unit>
      <trans-unit id="ConflictingRuntimePackInformation">
        <source>NETSDK1133: There was conflicting information about runtime packs available for {0}:
{1}</source>
        <target state="translated">NETSDK1133: Pro {0} byly k dispozici konfliktní informace o balíčcích modulu runtime:
{1}</target>
        <note>{StrBegin="NETSDK1133: "}</note>
      </trans-unit>
      <trans-unit id="ContentItemDoesNotProvideOutputPath">
        <source>NETSDK1014: Content item for '{0}' sets '{1}', but does not provide  '{2}' or '{3}'.</source>
        <target state="translated">NETSDK1014: Položka obsahu pro {0} nastaví {1}, ale neposkytuje {2} ani {3}.</target>
        <note>{StrBegin="NETSDK1014: "}</note>
      </trans-unit>
      <trans-unit id="ContentPreproccessorParameterRequired">
        <source>NETSDK1010: The '{0}' task must be given a value for parameter '{1}' in order to consume preprocessed content.</source>
        <target state="translated">NETSDK1010: Úloha {0} musí mít hodnotu parametru {1}, aby mohla použít předem zpracovaný obsah.</target>
        <note>{StrBegin="NETSDK1010: "}</note>
      </trans-unit>
      <trans-unit id="CouldNotDetermineWinner_DoesNotExist_Info">
        <source>Could not determine winner because '{0}' does not exist.</source>
        <target state="translated">Vítěze nebylo možné určit, protože {0} neexistuje.</target>
        <note />
      </trans-unit>
      <trans-unit id="CouldNotDetermineWinner_EqualVersions_Info">
        <source>Could not determine winner due to equal file and assembly versions.</source>
        <target state="translated">Vítěze nebylo možné určit kvůli shodným verzím souboru a sestavení.</target>
        <note />
      </trans-unit>
      <trans-unit id="CouldNotDetermineWinner_NoFileVersion_Info">
        <source>Could not determine a winner because '{0}' has no file version.</source>
        <target state="translated">Vítěze nebylo možné určit, protože {0} neobsahuje verzi souboru.</target>
        <note />
      </trans-unit>
      <trans-unit id="CouldNotDetermineWinner_NotAnAssembly_Info">
        <source>Could not determine a winner because '{0}' is not an assembly.</source>
        <target state="translated">Vítěze nebylo možné určit, protože {0} není sestavení.</target>
        <note />
      </trans-unit>
      <trans-unit id="CouldNotGetPackVersionFromWorkloadManifests">
        <source>NETSDK1181: Error getting pack version: Pack '{0}' was not present in workload manifests.</source>
        <target state="translated">NETSDK1181: Chyba při získávání verze sady: Balíček {0} nebyl v manifestech úlohy nalezen.</target>
        <note>{StrBegin="NETSDK1181: "}</note>
      </trans-unit>
      <trans-unit id="CouldNotLoadPlatformManifest">
        <source>NETSDK1042: Could not load PlatformManifest from '{0}' because it did not exist.</source>
        <target state="translated">NETSDK1042: Ze souboru {0} nebylo možné načíst manifest platformy, protože neexistoval.</target>
        <note>{StrBegin="NETSDK1042: "}</note>
      </trans-unit>
      <trans-unit id="CppRequiresTFMVersion31">
        <source>NETSDK1120: C++/CLI projects targeting .NET Core require a target framework of at least 'netcoreapp3.1'.</source>
        <target state="translated">NETSDK1120: Projekty C++/CLI, které cílí na .NET Core, vyžadují cílovou architekturu alespoň netcoreapp3.1.</target>
        <note>{StrBegin="NETSDK1120: "}</note>
      </trans-unit>
      <trans-unit id="Crossgen2MissingRequiredMetadata">
        <source>NETSDK1158: Required '{0}' metadata missing on Crossgen2Tool item.</source>
        <target state="translated">NETSDK1158: V položce Crossgen2Tool chybí požadovaná metadata {0}.</target>
        <note>{StrBegin="NETSDK1158: "}</note>
      </trans-unit>
      <trans-unit id="Crossgen2RequiresSelfContained">
        <source>NETSDK1126: Publishing ReadyToRun using Crossgen2 is only supported for self-contained applications.</source>
        <target state="translated">NETSDK1126: Publikování ReadyToRun pomocí Crossgen2 je podporované jenom pro samostatné (nezávislé) aplikace.</target>
        <note>{StrBegin="NETSDK1126: "}</note>
      </trans-unit>
      <trans-unit id="Crossgen2ToolExecutableNotFound">
        <source>NETSDK1155: Crossgen2Tool executable '{0}' not found.</source>
        <target state="translated">NETSDK1155: Spustitelný soubor Crossgen2Tool {0} se nenašel.</target>
        <note>{StrBegin="NETSDK1155: "}</note>
      </trans-unit>
      <trans-unit id="Crossgen2ToolMissingWhenUseCrossgen2IsSet">
        <source>NETSDK1154: Crossgen2Tool must be specified when UseCrossgen2 is set to true.</source>
        <target state="translated">NETSDK1154: Pokud je UseCrossgen2 nastavené na true, musí se zadat Crossgen2Tool.</target>
        <note>{StrBegin="NETSDK1154: "}</note>
      </trans-unit>
      <trans-unit id="Crossgen5CannotEmitSymbolsInCompositeMode">
        <source>NETSDK1166: Cannot emit symbols when publishing for .NET 5 with Crossgen2 using composite mode.</source>
        <target state="translated">NETSDK1166: Pokud se publikuje pro .NET 5 s Crossgen2 pomocí kompozitního režimu, nedají se generovat symboly.</target>
        <note>{StrBegin="NETSDK1166: "}</note>
      </trans-unit>
      <trans-unit id="CrossgenToolExecutableNotFound">
        <source>NETSDK1160: CrossgenTool executable '{0}' not found.</source>
        <target state="translated">NETSDK1160: Spustitelný soubor CrossgenTool {0} se nenašel.</target>
        <note>{StrBegin="NETSDK1160: "}</note>
      </trans-unit>
      <trans-unit id="CrossgenToolMissingInPDBCompilationMode">
        <source>NETSDK1153: CrossgenTool not specified in PDB compilation mode.</source>
        <target state="translated">NETSDK1153: V režimu kompilace PDB se nezadal nástroj CrossgenTool.</target>
        <note>{StrBegin="NETSDK1153: "}</note>
      </trans-unit>
      <trans-unit id="CrossgenToolMissingWhenUseCrossgen2IsNotSet">
        <source>NETSDK1159: CrossgenTool must be specified when UseCrossgen2 is set to false.</source>
        <target state="translated">NETSDK1159: Pokud je UseCrossgen2 nastavené na false, musí se zadat CrossgenTool.</target>
        <note>{StrBegin="NETSDK1159: "}</note>
      </trans-unit>
      <trans-unit id="DiaSymReaderLibraryNotFound">
        <source>NETSDK1161: DiaSymReader library '{0}' not found.</source>
        <target state="translated">NETSDK1161: Knihovna DiaSymReader {0} se nenašla.</target>
        <note>{StrBegin="NETSDK1161: "}</note>
      </trans-unit>
      <trans-unit id="DotNetHostExecutableNotFound">
        <source>NETSDK1156: .NET host executable '{0}' not found.</source>
        <target state="translated">NETSDK1156: Spustitelný soubor hostitele .NET {0} se nenašel.</target>
        <note>{StrBegin="NETSDK1156: "}</note>
      </trans-unit>
      <trans-unit id="DotnetToolDoesNotSupportTFMLowerThanNetcoreapp21">
        <source>NETSDK1055: DotnetTool does not support target framework lower than netcoreapp2.1.</source>
        <target state="translated">NETSDK1055: DotnetTool nepodporuje cílovou architekturu nižší než netcoreapp2.1.</target>
        <note>{StrBegin="NETSDK1055: "}</note>
      </trans-unit>
      <trans-unit id="DotnetToolOnlySupportNetcoreapp">
        <source>NETSDK1054: only supports .NET Core.</source>
        <target state="translated">NETSDK1054: Podporuje se jen .NET Core.</target>
        <note>{StrBegin="NETSDK1054: "}</note>
      </trans-unit>
      <trans-unit id="DuplicateItemsError">
        <source>NETSDK1022: Duplicate '{0}' items were included. The .NET SDK includes '{0}' items from your project directory by default. You can either remove these items from your project file, or set the '{1}' property to '{2}' if you want to explicitly include them in your project file. For more information, see {4}. The duplicate items were: {3}</source>
        <target state="translated">NETSDK1022: Byl zahrnut tento počet duplicitních položek: {0}. Sada .NET SDK obsahuje standardně tento počet položek z adresáře vašeho projektu: {0}. Buď můžete tyto položky odebrat ze souboru projektu, nebo vlastnost {1} nastavit na {2}, pokud je chcete ze souboru projektu explicitně vyloučit. Další informace najdete na adrese {4}. Duplicitní položky: {3}</target>
        <note>{StrBegin="NETSDK1022: "}</note>
      </trans-unit>
      <trans-unit id="DuplicatePreprocessorToken">
        <source>NETSDK1015: The preprocessor token '{0}' has been given more than one value. Choosing '{1}' as the value.</source>
        <target state="translated">NETSDK1015: Token preprocesoru {0} získal více než jednu hodnotu. Volí se hodnota {1}.</target>
        <note>{StrBegin="NETSDK1015: "}</note>
      </trans-unit>
      <trans-unit id="DuplicatePublishOutputFiles">
        <source>NETSDK1152: Found multiple publish output files with the same relative path: {0}.</source>
        <target state="translated">NETSDK1152: Našlo se několik výstupních souborů publikování se stejnou relativní cestou: {0}</target>
        <note>{StrBegin="NETSDK1152: "}</note>
      </trans-unit>
      <trans-unit id="DuplicateRuntimePackAsset">
        <source>NETSDK1110: More than one asset in the runtime pack has the same destination sub-path of '{0}'. Report this error to the .NET team here: https://aka.ms/dotnet-sdk-issue.</source>
        <target state="translated">NETSDK1110: Více než jeden prostředek v balíčku modulu runtime má stejnou cílovou dílčí cestu {0}. Tady můžete tuto chybu nahlásit týmu .NET: https://aka.ms/dotnet-sdk-issue.</target>
        <note>{StrBegin="NETSDK1110: "}</note>
      </trans-unit>
      <trans-unit id="DuplicateTypeLibraryIds">
        <source>NETSDK1169: The same resource ID {0} was specified for two type libraries '{1}' and '{2}'. Duplicate type library IDs are not allowed.</source>
        <target state="translated">NETSDK1169: Pro dvě knihovny typů, {0} a {1} se zadalo stejné ID prostředku {2}. Duplicitní identifikátory knihovny typů nejsou povoleny.</target>
        <note>{StrBegin="NETSDK1169: "}</note>
      </trans-unit>
      <trans-unit id="EncounteredConflict_Info">
        <source>Encountered conflict between '{0}' and '{1}'.</source>
        <target state="translated">Mezi {0} a {1} došlo ke konfliktu.</target>
        <note />
      </trans-unit>
      <trans-unit id="ErrorParsingFrameworkListInvalidValue">
        <source>NETSDK1051: Error parsing FrameworkList from '{0}'.  {1} '{2}' was invalid.</source>
        <target state="translated">NETSDK1051: Došlo k chybě při parsování FrameworkList z: {0}. {1} {2} byl neplatný.</target>
        <note>{StrBegin="NETSDK1051: "}</note>
      </trans-unit>
      <trans-unit id="ErrorParsingPlatformManifest">
        <source>NETSDK1043: Error parsing PlatformManifest from '{0}' line {1}.  Lines must have the format {2}.</source>
        <target state="translated">NETSDK1043: Při parsování manifestu platformy ze souboru {0} na řádku {1} došlo k chybě. Řádky musí mít formát {2}.</target>
        <note>{StrBegin="NETSDK1043: "}</note>
      </trans-unit>
      <trans-unit id="ErrorParsingPlatformManifestInvalidValue">
        <source>NETSDK1044: Error parsing PlatformManifest from '{0}' line {1}.  {2} '{3}' was invalid.</source>
        <target state="translated">NETSDK1044: Při parsování manifestu platformy ze souboru {0} na řádku {1} došlo k chybě. {2} {3} bylo neplatné.</target>
        <note>{StrBegin="NETSDK1044: "}</note>
      </trans-unit>
      <trans-unit id="ErrorReadingAssetsFile">
        <source>NETSDK1060: Error reading assets file: {0}</source>
        <target state="translated">NETSDK1060: Chyba při načítání souboru prostředků: {0}</target>
        <note>{StrBegin="NETSDK1060: "}</note>
      </trans-unit>
      <trans-unit id="FailedToDeleteApphost">
        <source>NETSDK1111: Failed to delete output apphost: {0}</source>
        <target state="translated">NETSDK1111: Nepovedlo se odstranit výstupní apphost: {0}.</target>
        <note>{StrBegin="NETSDK1111: "}</note>
      </trans-unit>
      <trans-unit id="FailedToLockResource">
        <source>NETSDK1077: Failed to lock resource.</source>
        <target state="translated">NETSDK1077: Nepovedlo se uzamknout prostředek.</target>
        <note>{StrBegin="NETSDK1077: "}</note>
      </trans-unit>
      <trans-unit id="FileNameIsTooLong">
        <source>NETSDK1030: Given file name '{0}' is longer than 1024 bytes</source>
        <target state="translated">NETSDK1030: Zadaný název souboru {0} je delší než 1024 bajtů.</target>
        <note>{StrBegin="NETSDK1030: "}</note>
      </trans-unit>
      <trans-unit id="FolderAlreadyExists">
        <source>NETSDK1024: Folder '{0}' already exists either delete it or provide a different ComposeWorkingDir</source>
        <target state="translated">NETSDK1024: Složka {0} už existuje. Buď ji odstraňte, nebo zadejte jiný parametr ComposeWorkingDir.</target>
        <note>{StrBegin="NETSDK1024: "}</note>
      </trans-unit>
      <trans-unit id="FrameworkDependentAppHostRequiresVersion21">
        <source>NETSDK1068: The framework-dependent application host requires a target framework of at least 'netcoreapp2.1'.</source>
        <target state="translated">NETSDK1068: Hostitel aplikace závislé na architektuře vyžaduje cílovou architekturu nejméně netcoreapp2.1.</target>
        <note>{StrBegin="NETSDK1068: "}</note>
      </trans-unit>
      <trans-unit id="FrameworkListPathNotRooted">
        <source>NETSDK1052: Framework list file path '{0}' is not rooted. Only full paths are supported.</source>
        <target state="translated">NETSDK1052: Cesta k souboru seznamu architektur {0} není uvedena od kořene. Podporují se jen celé cesty.</target>
        <note>{StrBegin="NETSDK1052: "}</note>
      </trans-unit>
      <trans-unit id="FrameworkReferenceDuplicateError">
        <source>NETSDK1087: Multiple FrameworkReference items for '{0}' were included in the project.</source>
        <target state="translated">NETSDK1087: Do projektu se zahrnulo několik položek FrameworkReference pro {0}.</target>
        <note>{StrBegin="NETSDK1087: "}</note>
      </trans-unit>
      <trans-unit id="FrameworkReferenceOverrideWarning">
        <source>NETSDK1086: A FrameworkReference for '{0}' was included in the project. This is implicitly referenced by the .NET SDK and you do not typically need to reference it from your project. For more information, see {1}</source>
        <target state="translated">NETSDK1086: Do projektu se zahrnulo FrameworkReference pro {0}. Na tento odkaz se implicitně odkazuje sada .NET SDK, takže na něj zpravidla nemusíte odkazovat z projektu. Další informace najdete na adrese {1}.</target>
        <note>{StrBegin="NETSDK1086: "}</note>
      </trans-unit>
      <trans-unit id="GetDependsOnNETStandardFailedWithException">
        <source>NETSDK1049: Resolved file has a bad image, no metadata, or is otherwise inaccessible. {0} {1}</source>
        <target state="translated">NETSDK1049: Přeložený soubor má nesprávnou image, nemá žádná metadata nebo je jiným způsobem nedostupný. {0} {1}</target>
        <note>{StrBegin="NETSDK1049: "}</note>
      </trans-unit>
      <trans-unit id="GlobalJsonSDKResolutionFailed">
        <source>NETSDK1141: Unable to resolve the .NET SDK version as specified in the global.json located at {0}.</source>
        <target state="translated">NETSDK1141: Nepovedlo se určit verzi sady .NET SDK tak, jak je zadaná v souboru global.json umístěném v {0}.</target>
        <note>{StrBegin="NETSDK1141: "}</note>
      </trans-unit>
      <trans-unit id="ILLinkFailed">
        <source>NETSDK1144: Optimizing assemblies for size failed. Optimization can be disabled by setting the PublishTrimmed property to false.</source>
        <target state="translated">NETSDK1144: Optimalizace velikosti sestavení neproběhla úspěšně. Optimalizaci je možné zakázat tím, že se nastaví vlastnost PublishTrimmed na false.</target>
        <note>{StrBegin="NETSDK1144: "}</note>
      </trans-unit>
      <trans-unit id="ILLinkNoValidRuntimePackageError">
        <source>NETSDK1195: Unable to optimize assemblies for size: a valid runtime package was not found. Either set the PublishTrimmed property to false, or use a supported target framework when publishing.</source>
        <target state="new">NETSDK1195: Unable to optimize assemblies for size: a valid runtime package was not found. Either set the PublishTrimmed property to false, or use a supported target framework when publishing.</target>
        <note>{StrBegin="NETSDK1195: "}</note>
      </trans-unit>
      <trans-unit id="ILLinkNotSupportedError">
        <source>NETSDK1102: Optimizing assemblies for size is not supported for the selected publish configuration. Please ensure that you are publishing a self-contained app.</source>
        <target state="translated">NETSDK1102: Pro vybranou konfiguraci publikování se optimalizace velikosti sestavení nepodporuje. Ujistěte se, že publikujete samostatnou aplikaci.</target>
        <note>{StrBegin="NETSDK1102: "}</note>
      </trans-unit>
      <trans-unit id="ILLinkOptimizedAssemblies">
        <source>Optimizing assemblies for size may change the behavior of the app. Be sure to test after publishing. See: https://aka.ms/dotnet-illink</source>
        <target state="translated">Optimalizace velikosti sestavení může změnit chování aplikace. Po publikování nezapomeňte provést test. Viz: https://aka.ms/dotnet-illink</target>
        <note />
      </trans-unit>
      <trans-unit id="ILLinkRunning">
        <source>Optimizing assemblies for size. This process might take a while.</source>
        <target state="translated">Optimalizace velikosti sestavení Tento proces může chvíli trvat.</target>
        <note />
      </trans-unit>
      <trans-unit id="ImplicitRuntimeIdentifierResolutionForPublishPropertyFailed">
        <source>NETSDK1191: A runtime identifier for the property '{0}' couldn't be inferred. Specify a rid explicitly.</source>
        <target state="translated">NETSDK1191: Identifikátor modulu runtime pro vlastnost {0} nešlo odvodit. Zadejte RID explicitně.</target>
        <note>{StrBegin="NETSDK1191: "}</note>
      </trans-unit>
      <trans-unit id="IncorrectPackageRoot">
        <source>NETSDK1020: Package Root {0} was incorrectly given for Resolved library {1}</source>
        <target state="translated">NETSDK1020: Kořen balíčku {0} byl pro rozpoznanou knihovnu {1} nesprávně zadán.</target>
        <note>{StrBegin="NETSDK1020: "}</note>
      </trans-unit>
      <trans-unit id="IncorrectTargetFormat">
        <source>NETSDK1025: The target manifest {0} provided is of not the correct format</source>
        <target state="translated">NETSDK1025: Zadaný cílový manifest {0} nemá správný formát.</target>
        <note>{StrBegin="NETSDK1025: "}</note>
      </trans-unit>
      <trans-unit id="InputAssemblyNotFound">
        <source>NETSDK1163: Input assembly '{0}' not found.</source>
        <target state="translated">NETSDK1163: Vstupní sestavení {0} se nenašlo.</target>
        <note>{StrBegin="NETSDK1163: "}</note>
      </trans-unit>
      <trans-unit id="InvalidFrameworkName">
        <source>NETSDK1003: Invalid framework name: '{0}'.</source>
        <target state="translated">NETSDK1003: Neplatný název architektury: {0}</target>
        <note>{StrBegin="NETSDK1003: "}</note>
      </trans-unit>
      <trans-unit id="InvalidItemSpecToUse">
        <source>NETSDK1058: Invalid value for ItemSpecToUse parameter: '{0}'.  This property must be blank or set to 'Left' or 'Right'</source>
        <target state="translated">NETSDK1058: Neplatná hodnota parametru ItemSpecToUse: {0}. Tato vlastnost musí být prázdná nebo nastavená na hodnotu Left nebo Right.</target>
        <note>{StrBegin="NETSDK1058: "}
The following are names of parameters or literal values and should not be translated: ItemSpecToUse, Left, Right</note>
      </trans-unit>
      <trans-unit id="InvalidNuGetVersionString">
        <source>NETSDK1018: Invalid NuGet version string: '{0}'.</source>
        <target state="translated">NETSDK1018: Neplatný řetězec verze NuGet: {0}</target>
        <note>{StrBegin="NETSDK1018: "}</note>
      </trans-unit>
      <trans-unit id="InvalidResourceUpdate">
        <source>NETSDK1075: Update handle is invalid. This instance may not be used for further updates.</source>
        <target state="translated">NETSDK1075: Popisovač aktualizace není platný. Instance se nebude dát použít pro další aktualizace.</target>
        <note>{StrBegin="NETSDK1075: "}</note>
      </trans-unit>
      <trans-unit id="InvalidRollForwardValue">
        <source>NETSDK1104: RollForward value '{0}' is invalid. Allowed values are {1}.</source>
        <target state="translated">NETSDK1104: Hodnota RollForward {0} je neplatná. Povolené jsou tyto hodnoty: {1}.</target>
        <note>{StrBegin="NETSDK1104: "}</note>
      </trans-unit>
      <trans-unit id="InvalidTargetPlatformVersion">
        <source>NETSDK1140: {0} is not a valid TargetPlatformVersion for {1}. Valid versions include:
{2}</source>
        <target state="translated">NETSDK1140: {0} není platná hodnota TargetPlatformVersion pro {1}. Mezi platné verze patří:
{2}</target>
        <note>{StrBegin="NETSDK1140: "}</note>
      </trans-unit>
      <trans-unit id="InvalidTypeLibrary">
        <source>NETSDK1173: The provided type library '{0}' is in an invalid format.</source>
        <target state="translated">NETSDK1173: Poskytnutá knihovna typů {0} má neplatný formát.</target>
        <note>{StrBegin="NETSDK1173: "}</note>
      </trans-unit>
      <trans-unit id="InvalidTypeLibraryId">
        <source>NETSDK1170: The provided type library ID '{0}' for type library '{1}' is invalid. The ID must be a positive integer less than 65536.</source>
        <target state="translated">NETSDK1170: Zadané ID knihovny typů {0} pro knihovnu typů {1} je neplatné. ID musí být kladné celé číslo menší než 65536.</target>
        <note>{StrBegin="NETSDK1170: "}</note>
      </trans-unit>
      <trans-unit id="JitLibraryNotFound">
        <source>NETSDK1157: JIT library '{0}' not found.</source>
        <target state="translated">NETSDK1157: Knihovna JIT {0} se nenašla.</target>
        <note>{StrBegin="NETSDK1157: "}</note>
      </trans-unit>
      <trans-unit id="MismatchedPlatformPackageVersion">
        <source>NETSDK1061: The project was restored using {0} version {1}, but with current settings, version {2} would be used instead. To resolve this issue, make sure the same settings are used for restore and for subsequent operations such as build or publish. Typically this issue can occur if the RuntimeIdentifier property is set during build or publish but not during restore. For more information, see https://aka.ms/dotnet-runtime-patch-selection.</source>
        <target state="translated">NETSDK1061: Projekt byl obnoven pomocí aplikace {0} verze {1}, ale s aktuálním nastavením by se místo toho použít verze {2}. Tento problém vyřešíte tak, že zkontrolujete, že se pro obnovení a následné operace, například sestavení nebo publikování, používá stejné nastavení. Obvykle k tomuto problému může dojít, pokud je vlastnost RuntimeIdentifier nastavena při sestavování nebo publikování, ale ne při obnovování. Další informace najdete na stránce https://aka.ms/dotnet-runtime-patch-selection.</target>
        <note>{StrBegin="NETSDK1061: "}
{0} - Package Identifier for platform package
{1} - Restored version of platform package
{2} - Current version of platform package</note>
      </trans-unit>
      <trans-unit id="MissingItemMetadata">
        <source>NETSDK1008: Missing '{0}' metadata on '{1}' item '{2}'.</source>
        <target state="translated">NETSDK1008: Chybí metadata {0} o {1} položky {2}.</target>
        <note>{StrBegin="NETSDK1008: "}</note>
      </trans-unit>
      <trans-unit id="MissingOutputPDBImagePath">
        <source>NETSDK1164: Missing output PDB path in PDB generation mode (OutputPDBImage metadata).</source>
        <target state="translated">NETSDK1164: V režimu generování PDB chybí výstupní cesta PDB (metadata OutputPDBImage).</target>
        <note>{StrBegin="NETSDK1164: "}</note>
      </trans-unit>
      <trans-unit id="MissingOutputR2RImageFileName">
        <source>NETSDK1165: Missing output R2R image path (OutputR2RImage metadata).</source>
        <target state="translated">NETSDK1165: Chybí cesta k výstupní imagi R2R (metadata OutputR2RImage).</target>
        <note>{StrBegin="NETSDK1165: "}</note>
      </trans-unit>
      <trans-unit id="MissingTypeLibraryId">
        <source>NETSDK1171: An integer ID less than 65536 must be provided for type library '{0}' because more than one type library is specified.</source>
        <target state="translated">NETSDK1171: Pro knihovnu typů {0} musí být zadáno celočíselné ID menší než 65536, protože je zadaná více než jedna knihovna typů.</target>
        <note>{StrBegin="NETSDK1171: "}</note>
      </trans-unit>
      <trans-unit id="MultipleFilesResolved">
        <source>NETSDK1021: More than one file found for {0}</source>
        <target state="translated">NETSDK1021: Pro {0} se našel více než jeden soubor.</target>
        <note>{StrBegin="NETSDK1021: "}</note>
      </trans-unit>
      <trans-unit id="NETFrameworkToNonBuiltInNETStandard">
        <source>NETSDK1069: This project uses a library that targets .NET Standard 1.5 or higher, and the project targets a version of .NET Framework that doesn't have built-in support for that version of .NET Standard. Visit https://aka.ms/net-standard-known-issues for a set of known issues. Consider retargeting to .NET Framework 4.7.2.</source>
        <target state="translated">NETSDK1069: Tento projekt používá knihovnu, která cílí na .NET Standard 1.5 nebo vyšší, a projekt cílí na verzi .NET Frameworku, která nemá integrovanou podporu pro tuto verzi .NET Standardu. Podívejte na stránku https://aka.ms/net-standard-known-issues, kde najdete sadu známých problémů. Zvažte změnu cíle na .NET Framework 4.7.2.</target>
        <note>{StrBegin="NETSDK1069: "}</note>
      </trans-unit>
      <trans-unit id="NETFrameworkWithoutUsingNETSdkDefaults">
        <source>NETSDK1115: The current .NET SDK does not support .NET Framework without using .NET SDK Defaults. It is likely due to a mismatch between C++/CLI project CLRSupport property and TargetFramework.</source>
        <target state="translated">NETSDK1115: Aktuální sada .NET SDK nepodporuje .NET Framework bez použití výchozích nastavení .NET SDK. Pravděpodobně došlo k neshodě mezi vlastnostmi CLRSupport projektu C++/CLI a TargetFramework.</target>
        <note>{StrBegin="NETSDK1115: "}</note>
      </trans-unit>
      <trans-unit id="Net6NotCompatibleWithDev16">
        <source>NETSDK1182: Targeting .NET 6.0 or higher in Visual Studio 2019 is not supported.</source>
        <target state="translated">NETSDK1182: Cílení na .NET 6.0 nebo vyšší ve Visual Studio 2019 se nepodporuje.</target>
        <note>{StrBegin="NETSDK1182: "}</note>
      </trans-unit>
      <trans-unit id="Net7NotCompatibleWithDev173">
        <source>NETSDK1192: Targeting .NET 7.0 or higher in Visual Studio 2022 17.3 is not supported.</source>
        <target state="translated">NETSDK1192: Cílení na .NET 7.0 nebo vyšší se ve Visual Studiu 2022 17.3 nepodporuje.</target>
        <note>{StrBegin="NETSDK1192: "}</note>
      </trans-unit>
      <trans-unit id="NoAppHostAvailable">
        <source>NETSDK1084: There is no application host available for the specified RuntimeIdentifier '{0}'.</source>
        <target state="translated">NETSDK1084: Pro zadaný identifikátor RuntimeIdentifier {0} není k dispozici žádný hostitel aplikace.</target>
        <note>{StrBegin="NETSDK1084: "}</note>
      </trans-unit>
      <trans-unit id="NoBuildRequested">
        <source>NETSDK1085: The 'NoBuild' property was set to true but the 'Build' target was invoked.</source>
        <target state="translated">NETSDK1085: Vlastnost NoBuild se nastavila na true, ale vyvolal se cíl Build.</target>
        <note>{StrBegin="NETSDK1085: "}</note>
      </trans-unit>
      <trans-unit id="NoCompatibleTargetFramework">
        <source>NETSDK1002: Project '{0}' targets '{2}'. It cannot be referenced by a project that targets '{1}'.</source>
        <target state="translated">NETSDK1002: Cílem projektu {0} je {2}. Nemůže na něj odkazovat projekt, jehož cílem je {1}.</target>
        <note>{StrBegin="NETSDK1002: "}</note>
      </trans-unit>
      <trans-unit id="NoRuntimePackAvailable">
        <source>NETSDK1082: There was no runtime pack for {0} available for the specified RuntimeIdentifier '{1}'.</source>
        <target state="translated">NETSDK1082: Pro zadaný identifikátor RuntimeIdentifier {1} nebyl k dispozici žádný balíček modulu runtime {0}.</target>
        <note>{StrBegin="NETSDK1082: "}</note>
      </trans-unit>
      <trans-unit id="NoRuntimePackInformation">
        <source>NETSDK1132: No runtime pack information was available for {0}.</source>
        <target state="translated">NETSDK1132: Pro {0} nebyly k dispozici žádné informace o balíčcích modulu runtime.</target>
        <note>{StrBegin="NETSDK1132: "}</note>
      </trans-unit>
      <trans-unit id="NoSupportComSelfContained">
        <source>NETSDK1128: COM hosting does not support self-contained deployments.</source>
        <target state="translated">NETSDK1128: Hostování modelů COM nepodporuje samostatná nasazení.</target>
        <note>{StrBegin="NETSDK1128: "}</note>
      </trans-unit>
      <trans-unit id="NoSupportCppEnableComHosting">
        <source>NETSDK1119: C++/CLI projects targeting .NET Core cannot use EnableComHosting=true.</source>
        <target state="translated">NETSDK1119: Projekty C++/CLI cílené na rozhraní .NET Core nemůžou používat EnableComHosting=true.</target>
        <note>{StrBegin="NETSDK1119: "}</note>
      </trans-unit>
      <trans-unit id="NoSupportCppNonDynamicLibraryDotnetCore">
        <source>NETSDK1116: C++/CLI projects targeting .NET Core must be dynamic libraries.</source>
        <target state="translated">NETSDK1116: Projekty C++/CLI cílené na rozhraní .NET Core musí být dynamické knihovny.</target>
        <note>{StrBegin="NETSDK1116: "}</note>
      </trans-unit>
      <trans-unit id="NoSupportCppPackDotnetCore">
        <source>NETSDK1118: C++/CLI projects targeting .NET Core cannot be packed.</source>
        <target state="translated">NETSDK1118: Projekty C++/CLI cílené na rozhraní .NET Core nelze zabalit.</target>
        <note>{StrBegin="NETSDK1118: "}</note>
      </trans-unit>
      <trans-unit id="NoSupportCppPublishDotnetCore">
        <source>NETSDK1117: Does not support publish of C++/CLI project targeting dotnet core.</source>
        <target state="translated">NETSDK1117: Nepodporuje publikování projektu C++/CLI, který cílí na dotnet core.</target>
        <note>{StrBegin="NETSDK1117: "}</note>
      </trans-unit>
      <trans-unit id="NoSupportCppSelfContained">
        <source>NETSDK1121: C++/CLI projects targeting .NET Core cannot use SelfContained=true.</source>
        <target state="translated">NETSDK1121: Projekty C++/CLI cílené na rozhraní .NET Core nemůžou používat SelfContained=true.</target>
        <note>{StrBegin="NETSDK1121: "}</note>
      </trans-unit>
      <trans-unit id="NonSelfContainedExeCannotReferenceSelfContained">
        <source>NETSDK1151: The referenced project '{0}' is a self-contained executable.  A self-contained executable cannot be referenced by a non self-contained executable.  For more information, see https://aka.ms/netsdk1151</source>
        <target state="translated">NETSDK1151: odkazovaný projekt {0} je samostatně obsažený spustitelný soubor.  Na samostatně obsažený spustitelný soubor se nedá odkazovat pomocí spustitelného souboru, který není samostatně obsažený. Další informace najdete na https://aka.ms/netsdk1151</target>
        <note>{StrBegin="NETSDK1151: "}</note>
      </trans-unit>
      <trans-unit id="PDBGeneratorInputExecutableNotFound">
        <source>NETSDK1162: PDB generation: R2R executable '{0}' not found.</source>
        <target state="translated">NETSDK1162: Generování PDB: Spustitelný soubor R2R {0} se nenašel.</target>
        <note>{StrBegin="NETSDK1162: "}</note>
      </trans-unit>
      <trans-unit id="PReleaseRequiresEnvVarOnSln">
        <source>NETSDK1190: To use '{0}' in solution projects, you must set the environment variable '{1}' (to true). This will increase the time to complete the operation.</source>
        <target state="translated">NETSDK1190: Pokud chcete v projektech řešení použít {0}, musíte nastavit proměnnou prostředí {1} (na true). Tím se prodlouží doba potřebná k dokončení operace.</target>
        <note>{StrBegin="NETSDK1190: "}</note>
      </trans-unit>
      <trans-unit id="PackAsToolCannotSupportSelfContained">
        <source>NETSDK1053: Pack as tool does not support self contained.</source>
        <target state="translated">NETSDK1053: Zabalit jako nástroj nepodporuje nezávislost.</target>
        <note>{StrBegin="NETSDK1053: "}</note>
      </trans-unit>
      <trans-unit id="PackAsToolCannotSupportTargetPlatformIdentifier">
        <source>NETSDK1146: PackAsTool does not support TargetPlatformIdentifier being set. For example, TargetFramework cannot be net5.0-windows, only net5.0. PackAsTool also does not support UseWPF or UseWindowsForms when targeting .NET 5 and higher.</source>
        <target state="translated">NETSDK1146: PackAsTool nepodporuje nastavení TargetPlatformIdentifier. Například TargetFramework nemůže být net5.0-windows, jedině net5.0. PackAsTool zároveň nepodporuje UseWPF ani UseWindowsForms při cílení na rozhraní .NET 5 nebo vyšší.</target>
        <note>{StrBegin="NETSDK1146: "}</note>
      </trans-unit>
      <trans-unit id="PackageContainsIncorrectlyCasedLocale">
        <source>NETSDK1187: Package {0} {1} has a resource with the locale '{2}'. This locale has been normalized to the standard format '{3}' to prevent casing issues in the build. Consider notifying the package author about this casing issue.</source>
        <target state="translated">NETSDK1187: Balíček {0} {1} má prostředek s národním prostředím {2}. Toto národní prostředí se normalizovalo do standardního formátu {3}, aby se zabránilo problémům s malými a velkými písmeny v sestavení. Zvažte možnost upozornit na tento problém autora balíčku.</target>
        <note>Error code is NETSDK1187. 0 is a package name, 1 is a package version, 2 is the incorrect locale string, and 3 is the correct locale string.</note>
      </trans-unit>
      <trans-unit id="PackageContainsUnknownLocale">
        <source>NETSDK1188: Package {0} {1} has a resource with the locale '{2}'. This locale is not recognized by .NET. Consider notifying the package author that it appears to be using an invalid locale.</source>
        <target state="translated">NETSDK1188: Balíček {0} {1} má prostředek s národním prostředím {2}. Toto národní prostředí není rozpoznáno rozhraním .NET. Doporučujeme upozornit autora balíčku, že se zdá, že používá neplatné národní prostředí.</target>
        <note>Error code is NETSDK1188. 0 is a package name, 1 is a package version, and 2 is the incorrect locale string</note>
      </trans-unit>
      <trans-unit id="PackageNotFound">
        <source>NETSDK1064: Package {0}, version {1} was not found. It might have been deleted since NuGet restore. Otherwise, NuGet restore might have only partially completed, which might have been due to maximum path length restrictions.</source>
        <target state="translated">NETSDK1064: Balíček {0} verze {1} se nenašel. Je možné, že se od obnovení NuGet odstranil. Jinak je možné, že obnovení NuGet se provedlo jenom částečně, důvodem mohla být omezení pro maximální délku cesty.</target>
        <note>{StrBegin="NETSDK1064: "}</note>
      </trans-unit>
      <trans-unit id="PackageReferenceOverrideWarning">
        <source>NETSDK1023: A PackageReference for '{0}' was included in your project. This package is implicitly referenced by the .NET SDK and you do not typically need to reference it from your project. For more information, see {1}</source>
        <target state="translated">NETSDK1023: Do projektu byl zahrnut odkaz na balíček pro {0}. Na tento balíček implicitně odkazuje sada .NET SDK, takže na něj zpravidla nemusíte odkazovat z projektu. Další informace najdete na adrese {1}.</target>
        <note>{StrBegin="NETSDK1023: "}</note>
      </trans-unit>
      <trans-unit id="PackageReferenceVersionNotRecommended">
        <source>NETSDK1071: A PackageReference to '{0}' specified a Version of `{1}`. Specifying the version of this package is not recommended. For more information, see https://aka.ms/sdkimplicitrefs</source>
        <target state="translated">NETSDK1071: PackageReference na balíček {0} určuje verzi {1}. Určení verze tohoto balíčku se nedoporučuje. Další informace najdete na adrese https://aka.ms/sdkimplicitrefs.</target>
        <note>{StrBegin="NETSDK1071: "}</note>
      </trans-unit>
      <trans-unit id="PlaceholderRunCommandProjectAbbreviationDeprecated">
        <source>NETSDK1174: Placeholder</source>
        <target state="translated">NETSDK1174: Zástupný symbol</target>
        <note>{StrBegin="NETSDK1174: "} - This string is not used here, but is a placeholder for the error code, which is used by the "dotnet run" command.</note>
      </trans-unit>
      <trans-unit id="Prefer32BitIgnoredForNetCoreApp">
        <source>NETSDK1189: Prefer32Bit is not supported and has no effect for netcoreapp target.</source>
        <target state="translated">NETSDK1189: Prefer32Bit se nepodporuje a nemá žádný vliv na cíl netcoreapp.</target>
        <note>{StrBegin="NETSDK1189: "}</note>
      </trans-unit>
      <trans-unit id="ProjectAssetsConsumedWithoutMSBuildProjectPath">
        <source>NETSDK1011: Assets are consumed from project '{0}', but no corresponding MSBuild project path was  found in '{1}'.</source>
        <target state="translated">NETSDK1011: Prostředky se používají z projektu {0}, ale v {1} se nenašla odpovídající cesta k projektu MSBuild.</target>
        <note>{StrBegin="NETSDK1011: "}</note>
      </trans-unit>
      <trans-unit id="ProjectContainsObsoleteDotNetCliTool">
        <source>NETSDK1059: The tool '{0}' is now included in the .NET SDK. Information on resolving this warning is available at (https://aka.ms/dotnetclitools-in-box).</source>
        <target state="translated">NETSDK1059: Nástroj {0} je teď zahrnutý v sadě .NET SDK. Informace o tom, jak vyřešit toto upozornění, jsou dostupné na adrese https://aka.ms/dotnetclitools-in-box.</target>
        <note>{StrBegin="NETSDK1059: "}</note>
      </trans-unit>
      <trans-unit id="ProjectToolOnlySupportTFMLowerThanNetcoreapp22">
        <source>NETSDK1093: Project tools (DotnetCliTool) only support targeting .NET Core 2.2 and lower.</source>
        <target state="translated">NETSDK1093: Nástroje projektu (DotnetCliTool) podporují jen cílení na .NET Core 2.2 a nižší.</target>
        <note>{StrBegin="NETSDK1093: "}</note>
      </trans-unit>
      <trans-unit id="PublishReadyToRunRequiresVersion30">
        <source>NETSDK1122: ReadyToRun compilation will be skipped because it is only supported for .NET Core 3.0 or higher.</source>
        <target state="translated">NETSDK1122: Kompilace ReadyToRun se přeskočí, protože se podporuje jen pro architekturu .NET Core 3.0 a vyšší.</target>
        <note>{StrBegin="NETSDK1122: "}</note>
      </trans-unit>
      <trans-unit id="PublishSelfContainedMustBeBool">
        <source>NETSDK1193: If PublishSelfContained is set, it must be either true or false. The value given was '{0}'.</source>
        <target state="translated">NETSDK1193: Pokud je nastavená hodnota PublishSelfContained, musí být buď true, nebo false. Zadaná hodnota byla {0}.</target>
        <note>{StrBegin="NETSDK1193: "}</note>
      </trans-unit>
      <trans-unit id="PublishSingleFileRequiresVersion30">
        <source>NETSDK1123: Publishing an application to a single-file requires .NET Core 3.0 or higher.</source>
        <target state="translated">NETSDK1123: Publikování aplikace do jednoho souboru vyžaduje architekturu .NET Core 3.0 nebo vyšší.</target>
        <note>{StrBegin="NETSDK1123: "}</note>
      </trans-unit>
      <trans-unit id="PublishTrimmedRequiresVersion30">
        <source>NETSDK1124: Trimming assemblies requires .NET Core 3.0 or higher.</source>
        <target state="translated">NETSDK1124: Oříznutí sestavení vyžaduje architekturu .NET Core 3.0 nebo vyšší.</target>
        <note>{StrBegin="NETSDK1124: "}</note>
      </trans-unit>
      <trans-unit id="PublishUnsupportedWithoutTargetFramework">
        <source>NETSDK1129: The 'Publish' target is not supported without specifying a target framework. The current project targets multiple frameworks, you must specify the framework for the published application.</source>
        <target state="translated">NETSDK1129: Bez zadané cílové architektury se cíl Publish nepodporuje. Aktuální projekt cílí na několik architektur. Musíte zadat architekturu pro publikovanou aplikaci.</target>
        <note>{StrBegin="NETSDK1129: "}</note>
      </trans-unit>
      <trans-unit id="ReadyToRunCompilationFailed">
        <source>NETSDK1096: Optimizing assemblies for performance failed. You can either exclude the failing assemblies from being optimized, or set the PublishReadyToRun property to false.</source>
        <target state="translated">NETSDK1096: Nepovedlo se optimalizovat sestavení pro výkonnost. Můžete buď vyloučit neúspěšná sestavení z optimalizace, nebo nastavit vlastnost PublishReadyToRun na false.</target>
        <note>{StrBegin="NETSDK1096: "}</note>
      </trans-unit>
      <trans-unit id="ReadyToRunCompilationHasWarnings_Info">
        <source>Some ReadyToRun compilations emitted warnings, indicating potential missing dependencies. Missing dependencies could potentially cause runtime failures. To show the warnings, set the PublishReadyToRunShowWarnings property to true.</source>
        <target state="translated">Některé kompilace ReadyToRun vygenerovaly upozornění a označují možné chybějící závislosti. Chybějící závislosti můžou způsobit chyby modulu runtime. Pokud si chcete upozornění zobrazit, nastavte vlastnost PublishReadyToRunShowWarnings na true.</target>
        <note />
      </trans-unit>
      <trans-unit id="ReadyToRunNoValidRuntimePackageError">
        <source>NETSDK1094: Unable to optimize assemblies for performance: a valid runtime package was not found. Either set the PublishReadyToRun property to false, or use a supported runtime identifier when publishing and make sure to restore packages with the PublishReadyToRun property set to true.</source>
        <target state="needs-review-translation">NETSDK1094: Sestavení nelze optimalizovat z hlediska výkonu: nebyl nalezen platný balíček modulu runtime. Buď nastavte vlastnost PublishReadyToRun na hodnotu false, nebo při publikování použijte podporovaný identifikátor modulu runtime. Při cílení na .NET 6 nebo vyšší nezapomeňte obnovit balíčky s vlastností PublishReadyToRun nastavenou na hodnotu true.</target>
        <note>{StrBegin="NETSDK1094: "}</note>
      </trans-unit>
      <trans-unit id="ReadyToRunTargetNotSupportedError">
        <source>NETSDK1095: Optimizing assemblies for performance is not supported for the selected target platform or architecture. Please verify you are using a supported runtime identifier, or set the PublishReadyToRun property to false.</source>
        <target state="translated">NETSDK1095: Optimalizace sestavení z hlediska výkonu není u vybrané cílové platformy nebo architektury podporovaná. Ujistěte se prosím, že používáte podporovaný identifikátor modulu runtime, nebo nastavte vlastnost PublishReadyToRun na false.</target>
        <note>{StrBegin="NETSDK1095: "}</note>
      </trans-unit>
      <trans-unit id="RollForwardRequiresVersion30">
        <source>NETSDK1103: RollForward setting is only supported on .NET Core 3.0 or higher.</source>
        <target state="translated">NETSDK1103: Nastavení RollForward je podporováno pouze pro .NET Core 3.0 nebo vyšší.</target>
        <note>{StrBegin="NETSDK1103: "}</note>
      </trans-unit>
      <trans-unit id="RuntimeIdentifierNotRecognized">
        <source>NETSDK1083: The specified RuntimeIdentifier '{0}' is not recognized.</source>
        <target state="translated">NETSDK1083: Zadaný identifikátor RuntimeIdentifier {0} se nerozpoznal.</target>
        <note>{StrBegin="NETSDK1083: "}</note>
      </trans-unit>
      <trans-unit id="RuntimeIdentifierWasNotSpecified">
        <source>NETSDK1028: Specify a RuntimeIdentifier</source>
        <target state="translated">NETSDK1028: Zadejte parametr RuntimeIdentifier.</target>
        <note>{StrBegin="NETSDK1028: "}</note>
      </trans-unit>
      <trans-unit id="RuntimeListNotFound">
        <source>NETSDK1109: Runtime list file '{0}' was not found. Report this error to the .NET team here: https://aka.ms/dotnet-sdk-issue.</source>
        <target state="translated">NETSDK1109: Soubor seznamu modulu runtime {0} nebyl nalezen. Tady můžete tuto chybu nahlásit týmu .NET: https://aka.ms/dotnet-sdk-issue.</target>
        <note>{StrBegin="NETSDK1109: "}</note>
      </trans-unit>
      <trans-unit id="RuntimePackNotDownloaded">
        <source>NETSDK1112: The runtime pack for {0} was not downloaded. Try running a NuGet restore with the RuntimeIdentifier '{1}'.</source>
        <target state="translated">NETSDK1112: Balíček modulu runtime pro {0} se nestáhl. Zkuste spustit obnovení NuGet s identifikátorem RuntimeIdentifier {1}.</target>
        <note>{StrBegin="NETSDK1112: "}</note>
      </trans-unit>
      <trans-unit id="RuntimePackNotRestored_TransitiveDisabled">
        <source>NETSDK1185: The Runtime Pack for FrameworkReference '{0}' was not available. This may be because DisableTransitiveFrameworkReferenceDownloads was set to true.</source>
        <target state="translated">NETSDK1185: Sada Runtime Pack pro FrameworkReference {0} nebyla k dispozici. Důvodem může být to, že vlastnost DisableTransitiveFrameworkReferenceDownloads byla nastavena na hodnotu true.</target>
        <note>{StrBegin="NETSDK1185: "}</note>
      </trans-unit>
      <trans-unit id="SelfContainedExeCannotReferenceNonSelfContained">
        <source>NETSDK1150: The referenced project '{0}' is a non self-contained executable.  A non self-contained executable cannot be referenced by a self-contained executable.  For more information, see https://aka.ms/netsdk1150</source>
        <target state="translated">NETSDK1150: odkazovaný projekt {0} je spustitelný soubor, který není samostatně obsažený.  Na spustitelný soubor, který není samostatně obsažený, nelze odkazovat pomocí samostatně obsaženého spustitelného souboru. Další informace najdete na https://aka.ms/netsdk1150</target>
        <note>{StrBegin="NETSDK1150: "}</note>
      </trans-unit>
      <trans-unit id="SelfContainedOptionShouldBeUsedWithRuntime">
        <source>NETSDK1179: One of '--self-contained' or '--no-self-contained' options are required when '--runtime' is used.</source>
        <target state="translated">NETSDK1179: Při použití příkazu --runtime je vyžadována jedna z možností --self-contained nebo --no-self-contained.</target>
        <note>{StrBegin="NETSDK1179: "}</note>
      </trans-unit>
      <trans-unit id="SkippingAdditionalProbingPaths">
        <source>NETSDK1048: 'AdditionalProbingPaths' were specified for GenerateRuntimeConfigurationFiles, but are being skipped because 'RuntimeConfigDevPath' is empty.</source>
        <target state="translated">NETSDK1048: Cesty AdditionalProbingPaths byly zadány pro GenerateRuntimeConfigurationFiles, ale vynechávají se, protože RuntimeConfigDevPath je prázdné.</target>
        <note>{StrBegin="NETSDK1048: "}</note>
      </trans-unit>
      <trans-unit id="TargetFrameworkIsEol">
        <source>NETSDK1138: The target framework '{0}' is out of support and will not receive security updates in the future. Please refer to {1} for more information about the support policy.</source>
        <target state="translated">NETSDK1138: Cílová architektura {0} se nepodporuje a v budoucnu už nebude dostávat aktualizace zabezpečení. Další informace o zásadách podpory najdete tady: {1}</target>
        <note>{StrBegin="NETSDK1138: "}</note>
      </trans-unit>
      <trans-unit id="TargetFrameworkWithSemicolon">
        <source>NETSDK1046: The TargetFramework value '{0}' is not valid. To multi-target, use the 'TargetFrameworks' property instead.</source>
        <target state="translated">NETSDK1046: Hodnota TargetFramework {0} není platná. Pokud chcete cílit na více cílů, použijte raději vlastnost TargetFrameworks.</target>
        <note>{StrBegin="NETSDK1046: "}</note>
      </trans-unit>
      <trans-unit id="TargetingApphostPackMissingCannotRestore">
        <source>NETSDK1145: The {0} pack is not installed and NuGet package restore is not supported. Upgrade Visual Studio, remove global.json if it specifies a certain SDK version, and uninstall the newer SDK. For more options visit   https://aka.ms/targeting-apphost-pack-missing  Pack Type:{0}, Pack directory: {1}, targetframework: {2}, Pack PackageId: {3}, Pack Package Version: {4}</source>
        <target state="translated">NETSDK1145: Balíček {0} není nainstalovaný a obnovení balíčku NuGet se nepodporuje. Upgradujte Visual Studio, odeberte global.json, protože určuje konkrétní verzi sady SDK, a odinstalujte novější sadu SDK. Další možnosti najdete na adrese https://aka.ms/targeting-apphost-pack-missing. Typ balíčku: {0}, adresář balíčku: {1}, targetframework: {2}, PackageId balíčku: {3}, verze balíčku: {4}</target>
        <note>{StrBegin="NETSDK1145: "}</note>
      </trans-unit>
      <trans-unit id="TargetingPackNeedsRestore">
        <source>NETSDK1127: The targeting pack {0} is not installed. Please restore and try again.</source>
        <target state="translated">NETSDK1127: Targeting Pack {0} není nainstalovaný. Obnovte ho prosím a zkuste to znovu.</target>
        <note>{StrBegin="NETSDK1127: "}</note>
      </trans-unit>
      <trans-unit id="TargetingPackNotRestored_TransitiveDisabled">
        <source>NETSDK1184: The Targeting Pack for FrameworkReference '{0}' was not available. This may be because DisableTransitiveFrameworkReferenceDownloads was set to true.</source>
        <target state="translated">NETSDK1184: Balíček cílení pro FrameworkReference {0} nebyl k dispozici. Důvodem může být to, že vlastnost DisableTransitiveFrameworkReferenceDownloads byla nastavena na hodnotu true.</target>
        <note>{StrBegin="NETSDK1184: "}</note>
      </trans-unit>
      <trans-unit id="TrimmingWindowsFormsIsNotSupported">
        <source>NETSDK1175: Windows Forms is not supported or recommended with trimming enabled. Please go to https://aka.ms/dotnet-illink/windows-forms for more details.</source>
        <target state="translated">NETSDK1175: Model Windows Forms se nepodporuje nebo se nedoporučuje používat, pokud je povoleno ořezávání. Přejděte prosím na https://aka.ms/dotnet-illink/windows-forms, kde najdete další podrobnosti.</target>
        <note>{StrBegin="NETSDK1175: "}</note>
      </trans-unit>
      <trans-unit id="TrimmingWpfIsNotSupported">
        <source>NETSDK1168: WPF is not supported or recommended with trimming enabled. Please go to https://aka.ms/dotnet-illink/wpf for more details.</source>
        <target state="translated">NETSDK1168: WPF (Windows Presentation Foundation) se nepodporuje nebo se nedoporučuje používat, pokud je povoleno ořezávání. Přejděte prosím na https://aka.ms/dotnet-illink/wpf, kde najdete další podrobnosti.</target>
        <note>{StrBegin="NETSDK1168: "}</note>
      </trans-unit>
      <trans-unit id="TypeLibraryDoesNotExist">
        <source>NETSDK1172: The provided type library '{0}' does not exist.</source>
        <target state="translated">NETSDK1172: Poskytnutá knihovna typů {0} neexistuje.</target>
        <note>{StrBegin="NETSDK1172: "}</note>
      </trans-unit>
      <trans-unit id="UnableToFindResolvedPath">
        <source>NETSDK1016: Unable to find resolved path for '{0}'.</source>
        <target state="translated">NETSDK1016: Nepodařilo se najít vyhodnocenou cestu pro {0}.</target>
        <note>{StrBegin="NETSDK1016: "}</note>
      </trans-unit>
      <trans-unit id="UnableToUsePackageAssetsCache_Info">
        <source>Unable to use package assets cache due to I/O error. This can occur when the same project is built more than once in parallel. Performance may be degraded, but the build result will not be impacted.</source>
        <target state="translated">Kvůli V/V chybě se nedá použít mezipaměť prostředků balíčku. Tento problém může nastat, když se stejný projekt sestavuje současně více než jednou. Může se snížit výkon, ale výsledek sestavení to neovlivní.</target>
        <note />
      </trans-unit>
      <trans-unit id="UnexpectedFileType">
        <source>NETSDK1012: Unexpected file type for '{0}'. Type is both '{1}' and '{2}'.</source>
        <target state="translated">NETSDK1012: Neočekávaný typ souboru pro {0}. Typ je {1} i {2}.</target>
        <note>{StrBegin="NETSDK1012: "}</note>
      </trans-unit>
      <trans-unit id="UnknownFrameworkReference">
        <source>NETSDK1073: The FrameworkReference '{0}' was not recognized</source>
        <target state="translated">NETSDK1073: Odkaz FrameworkReference {0} se nerozpoznal.</target>
        <note>{StrBegin="NETSDK1073: "}</note>
      </trans-unit>
      <trans-unit id="UnknownFrameworkReference_MauiEssentials">
        <source>NETSDK1186: This project depends on Maui Essentials through a project or NuGet package reference, but doesn't declare that dependency explicitly. To build this project, you must set the UseMauiEssentials property to true (and install the Maui workload if necessary).</source>
        <target state="translated">NETSDK1186: Tento projekt závisí na Maui Essentials prostřednictvím odkazu na projekt nebo balíček NuGet, ale nedeklaruje tuto závislost explicitně. Pokud chcete tento projekt sestavit, musíte nastavit vlastnost UseMauiEssentials na true (a v případě potřeby nainstalovat úlohu Maui).</target>
        <note>{StrBegin="NETSDK1186: "}</note>
      </trans-unit>
      <trans-unit id="UnnecessaryWindowsDesktopSDK">
        <source>NETSDK1137: It is no longer necessary to use the Microsoft.NET.Sdk.WindowsDesktop SDK. Consider changing the Sdk attribute of the root Project element to 'Microsoft.NET.Sdk'.</source>
        <target state="translated">NETSDK1137: Sadu Microsoft.NET.Sdk.WindowsDesktop SDK už není nutné používat. Zvažte možnost změnit atribut SDK kořenového elementu Project na Microsoft.NET.Sdk.</target>
        <note>{StrBegin="NETSDK1137: "}</note>
      </trans-unit>
      <trans-unit id="UnrecognizedPreprocessorToken">
        <source>NETSDK1009: Unrecognized preprocessor token '{0}' in '{1}'.</source>
        <target state="translated">NETSDK1009: Nerozpoznaný token preprocesoru {0} v {1}.</target>
        <note>{StrBegin="NETSDK1009: "}</note>
      </trans-unit>
      <trans-unit id="UnresolvedTargetingPack">
        <source>NETSDK1081: The targeting pack for {0} was not found. You may be able to resolve this by running a NuGet restore on the project.</source>
        <target state="translated">NETSDK1081: Balíček Targeting Pack pro {0} se nenašel. Možná to budete moct vyřešit tak, že v projektu spustíte obnovení NuGet.</target>
        <note>{StrBegin="NETSDK1081: "}</note>
      </trans-unit>
      <trans-unit id="UnsupportedFramework">
        <source>NETSDK1019: {0} is an unsupported framework.</source>
        <target state="translated">NETSDK1019: {0} není podporovaná architektura.</target>
        <note>{StrBegin="NETSDK1019: "}</note>
      </trans-unit>
      <trans-unit id="UnsupportedRuntimeIdentifier">
        <source>NETSDK1056: Project is targeting runtime '{0}' but did not resolve any runtime-specific packages. This runtime may not be supported by the target framework.</source>
        <target state="translated">NETSDK1056: Cílem projektu je modul runtime {0}, ale nepřeložil žádné balíčky specifické pro modul runtime. Tento modul runtime nemusí cílová architektura podporovat.</target>
        <note>{StrBegin="NETSDK1056: "}</note>
      </trans-unit>
      <trans-unit id="UnsupportedSDKVersionForNetStandard20">
        <source>NETSDK1050: The version of Microsoft.NET.Sdk used by this project is insufficient to support references to libraries targeting .NET Standard 1.5 or higher.  Please install version 2.0 or higher of the .NET Core SDK.</source>
        <target state="translated">NETSDK1050: Verze sady Microsoft.NET.Sdk používaná tímto projektem nestačí pro podporu odkazů na knihovny, jejichž cílovým rozhraním je .NET Standard 1.5 nebo vyšší. Nainstalujte verzi 2.0 nebo vyšší sady .NET Core SDK.</target>
        <note>{StrBegin="NETSDK1050: "}</note>
      </trans-unit>
      <trans-unit id="UnsupportedTargetFrameworkVersion">
        <source>NETSDK1045: The current .NET SDK does not support targeting {0} {1}.  Either target {0} {2} or lower, or use a version of the .NET SDK that supports {0} {1}.</source>
        <target state="translated">NETSDK1045: Aktuální sada .NET SDK nepodporuje cílení {0} {1}. Buď zacilte {0} {2} nebo nižší, nebo použijte verzi sady .NET SDK, která podporuje {0} {1}.</target>
        <note>{StrBegin="NETSDK1045: "}</note>
      </trans-unit>
      <trans-unit id="UnsupportedTargetPlatformIdentifier">
        <source>NETSDK1139: The target platform identifier {0} was not recognized.</source>
        <target state="translated">NETSDK1139: Identifikátor cílové platformy {0} se nerozpoznal.</target>
        <note>{StrBegin="NETSDK1139: "}</note>
      </trans-unit>
      <trans-unit id="UseWpfOrUseWindowsFormsRequiresWindowsDesktopFramework">
        <source>NETSDK1107: Microsoft.NET.Sdk.WindowsDesktop is required to build Windows desktop applications. 'UseWpf' and 'UseWindowsForms' are not supported by the current SDK.</source>
        <target state="translated">NETSDK1107: K sestavování desktopových aplikací pro Windows se vyžaduje Microsoft.NET.Sdk.WindowsDesktop. Aktuální verze sady SDK nepodporuje hodnoty UseWpf a UseWindowsForms.</target>
        <note>{StrBegin="NETSDK1107: "}</note>
      </trans-unit>
      <trans-unit id="UsingPreviewSdk_Info">
        <source>NETSDK1057: You are using a preview version of .NET. See: https://aka.ms/dotnet-support-policy</source>
        <target state="translated">NETSDK1057: Používáte verzi Preview rozhraní .NET. Viz: https://aka.ms/dotnet-support-policy</target>
        <note />
      </trans-unit>
      <trans-unit id="WinMDObjNotSupportedOnTargetFramework">
        <source>NETSDK1131: Producing a managed Windows Metadata component with WinMDExp is not supported when targeting {0}.</source>
        <target state="translated">NETSDK1131: Vytvoření spravované komponenty Metadata Windows s WinMDExp se při cílení na {0} nepodporuje.</target>
        <note>{StrBegin="NETSDK1131: "}</note>
      </trans-unit>
      <trans-unit id="WinMDReferenceNotSupportedOnTargetFramework">
        <source>NETSDK1130: {1} cannot be referenced. Referencing a Windows Metadata component directly when targeting .NET 5 or higher is not supported. For more information, see https://aka.ms/netsdk1130</source>
        <target state="translated">NETSDK1130: {1} nelze odkazovat. Odkazování na komponentu Windows Metadata přímo při cílení na .NET 5 nebo vyšší verzi není podporováno. Pro další informace se podívejte na https://aka.ms/netsdk1130</target>
        <note>{StrBegin="NETSDK1130: "}</note>
      </trans-unit>
      <trans-unit id="WinMDTransitiveReferenceNotSupported">
        <source>NETSDK1149: {0} cannot be referenced because it uses built-in support for WinRT, which is no longer supported in .NET 5 and higher.  An updated version of the component supporting .NET 5 is needed. For more information, see https://aka.ms/netsdk1149</source>
        <target state="translated">NETSDK1149: {0} nelze odkazovat, protože používá vestavěnou podporu pro WinRT, která už není podporována ve verzi .NET 5 a vyšší.  Je potřeba mít aktualizovanou verzi komponenty podporující rozhraní .NET 5. Další informace naleznete v tématu https://aka.ms/netsdk1149</target>
        <note>{StrBegin="NETSDK1149: "}</note>
      </trans-unit>
      <trans-unit id="WindowsDesktopFrameworkRequiresUseWpfOrUseWindowsForms">
        <source>NETSDK1106: Microsoft.NET.Sdk.WindowsDesktop requires 'UseWpf' or 'UseWindowsForms' to be set to 'true'</source>
        <target state="translated">NETSDK1106: Microsoft.NET.Sdk.WindowsDesktop vyžaduje, aby hodnota UseWpf nebo UseWindowsForms byla nastavená na true.</target>
        <note>{StrBegin="NETSDK1106: "}</note>
      </trans-unit>
      <trans-unit id="WindowsDesktopFrameworkRequiresVersion30">
        <source>NETSDK1105: Windows desktop applications are only supported on .NET Core 3.0 or higher.</source>
        <target state="translated">NETSDK1105: Desktopové aplikace pro Windows se podporují jen v .NET Core 3.0 a novějších.</target>
        <note>{StrBegin="NETSDK1105: "}</note>
      </trans-unit>
      <trans-unit id="WindowsDesktopFrameworkRequiresWindows">
        <source>NETSDK1100: To build a project targeting Windows on this operating system, set the EnableWindowsTargeting property to true.</source>
        <target state="translated">NETSDK1100: Pokud chcete v tomto operačním systému sestavit projekt, který cílí na Windows, nastavte vlastnost EnableWindowsTargeting na hodnotu true.</target>
        <note>{StrBegin="NETSDK1100: "}</note>
      </trans-unit>
      <trans-unit id="WindowsDesktopTargetPlatformMustBeWindows">
        <source>NETSDK1136: The target platform must be set to Windows (usually by including '-windows' in the TargetFramework property) when using Windows Forms or WPF, or referencing projects or packages that do so.</source>
        <target state="translated">NETSDK1136: Když se používá Windows Forms nebo WPF nebo se vytvářejí odkazy na projekty, které je používají, musí se cílová platforma nastavit na Windows (obvykle tak, že se ve vlastnosti TargetFramework zadá -windows).</target>
        <note>{StrBegin="NETSDK1136: "}</note>
      </trans-unit>
      <trans-unit id="WindowsSDKVersionConflicts">
        <source>NETSDK1148: A referenced assembly was compiled using a newer version of Microsoft.Windows.SDK.NET.dll. Please update to a newer .NET SDK in order to reference this assembly.</source>
        <target state="translated">NETSDK1148: Odkazované sestavení se zkompilovalo pomocí novější verze Microsoft.Windows.SDK.NET.dll. Pokud chcete odkazovat na toto sestavení, aktualizujte prosím novější sadu .NET SDK.</target>
        <note>{StrBegin="NETSDK1148: "}</note>
      </trans-unit>
      <trans-unit id="WorkloadNotAvailable">
        <source>NETSDK1178: The project depends on the following workload packs that do not exist in any of the workloads available in this installation: {0}
You may need to build the project on another operating system or architecture, or update the .NET SDK.</source>
        <target state="translated">NETSDK1178: Projekt závisí na následujících balíčcích úloh, které neexistují v žádné z úloh dostupných v této instalaci: {0}
Možná bude nutné sestavit projekt v jiném operačním systému nebo architektuře nebo aktualizovat sadu .NET SDK.</target>
        <note>{StrBegin="NETSDK1178: "}</note>
      </trans-unit>
      <trans-unit id="WorkloadNotInstalled">
        <source>NETSDK1147: To build this project, the following workloads must be installed: {0}
To install these workloads, run the following command: dotnet workload restore</source>
        <target state="translated">NETSDK1147: k sestavení tohoto projektu musí být nainstalované následující úlohy: {0}
Pokud chcete nainstalovat tyto úlohy, spusťte následující příkaz: dotnet workload restore</target>
        <note>{StrBegin="NETSDK1147: "} LOCALIZATION: Do not localize "dotnet workload restore"</note>
      </trans-unit>
    </body>
  </file>
</xliff><|MERGE_RESOLUTION|>--- conflicted
+++ resolved
@@ -8,19 +8,14 @@
         <note>{StrBegin="NETSDK1076: "}</note>
       </trans-unit>
       <trans-unit id="AotNoValidRuntimePackageError">
-<<<<<<< HEAD
-        <source>NETSDK1183: Unable to optimize assemblies for Ahead of time compilation: a valid runtime package was not found. Either set the PublishAot property to false, or use a supported runtime identifier when publishing and make sure to restore packages with the PublishAot property set to true.</source>
-        <target state="needs-review-translation">NETSDK1183: Sestavení nelze optimalizovat pro kompilaci s předstihem: nebyl nalezen platný balíček modulu runtime. Buď nastavte vlastnost PublishAot na hodnotu false, nebo při publikování použijte podporovaný identifikátor modulu runtime. Při cílení na .NET 7 nebo vyšší nezapomeňte obnovit balíčky s vlastností PublishAot nastavenou na hodnotu true.</target>
-=======
         <source>NETSDK1183: Unable to optimize assemblies for ahead-of-time compilation: a valid runtime package was not found. Either set the PublishAot property to false, or use a supported runtime identifier when publishing. When targeting .NET 7 or higher, make sure to restore packages with the PublishAot property set to true.</source>
         <target state="translated">NETSDK1183: Sestavení nelze optimalizovat pro kompilaci s předstihem: nebyl nalezen platný balíček modulu runtime. Buď nastavte vlastnost PublishAot na hodnotu false, nebo při publikování použijte podporovaný identifikátor modulu runtime. Při cílení na .NET 7 nebo vyšší nezapomeňte obnovit balíčky s vlastností PublishAot nastavenou na hodnotu true.</target>
->>>>>>> b17e818a
         <note>{StrBegin="NETSDK1183: "}</note>
       </trans-unit>
       <trans-unit id="AotNotSupported">
-        <source>NETSDK1195: The SDK does not support ahead-of-time compilation. Set the PublishAot property to false.</source>
-        <target state="new">NETSDK1195: The SDK does not support ahead-of-time compilation. Set the PublishAot property to false.</target>
-        <note>{StrBegin="NETSDK1195: "}</note>
+        <source>NETSDK1196: The SDK does not support ahead-of-time compilation. Set the PublishAot property to false.</source>
+        <target state="new">NETSDK1196: The SDK does not support ahead-of-time compilation. Set the PublishAot property to false.</target>
+        <note>{StrBegin="NETSDK1196: "}</note>
       </trans-unit>
       <trans-unit id="AppConfigRequiresRootConfiguration">
         <source>NETSDK1070: The application configuration file must have root configuration element.</source>
