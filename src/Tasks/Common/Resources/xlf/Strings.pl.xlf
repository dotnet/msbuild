﻿<?xml version="1.0" encoding="utf-8"?>
<xliff xmlns="urn:oasis:names:tc:xliff:document:1.2" xmlns:xsi="http://www.w3.org/2001/XMLSchema-instance" version="1.2" xsi:schemaLocation="urn:oasis:names:tc:xliff:document:1.2 xliff-core-1.2-transitional.xsd">
  <file datatype="xml" source-language="en" target-language="pl" original="../Strings.resx">
    <body>
      <trans-unit id="AddResourceWithNonIntegerResource">
        <source>NETSDK1076: AddResource can only be used with integer resource types.</source>
        <target state="new">NETSDK1076: AddResource can only be used with integer resource types.</target>
        <note>{StrBegin="NETSDK1076: "}</note>
      </trans-unit>
      <trans-unit id="AotNotSupported">
        <source>NETSDK1196: The SDK does not support ahead-of-time compilation. Set the PublishAot property to false.</source>
        <target state="translated">NETSDK1196: Zestaw SDK nie obsługuje kompilacji z wyprzedzeniem. Ustaw właściwość PublishAot na wartość false.</target>
        <note>{StrBegin="NETSDK1196: "}</note>
      </trans-unit>
      <trans-unit id="AotUnsupportedHostRuntimeIdentifier">
        <source>NETSDK1204: Ahead-of-time compilation is not supported on the current platform '{0}'.</source>
        <target state="new">NETSDK1204: Ahead-of-time compilation is not supported on the current platform '{0}'.</target>
        <note>{StrBegin="NETSDK1204: "}</note>
      </trans-unit>
      <trans-unit id="AotUnsupportedTargetFramework">
        <source>NETSDK1207: Ahead-of-time compilation is not supported for the target framework.</source>
        <target state="new">NETSDK1207: Ahead-of-time compilation is not supported for the target framework.</target>
        <note>{StrBegin="NETSDK1207: "}</note>
      </trans-unit>
      <trans-unit id="AotUnsupportedTargetRuntimeIdentifier">
        <source>NETSDK1203: Ahead-of-time compilation is not supported for the target runtime identifier '{0}'.</source>
        <target state="new">NETSDK1203: Ahead-of-time compilation is not supported for the target runtime identifier '{0}'.</target>
        <note>{StrBegin="NETSDK1203: "}</note>
      </trans-unit>
      <trans-unit id="AppConfigRequiresRootConfiguration">
        <source>NETSDK1070: The application configuration file must have root configuration element.</source>
        <target state="new">NETSDK1070: The application configuration file must have root configuration element.</target>
        <note>{StrBegin="NETSDK1070: "}</note>
      </trans-unit>
      <trans-unit id="AppHostCreationFailedWithRetry">
        <source>NETSDK1113: Failed to create apphost (attempt {0} out of {1}): {2}</source>
        <target state="new">NETSDK1113: Failed to create apphost (attempt {0} out of {1}): {2}</target>
        <note>{StrBegin="NETSDK1113: "}</note>
      </trans-unit>
      <trans-unit id="AppHostCustomizationRequiresWindowsHostWarning">
        <source>NETSDK1074: The application host executable will not be customized because adding resources requires that the build be performed on Windows (excluding Nano Server).</source>
        <target state="new">NETSDK1074: The application host executable will not be customized because adding resources requires that the build be performed on Windows (excluding Nano Server).</target>
        <note>{StrBegin="NETSDK1074: "}</note>
      </trans-unit>
      <trans-unit id="AppHostHasBeenModified">
        <source>NETSDK1029: Unable to use '{0}' as application host executable as it does not contain the expected placeholder byte sequence '{1}' that would mark where the application name would be written.</source>
        <target state="new">NETSDK1029: Unable to use '{0}' as application host executable as it does not contain the expected placeholder byte sequence '{1}' that would mark where the application name would be written.</target>
        <note>{StrBegin="NETSDK1029: "}</note>
      </trans-unit>
      <trans-unit id="AppHostNotWindows">
        <source>NETSDK1078: Unable to use '{0}' as application host executable because it's not a Windows PE file.</source>
        <target state="new">NETSDK1078: Unable to use '{0}' as application host executable because it's not a Windows PE file.</target>
        <note>{StrBegin="NETSDK1078: "}</note>
      </trans-unit>
      <trans-unit id="AppHostNotWindowsCLI">
        <source>NETSDK1072: Unable to use '{0}' as application host executable because it's not a Windows executable for the CUI (Console) subsystem.</source>
        <target state="new">NETSDK1072: Unable to use '{0}' as application host executable because it's not a Windows executable for the CUI (Console) subsystem.</target>
        <note>{StrBegin="NETSDK1072: "}</note>
      </trans-unit>
      <trans-unit id="AppHostSigningFailed">
        <source>NETSDK1177: Failed to sign apphost with error code {1}: {0}</source>
        <target state="new">NETSDK1177: Failed to sign apphost with error code {1}: {0}</target>
        <note>{StrBegin="NETSDK1177: "}</note>
      </trans-unit>
      <trans-unit id="ArtifactsPathCannotBeSetInProject">
        <source>NETSDK1199: The ArtifactsPath and UseArtifactsOutput properties cannot be set in a project file, due to MSBuild ordering constraints. They must be set in a Directory.Build.props file or from the command line. See https://aka.ms/netsdk1199 for more information.</source>
        <target state="new">NETSDK1199: The ArtifactsPath and UseArtifactsOutput properties cannot be set in a project file, due to MSBuild ordering constraints. They must be set in a Directory.Build.props file or from the command line. See https://aka.ms/netsdk1199 for more information.</target>
        <note>{StrBegin="NETSDK1199: "}</note>
      </trans-unit>
      <trans-unit id="AspNetCoreAllNotSupported">
        <source>NETSDK1079: The Microsoft.AspNetCore.All package is not supported when targeting .NET Core 3.0 or higher.  A FrameworkReference to Microsoft.AspNetCore.App should be used instead, and will be implicitly included by Microsoft.NET.Sdk.Web.</source>
        <target state="new">NETSDK1079: The Microsoft.AspNetCore.All package is not supported when targeting .NET Core 3.0 or higher.  A FrameworkReference to Microsoft.AspNetCore.App should be used instead, and will be implicitly included by Microsoft.NET.Sdk.Web.</target>
        <note>{StrBegin="NETSDK1079: "}</note>
      </trans-unit>
      <trans-unit id="AspNetCoreUsesFrameworkReference">
        <source>NETSDK1080: A PackageReference to Microsoft.AspNetCore.App is not necessary when targeting .NET Core 3.0 or higher. If Microsoft.NET.Sdk.Web is used, the shared framework will be referenced automatically. Otherwise, the PackageReference should be replaced with a FrameworkReference.</source>
        <target state="new">NETSDK1080: A PackageReference to Microsoft.AspNetCore.App is not necessary when targeting .NET Core 3.0 or higher. If Microsoft.NET.Sdk.Web is used, the shared framework will be referenced automatically. Otherwise, the PackageReference should be replaced with a FrameworkReference.</target>
        <note>{StrBegin="NETSDK1080: "}</note>
      </trans-unit>
      <trans-unit id="AssetPreprocessorMustBeConfigured">
        <source>NETSDK1017: Asset preprocessor must be configured before assets are processed.</source>
        <target state="new">NETSDK1017: Asset preprocessor must be configured before assets are processed.</target>
        <note>{StrBegin="NETSDK1017: "}</note>
      </trans-unit>
      <trans-unit id="AssetsFileMissingRuntimeIdentifier">
        <source>NETSDK1047: Assets file '{0}' doesn't have a target for '{1}'. Ensure that restore has run and that you have included '{2}' in the TargetFrameworks for your project. You may also need to include '{3}' in your project's RuntimeIdentifiers.</source>
        <target state="new">NETSDK1047: Assets file '{0}' doesn't have a target for '{1}'. Ensure that restore has run and that you have included '{2}' in the TargetFrameworks for your project. You may also need to include '{3}' in your project's RuntimeIdentifiers.</target>
        <note>{StrBegin="NETSDK1047: "}</note>
      </trans-unit>
      <trans-unit id="AssetsFileMissingTarget">
        <source>NETSDK1005: Assets file '{0}' doesn't have a target for '{1}'. Ensure that restore has run and that you have included '{2}' in the TargetFrameworks for your project.</source>
        <target state="new">NETSDK1005: Assets file '{0}' doesn't have a target for '{1}'. Ensure that restore has run and that you have included '{2}' in the TargetFrameworks for your project.</target>
        <note>{StrBegin="NETSDK1005: "}</note>
      </trans-unit>
      <trans-unit id="AssetsFileNotFound">
        <source>NETSDK1004: Assets file '{0}' not found. Run a NuGet package restore to generate this file.</source>
        <target state="new">NETSDK1004: Assets file '{0}' not found. Run a NuGet package restore to generate this file.</target>
        <note>{StrBegin="NETSDK1004: "}</note>
      </trans-unit>
      <trans-unit id="AssetsFileNotSet">
        <source>NETSDK1063: The path to the project assets file was not set. Run a NuGet package restore to generate this file.</source>
        <target state="new">NETSDK1063: The path to the project assets file was not set. Run a NuGet package restore to generate this file.</target>
        <note>{StrBegin="NETSDK1063: "}</note>
      </trans-unit>
      <trans-unit id="AssetsFilePathNotRooted">
        <source>NETSDK1006: Assets file path '{0}' is not rooted. Only full paths are supported.</source>
        <target state="new">NETSDK1006: Assets file path '{0}' is not rooted. Only full paths are supported.</target>
        <note>{StrBegin="NETSDK1006: "}</note>
      </trans-unit>
      <trans-unit id="AtLeastOneTargetFrameworkMustBeSpecified">
        <source>NETSDK1001: At least one possible target framework must be specified.</source>
        <target state="new">NETSDK1001: At least one possible target framework must be specified.</target>
        <note>{StrBegin="NETSDK1001: "}</note>
      </trans-unit>
      <trans-unit id="CanOnlyHaveSingleFileWithNetCoreApp">
        <source>NETSDK1125: Publishing to a single-file is only supported for netcoreapp target.</source>
        <target state="new">NETSDK1125: Publishing to a single-file is only supported for netcoreapp target.</target>
        <note>{StrBegin="NETSDK1125: "}</note>
      </trans-unit>
      <trans-unit id="CannotDirectlyReferenceMicrosoftNetCompilersToolsetFramework">
        <source>NETSDK1205: The Microsoft.Net.Compilers.Toolset.Framework package should not be set directly. Set the property 'BuildWithNetFrameworkHostedCompiler' to 'true' instead if you need it.</source>
        <target state="translated">NETSDK1205: Pakiet Microsoft.Net.Compilers.Toolset.Framework nie powinien być ustawiany bezpośrednio. Zamiast tego ustaw właściwość „BuildWithNetFrameworkHostedCompiler” na wartość „prawda”, jeśli jest to potrzebne.</target>
        <note>{StrBegin="NETSDK1205: "}{Locked="Microsoft.Net.Compilers.Toolset.Framework"}{Locked="BuildWithNetFrameworkHostedCompiler"}</note>
      </trans-unit>
      <trans-unit id="CannotEmbedClsidMapIntoComhost">
        <source>NETSDK1092: The CLSIDMap cannot be embedded on the COM host because adding resources requires that the build be performed on Windows (excluding Nano Server).</source>
        <target state="new">NETSDK1092: The CLSIDMap cannot be embedded on the COM host because adding resources requires that the build be performed on Windows (excluding Nano Server).</target>
        <note>{StrBegin="NETSDK1092: "}</note>
      </trans-unit>
      <trans-unit id="CannotFindApphostForRid">
        <source>NETSDK1065: Cannot find app host for {0}. {0} could be an invalid runtime identifier (RID). For more information about RID, see https://aka.ms/rid-catalog.</source>
        <target state="new">NETSDK1065: Cannot find app host for {0}. {0} could be an invalid runtime identifier (RID). For more information about RID, see https://aka.ms/rid-catalog.</target>
        <note>{StrBegin="NETSDK1065: "}</note>
      </trans-unit>
      <trans-unit id="CannotFindComhost">
        <source>NETSDK1091: Unable to find a .NET Core COM host. The .NET Core COM host is only available on .NET Core 3.0 or higher when targeting Windows.</source>
        <target state="new">NETSDK1091: Unable to find a .NET Core COM host. The .NET Core COM host is only available on .NET Core 3.0 or higher when targeting Windows.</target>
        <note>{StrBegin="NETSDK1091: "}</note>
      </trans-unit>
      <trans-unit id="CannotFindIjwhost">
        <source>NETSDK1114: Unable to find a .NET Core IJW host. The .NET Core IJW host is only available on .NET Core 3.1 or higher when targeting Windows.</source>
        <target state="new">NETSDK1114: Unable to find a .NET Core IJW host. The .NET Core IJW host is only available on .NET Core 3.1 or higher when targeting Windows.</target>
        <note>{StrBegin="NETSDK1114: "}</note>
      </trans-unit>
      <trans-unit id="CannotFindProjectInfo">
        <source>NETSDK1007: Cannot find project info for '{0}'. This can indicate a missing project reference.</source>
        <target state="new">NETSDK1007: Cannot find project info for '{0}'. This can indicate a missing project reference.</target>
        <note>{StrBegin="NETSDK1007: "}</note>
      </trans-unit>
      <trans-unit id="CannotHaveRuntimeIdentifierPlatformMismatchPlatformTarget">
        <source>NETSDK1032: The RuntimeIdentifier platform '{0}' and the PlatformTarget '{1}' must be compatible.</source>
        <target state="new">NETSDK1032: The RuntimeIdentifier platform '{0}' and the PlatformTarget '{1}' must be compatible.</target>
        <note>{StrBegin="NETSDK1032: "}</note>
      </trans-unit>
      <trans-unit id="CannotHaveSelfContainedWithoutRuntimeIdentifier">
        <source>NETSDK1031: It is not supported to build or publish a self-contained application without specifying a RuntimeIdentifier. You must either specify a RuntimeIdentifier or set SelfContained to false.</source>
        <target state="new">NETSDK1031: It is not supported to build or publish a self-contained application without specifying a RuntimeIdentifier. You must either specify a RuntimeIdentifier or set SelfContained to false.</target>
        <note>{StrBegin="NETSDK1031: "}</note>
      </trans-unit>
      <trans-unit id="CannotHaveSingleFileWithoutAppHost">
        <source>NETSDK1098: Applications published to a single-file are required to use the application host. You must either set PublishSingleFile to false or set UseAppHost to true.</source>
        <target state="new">NETSDK1098: Applications published to a single-file are required to use the application host. You must either set PublishSingleFile to false or set UseAppHost to true.</target>
        <note>{StrBegin="NETSDK1098: "}</note>
      </trans-unit>
      <trans-unit id="CannotHaveSingleFileWithoutExecutable">
        <source>NETSDK1099: Publishing to a single-file is only supported for executable applications.</source>
        <target state="new">NETSDK1099: Publishing to a single-file is only supported for executable applications.</target>
        <note>{StrBegin="NETSDK1099: "}</note>
      </trans-unit>
      <trans-unit id="CannotHaveSingleFileWithoutRuntimeIdentifier">
        <source>NETSDK1097: It is not supported to publish an application to a single-file without specifying a RuntimeIdentifier. You must either specify a RuntimeIdentifier or set PublishSingleFile to false.</source>
        <target state="new">NETSDK1097: It is not supported to publish an application to a single-file without specifying a RuntimeIdentifier. You must either specify a RuntimeIdentifier or set PublishSingleFile to false.</target>
        <note>{StrBegin="NETSDK1097: "}</note>
      </trans-unit>
      <trans-unit id="CannotHaveSolutionLevelOutputPath">
        <source>NETSDK1194: The "--output" option isn't supported when building a solution. Specifying a solution-level output path results in all projects copying outputs to the same directory, which can lead to inconsistent builds.</source>
        <target state="new">NETSDK1194: The "--output" option isn't supported when building a solution. Specifying a solution-level output path results in all projects copying outputs to the same directory, which can lead to inconsistent builds.</target>
        <note>{StrBegin="NETSDK1194: "}{Locked="--output"}</note>
      </trans-unit>
      <trans-unit id="CannotHaveSolutionLevelRuntimeIdentifier">
        <source>NETSDK1134: Building a solution with a specific RuntimeIdentifier is not supported. If you would like to publish for a single RID, specify the RID at the individual project level instead.</source>
        <target state="new">NETSDK1134: Building a solution with a specific RuntimeIdentifier is not supported. If you would like to publish for a single RID, specify the RID at the individual project level instead.</target>
        <note>{StrBegin="NETSDK1134: "}</note>
      </trans-unit>
      <trans-unit id="CannotHaveSupportedOSPlatformVersionHigherThanTargetPlatformVersion">
        <source>NETSDK1135: SupportedOSPlatformVersion {0} cannot be higher than TargetPlatformVersion {1}.</source>
        <target state="new">NETSDK1135: SupportedOSPlatformVersion {0} cannot be higher than TargetPlatformVersion {1}.</target>
        <note>{StrBegin="NETSDK1135: "}</note>
      </trans-unit>
      <trans-unit id="CannotIncludeAllContentButNotNativeLibrariesInSingleFile">
        <source>NETSDK1143: Including all content in a single file bundle also includes native libraries. If IncludeAllContentForSelfExtract is true, IncludeNativeLibrariesForSelfExtract must not be false.</source>
        <target state="new">NETSDK1143: Including all content in a single file bundle also includes native libraries. If IncludeAllContentForSelfExtract is true, IncludeNativeLibrariesForSelfExtract must not be false.</target>
        <note>{StrBegin="NETSDK1143: "}</note>
      </trans-unit>
      <trans-unit id="CannotIncludeSymbolsInSingleFile">
        <source>NETSDK1142: Including symbols in a single file bundle is not supported when publishing for .NET5 or higher.</source>
        <target state="new">NETSDK1142: Including symbols in a single file bundle is not supported when publishing for .NET5 or higher.</target>
        <note>{StrBegin="NETSDK1142: "}</note>
      </trans-unit>
      <trans-unit id="CannotInferTargetFrameworkIdentifierAndVersion">
        <source>NETSDK1013: The TargetFramework value '{0}' was not recognized. It may be misspelled. If not, then the TargetFrameworkIdentifier and/or TargetFrameworkVersion properties must be specified explicitly.</source>
        <target state="new">NETSDK1013: The TargetFramework value '{0}' was not recognized. It may be misspelled. If not, then the TargetFrameworkIdentifier and/or TargetFrameworkVersion properties must be specified explicitly.</target>
        <note>{StrBegin="NETSDK1013: "}</note>
      </trans-unit>
      <trans-unit id="CannotUseSelfContainedWithoutAppHost">
        <source>NETSDK1067: Self-contained applications are required to use the application host. Either set SelfContained to false or set UseAppHost to true.</source>
        <target state="new">NETSDK1067: Self-contained applications are required to use the application host. Either set SelfContained to false or set UseAppHost to true.</target>
        <note>{StrBegin="NETSDK1067: "}</note>
      </trans-unit>
      <trans-unit id="ChoosingAssemblyVersion_Info">
        <source>Choosing '{0}' because AssemblyVersion '{1}' is greater than '{2}'.</source>
        <target state="new">Choosing '{0}' because AssemblyVersion '{1}' is greater than '{2}'.</target>
        <note />
      </trans-unit>
      <trans-unit id="ChoosingCopyLocalArbitrarily_Info">
        <source>Choosing '{0}' arbitrarily as both items are copy-local and have equal file and assembly versions.</source>
        <target state="new">Choosing '{0}' arbitrarily as both items are copy-local and have equal file and assembly versions.</target>
        <note />
      </trans-unit>
      <trans-unit id="ChoosingFileVersion_Info">
        <source>Choosing '{0}' because file version '{1}' is greater than '{2}'.</source>
        <target state="new">Choosing '{0}' because file version '{1}' is greater than '{2}'.</target>
        <note />
      </trans-unit>
      <trans-unit id="ChoosingPlatformItem_Info">
        <source>Choosing '{0}' because it is a platform item.</source>
        <target state="new">Choosing '{0}' because it is a platform item.</target>
        <note />
      </trans-unit>
      <trans-unit id="ChoosingPreferredPackage_Info">
        <source>Choosing '{0}' because it comes from a package that is preferred.</source>
        <target state="new">Choosing '{0}' because it comes from a package that is preferred.</target>
        <note />
      </trans-unit>
      <trans-unit id="ClsidMapConflictingGuids">
        <source>NETSDK1089: The '{0}' and '{1}' types have the same CLSID '{2}' set in their GuidAttribute. Each COMVisible class needs to have a distinct guid for their CLSID.</source>
        <target state="new">NETSDK1089: The '{0}' and '{1}' types have the same CLSID '{2}' set in their GuidAttribute. Each COMVisible class needs to have a distinct guid for their CLSID.</target>
        <note>{StrBegin="NETSDK1089: "}
{0} - The first type with the conflicting guid.
{1} - The second type with the conflicting guid.
{2} - The guid the two types have.</note>
      </trans-unit>
      <trans-unit id="ClsidMapExportedTypesRequireExplicitGuid">
        <source>NETSDK1088: The COMVisible class '{0}' must have a GuidAttribute with the CLSID of the class to be made visible to COM in .NET Core.</source>
        <target state="new">NETSDK1088: The COMVisible class '{0}' must have a GuidAttribute with the CLSID of the class to be made visible to COM in .NET Core.</target>
        <note>{StrBegin="NETSDK1088: "}
{0} - The ComVisible class that doesn't have a GuidAttribute on it.</note>
      </trans-unit>
      <trans-unit id="ClsidMapInvalidAssembly">
        <source>NETSDK1090: The supplied assembly '{0}' is not valid. Cannot generate a CLSIDMap from it.</source>
        <target state="new">NETSDK1090: The supplied assembly '{0}' is not valid. Cannot generate a CLSIDMap from it.</target>
        <note>{StrBegin="NETSDK1090: "}
{0} - The path to the invalid assembly.</note>
      </trans-unit>
      <trans-unit id="CompressionInSingleFileRequires60">
        <source>NETSDK1167: Compression in a single file bundle is only supported when publishing for .NET6 or higher.</source>
        <target state="new">NETSDK1167: Compression in a single file bundle is only supported when publishing for .NET6 or higher.</target>
        <note>{StrBegin="NETSDK1167: "}</note>
      </trans-unit>
      <trans-unit id="CompressionInSingleFileRequiresSelfContained">
        <source>NETSDK1176: Compression in a single file bundle is only supported when publishing a self-contained application.</source>
        <target state="new">NETSDK1176: Compression in a single file bundle is only supported when publishing a self-contained application.</target>
        <note>{StrBegin="NETSDK1176: "}</note>
      </trans-unit>
      <trans-unit id="ConflictingRuntimePackInformation">
        <source>NETSDK1133: There was conflicting information about runtime packs available for {0}:
{1}</source>
        <target state="new">NETSDK1133: There was conflicting information about runtime packs available for {0}:
{1}</target>
        <note>{StrBegin="NETSDK1133: "}</note>
      </trans-unit>
      <trans-unit id="ContentItemDoesNotProvideOutputPath">
        <source>NETSDK1014: Content item for '{0}' sets '{1}', but does not provide  '{2}' or '{3}'.</source>
        <target state="new">NETSDK1014: Content item for '{0}' sets '{1}', but does not provide  '{2}' or '{3}'.</target>
        <note>{StrBegin="NETSDK1014: "}</note>
      </trans-unit>
      <trans-unit id="ContentPreproccessorParameterRequired">
        <source>NETSDK1010: The '{0}' task must be given a value for parameter '{1}' in order to consume preprocessed content.</source>
        <target state="new">NETSDK1010: The '{0}' task must be given a value for parameter '{1}' in order to consume preprocessed content.</target>
        <note>{StrBegin="NETSDK1010: "}</note>
      </trans-unit>
      <trans-unit id="CouldNotDetermineWinner_DoesNotExist_Info">
        <source>Could not determine winner because '{0}' does not exist.</source>
        <target state="new">Could not determine winner because '{0}' does not exist.</target>
        <note />
      </trans-unit>
      <trans-unit id="CouldNotDetermineWinner_EqualVersions_Info">
        <source>Could not determine winner due to equal file and assembly versions.</source>
        <target state="new">Could not determine winner due to equal file and assembly versions.</target>
        <note />
      </trans-unit>
      <trans-unit id="CouldNotDetermineWinner_NoFileVersion_Info">
        <source>Could not determine a winner because '{0}' has no file version.</source>
        <target state="new">Could not determine a winner because '{0}' has no file version.</target>
        <note />
      </trans-unit>
      <trans-unit id="CouldNotDetermineWinner_NotAnAssembly_Info">
        <source>Could not determine a winner because '{0}' is not an assembly.</source>
        <target state="new">Could not determine a winner because '{0}' is not an assembly.</target>
        <note />
      </trans-unit>
      <trans-unit id="CouldNotGetPackVersionFromWorkloadManifests">
        <source>NETSDK1181: Error getting pack version: Pack '{0}' was not present in workload manifests.</source>
        <target state="new">NETSDK1181: Error getting pack version: Pack '{0}' was not present in workload manifests.</target>
        <note>{StrBegin="NETSDK1181: "}</note>
      </trans-unit>
      <trans-unit id="CouldNotLoadPlatformManifest">
        <source>NETSDK1042: Could not load PlatformManifest from '{0}' because it did not exist.</source>
        <target state="new">NETSDK1042: Could not load PlatformManifest from '{0}' because it did not exist.</target>
        <note>{StrBegin="NETSDK1042: "}</note>
      </trans-unit>
      <trans-unit id="CppRequiresTFMVersion31">
        <source>NETSDK1120: C++/CLI projects targeting .NET Core require a target framework of at least 'netcoreapp3.1'.</source>
        <target state="new">NETSDK1120: C++/CLI projects targeting .NET Core require a target framework of at least 'netcoreapp3.1'.</target>
        <note>{StrBegin="NETSDK1120: "}</note>
      </trans-unit>
      <trans-unit id="Crossgen2MissingRequiredMetadata">
        <source>NETSDK1158: Required '{0}' metadata missing on Crossgen2Tool item.</source>
<<<<<<< HEAD
        <target state="new">NETSDK1158: Required '{0}' metadata missing on Crossgen2Tool item.</target>
=======
        <target state="translated">NETSDK1158: brak wymaganych metadanych "{0}" w elemencie Crossgen2Tool.</target>
>>>>>>> 5c8fc0ba
        <note>{StrBegin="NETSDK1158: "}</note>
      </trans-unit>
      <trans-unit id="Crossgen2RequiresSelfContained">
        <source>NETSDK1126: Publishing ReadyToRun using Crossgen2 is only supported for self-contained applications.</source>
        <target state="new">NETSDK1126: Publishing ReadyToRun using Crossgen2 is only supported for self-contained applications.</target>
        <note>{StrBegin="NETSDK1126: "}</note>
      </trans-unit>
      <trans-unit id="Crossgen2ToolExecutableNotFound">
        <source>NETSDK1155: Crossgen2Tool executable '{0}' not found.</source>
        <target state="new">NETSDK1155: Crossgen2Tool executable '{0}' not found.</target>
        <note>{StrBegin="NETSDK1155: "}</note>
      </trans-unit>
      <trans-unit id="Crossgen2ToolMissingWhenUseCrossgen2IsSet">
        <source>NETSDK1154: Crossgen2Tool must be specified when UseCrossgen2 is set to true.</source>
        <target state="new">NETSDK1154: Crossgen2Tool must be specified when UseCrossgen2 is set to true.</target>
        <note>{StrBegin="NETSDK1154: "}</note>
      </trans-unit>
      <trans-unit id="Crossgen5CannotEmitSymbolsInCompositeMode">
        <source>NETSDK1166: Cannot emit symbols when publishing for .NET 5 with Crossgen2 using composite mode.</source>
<<<<<<< HEAD
        <target state="new">NETSDK1166: Cannot emit symbols when publishing for .NET 5 with Crossgen2 using composite mode.</target>
=======
        <target state="translated">NETSDK1166: nie można emitować symboli podczas publikowania w przypadku platformy .NET 5 z Crossgen2 przy użyciu trybu złożonego.</target>
>>>>>>> 5c8fc0ba
        <note>{StrBegin="NETSDK1166: "}</note>
      </trans-unit>
      <trans-unit id="CrossgenToolExecutableNotFound">
        <source>NETSDK1160: CrossgenTool executable '{0}' not found.</source>
        <target state="new">NETSDK1160: CrossgenTool executable '{0}' not found.</target>
        <note>{StrBegin="NETSDK1160: "}</note>
      </trans-unit>
      <trans-unit id="CrossgenToolMissingInPDBCompilationMode">
        <source>NETSDK1153: CrossgenTool not specified in PDB compilation mode.</source>
<<<<<<< HEAD
        <target state="new">NETSDK1153: CrossgenTool not specified in PDB compilation mode.</target>
=======
        <target state="translated">NETSDK1153: nie określono elementu CrossgenTool w trybie kompilacji pliku PDB.</target>
>>>>>>> 5c8fc0ba
        <note>{StrBegin="NETSDK1153: "}</note>
      </trans-unit>
      <trans-unit id="CrossgenToolMissingWhenUseCrossgen2IsNotSet">
        <source>NETSDK1159: CrossgenTool must be specified when UseCrossgen2 is set to false.</source>
        <target state="new">NETSDK1159: CrossgenTool must be specified when UseCrossgen2 is set to false.</target>
        <note>{StrBegin="NETSDK1159: "}</note>
      </trans-unit>
      <trans-unit id="DiaSymReaderLibraryNotFound">
        <source>NETSDK1161: DiaSymReader library '{0}' not found.</source>
        <target state="new">NETSDK1161: DiaSymReader library '{0}' not found.</target>
        <note>{StrBegin="NETSDK1161: "}</note>
      </trans-unit>
      <trans-unit id="DotNetHostExecutableNotFound">
        <source>NETSDK1156: .NET host executable '{0}' not found.</source>
        <target state="new">NETSDK1156: .NET host executable '{0}' not found.</target>
        <note>{StrBegin="NETSDK1156: "}</note>
      </trans-unit>
      <trans-unit id="DotnetToolDoesNotSupportTFMLowerThanNetcoreapp21">
        <source>NETSDK1055: DotnetTool does not support target framework lower than netcoreapp2.1.</source>
        <target state="new">NETSDK1055: DotnetTool does not support target framework lower than netcoreapp2.1.</target>
        <note>{StrBegin="NETSDK1055: "}</note>
      </trans-unit>
      <trans-unit id="DotnetToolOnlySupportNetcoreapp">
        <source>NETSDK1054: only supports .NET Core.</source>
        <target state="new">NETSDK1054: only supports .NET Core.</target>
        <note>{StrBegin="NETSDK1054: "}</note>
      </trans-unit>
      <trans-unit id="DuplicateItemsError">
        <source>NETSDK1022: Duplicate '{0}' items were included. The .NET SDK includes '{0}' items from your project directory by default. You can either remove these items from your project file, or set the '{1}' property to '{2}' if you want to explicitly include them in your project file. For more information, see {4}. The duplicate items were: {3}</source>
        <target state="new">NETSDK1022: Duplicate '{0}' items were included. The .NET SDK includes '{0}' items from your project directory by default. You can either remove these items from your project file, or set the '{1}' property to '{2}' if you want to explicitly include them in your project file. For more information, see {4}. The duplicate items were: {3}</target>
        <note>{StrBegin="NETSDK1022: "}</note>
      </trans-unit>
      <trans-unit id="DuplicatePreprocessorToken">
        <source>NETSDK1015: The preprocessor token '{0}' has been given more than one value. Choosing '{1}' as the value.</source>
        <target state="new">NETSDK1015: The preprocessor token '{0}' has been given more than one value. Choosing '{1}' as the value.</target>
        <note>{StrBegin="NETSDK1015: "}</note>
      </trans-unit>
      <trans-unit id="DuplicatePublishOutputFiles">
        <source>NETSDK1152: Found multiple publish output files with the same relative path: {0}.</source>
<<<<<<< HEAD
        <target state="new">NETSDK1152: Found multiple publish output files with the same relative path: {0}.</target>
=======
        <target state="translated">NETSDK1152: znaleziono wiele opublikowanych plików wyjściowych z taką samą ścieżką względną: {0}.</target>
>>>>>>> 5c8fc0ba
        <note>{StrBegin="NETSDK1152: "}</note>
      </trans-unit>
      <trans-unit id="DuplicateRuntimePackAsset">
        <source>NETSDK1110: More than one asset in the runtime pack has the same destination sub-path of '{0}'. Report this error to the .NET team here: https://aka.ms/dotnet-sdk-issue.</source>
        <target state="new">NETSDK1110: More than one asset in the runtime pack has the same destination sub-path of '{0}'. Report this error to the .NET team here: https://aka.ms/dotnet-sdk-issue.</target>
        <note>{StrBegin="NETSDK1110: "}</note>
      </trans-unit>
      <trans-unit id="DuplicateTypeLibraryIds">
        <source>NETSDK1169: The same resource ID {0} was specified for two type libraries '{1}' and '{2}'. Duplicate type library IDs are not allowed.</source>
        <target state="new">NETSDK1169: The same resource ID {0} was specified for two type libraries '{1}' and '{2}'. Duplicate type library IDs are not allowed.</target>
        <note>{StrBegin="NETSDK1169: "}</note>
      </trans-unit>
      <trans-unit id="EncounteredConflict_Info">
        <source>Encountered conflict between '{0}' and '{1}'.</source>
        <target state="new">Encountered conflict between '{0}' and '{1}'.</target>
        <note />
      </trans-unit>
      <trans-unit id="ErrorParsingFrameworkListInvalidValue">
        <source>NETSDK1051: Error parsing FrameworkList from '{0}'.  {1} '{2}' was invalid.</source>
        <target state="new">NETSDK1051: Error parsing FrameworkList from '{0}'.  {1} '{2}' was invalid.</target>
        <note>{StrBegin="NETSDK1051: "}</note>
      </trans-unit>
      <trans-unit id="ErrorParsingPlatformManifest">
        <source>NETSDK1043: Error parsing PlatformManifest from '{0}' line {1}.  Lines must have the format {2}.</source>
        <target state="new">NETSDK1043: Error parsing PlatformManifest from '{0}' line {1}.  Lines must have the format {2}.</target>
        <note>{StrBegin="NETSDK1043: "}</note>
      </trans-unit>
      <trans-unit id="ErrorParsingPlatformManifestInvalidValue">
        <source>NETSDK1044: Error parsing PlatformManifest from '{0}' line {1}.  {2} '{3}' was invalid.</source>
        <target state="new">NETSDK1044: Error parsing PlatformManifest from '{0}' line {1}.  {2} '{3}' was invalid.</target>
        <note>{StrBegin="NETSDK1044: "}</note>
      </trans-unit>
      <trans-unit id="ErrorReadingAssetsFile">
        <source>NETSDK1060: Error reading assets file: {0}</source>
        <target state="new">NETSDK1060: Error reading assets file: {0}</target>
        <note>{StrBegin="NETSDK1060: "}</note>
      </trans-unit>
      <trans-unit id="FailedToDeleteApphost">
        <source>NETSDK1111: Failed to delete output apphost: {0}</source>
        <target state="new">NETSDK1111: Failed to delete output apphost: {0}</target>
        <note>{StrBegin="NETSDK1111: "}</note>
      </trans-unit>
      <trans-unit id="FailedToLockResource">
        <source>NETSDK1077: Failed to lock resource.</source>
        <target state="new">NETSDK1077: Failed to lock resource.</target>
        <note>{StrBegin="NETSDK1077: "}</note>
      </trans-unit>
      <trans-unit id="FileNameIsTooLong">
        <source>NETSDK1030: Given file name '{0}' is longer than 1024 bytes</source>
        <target state="new">NETSDK1030: Given file name '{0}' is longer than 1024 bytes</target>
        <note>{StrBegin="NETSDK1030: "}</note>
      </trans-unit>
      <trans-unit id="FolderAlreadyExists">
        <source>NETSDK1024: Folder '{0}' already exists either delete it or provide a different ComposeWorkingDir</source>
        <target state="new">NETSDK1024: Folder '{0}' already exists either delete it or provide a different ComposeWorkingDir</target>
        <note>{StrBegin="NETSDK1024: "}</note>
      </trans-unit>
      <trans-unit id="FrameworkDependentAppHostRequiresVersion21">
        <source>NETSDK1068: The framework-dependent application host requires a target framework of at least 'netcoreapp2.1'.</source>
        <target state="new">NETSDK1068: The framework-dependent application host requires a target framework of at least 'netcoreapp2.1'.</target>
        <note>{StrBegin="NETSDK1068: "}</note>
      </trans-unit>
      <trans-unit id="FrameworkListPathNotRooted">
        <source>NETSDK1052: Framework list file path '{0}' is not rooted. Only full paths are supported.</source>
        <target state="new">NETSDK1052: Framework list file path '{0}' is not rooted. Only full paths are supported.</target>
        <note>{StrBegin="NETSDK1052: "}</note>
      </trans-unit>
      <trans-unit id="FrameworkReferenceDuplicateError">
        <source>NETSDK1087: Multiple FrameworkReference items for '{0}' were included in the project.</source>
        <target state="new">NETSDK1087: Multiple FrameworkReference items for '{0}' were included in the project.</target>
        <note>{StrBegin="NETSDK1087: "}</note>
      </trans-unit>
      <trans-unit id="FrameworkReferenceOverrideWarning">
        <source>NETSDK1086: A FrameworkReference for '{0}' was included in the project. This is implicitly referenced by the .NET SDK and you do not typically need to reference it from your project. For more information, see {1}</source>
        <target state="new">NETSDK1086: A FrameworkReference for '{0}' was included in the project. This is implicitly referenced by the .NET SDK and you do not typically need to reference it from your project. For more information, see {1}</target>
        <note>{StrBegin="NETSDK1086: "}</note>
      </trans-unit>
      <trans-unit id="GetDependsOnNETStandardFailedWithException">
        <source>NETSDK1049: Resolved file has a bad image, no metadata, or is otherwise inaccessible. {0} {1}</source>
        <target state="new">NETSDK1049: Resolved file has a bad image, no metadata, or is otherwise inaccessible. {0} {1}</target>
        <note>{StrBegin="NETSDK1049: "}</note>
      </trans-unit>
      <trans-unit id="GlobalJsonSDKResolutionFailed">
        <source>NETSDK1141: Unable to resolve the .NET SDK version as specified in the global.json located at {0}.</source>
        <target state="new">NETSDK1141: Unable to resolve the .NET SDK version as specified in the global.json located at {0}.</target>
        <note>{StrBegin="NETSDK1141: "}</note>
      </trans-unit>
      <trans-unit id="ILLinkFailed">
        <source>NETSDK1144: Optimizing assemblies for size failed. Optimization can be disabled by setting the PublishTrimmed property to false.</source>
        <target state="new">NETSDK1144: Optimizing assemblies for size failed. Optimization can be disabled by setting the PublishTrimmed property to false.</target>
        <note>{StrBegin="NETSDK1144: "}</note>
      </trans-unit>
      <trans-unit id="ILLinkNoValidRuntimePackageError">
        <source>NETSDK1195: Trimming, or code compatibility analysis for trimming, single-file deployment, or ahead-of-time compilation is not supported for the target framework. For more information, see https://aka.ms/netsdk1195</source>
        <target state="new">NETSDK1195: Trimming, or code compatibility analysis for trimming, single-file deployment, or ahead-of-time compilation is not supported for the target framework. For more information, see https://aka.ms/netsdk1195</target>
        <note>{StrBegin="NETSDK1195: "}</note>
      </trans-unit>
      <trans-unit id="ILLinkNotSupportedError">
        <source>NETSDK1102: Optimizing assemblies for size is not supported for the selected publish configuration. Please ensure that you are publishing a self-contained app.</source>
        <target state="new">NETSDK1102: Optimizing assemblies for size is not supported for the selected publish configuration. Please ensure that you are publishing a self-contained app.</target>
        <note>{StrBegin="NETSDK1102: "}</note>
      </trans-unit>
      <trans-unit id="ILLinkOptimizedAssemblies">
        <source>Optimizing assemblies for size may change the behavior of the app. Be sure to test after publishing. See: https://aka.ms/dotnet-illink</source>
        <target state="new">Optimizing assemblies for size may change the behavior of the app. Be sure to test after publishing. See: https://aka.ms/dotnet-illink</target>
        <note />
      </trans-unit>
      <trans-unit id="ILLinkRunning">
        <source>Optimizing assemblies for size. This process might take a while.</source>
        <target state="new">Optimizing assemblies for size. This process might take a while.</target>
        <note />
      </trans-unit>
      <trans-unit id="ImplicitRuntimeIdentifierResolutionForPublishPropertyFailed">
        <source>NETSDK1191: A runtime identifier for the property '{0}' couldn't be inferred. Specify a rid explicitly.</source>
        <target state="new">NETSDK1191: A runtime identifier for the property '{0}' couldn't be inferred. Specify a rid explicitly.</target>
        <note>{StrBegin="NETSDK1191: "}</note>
      </trans-unit>
      <trans-unit id="IncorrectPackageRoot">
        <source>NETSDK1020: Package Root {0} was incorrectly given for Resolved library {1}</source>
        <target state="new">NETSDK1020: Package Root {0} was incorrectly given for Resolved library {1}</target>
        <note>{StrBegin="NETSDK1020: "}</note>
      </trans-unit>
      <trans-unit id="IncorrectTargetFormat">
        <source>NETSDK1025: The target manifest {0} provided is of not the correct format</source>
        <target state="new">NETSDK1025: The target manifest {0} provided is of not the correct format</target>
        <note>{StrBegin="NETSDK1025: "}</note>
      </trans-unit>
      <trans-unit id="InputAssemblyNotFound">
        <source>NETSDK1163: Input assembly '{0}' not found.</source>
        <target state="new">NETSDK1163: Input assembly '{0}' not found.</target>
        <note>{StrBegin="NETSDK1163: "}</note>
      </trans-unit>
      <trans-unit id="InvalidFrameworkName">
        <source>NETSDK1003: Invalid framework name: '{0}'.</source>
        <target state="new">NETSDK1003: Invalid framework name: '{0}'.</target>
        <note>{StrBegin="NETSDK1003: "}</note>
      </trans-unit>
      <trans-unit id="InvalidItemSpecToUse">
        <source>NETSDK1058: Invalid value for ItemSpecToUse parameter: '{0}'.  This property must be blank or set to 'Left' or 'Right'</source>
        <target state="new">NETSDK1058: Invalid value for ItemSpecToUse parameter: '{0}'.  This property must be blank or set to 'Left' or 'Right'</target>
        <note>{StrBegin="NETSDK1058: "}
The following are names of parameters or literal values and should not be translated: ItemSpecToUse, Left, Right</note>
      </trans-unit>
      <trans-unit id="InvalidNuGetVersionString">
        <source>NETSDK1018: Invalid NuGet version string: '{0}'.</source>
        <target state="new">NETSDK1018: Invalid NuGet version string: '{0}'.</target>
        <note>{StrBegin="NETSDK1018: "}</note>
      </trans-unit>
      <trans-unit id="InvalidResourceUpdate">
        <source>NETSDK1075: Update handle is invalid. This instance may not be used for further updates.</source>
        <target state="new">NETSDK1075: Update handle is invalid. This instance may not be used for further updates.</target>
        <note>{StrBegin="NETSDK1075: "}</note>
      </trans-unit>
      <trans-unit id="InvalidRollForwardValue">
        <source>NETSDK1104: RollForward value '{0}' is invalid. Allowed values are {1}.</source>
        <target state="new">NETSDK1104: RollForward value '{0}' is invalid. Allowed values are {1}.</target>
        <note>{StrBegin="NETSDK1104: "}</note>
      </trans-unit>
      <trans-unit id="InvalidTargetPlatformVersion">
        <source>NETSDK1140: {0} is not a valid TargetPlatformVersion for {1}. Valid versions include:
{2}</source>
        <target state="new">NETSDK1140: {0} is not a valid TargetPlatformVersion for {1}. Valid versions include:
{2}</target>
        <note>{StrBegin="NETSDK1140: "}</note>
      </trans-unit>
      <trans-unit id="InvalidTypeLibrary">
        <source>NETSDK1173: The provided type library '{0}' is in an invalid format.</source>
        <target state="new">NETSDK1173: The provided type library '{0}' is in an invalid format.</target>
        <note>{StrBegin="NETSDK1173: "}</note>
      </trans-unit>
      <trans-unit id="InvalidTypeLibraryId">
        <source>NETSDK1170: The provided type library ID '{0}' for type library '{1}' is invalid. The ID must be a positive integer less than 65536.</source>
        <target state="new">NETSDK1170: The provided type library ID '{0}' for type library '{1}' is invalid. The ID must be a positive integer less than 65536.</target>
        <note>{StrBegin="NETSDK1170: "}</note>
      </trans-unit>
      <trans-unit id="JitLibraryNotFound">
        <source>NETSDK1157: JIT library '{0}' not found.</source>
        <target state="new">NETSDK1157: JIT library '{0}' not found.</target>
        <note>{StrBegin="NETSDK1157: "}</note>
      </trans-unit>
      <trans-unit id="MismatchedPlatformPackageVersion">
        <source>NETSDK1061: The project was restored using {0} version {1}, but with current settings, version {2} would be used instead. To resolve this issue, make sure the same settings are used for restore and for subsequent operations such as build or publish. Typically this issue can occur if the RuntimeIdentifier property is set during build or publish but not during restore. For more information, see https://aka.ms/dotnet-runtime-patch-selection.</source>
        <target state="new">NETSDK1061: The project was restored using {0} version {1}, but with current settings, version {2} would be used instead. To resolve this issue, make sure the same settings are used for restore and for subsequent operations such as build or publish. Typically this issue can occur if the RuntimeIdentifier property is set during build or publish but not during restore. For more information, see https://aka.ms/dotnet-runtime-patch-selection.</target>
        <note>{StrBegin="NETSDK1061: "}
{0} - Package Identifier for platform package
{1} - Restored version of platform package
{2} - Current version of platform package</note>
      </trans-unit>
      <trans-unit id="MissingItemMetadata">
        <source>NETSDK1008: Missing '{0}' metadata on '{1}' item '{2}'.</source>
        <target state="new">NETSDK1008: Missing '{0}' metadata on '{1}' item '{2}'.</target>
        <note>{StrBegin="NETSDK1008: "}</note>
      </trans-unit>
      <trans-unit id="MissingOutputPDBImagePath">
        <source>NETSDK1164: Missing output PDB path in PDB generation mode (OutputPDBImage metadata).</source>
<<<<<<< HEAD
        <target state="new">NETSDK1164: Missing output PDB path in PDB generation mode (OutputPDBImage metadata).</target>
=======
        <target state="translated">NETSDK1164: brak ścieżki wyjściowej pliku PDB w trybie generowania pliku PDB (metadane OutputPDBImage).</target>
>>>>>>> 5c8fc0ba
        <note>{StrBegin="NETSDK1164: "}</note>
      </trans-unit>
      <trans-unit id="MissingOutputR2RImageFileName">
        <source>NETSDK1165: Missing output R2R image path (OutputR2RImage metadata).</source>
        <target state="new">NETSDK1165: Missing output R2R image path (OutputR2RImage metadata).</target>
        <note>{StrBegin="NETSDK1165: "}</note>
      </trans-unit>
      <trans-unit id="MissingTypeLibraryId">
        <source>NETSDK1171: An integer ID less than 65536 must be provided for type library '{0}' because more than one type library is specified.</source>
        <target state="new">NETSDK1171: An integer ID less than 65536 must be provided for type library '{0}' because more than one type library is specified.</target>
        <note>{StrBegin="NETSDK1171: "}</note>
      </trans-unit>
      <trans-unit id="MultipleFilesResolved">
        <source>NETSDK1021: More than one file found for {0}</source>
        <target state="new">NETSDK1021: More than one file found for {0}</target>
        <note>{StrBegin="NETSDK1021: "}</note>
      </trans-unit>
      <trans-unit id="NETFrameworkToNonBuiltInNETStandard">
        <source>NETSDK1069: This project uses a library that targets .NET Standard 1.5 or higher, and the project targets a version of .NET Framework that doesn't have built-in support for that version of .NET Standard. Visit https://aka.ms/net-standard-known-issues for a set of known issues. Consider retargeting to .NET Framework 4.7.2.</source>
        <target state="new">NETSDK1069: This project uses a library that targets .NET Standard 1.5 or higher, and the project targets a version of .NET Framework that doesn't have built-in support for that version of .NET Standard. Visit https://aka.ms/net-standard-known-issues for a set of known issues. Consider retargeting to .NET Framework 4.7.2.</target>
        <note>{StrBegin="NETSDK1069: "}</note>
      </trans-unit>
      <trans-unit id="NETFrameworkWithoutUsingNETSdkDefaults">
        <source>NETSDK1115: The current .NET SDK does not support .NET Framework without using .NET SDK Defaults. It is likely due to a mismatch between C++/CLI project CLRSupport property and TargetFramework.</source>
        <target state="new">NETSDK1115: The current .NET SDK does not support .NET Framework without using .NET SDK Defaults. It is likely due to a mismatch between C++/CLI project CLRSupport property and TargetFramework.</target>
        <note>{StrBegin="NETSDK1115: "}</note>
      </trans-unit>
      <trans-unit id="Net6NotCompatibleWithDev16">
        <source>NETSDK1182: Targeting .NET 6.0 or higher in Visual Studio 2019 is not supported.</source>
        <target state="new">NETSDK1182: Targeting .NET 6.0 or higher in Visual Studio 2019 is not supported.</target>
        <note>{StrBegin="NETSDK1182: "}</note>
      </trans-unit>
      <trans-unit id="Net7NotCompatibleWithDev173">
        <source>NETSDK1192: Targeting .NET 7.0 or higher in Visual Studio 2022 17.3 is not supported.</source>
        <target state="new">NETSDK1192: Targeting .NET 7.0 or higher in Visual Studio 2022 17.3 is not supported.</target>
        <note>{StrBegin="NETSDK1192: "}</note>
      </trans-unit>
      <trans-unit id="NoAppHostAvailable">
        <source>NETSDK1084: There is no application host available for the specified RuntimeIdentifier '{0}'.</source>
        <target state="new">NETSDK1084: There is no application host available for the specified RuntimeIdentifier '{0}'.</target>
        <note>{StrBegin="NETSDK1084: "}</note>
      </trans-unit>
      <trans-unit id="NoBuildRequested">
        <source>NETSDK1085: The 'NoBuild' property was set to true but the 'Build' target was invoked.</source>
        <target state="new">NETSDK1085: The 'NoBuild' property was set to true but the 'Build' target was invoked.</target>
        <note>{StrBegin="NETSDK1085: "}</note>
      </trans-unit>
      <trans-unit id="NoCompatibleTargetFramework">
        <source>NETSDK1002: Project '{0}' targets '{2}'. It cannot be referenced by a project that targets '{1}'.</source>
        <target state="new">NETSDK1002: Project '{0}' targets '{2}'. It cannot be referenced by a project that targets '{1}'.</target>
        <note>{StrBegin="NETSDK1002: "}</note>
      </trans-unit>
      <trans-unit id="NoRuntimePackAvailable">
        <source>NETSDK1082: There was no runtime pack for {0} available for the specified RuntimeIdentifier '{1}'.</source>
        <target state="new">NETSDK1082: There was no runtime pack for {0} available for the specified RuntimeIdentifier '{1}'.</target>
        <note>{StrBegin="NETSDK1082: "}</note>
      </trans-unit>
      <trans-unit id="NoRuntimePackInformation">
        <source>NETSDK1132: No runtime pack information was available for {0}.</source>
        <target state="new">NETSDK1132: No runtime pack information was available for {0}.</target>
        <note>{StrBegin="NETSDK1132: "}</note>
      </trans-unit>
      <trans-unit id="NoSupportComSelfContained">
        <source>NETSDK1128: COM hosting does not support self-contained deployments.</source>
        <target state="new">NETSDK1128: COM hosting does not support self-contained deployments.</target>
        <note>{StrBegin="NETSDK1128: "}</note>
      </trans-unit>
      <trans-unit id="NoSupportCppEnableComHosting">
        <source>NETSDK1119: C++/CLI projects targeting .NET Core cannot use EnableComHosting=true.</source>
        <target state="new">NETSDK1119: C++/CLI projects targeting .NET Core cannot use EnableComHosting=true.</target>
        <note>{StrBegin="NETSDK1119: "}</note>
      </trans-unit>
      <trans-unit id="NoSupportCppNonDynamicLibraryDotnetCore">
        <source>NETSDK1116: C++/CLI projects targeting .NET Core must be dynamic libraries.</source>
        <target state="new">NETSDK1116: C++/CLI projects targeting .NET Core must be dynamic libraries.</target>
        <note>{StrBegin="NETSDK1116: "}</note>
      </trans-unit>
      <trans-unit id="NoSupportCppPackDotnetCore">
        <source>NETSDK1118: C++/CLI projects targeting .NET Core cannot be packed.</source>
        <target state="new">NETSDK1118: C++/CLI projects targeting .NET Core cannot be packed.</target>
        <note>{StrBegin="NETSDK1118: "}</note>
      </trans-unit>
      <trans-unit id="NoSupportCppPublishDotnetCore">
        <source>NETSDK1117: Does not support publish of C++/CLI project targeting dotnet core.</source>
        <target state="new">NETSDK1117: Does not support publish of C++/CLI project targeting dotnet core.</target>
        <note>{StrBegin="NETSDK1117: "}</note>
      </trans-unit>
      <trans-unit id="NoSupportCppSelfContained">
        <source>NETSDK1121: C++/CLI projects targeting .NET Core cannot use SelfContained=true.</source>
        <target state="new">NETSDK1121: C++/CLI projects targeting .NET Core cannot use SelfContained=true.</target>
        <note>{StrBegin="NETSDK1121: "}</note>
      </trans-unit>
      <trans-unit id="NonPortableRuntimeIdentifierDetected">
        <source>NETSDK1206: Found version-specific or distribution-specific runtime identifier(s): {0}. Affected libraries: {1}. In .NET 8.0 and higher, assets for version-specific and distribution-specific runtime identifiers will not be found by default. See https://aka.ms/dotnet/rid-usage for details.</source>
        <target state="new">NETSDK1206: Found version-specific or distribution-specific runtime identifier(s): {0}. Affected libraries: {1}. In .NET 8.0 and higher, assets for version-specific and distribution-specific runtime identifiers will not be found by default. See https://aka.ms/dotnet/rid-usage for details.</target>
        <note>{StrBegin="NETSDK1206: "}</note>
      </trans-unit>
      <trans-unit id="NonSelfContainedExeCannotReferenceSelfContained">
        <source>NETSDK1151: The referenced project '{0}' is a self-contained executable.  A self-contained executable cannot be referenced by a non self-contained executable.  For more information, see https://aka.ms/netsdk1151</source>
        <target state="new">NETSDK1151: The referenced project '{0}' is a self-contained executable.  A self-contained executable cannot be referenced by a non self-contained executable.  For more information, see https://aka.ms/netsdk1151</target>
        <note>{StrBegin="NETSDK1151: "}</note>
      </trans-unit>
      <trans-unit id="PDBGeneratorInputExecutableNotFound">
        <source>NETSDK1162: PDB generation: R2R executable '{0}' not found.</source>
        <target state="new">NETSDK1162: PDB generation: R2R executable '{0}' not found.</target>
        <note>{StrBegin="NETSDK1162: "}</note>
      </trans-unit>
      <trans-unit id="PackAsToolCannotSupportSelfContained">
        <source>NETSDK1053: Pack as tool does not support self contained.</source>
        <target state="new">NETSDK1053: Pack as tool does not support self contained.</target>
        <note>{StrBegin="NETSDK1053: "}</note>
      </trans-unit>
      <trans-unit id="PackAsToolCannotSupportTargetPlatformIdentifier">
        <source>NETSDK1146: PackAsTool does not support TargetPlatformIdentifier being set. For example, TargetFramework cannot be net5.0-windows, only net5.0. PackAsTool also does not support UseWPF or UseWindowsForms when targeting .NET 5 and higher.</source>
        <target state="new">NETSDK1146: PackAsTool does not support TargetPlatformIdentifier being set. For example, TargetFramework cannot be net5.0-windows, only net5.0. PackAsTool also does not support UseWPF or UseWindowsForms when targeting .NET 5 and higher.</target>
        <note>{StrBegin="NETSDK1146: "}</note>
      </trans-unit>
      <trans-unit id="PackageContainsIncorrectlyCasedLocale">
        <source>NETSDK1187: Package {0} {1} has a resource with the locale '{2}'. This locale has been normalized to the standard format '{3}' to prevent casing issues in the build. Consider notifying the package author about this casing issue.</source>
<<<<<<< HEAD
        <target state="new">NETSDK1187: Package {0} {1} has a resource with the locale '{2}'. This locale has been normalized to the standard format '{3}' to prevent casing issues in the build. Consider notifying the package author about this casing issue.</target>
        <note>Error code is NETSDK1187. 0 is a package name, 1 is a package version, 2 is the incorrect locale string, and 3 is the correct locale string.</note>
      </trans-unit>
      <trans-unit id="PackageContainsUnknownLocale">
        <source>NETSDK1188: Package {0} {1} has a resource with the locale '{2}'. This locale is not recognized by .NET. Consider notifying the package author that it appears to be using an invalid locale.</source>
        <target state="new">NETSDK1188: Package {0} {1} has a resource with the locale '{2}'. This locale is not recognized by .NET. Consider notifying the package author that it appears to be using an invalid locale.</target>
        <note>Error code is NETSDK1188. 0 is a package name, 1 is a package version, and 2 is the incorrect locale string</note>
=======
        <target state="needs-review-translation">NETSDK1187: Pakiet {0} {1} ma zasób z ustawieniami regionalnymi „{2}”. Te ustawienia regionalne zostały znormalizowane do standardowego formatu „{3}”, aby zapobiec problemom z wielkością liter w kompilacji. Rozważ powiadomienie autora pakietu o tym problemie z wielkością liter.</target>
        <note>{StrBegin="NETSDK1187: "} 0 is a package name, 1 is a package version, 2 is the incorrect locale string, and 3 is the correct locale string.</note>
      </trans-unit>
      <trans-unit id="PackageContainsUnknownLocale">
        <source>NETSDK1188: Package {0} {1} has a resource with the locale '{2}'. This locale is not recognized by .NET. Consider notifying the package author that it appears to be using an invalid locale.</source>
        <target state="needs-review-translation">NETSDK1188: Pakiet {0} {1} ma zasób z ustawieniami regionalnymi „{2}”. To ustawienie regionalne nie jest rozpoznawane przez platformę .NET. Rozważ powiadomienie autora pakietu, że prawdopodobnie używa on nieprawidłowych ustawień regionalnych.</target>
        <note>{StrBegin="NETSDK1188: "} 0 is a package name, 1 is a package version, and 2 is the incorrect locale string</note>
>>>>>>> 5c8fc0ba
      </trans-unit>
      <trans-unit id="PackageNotFound">
        <source>NETSDK1064: Package {0}, version {1} was not found. It might have been deleted since NuGet restore. Otherwise, NuGet restore might have only partially completed, which might have been due to maximum path length restrictions.</source>
        <target state="new">NETSDK1064: Package {0}, version {1} was not found. It might have been deleted since NuGet restore. Otherwise, NuGet restore might have only partially completed, which might have been due to maximum path length restrictions.</target>
        <note>{StrBegin="NETSDK1064: "}</note>
      </trans-unit>
      <trans-unit id="PackageReferenceOverrideWarning">
        <source>NETSDK1023: A PackageReference for '{0}' was included in your project. This package is implicitly referenced by the .NET SDK and you do not typically need to reference it from your project. For more information, see {1}</source>
        <target state="new">NETSDK1023: A PackageReference for '{0}' was included in your project. This package is implicitly referenced by the .NET SDK and you do not typically need to reference it from your project. For more information, see {1}</target>
        <note>{StrBegin="NETSDK1023: "}</note>
      </trans-unit>
      <trans-unit id="PackageReferenceVersionNotRecommended">
        <source>NETSDK1071: A PackageReference to '{0}' specified a Version of `{1}`. Specifying the version of this package is not recommended. For more information, see https://aka.ms/sdkimplicitrefs</source>
        <target state="new">NETSDK1071: A PackageReference to '{0}' specified a Version of `{1}`. Specifying the version of this package is not recommended. For more information, see https://aka.ms/sdkimplicitrefs</target>
        <note>{StrBegin="NETSDK1071: "}</note>
      </trans-unit>
      <trans-unit id="PlaceholderRunCommandProjectAbbreviationDeprecated">
        <source>NETSDK1174: Placeholder</source>
        <target state="new">NETSDK1174: Placeholder</target>
        <note>{StrBegin="NETSDK1174: "} - This string is not used here, but is a placeholder for the error code, which is used by the "dotnet run" command.</note>
      </trans-unit>
      <trans-unit id="Prefer32BitIgnoredForNetCoreApp">
        <source>NETSDK1189: Prefer32Bit is not supported and has no effect for netcoreapp target.</source>
        <target state="new">NETSDK1189: Prefer32Bit is not supported and has no effect for netcoreapp target.</target>
        <note>{StrBegin="NETSDK1189: "}</note>
      </trans-unit>
      <trans-unit id="ProjectAssetsConsumedWithoutMSBuildProjectPath">
        <source>NETSDK1011: Assets are consumed from project '{0}', but no corresponding MSBuild project path was  found in '{1}'.</source>
        <target state="new">NETSDK1011: Assets are consumed from project '{0}', but no corresponding MSBuild project path was  found in '{1}'.</target>
        <note>{StrBegin="NETSDK1011: "}</note>
      </trans-unit>
      <trans-unit id="ProjectContainsObsoleteDotNetCliTool">
        <source>NETSDK1059: The tool '{0}' is now included in the .NET SDK. Information on resolving this warning is available at (https://aka.ms/dotnetclitools-in-box).</source>
        <target state="new">NETSDK1059: The tool '{0}' is now included in the .NET SDK. Information on resolving this warning is available at (https://aka.ms/dotnetclitools-in-box).</target>
        <note>{StrBegin="NETSDK1059: "}</note>
      </trans-unit>
      <trans-unit id="ProjectToolOnlySupportTFMLowerThanNetcoreapp22">
        <source>NETSDK1093: Project tools (DotnetCliTool) only support targeting .NET Core 2.2 and lower.</source>
        <target state="new">NETSDK1093: Project tools (DotnetCliTool) only support targeting .NET Core 2.2 and lower.</target>
        <note>{StrBegin="NETSDK1093: "}</note>
      </trans-unit>
      <trans-unit id="PublishProfileNotPresent">
        <source>NETSDK1198: A publish profile with the name '{0}' was not found in the project. Set the PublishProfile property to a valid file name.</source>
        <target state="new">NETSDK1198: A publish profile with the name '{0}' was not found in the project. Set the PublishProfile property to a valid file name.</target>
        <note>{StrBegin="NETSDK1198: "}</note>
      </trans-unit>
      <trans-unit id="PublishReadyToRunRequiresVersion30">
        <source>NETSDK1122: ReadyToRun compilation will be skipped because it is only supported for .NET Core 3.0 or higher.</source>
        <target state="new">NETSDK1122: ReadyToRun compilation will be skipped because it is only supported for .NET Core 3.0 or higher.</target>
        <note>{StrBegin="NETSDK1122: "}</note>
      </trans-unit>
      <trans-unit id="PublishSelfContainedMustBeBool">
        <source>NETSDK1193: If PublishSelfContained is set, it must be either true or false. The value given was '{0}'.</source>
        <target state="new">NETSDK1193: If PublishSelfContained is set, it must be either true or false. The value given was '{0}'.</target>
        <note>{StrBegin="NETSDK1193: "}</note>
      </trans-unit>
      <trans-unit id="PublishSingleFileRequiresVersion30">
        <source>NETSDK1123: Publishing an application to a single-file requires .NET Core 3.0 or higher.</source>
        <target state="new">NETSDK1123: Publishing an application to a single-file requires .NET Core 3.0 or higher.</target>
        <note>{StrBegin="NETSDK1123: "}</note>
      </trans-unit>
      <trans-unit id="PublishTrimmedRequiresVersion30">
        <source>NETSDK1124: Trimming assemblies requires .NET Core 3.0 or higher.</source>
        <target state="new">NETSDK1124: Trimming assemblies requires .NET Core 3.0 or higher.</target>
        <note>{StrBegin="NETSDK1124: "}</note>
      </trans-unit>
      <trans-unit id="PublishUnsupportedWithoutTargetFramework">
        <source>NETSDK1129: The 'Publish' target is not supported without specifying a target framework. The current project targets multiple frameworks, you must specify one of the following frameworks in order to publish: {0}</source>
        <target state="new">NETSDK1129: The 'Publish' target is not supported without specifying a target framework. The current project targets multiple frameworks, you must specify one of the following frameworks in order to publish: {0}</target>
        <note>{StrBegin="NETSDK1129: "}</note>
      </trans-unit>
      <trans-unit id="ReadyToRunCompilationFailed">
        <source>NETSDK1096: Optimizing assemblies for performance failed. You can either exclude the failing assemblies from being optimized, or set the PublishReadyToRun property to false.</source>
        <target state="new">NETSDK1096: Optimizing assemblies for performance failed. You can either exclude the failing assemblies from being optimized, or set the PublishReadyToRun property to false.</target>
        <note>{StrBegin="NETSDK1096: "}</note>
      </trans-unit>
      <trans-unit id="ReadyToRunCompilationHasWarnings_Info">
        <source>Some ReadyToRun compilations emitted warnings, indicating potential missing dependencies. Missing dependencies could potentially cause runtime failures. To show the warnings, set the PublishReadyToRunShowWarnings property to true.</source>
        <target state="new">Some ReadyToRun compilations emitted warnings, indicating potential missing dependencies. Missing dependencies could potentially cause runtime failures. To show the warnings, set the PublishReadyToRunShowWarnings property to true.</target>
        <note />
      </trans-unit>
      <trans-unit id="ReadyToRunNoValidRuntimePackageError">
        <source>NETSDK1094: Unable to optimize assemblies for performance: a valid runtime package was not found. Either set the PublishReadyToRun property to false, or use a supported runtime identifier when publishing. When targeting .NET 6 or higher, make sure to restore packages with the PublishReadyToRun property set to true.</source>
        <target state="new">NETSDK1094: Unable to optimize assemblies for performance: a valid runtime package was not found. Either set the PublishReadyToRun property to false, or use a supported runtime identifier when publishing. When targeting .NET 6 or higher, make sure to restore packages with the PublishReadyToRun property set to true.</target>
        <note>{StrBegin="NETSDK1094: "}</note>
      </trans-unit>
      <trans-unit id="ReadyToRunTargetNotSupportedError">
        <source>NETSDK1095: Optimizing assemblies for performance is not supported for the selected target platform or architecture. Please verify you are using a supported runtime identifier, or set the PublishReadyToRun property to false.</source>
        <target state="new">NETSDK1095: Optimizing assemblies for performance is not supported for the selected target platform or architecture. Please verify you are using a supported runtime identifier, or set the PublishReadyToRun property to false.</target>
        <note>{StrBegin="NETSDK1095: "}</note>
      </trans-unit>
      <trans-unit id="RollForwardRequiresVersion30">
        <source>NETSDK1103: RollForward setting is only supported on .NET Core 3.0 or higher.</source>
        <target state="new">NETSDK1103: RollForward setting is only supported on .NET Core 3.0 or higher.</target>
        <note>{StrBegin="NETSDK1103: "}</note>
      </trans-unit>
      <trans-unit id="RuntimeIdentifierNotRecognized">
        <source>NETSDK1083: The specified RuntimeIdentifier '{0}' is not recognized.</source>
        <target state="new">NETSDK1083: The specified RuntimeIdentifier '{0}' is not recognized.</target>
        <note>{StrBegin="NETSDK1083: "}</note>
      </trans-unit>
      <trans-unit id="RuntimeIdentifierWasNotSpecified">
        <source>NETSDK1028: Specify a RuntimeIdentifier</source>
        <target state="new">NETSDK1028: Specify a RuntimeIdentifier</target>
        <note>{StrBegin="NETSDK1028: "}</note>
      </trans-unit>
      <trans-unit id="RuntimeIdentifierWillNoLongerImplySelfContained">
        <source>NETSDK1201: For projects targeting .NET 8.0 and higher, specifying a RuntimeIdentifier will no longer produce a self contained app by default. To continue building self-contained apps, set the SelfContained property to true or use the --self-contained argument.</source>
        <target state="new">NETSDK1201: For projects targeting .NET 8.0 and higher, specifying a RuntimeIdentifier will no longer produce a self contained app by default. To continue building self-contained apps, set the SelfContained property to true or use the --self-contained argument.</target>
        <note>{StrBegin="NETSDK1201: "}</note>
      </trans-unit>
      <trans-unit id="RuntimeListNotFound">
        <source>NETSDK1109: Runtime list file '{0}' was not found. Report this error to the .NET team here: https://aka.ms/dotnet-sdk-issue.</source>
        <target state="new">NETSDK1109: Runtime list file '{0}' was not found. Report this error to the .NET team here: https://aka.ms/dotnet-sdk-issue.</target>
        <note>{StrBegin="NETSDK1109: "}</note>
      </trans-unit>
      <trans-unit id="RuntimePackNotDownloaded">
        <source>NETSDK1112: The runtime pack for {0} was not downloaded. Try running a NuGet restore with the RuntimeIdentifier '{1}'.</source>
        <target state="new">NETSDK1112: The runtime pack for {0} was not downloaded. Try running a NuGet restore with the RuntimeIdentifier '{1}'.</target>
        <note>{StrBegin="NETSDK1112: "}</note>
      </trans-unit>
      <trans-unit id="RuntimePackNotRestored_TransitiveDisabled">
        <source>NETSDK1185: The Runtime Pack for FrameworkReference '{0}' was not available. This may be because DisableTransitiveFrameworkReferenceDownloads was set to true.</source>
        <target state="new">NETSDK1185: The Runtime Pack for FrameworkReference '{0}' was not available. This may be because DisableTransitiveFrameworkReferenceDownloads was set to true.</target>
        <note>{StrBegin="NETSDK1185: "}</note>
      </trans-unit>
      <trans-unit id="SelfContainedExeCannotReferenceNonSelfContained">
        <source>NETSDK1150: The referenced project '{0}' is a non self-contained executable.  A non self-contained executable cannot be referenced by a self-contained executable.  For more information, see https://aka.ms/netsdk1150</source>
        <target state="new">NETSDK1150: The referenced project '{0}' is a non self-contained executable.  A non self-contained executable cannot be referenced by a self-contained executable.  For more information, see https://aka.ms/netsdk1150</target>
        <note>{StrBegin="NETSDK1150: "}</note>
      </trans-unit>
      <trans-unit id="SelfContainedOptionShouldBeUsedWithRuntime">
        <source>NETSDK1179: One of '--self-contained' or '--no-self-contained' options are required when '--runtime' is used.</source>
        <target state="new">NETSDK1179: One of '--self-contained' or '--no-self-contained' options are required when '--runtime' is used.</target>
        <note>{StrBegin="NETSDK1179: "}{Locked="--self-contained"}{Locked="--no-self-contained"}{Locked="--runtime"}</note>
      </trans-unit>
      <trans-unit id="SkippingAdditionalProbingPaths">
        <source>NETSDK1048: 'AdditionalProbingPaths' were specified for GenerateRuntimeConfigurationFiles, but are being skipped because 'RuntimeConfigDevPath' is empty.</source>
        <target state="new">NETSDK1048: 'AdditionalProbingPaths' were specified for GenerateRuntimeConfigurationFiles, but are being skipped because 'RuntimeConfigDevPath' is empty.</target>
        <note>{StrBegin="NETSDK1048: "}</note>
      </trans-unit>
      <trans-unit id="SolutionProjectConfigurationsConflict">
        <source>NETSDK1197: Multiple solution project(s) contain conflicting '{0}' values; ensure the values match. Consider using a Directory.build.props file to set the property for all projects. Conflicting projects:
{1}</source>
        <target state="new">NETSDK1197: Multiple solution project(s) contain conflicting '{0}' values; ensure the values match. Consider using a Directory.build.props file to set the property for all projects. Conflicting projects:
{1}</target>
        <note>{StrBegin="NETSDK1197: "}</note>
      </trans-unit>
      <trans-unit id="TargetFrameworkIsEol">
        <source>NETSDK1138: The target framework '{0}' is out of support and will not receive security updates in the future. Please refer to {1} for more information about the support policy.</source>
        <target state="new">NETSDK1138: The target framework '{0}' is out of support and will not receive security updates in the future. Please refer to {1} for more information about the support policy.</target>
        <note>{StrBegin="NETSDK1138: "}</note>
      </trans-unit>
      <trans-unit id="TargetFrameworkWithSemicolon">
        <source>NETSDK1046: The TargetFramework value '{0}' is not valid. To multi-target, use the 'TargetFrameworks' property instead.</source>
        <target state="new">NETSDK1046: The TargetFramework value '{0}' is not valid. To multi-target, use the 'TargetFrameworks' property instead.</target>
        <note>{StrBegin="NETSDK1046: "}</note>
      </trans-unit>
      <trans-unit id="TargetingApphostPackMissingCannotRestore">
        <source>NETSDK1145: The {0} pack is not installed and NuGet package restore is not supported. Upgrade Visual Studio, remove global.json if it specifies a certain SDK version, and uninstall the newer SDK. For more options visit   https://aka.ms/targeting-apphost-pack-missing  Pack Type:{0}, Pack directory: {1}, targetframework: {2}, Pack PackageId: {3}, Pack Package Version: {4}</source>
        <target state="new">NETSDK1145: The {0} pack is not installed and NuGet package restore is not supported. Upgrade Visual Studio, remove global.json if it specifies a certain SDK version, and uninstall the newer SDK. For more options visit   https://aka.ms/targeting-apphost-pack-missing  Pack Type:{0}, Pack directory: {1}, targetframework: {2}, Pack PackageId: {3}, Pack Package Version: {4}</target>
        <note>{StrBegin="NETSDK1145: "}</note>
      </trans-unit>
      <trans-unit id="TargetingPackNeedsRestore">
        <source>NETSDK1127: The targeting pack {0} is not installed. Please restore and try again.</source>
        <target state="new">NETSDK1127: The targeting pack {0} is not installed. Please restore and try again.</target>
        <note>{StrBegin="NETSDK1127: "}</note>
      </trans-unit>
      <trans-unit id="TargetingPackNotRestored_TransitiveDisabled">
        <source>NETSDK1184: The Targeting Pack for FrameworkReference '{0}' was not available. This may be because DisableTransitiveFrameworkReferenceDownloads was set to true.</source>
        <target state="new">NETSDK1184: The Targeting Pack for FrameworkReference '{0}' was not available. This may be because DisableTransitiveFrameworkReferenceDownloads was set to true.</target>
        <note>{StrBegin="NETSDK1184: "}</note>
      </trans-unit>
      <trans-unit id="TrimmingWindowsFormsIsNotSupported">
        <source>NETSDK1175: Windows Forms is not supported or recommended with trimming enabled. Please go to https://aka.ms/dotnet-illink/windows-forms for more details.</source>
        <target state="new">NETSDK1175: Windows Forms is not supported or recommended with trimming enabled. Please go to https://aka.ms/dotnet-illink/windows-forms for more details.</target>
        <note>{StrBegin="NETSDK1175: "}</note>
      </trans-unit>
      <trans-unit id="TrimmingWpfIsNotSupported">
        <source>NETSDK1168: WPF is not supported or recommended with trimming enabled. Please go to https://aka.ms/dotnet-illink/wpf for more details.</source>
        <target state="new">NETSDK1168: WPF is not supported or recommended with trimming enabled. Please go to https://aka.ms/dotnet-illink/wpf for more details.</target>
        <note>{StrBegin="NETSDK1168: "}</note>
      </trans-unit>
      <trans-unit id="TypeLibraryDoesNotExist">
        <source>NETSDK1172: The provided type library '{0}' does not exist.</source>
        <target state="new">NETSDK1172: The provided type library '{0}' does not exist.</target>
        <note>{StrBegin="NETSDK1172: "}</note>
      </trans-unit>
      <trans-unit id="UnableToFindResolvedPath">
        <source>NETSDK1016: Unable to find resolved path for '{0}'.</source>
        <target state="new">NETSDK1016: Unable to find resolved path for '{0}'.</target>
        <note>{StrBegin="NETSDK1016: "}</note>
      </trans-unit>
      <trans-unit id="UnableToUsePackageAssetsCache_Info">
        <source>Unable to use package assets cache due to I/O error. This can occur when the same project is built more than once in parallel. Performance may be degraded, but the build result will not be impacted.</source>
        <target state="new">Unable to use package assets cache due to I/O error. This can occur when the same project is built more than once in parallel. Performance may be degraded, but the build result will not be impacted.</target>
        <note />
      </trans-unit>
      <trans-unit id="UnexpectedFileType">
        <source>NETSDK1012: Unexpected file type for '{0}'. Type is both '{1}' and '{2}'.</source>
        <target state="new">NETSDK1012: Unexpected file type for '{0}'. Type is both '{1}' and '{2}'.</target>
        <note>{StrBegin="NETSDK1012: "}</note>
      </trans-unit>
      <trans-unit id="UnknownFrameworkReference">
        <source>NETSDK1073: The FrameworkReference '{0}' was not recognized</source>
        <target state="new">NETSDK1073: The FrameworkReference '{0}' was not recognized</target>
        <note>{StrBegin="NETSDK1073: "}</note>
      </trans-unit>
      <trans-unit id="UnknownFrameworkReference_MauiEssentials">
        <source>NETSDK1186: This project depends on Maui Essentials through a project or NuGet package reference, but doesn't declare that dependency explicitly. To build this project, you must set the UseMauiEssentials property to true (and install the Maui workload if necessary).</source>
        <target state="new">NETSDK1186: This project depends on Maui Essentials through a project or NuGet package reference, but doesn't declare that dependency explicitly. To build this project, you must set the UseMauiEssentials property to true (and install the Maui workload if necessary).</target>
        <note>{StrBegin="NETSDK1186: "}</note>
      </trans-unit>
      <trans-unit id="UnnecessaryWindowsDesktopSDK">
        <source>NETSDK1137: It is no longer necessary to use the Microsoft.NET.Sdk.WindowsDesktop SDK. Consider changing the Sdk attribute of the root Project element to 'Microsoft.NET.Sdk'.</source>
        <target state="new">NETSDK1137: It is no longer necessary to use the Microsoft.NET.Sdk.WindowsDesktop SDK. Consider changing the Sdk attribute of the root Project element to 'Microsoft.NET.Sdk'.</target>
        <note>{StrBegin="NETSDK1137: "}</note>
      </trans-unit>
      <trans-unit id="UnrecognizedPreprocessorToken">
        <source>NETSDK1009: Unrecognized preprocessor token '{0}' in '{1}'.</source>
        <target state="new">NETSDK1009: Unrecognized preprocessor token '{0}' in '{1}'.</target>
        <note>{StrBegin="NETSDK1009: "}</note>
      </trans-unit>
      <trans-unit id="UnresolvedTargetingPack">
        <source>NETSDK1081: The targeting pack for {0} was not found. You may be able to resolve this by running a NuGet restore on the project.</source>
        <target state="new">NETSDK1081: The targeting pack for {0} was not found. You may be able to resolve this by running a NuGet restore on the project.</target>
        <note>{StrBegin="NETSDK1081: "}</note>
      </trans-unit>
      <trans-unit id="UnsupportedFramework">
        <source>NETSDK1019: {0} is an unsupported framework.</source>
        <target state="new">NETSDK1019: {0} is an unsupported framework.</target>
        <note>{StrBegin="NETSDK1019: "}</note>
      </trans-unit>
      <trans-unit id="UnsupportedRuntimeIdentifier">
        <source>NETSDK1056: Project is targeting runtime '{0}' but did not resolve any runtime-specific packages. This runtime may not be supported by the target framework.</source>
        <target state="new">NETSDK1056: Project is targeting runtime '{0}' but did not resolve any runtime-specific packages. This runtime may not be supported by the target framework.</target>
        <note>{StrBegin="NETSDK1056: "}</note>
      </trans-unit>
      <trans-unit id="UnsupportedSDKVersionForNetStandard20">
        <source>NETSDK1050: The version of Microsoft.NET.Sdk used by this project is insufficient to support references to libraries targeting .NET Standard 1.5 or higher.  Please install version 2.0 or higher of the .NET Core SDK.</source>
        <target state="new">NETSDK1050: The version of Microsoft.NET.Sdk used by this project is insufficient to support references to libraries targeting .NET Standard 1.5 or higher.  Please install version 2.0 or higher of the .NET Core SDK.</target>
        <note>{StrBegin="NETSDK1050: "}</note>
      </trans-unit>
      <trans-unit id="UnsupportedTargetFrameworkVersion">
        <source>NETSDK1045: The current .NET SDK does not support targeting {0} {1}.  Either target {0} {2} or lower, or use a version of the .NET SDK that supports {0} {1}.</source>
        <target state="new">NETSDK1045: The current .NET SDK does not support targeting {0} {1}.  Either target {0} {2} or lower, or use a version of the .NET SDK that supports {0} {1}.</target>
        <note>{StrBegin="NETSDK1045: "}</note>
      </trans-unit>
      <trans-unit id="UnsupportedTargetPlatformIdentifier">
        <source>NETSDK1139: The target platform identifier {0} was not recognized.</source>
        <target state="new">NETSDK1139: The target platform identifier {0} was not recognized.</target>
        <note>{StrBegin="NETSDK1139: "}</note>
      </trans-unit>
      <trans-unit id="UseArtifactsOutputRequiresDirectoryBuildProps">
        <source>NETSDK1200: If UseArtifactsPath is set to true and ArtifactsPath is not set, there must be a Directory.Build.props file in order to determine where the artifacts folder should be located.</source>
        <target state="new">NETSDK1200: If UseArtifactsPath is set to true and ArtifactsPath is not set, there must be a Directory.Build.props file in order to determine where the artifacts folder should be located.</target>
        <note>{StrBegin="NETSDK1200: "}</note>
      </trans-unit>
      <trans-unit id="UnsupportedTargetPlatformIdentifierWithWorkloadsDisabled">
        <source>NETSDK1208: The target platform identifier {0} was not recognized. This is because MSBuildEnableWorkloadResolver is set to false which disables .NET SDK Workloads which is required for this identifer. Unset this environment variable or MSBuild property to enable workloads.</source>
        <target state="new">NETSDK1208: The target platform identifier {0} was not recognized. This is because MSBuildEnableWorkloadResolver is set to false which disables .NET SDK Workloads which is required for this identifer. Unset this environment variable or MSBuild property to enable workloads.</target>
        <note>{StrBegin="NETSDK1208: "}</note>
      </trans-unit>
      <trans-unit id="UseWpfOrUseWindowsFormsRequiresWindowsDesktopFramework">
        <source>NETSDK1107: Microsoft.NET.Sdk.WindowsDesktop is required to build Windows desktop applications. 'UseWpf' and 'UseWindowsForms' are not supported by the current SDK.</source>
        <target state="new">NETSDK1107: Microsoft.NET.Sdk.WindowsDesktop is required to build Windows desktop applications. 'UseWpf' and 'UseWindowsForms' are not supported by the current SDK.</target>
        <note>{StrBegin="NETSDK1107: "}</note>
      </trans-unit>
      <trans-unit id="UsingPreviewSdk">
        <source>NETSDK1057: You are using a preview version of .NET. See: https://aka.ms/dotnet-support-policy</source>
        <target state="new">NETSDK1057: You are using a preview version of .NET. See: https://aka.ms/dotnet-support-policy</target>
<<<<<<< HEAD
        <note />
=======
        <note>{StrBegin="NETSDK1057: "}</note>
>>>>>>> 5c8fc0ba
      </trans-unit>
      <trans-unit id="WinMDObjNotSupportedOnTargetFramework">
        <source>NETSDK1131: Producing a managed Windows Metadata component with WinMDExp is not supported when targeting {0}.</source>
        <target state="new">NETSDK1131: Producing a managed Windows Metadata component with WinMDExp is not supported when targeting {0}.</target>
        <note>{StrBegin="NETSDK1131: "}</note>
      </trans-unit>
      <trans-unit id="WinMDReferenceNotSupportedOnTargetFramework">
        <source>NETSDK1130: {1} cannot be referenced. Referencing a Windows Metadata component directly when targeting .NET 5 or higher is not supported. For more information, see https://aka.ms/netsdk1130</source>
        <target state="new">NETSDK1130: {1} cannot be referenced. Referencing a Windows Metadata component directly when targeting .NET 5 or higher is not supported. For more information, see https://aka.ms/netsdk1130</target>
        <note>{StrBegin="NETSDK1130: "}</note>
      </trans-unit>
      <trans-unit id="WinMDTransitiveReferenceNotSupported">
        <source>NETSDK1149: {0} cannot be referenced because it uses built-in support for WinRT, which is no longer supported in .NET 5 and higher.  An updated version of the component supporting .NET 5 is needed. For more information, see https://aka.ms/netsdk1149</source>
        <target state="new">NETSDK1149: {0} cannot be referenced because it uses built-in support for WinRT, which is no longer supported in .NET 5 and higher.  An updated version of the component supporting .NET 5 is needed. For more information, see https://aka.ms/netsdk1149</target>
        <note>{StrBegin="NETSDK1149: "}</note>
      </trans-unit>
      <trans-unit id="WindowsDesktopFrameworkRequiresUseWpfOrUseWindowsForms">
        <source>NETSDK1106: Microsoft.NET.Sdk.WindowsDesktop requires 'UseWpf' or 'UseWindowsForms' to be set to 'true'</source>
        <target state="new">NETSDK1106: Microsoft.NET.Sdk.WindowsDesktop requires 'UseWpf' or 'UseWindowsForms' to be set to 'true'</target>
        <note>{StrBegin="NETSDK1106: "}</note>
      </trans-unit>
      <trans-unit id="WindowsDesktopFrameworkRequiresVersion30">
        <source>NETSDK1105: Windows desktop applications are only supported on .NET Core 3.0 or higher.</source>
        <target state="new">NETSDK1105: Windows desktop applications are only supported on .NET Core 3.0 or higher.</target>
        <note>{StrBegin="NETSDK1105: "}</note>
      </trans-unit>
      <trans-unit id="WindowsDesktopFrameworkRequiresWindows">
        <source>NETSDK1100: To build a project targeting Windows on this operating system, set the EnableWindowsTargeting property to true.</source>
        <target state="new">NETSDK1100: To build a project targeting Windows on this operating system, set the EnableWindowsTargeting property to true.</target>
        <note>{StrBegin="NETSDK1100: "}</note>
      </trans-unit>
      <trans-unit id="WindowsDesktopTargetPlatformMustBeWindows">
        <source>NETSDK1136: The target platform must be set to Windows (usually by including '-windows' in the TargetFramework property) when using Windows Forms or WPF, or referencing projects or packages that do so.</source>
        <target state="new">NETSDK1136: The target platform must be set to Windows (usually by including '-windows' in the TargetFramework property) when using Windows Forms or WPF, or referencing projects or packages that do so.</target>
        <note>{StrBegin="NETSDK1136: "}</note>
      </trans-unit>
      <trans-unit id="WindowsSDKVersionConflicts">
        <source>NETSDK1148: A referenced assembly was compiled using a newer version of Microsoft.Windows.SDK.NET.dll. Please update to a newer .NET SDK in order to reference this assembly.</source>
        <target state="new">NETSDK1148: A referenced assembly was compiled using a newer version of Microsoft.Windows.SDK.NET.dll. Please update to a newer .NET SDK in order to reference this assembly.</target>
        <note>{StrBegin="NETSDK1148: "}</note>
      </trans-unit>
      <trans-unit id="WorkloadIsEol">
        <source>NETSDK1202: The workload '{0}' is out of support and will not receive security updates in the future. Please refer to {1} for more information about the support policy.</source>
        <target state="translated">NETSDK1202: Obciążenie „{0}” nie jest obsługiwane i nie będzie otrzymywać aktualizacji zabezpieczeń w przyszłości. Aby uzyskać więcej informacji na temat zasad pomocy technicznej, zapoznaj się z {1} .</target>
        <note>{StrBegin="NETSDK1202: "}</note>
      </trans-unit>
      <trans-unit id="WorkloadNotAvailable">
        <source>NETSDK1178: The project depends on the following workload packs that do not exist in any of the workloads available in this installation: {0}
You may need to build the project on another operating system or architecture, or update the .NET SDK.</source>
        <target state="new">NETSDK1178: The project depends on the following workload packs that do not exist in any of the workloads available in this installation: {0}
You may need to build the project on another operating system or architecture, or update the .NET SDK.</target>
        <note>{StrBegin="NETSDK1178: "}</note>
      </trans-unit>
      <trans-unit id="WorkloadNotInstalled">
        <source>NETSDK1147: To build this project, the following workloads must be installed: {0}
To install these workloads, run the following command: dotnet workload restore</source>
        <target state="new">NETSDK1147: To build this project, the following workloads must be installed: {0}
To install these workloads, run the following command: dotnet workload restore</target>
        <note>{StrBegin="NETSDK1147: "} LOCALIZATION: Do not localize "dotnet workload restore"</note>
      </trans-unit>
    </body>
  </file>
</xliff><|MERGE_RESOLUTION|>--- conflicted
+++ resolved
@@ -316,11 +316,7 @@
       </trans-unit>
       <trans-unit id="Crossgen2MissingRequiredMetadata">
         <source>NETSDK1158: Required '{0}' metadata missing on Crossgen2Tool item.</source>
-<<<<<<< HEAD
-        <target state="new">NETSDK1158: Required '{0}' metadata missing on Crossgen2Tool item.</target>
-=======
         <target state="translated">NETSDK1158: brak wymaganych metadanych "{0}" w elemencie Crossgen2Tool.</target>
->>>>>>> 5c8fc0ba
         <note>{StrBegin="NETSDK1158: "}</note>
       </trans-unit>
       <trans-unit id="Crossgen2RequiresSelfContained">
@@ -340,11 +336,7 @@
       </trans-unit>
       <trans-unit id="Crossgen5CannotEmitSymbolsInCompositeMode">
         <source>NETSDK1166: Cannot emit symbols when publishing for .NET 5 with Crossgen2 using composite mode.</source>
-<<<<<<< HEAD
-        <target state="new">NETSDK1166: Cannot emit symbols when publishing for .NET 5 with Crossgen2 using composite mode.</target>
-=======
         <target state="translated">NETSDK1166: nie można emitować symboli podczas publikowania w przypadku platformy .NET 5 z Crossgen2 przy użyciu trybu złożonego.</target>
->>>>>>> 5c8fc0ba
         <note>{StrBegin="NETSDK1166: "}</note>
       </trans-unit>
       <trans-unit id="CrossgenToolExecutableNotFound">
@@ -354,11 +346,7 @@
       </trans-unit>
       <trans-unit id="CrossgenToolMissingInPDBCompilationMode">
         <source>NETSDK1153: CrossgenTool not specified in PDB compilation mode.</source>
-<<<<<<< HEAD
-        <target state="new">NETSDK1153: CrossgenTool not specified in PDB compilation mode.</target>
-=======
         <target state="translated">NETSDK1153: nie określono elementu CrossgenTool w trybie kompilacji pliku PDB.</target>
->>>>>>> 5c8fc0ba
         <note>{StrBegin="NETSDK1153: "}</note>
       </trans-unit>
       <trans-unit id="CrossgenToolMissingWhenUseCrossgen2IsNotSet">
@@ -398,11 +386,7 @@
       </trans-unit>
       <trans-unit id="DuplicatePublishOutputFiles">
         <source>NETSDK1152: Found multiple publish output files with the same relative path: {0}.</source>
-<<<<<<< HEAD
-        <target state="new">NETSDK1152: Found multiple publish output files with the same relative path: {0}.</target>
-=======
         <target state="translated">NETSDK1152: znaleziono wiele opublikowanych plików wyjściowych z taką samą ścieżką względną: {0}.</target>
->>>>>>> 5c8fc0ba
         <note>{StrBegin="NETSDK1152: "}</note>
       </trans-unit>
       <trans-unit id="DuplicateRuntimePackAsset">
@@ -598,11 +582,7 @@
       </trans-unit>
       <trans-unit id="MissingOutputPDBImagePath">
         <source>NETSDK1164: Missing output PDB path in PDB generation mode (OutputPDBImage metadata).</source>
-<<<<<<< HEAD
-        <target state="new">NETSDK1164: Missing output PDB path in PDB generation mode (OutputPDBImage metadata).</target>
-=======
         <target state="translated">NETSDK1164: brak ścieżki wyjściowej pliku PDB w trybie generowania pliku PDB (metadane OutputPDBImage).</target>
->>>>>>> 5c8fc0ba
         <note>{StrBegin="NETSDK1164: "}</note>
       </trans-unit>
       <trans-unit id="MissingOutputR2RImageFileName">
@@ -722,15 +702,6 @@
       </trans-unit>
       <trans-unit id="PackageContainsIncorrectlyCasedLocale">
         <source>NETSDK1187: Package {0} {1} has a resource with the locale '{2}'. This locale has been normalized to the standard format '{3}' to prevent casing issues in the build. Consider notifying the package author about this casing issue.</source>
-<<<<<<< HEAD
-        <target state="new">NETSDK1187: Package {0} {1} has a resource with the locale '{2}'. This locale has been normalized to the standard format '{3}' to prevent casing issues in the build. Consider notifying the package author about this casing issue.</target>
-        <note>Error code is NETSDK1187. 0 is a package name, 1 is a package version, 2 is the incorrect locale string, and 3 is the correct locale string.</note>
-      </trans-unit>
-      <trans-unit id="PackageContainsUnknownLocale">
-        <source>NETSDK1188: Package {0} {1} has a resource with the locale '{2}'. This locale is not recognized by .NET. Consider notifying the package author that it appears to be using an invalid locale.</source>
-        <target state="new">NETSDK1188: Package {0} {1} has a resource with the locale '{2}'. This locale is not recognized by .NET. Consider notifying the package author that it appears to be using an invalid locale.</target>
-        <note>Error code is NETSDK1188. 0 is a package name, 1 is a package version, and 2 is the incorrect locale string</note>
-=======
         <target state="needs-review-translation">NETSDK1187: Pakiet {0} {1} ma zasób z ustawieniami regionalnymi „{2}”. Te ustawienia regionalne zostały znormalizowane do standardowego formatu „{3}”, aby zapobiec problemom z wielkością liter w kompilacji. Rozważ powiadomienie autora pakietu o tym problemie z wielkością liter.</target>
         <note>{StrBegin="NETSDK1187: "} 0 is a package name, 1 is a package version, 2 is the incorrect locale string, and 3 is the correct locale string.</note>
       </trans-unit>
@@ -738,7 +709,6 @@
         <source>NETSDK1188: Package {0} {1} has a resource with the locale '{2}'. This locale is not recognized by .NET. Consider notifying the package author that it appears to be using an invalid locale.</source>
         <target state="needs-review-translation">NETSDK1188: Pakiet {0} {1} ma zasób z ustawieniami regionalnymi „{2}”. To ustawienie regionalne nie jest rozpoznawane przez platformę .NET. Rozważ powiadomienie autora pakietu, że prawdopodobnie używa on nieprawidłowych ustawień regionalnych.</target>
         <note>{StrBegin="NETSDK1188: "} 0 is a package name, 1 is a package version, and 2 is the incorrect locale string</note>
->>>>>>> 5c8fc0ba
       </trans-unit>
       <trans-unit id="PackageNotFound">
         <source>NETSDK1064: Package {0}, version {1} was not found. It might have been deleted since NuGet restore. Otherwise, NuGet restore might have only partially completed, which might have been due to maximum path length restrictions.</source>
@@ -1010,11 +980,7 @@
       <trans-unit id="UsingPreviewSdk">
         <source>NETSDK1057: You are using a preview version of .NET. See: https://aka.ms/dotnet-support-policy</source>
         <target state="new">NETSDK1057: You are using a preview version of .NET. See: https://aka.ms/dotnet-support-policy</target>
-<<<<<<< HEAD
-        <note />
-=======
         <note>{StrBegin="NETSDK1057: "}</note>
->>>>>>> 5c8fc0ba
       </trans-unit>
       <trans-unit id="WinMDObjNotSupportedOnTargetFramework">
         <source>NETSDK1131: Producing a managed Windows Metadata component with WinMDExp is not supported when targeting {0}.</source>
