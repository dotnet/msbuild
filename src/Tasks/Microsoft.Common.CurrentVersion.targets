--- conflicted
+++ resolved
@@ -4827,17 +4827,11 @@
          input to projects that reference this one. -->
     <Touch Files="@(CopyUpToDateMarker)"
            AlwaysCreate="true"
-<<<<<<< HEAD
            Condition="'@(ReferencesCopiedInThisBuild)' != '' and '$(WroteAtLeastOneFile)' == 'true'" />
 
     <ItemGroup>
       <FileWrites Include="@(CopyUpToDateMarker)" />
     </ItemGroup>
-=======
-           Condition="'@(ReferencesCopiedInThisBuild)' != '' and '$(WroteAtLeastOneFile)' == 'true'">
-        <Output TaskParameter="TouchedFiles" ItemName="FileWrites" />
-    </Touch>
->>>>>>> 35c6ef02
 
   </Target>
 
