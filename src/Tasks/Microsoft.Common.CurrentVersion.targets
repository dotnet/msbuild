<!--
***********************************************************************************************
Microsoft.Common.CurrentVersion.targets

WARNING:  DO NOT MODIFY this file unless you are knowledgeable about MSBuild and have
          created a backup copy.  Incorrect changes to this file will make it
          impossible to load or build your projects from the command-line or the IDE.

This file defines the steps in the standard build process for .NET projects.  It
contains all the steps that are common among the different .NET languages, such as
Visual Basic, and Visual C#.

Copyright (C) Microsoft Corporation. All rights reserved.
***********************************************************************************************
-->
<Project DefaultTargets="Build" TreatAsLocalProperty="OutDir">

  <Import Project="$(MSBuildExtensionsPath)\$(MSBuildToolsVersion)\Microsoft.Common.props" Condition="'$(MicrosoftCommonPropsHasBeenImported)' != 'true' and Exists('$(MSBuildExtensionsPath)\$(MSBuildToolsVersion)\Microsoft.Common.props')" />

  <PropertyGroup>
    <ImportByWildcardBeforeMicrosoftCommonTargets Condition="'$(ImportByWildcardBeforeMicrosoftCommonTargets)' == ''">true</ImportByWildcardBeforeMicrosoftCommonTargets>
    <ImportByWildcardAfterMicrosoftCommonTargets Condition="'$(ImportByWildcardAfterMicrosoftCommonTargets)' == ''">true</ImportByWildcardAfterMicrosoftCommonTargets>
    <ImportUserLocationsByWildcardBeforeMicrosoftCommonTargets Condition="'$(ImportUserLocationsByWildcardBeforeMicrosoftCommonTargets)' == ''">true</ImportUserLocationsByWildcardBeforeMicrosoftCommonTargets>
    <ImportUserLocationsByWildcardAfterMicrosoftCommonTargets Condition="'$(ImportUserLocationsByWildcardAfterMicrosoftCommonTargets)' == ''">true</ImportUserLocationsByWildcardAfterMicrosoftCommonTargets>
  </PropertyGroup>

  <Import Project="$(MSBuildUserExtensionsPath)\$(MSBuildToolsVersion)\Microsoft.Common.targets\ImportBefore\*" Condition="'$(ImportUserLocationsByWildcardBeforeMicrosoftCommonTargets)' == 'true' and exists('$(MSBuildUserExtensionsPath)\$(MSBuildToolsVersion)\Microsoft.Common.targets\ImportBefore')"/>
  <Import Project="$(MSBuildExtensionsPath)\$(MSBuildToolsVersion)\Microsoft.Common.targets\ImportBefore\*" Condition="'$(ImportByWildcardBeforeMicrosoftCommonTargets)' == 'true' and exists('$(MSBuildExtensionsPath)\$(MSBuildToolsVersion)\Microsoft.Common.targets\ImportBefore')"/>

  <Import Project="$(MSBuildProjectFullPath).user" Condition="Exists('$(MSBuildProjectFullPath).user')"/>

  <!-- VS10 without SP1 and without VS11 will not have VisualStudioVersion set, so do that here -->
  <PropertyGroup>
    <VisualStudioVersion Condition="'$(VisualStudioVersion)' == ''">10.0</VisualStudioVersion>
  </PropertyGroup>

  <PropertyGroup>
    <CustomBeforeMicrosoftCommonTargets Condition="'$(CustomBeforeMicrosoftCommonTargets)'==''">$(MSBuildExtensionsPath)\v$(MSBuildToolsVersion)\Custom.Before.Microsoft.Common.targets</CustomBeforeMicrosoftCommonTargets>
    <CustomAfterMicrosoftCommonTargets Condition="'$(CustomAfterMicrosoftCommonTargets)'==''">$(MSBuildExtensionsPath)\v$(MSBuildToolsVersion)\Custom.After.Microsoft.Common.targets</CustomAfterMicrosoftCommonTargets>
    <ReportingServicesTargets Condition="'$(ReportingServicesTargets)'==''">$(MSBuildExtensionsPath)\Microsoft\VisualStudio\v$(VisualStudioVersion)\ReportingServices\Microsoft.ReportingServices.targets</ReportingServicesTargets>
  </PropertyGroup>

  <Import Project="$(CustomBeforeMicrosoftCommonTargets)" Condition="'$(CustomBeforeMicrosoftCommonTargets)' != '' and Exists('$(CustomBeforeMicrosoftCommonTargets)')"/>

  <!-- By default, we are creating a managed app because .NET 2.0 projects did not have this property. -->
  <PropertyGroup Condition="'$(TargetRuntime)' == ''">
    <TargetRuntime>Managed</TargetRuntime>
  </PropertyGroup>

  <!-- Because .NET 2.0 apps did not set TargetFrameworkIdentifier, we need to set it for them here by default.  If
       the runtime is set to Managed, we also need to set these.  Otherwise they should be blank (for instance Javascript or
       Native apps) because they do not target a .NET Framework. -->
  <PropertyGroup Condition="'$(TargetRuntime)' == 'Managed'">
    <TargetFrameworkIdentifier Condition="'$(TargetFrameworkIdentifier)' == ''">.NETFramework</TargetFrameworkIdentifier>
    <TargetFrameworkVersion Condition=" '$(TargetFrameworkVersion)' == '' ">v4.0</TargetFrameworkVersion>
  </PropertyGroup>

  <!-- AvailablePlatforms is the list of platform targets available. -->
  <PropertyGroup>
    <AvailablePlatforms Condition="'$(VisualStudioVersion)' == '10.0' or '$(VisualStudioVersion)' == ''">Any CPU,x86,x64,Itanium</AvailablePlatforms>
    <AvailablePlatforms Condition="'$(VisualStudioVersion)' != '' and '$(VisualStudioVersion)' > '10.0'">Any CPU,x86,x64</AvailablePlatforms>
  </PropertyGroup>

  <!-- Import depends on if it is .NETCore. Imports for .NETFramework is a superset of that for .NETCore-->
  <Import Project="Microsoft.NETFramework.props" Condition="'$(TargetFrameworkIdentifier)' == '.NETFramework' or '$(TargetFrameworkIdentifier)' == 'Silverlight'"/>
  <Import Project="Microsoft.NET.props" Condition="'$(TargetFrameworkIdentifier)' == '.NETStandard' or '$(TargetFrameworkIdentifier)' == '.NETCoreApp'"/>

  <PropertyGroup>
    <!-- Generates full paths for the 'File' property in errors, warnings and messages in many targets -->
    <GenerateFullPaths Condition="'$(GenerateFullPaths)' == ''">true</GenerateFullPaths>
    <!-- Yield optimization properties -->
    <YieldDuringToolExecution Condition="'$(YieldDuringToolExecution)' == ''">true</YieldDuringToolExecution>
  </PropertyGroup>

  <PropertyGroup Condition="'$(TargetFrameworkIdentifier)' != '' and '$(TargetFrameworkVersion)' != ''">
    <TargetFrameworkMoniker Condition="'$(TargetFrameworkMoniker)' == '' and '$([System.String]::IsNullOrWhitespace($(TargetFrameworkProfile)))' != 'true'">$(TargetFrameworkIdentifier),Version=$(TargetFrameworkVersion),Profile=$(TargetFrameworkProfile)</TargetFrameworkMoniker>
    <TargetFrameworkMoniker Condition="'$(TargetFrameworkMoniker)' == ''">$(TargetFrameworkIdentifier),Version=$(TargetFrameworkVersion)</TargetFrameworkMoniker>

    <!-- When working off a packaged reference assemblies, do not go to machine-global locations. This property is target-framework-specific, so it cannot be overridden in msbuild.exe.config once and for all. -->
    <FrameworkPathOverride Condition="'$(EnableFrameworkPathOverride)' != 'false' And '$(FrameworkPathOverride)' == '' And Exists('$(TargetFrameworkRootPath)$(TargetFrameworkIdentifier)\$(TargetFrameworkVersion)')">$(TargetFrameworkRootPath)$(TargetFrameworkIdentifier)\$(TargetFrameworkVersion)</FrameworkPathOverride>
    <!-- The FrameworkPathOverride is required for the inproc visual basic compiler to initialize when targeting target frameworks less than 4.0. If .net 2.0 is not installed then the property value above will not provide the location
             of mscorlib. This is also true if the build author overrides this property to some other directory which does not contain mscorlib.dll. In the case we cannot find mscorlib.dll at the correct location
             we need to find a directory which does contain mscorlib to allow the inproc compiler to initialize and give us the chance to show certain dialogs in the IDE (which only happen after initialization).-->
    <FrameworkPathOverride Condition="'$(EnableFrameworkPathOverride)' != 'false' And '$(FrameworkPathOverride)' == ''">$([Microsoft.Build.Utilities.ToolLocationHelper]::GetPathToStandardLibraries($(TargetFrameworkIdentifier), $(TargetFrameworkVersion), $(TargetFrameworkProfile), $(PlatformTarget), $(TargetFrameworkRootPath), $(TargetFrameworkFallbackSearchPaths)))</FrameworkPathOverride>
    <FrameworkPathOverride Condition="'$(EnableFrameworkPathOverride)' != 'false' And !Exists('$(FrameworkPathOverride)\mscorlib.dll')">$(MSBuildFrameworkToolsPath)</FrameworkPathOverride>
  </PropertyGroup>

  <PropertyGroup>
    <TargetPlatformIdentifier Condition="'$(TargetPlatformIdentifier)' == '' and '$(_EnableDefaultWindowsPlatform)' != 'false'">Windows</TargetPlatformIdentifier>
    <TargetPlatformVersion Condition="'$(TargetPlatformVersion)' == '' and '$(_EnableDefaultWindowsPlatform)' != 'false'">7.0</TargetPlatformVersion>
    <TargetPlatformSdkPath Condition="'$(TargetPlatformSdkPath)' == '' and '$(TargetPlatformSdkRootOverride)' != ''">$(TargetPlatformSdkRootOverride)\</TargetPlatformSdkPath>
    <TargetPlatformSdkPath Condition="'$(TargetPlatformSdkPath)' == '' and '$(TargetPlatformIdentifier)' == 'Windows' and $([MSBuild]::IsOSPlatform('Windows')) and '$(MSBuildRuntimeType)' != 'Core'">$([MSBuild]::GetRegistryValueFromView('HKEY_LOCAL_MACHINE\Software\Microsoft\Microsoft SDKs\Windows\v$(TargetPlatformVersion)', InstallationFolder, null, RegistryView.Registry32, RegistryView.Default))</TargetPlatformSdkPath>
    <TargetPlatformSdkPath Condition="'$(TargetPlatformSdkPath)' == ''">$([Microsoft.Build.Utilities.ToolLocationHelper]::GetPlatformSDKLocation($(TargetPlatformIdentifier), $(TargetPlatformVersion)))</TargetPlatformSdkPath>
    <TargetPlatformSdkMetadataLocation Condition="'$(TargetPlatformSdkMetadataLocation)' == '' and Exists('$(TargetPlatformSdkPath)')">$(TargetPlatformSdkPath)Windows Metadata</TargetPlatformSdkMetadataLocation>
    <TargetPlatformSdkMetadataLocation Condition="Exists('$(TargetPlatformSdkPath)') and ('$(TargetPlatformSdkMetadataLocation)' == '' or !Exists('$(TargetPlatformSdkMetadataLocation)'))">$(TargetPlatformSdkPath)References\CommonConfiguration\Neutral</TargetPlatformSdkMetadataLocation>
    <TargetPlatformWinMDLocation Condition="'$(TargetPlatformWinMDLocation)' == '' and Exists('$(TargetPlatformSdkMetadataLocation)')">$(TargetPlatformSdkMetadataLocation)</TargetPlatformWinMDLocation>
    <UseOSWinMdReferences Condition="'$(UseOSWinMdReferences)' == '' and ('$(TargetPlatformWinMDLocation)' == '' and '$(TargetPlatformIdentifier)' == 'Windows' and '$(TargetPlatformVersion)' &gt; '7.0')">true</UseOSWinMdReferences>
    <TargetPlatformWinMDLocation Condition="'$(UseOsWinMdReferences)' == 'true'">$(WinDir)\System32\WinMetadata</TargetPlatformWinMDLocation>
    <TargetPlatformMoniker Condition="'$(TargetPlatformMoniker)' == '' and '$(TargetPlatformIdentifier)' != '' and '$(TargetPlatformVersion)' != ''">$(TargetPlatformIdentifier),Version=$(TargetPlatformVersion)</TargetPlatformMoniker>
    <TargetPlatformDisplayName Condition="'$(TargetPlatformDisplayName)' == ''">$([Microsoft.Build.Utilities.ToolLocationHelper]::GetPlatformSDKDisplayName($(TargetPlatformIdentifier), $(TargetPlatformVersion)))</TargetPlatformDisplayName>
  </PropertyGroup>

  <!--
    Several properties must be set in the main project file, before using this .TARGETS file.
    However, if the properties are not set, we pick some defaults.

    OutDir:
    Indicates the final output location for the project or solution. When building a solution,
    OutDir can be used to gather multiple project outputs in one location. In addition,
    OutDir is included in AssemblySearchPaths used for resolving references.

    BaseOutputPath:
    This is the top level folder where all configuration specific output folders will be created.
    Default value is bin\

    OutputPath:
    This is the full Output Path, and is derived from BaseOutputPath, if none specified
    (eg. bin\Debug). If this property is overridden, then setting BaseOutputPath has no effect.

    For Legacy projects using only Common targets, this property is usually specified in the project file
    and is used to initialize OutDir. Some SDKs including the .NET SDK derive this automatically.
    OutDir and OutputPath are distinguished for legacy reasons, and OutDir should be used if at all possible.

    BaseIntermediateOutputPath:
    This is the top level folder where all configuration specific intermediate output folders will be created.
    Default value is obj\

    IntermediateOutputPath:
    This is the full intermediate Output Path, and is derived from BaseIntermediateOutputPath, if none specified
    (eg. obj\Debug). If this property is overridden, then setting BaseIntermediateOutputPath has no effect.

    Ensure any and all path property has a trailing slash, so it can be concatenated.
    -->

  <PropertyGroup>
    <!-- Example, AnyCPU -->
    <_OriginalPlatform>$(Platform)</_OriginalPlatform>
    <!-- Example, Debug -->
    <_OriginalConfiguration>$(Configuration)</_OriginalConfiguration>
    <!-- Check whether OutputPath was specified for valid Configuration/Platform combination -->
    <_OutputPathWasMissing Condition="'$(_OriginalPlatform)' != '' and '$(_OriginalConfiguration)' != '' and '$(OutputPath)' == ''">true</_OutputPathWasMissing>
    <!-- Check whether BaseOutputPath was specified -->
    <BaseOutputPathWasSpecified Condition="'$(BaseOutputPath)' != ''">true</BaseOutputPathWasSpecified>
  </PropertyGroup>

  <PropertyGroup>
    <Platform Condition="'$(Platform)' == ''">AnyCPU</Platform>
    <PlatformName Condition="'$(PlatformName)' == ''">$(Platform)</PlatformName>
    <Configuration Condition="'$(Configuration)' == ''">Debug</Configuration>
    <ConfigurationName Condition="'$(ConfigurationName)' == ''">$(Configuration)</ConfigurationName>

    <BaseOutputPath Condition="'$(BaseOutputPath)' == ''">bin\</BaseOutputPath>
    <BaseOutputPath Condition="!HasTrailingSlash('$(BaseOutputPath)')">$(BaseOutputPath)\</BaseOutputPath>
    <OutputPath Condition="'$(OutputPath)' == '' and '$(PlatformName)' == 'AnyCPU'">$(BaseOutputPath)$(Configuration)\</OutputPath>
    <OutputPath Condition="'$(OutputPath)' == '' and '$(PlatformName)' != 'AnyCPU'">$(BaseOutputPath)$(PlatformName)\$(Configuration)\</OutputPath>
    <OutputPath Condition="!HasTrailingSlash('$(OutputPath)')">$(OutputPath)\</OutputPath>

    <BaseIntermediateOutputPath Condition="'$(BaseIntermediateOutputPath)' == ''">obj\</BaseIntermediateOutputPath>
    <BaseIntermediateOutputPath Condition="!HasTrailingSlash('$(BaseIntermediateOutputPath)')">$(BaseIntermediateOutputPath)\</BaseIntermediateOutputPath>
    <IntermediateOutputPath Condition="'$(IntermediateOutputPath)' == '' and '$(PlatformName)' == 'AnyCPU'">$(BaseIntermediateOutputPath)$(Configuration)\</IntermediateOutputPath>
    <IntermediateOutputPath Condition="'$(IntermediateOutputPath)' == '' and '$(PlatformName)' != 'AnyCPU'">$(BaseIntermediateOutputPath)$(PlatformName)\$(Configuration)\</IntermediateOutputPath>
    <IntermediateOutputPath Condition="!HasTrailingSlash('$(IntermediateOutputPath)')">$(IntermediateOutputPath)\</IntermediateOutputPath>
  </PropertyGroup>

  <PropertyGroup>
    <!-- Determine OutputType property from the legacy TargetType property -->
    <OutputType Condition=" '$(TargetType)' != ''">$(TargetType)</OutputType>
    <OutputType Condition=" '$(TargetType)' == 'Container' or '$(TargetType)' == 'DocumentContainer' ">library</OutputType>
    <OutputType Condition=" '$(OutputType)' == '' ">exe</OutputType>

    <DebugSymbols Condition=" '$(ConfigurationName)' == 'Debug' and '$(DebugSymbols)' == '' and '$(DebugType)'==''">true</DebugSymbols>

    <!-- Whether or not a .pdb file is produced. -->
    <_DebugSymbolsProduced>false</_DebugSymbolsProduced>
    <_DebugSymbolsProduced Condition="'$(DebugSymbols)'=='true'">true</_DebugSymbolsProduced>
    <_DebugSymbolsProduced Condition="'$(DebugType)'=='none'">false</_DebugSymbolsProduced>
    <_DebugSymbolsProduced Condition="'$(DebugType)'=='pdbonly'">true</_DebugSymbolsProduced>
    <_DebugSymbolsProduced Condition="'$(DebugType)'=='full'">true</_DebugSymbolsProduced>
    <_DebugSymbolsProduced Condition="'$(DebugType)'=='portable'">true</_DebugSymbolsProduced>
    <_DebugSymbolsProduced Condition="'$(DebugType)'=='embedded'">false</_DebugSymbolsProduced>
    <_DebugSymbolsProduced Condition="'$(ProduceOnlyReferenceAssembly)'=='true'">false</_DebugSymbolsProduced>

    <!-- Whether or not a .xml file is produced. -->
    <_DocumentationFileProduced>true</_DocumentationFileProduced>
    <_DocumentationFileProduced Condition="'$(DocumentationFile)'==''">false</_DocumentationFileProduced>

    <!-- Whether or not a reference assembly is produced. -->
    <ProduceReferenceAssembly Condition="'$(ProduceReferenceAssembly)' == ''">false</ProduceReferenceAssembly>
  </PropertyGroup>

  <!--
    For Legacy projects that define properties per Configuration/Platform combination, the validity of an
    invalid combination is determined by the non-empty value of the 'OutputPath' property specified under
    the IDE generated Configuration/Platform specific 'PropertyGroup' section.

    If 'BaseOutputPath' is specified, we can skip the validation, since, we assume the 'OutputPath' property
    will be derived (e.g.: from the 'BaseOutputPath' property).
  -->
  <PropertyGroup Condition="'$(BaseOutputPathWasSpecified)' != 'true' and '$(_OutputPathWasMissing)' == 'true'">
    <!--
        When 'OutputPath' is missing or empty (along with non-existent 'BaseOutputPath') at this point means,
        we're in legacy mode and we shall assume the current Configuration/Platform combination as invalid.
        Whether this is considered an error or a warning depends on the value of $(SkipInvalidConfigurations).
    -->
    <_InvalidConfigurationMessageSeverity Condition=" '$(SkipInvalidConfigurations)' == 'true' ">Warning</_InvalidConfigurationMessageSeverity>
    <_InvalidConfigurationMessageSeverity Condition=" '$(SkipInvalidConfigurations)' != 'true' ">Error</_InvalidConfigurationMessageSeverity>
  </PropertyGroup>

  <!--
    IDE Macros available from both integrated builds and from command line builds.
    The following properties are 'macros' that are available via IDE for
    pre and post build steps.
  -->
  <PropertyGroup>
    <TargetExt Condition="'$(TargetExt)' == '' and '$(OutputType)'=='exe'">.exe</TargetExt>
    <TargetExt Condition="'$(TargetExt)' == '' and '$(OutputType)'=='winexe'">.exe</TargetExt>
    <TargetExt Condition="'$(TargetExt)' == '' and '$(OutputType)'=='appcontainerexe'">.exe</TargetExt>
    <TargetExt Condition="'$(TargetExt)' == '' and '$(OutputType)'=='library'">.dll</TargetExt>
    <TargetExt Condition="'$(TargetExt)' == '' and '$(OutputType)'=='module'">.netmodule</TargetExt>
    <TargetExt Condition="'$(TargetExt)' == '' and '$(OutputType)'=='winmdobj'">.winmdobj</TargetExt>
  </PropertyGroup>

  <PropertyGroup>
    <!-- Required for enabling Team Build for packaging app package-generating projects -->
    <OutDirWasSpecified Condition=" '$(OutDir)'!='' and '$(OutDirWasSpecified)'=='' ">true</OutDirWasSpecified>

    <OutDir Condition=" '$(OutDir)' == '' ">$(OutputPath)</OutDir>
    <!-- Example, bin\Debug\ -->
    <!-- Ensure OutDir has a trailing slash, so it can be concatenated -->
    <OutDir Condition="'$(OutDir)' != '' and !HasTrailingSlash('$(OutDir)')">$(OutDir)\</OutDir>
    <ProjectName Condition=" '$(ProjectName)' == '' ">$(MSBuildProjectName)</ProjectName>
    <!-- Example, MyProject -->

    <!-- For projects that generate app packages or ones that want a per-project output directory, update OutDir to include the project name -->
    <OutDir Condition="'$(OutDir)' != '' and '$(OutDirWasSpecified)' == 'true' and (('$(WindowsAppContainer)' == 'true' and '$(GenerateProjectSpecificOutputFolder)' != 'false') or '$(GenerateProjectSpecificOutputFolder)' == 'true')">$(OutDir)$(ProjectName)\</OutDir>

    <AssemblyName Condition=" '$(AssemblyName)'=='' ">$(MSBuildProjectName)</AssemblyName>
    <TargetName Condition="'$(TargetName)' == '' and '$(OutputType)' == 'winmdobj' and '$(RootNamespace)' != ''">$(RootNamespace)</TargetName>
    <TargetName Condition=" '$(TargetName)' == '' ">$(AssemblyName)</TargetName>
    <!-- Example, MyAssembly -->
    <ProjectFileName Condition=" '$(ProjectFileName)' == '' ">$(MSBuildProjectFile)</ProjectFileName>
    <!-- Example, MyProject.csproj -->
    <ProjectExt Condition=" '$(ProjectExt)' == '' ">$(MSBuildProjectExtension)</ProjectExt>
    <!-- Example, .csproj -->
    <WinMDExpOutputWindowsMetadataFilename Condition="'$(WinMDExpOutputWindowsMetadataFilename)' == '' and '$(OutputType)' == 'winmdobj'">$(TargetName).winmd</WinMDExpOutputWindowsMetadataFilename>
    <TargetFileName Condition=" '$(TargetFileName)' == '' and '$(OutputType)' == 'winmdobj'">$(WinMDExpOutputWindowsMetadataFilename)</TargetFileName>
    <TargetFileName Condition=" '$(TargetFileName)' == '' ">$(TargetName)$(TargetExt)</TargetFileName>

    <!-- Example, MyAssembly.dll -->
  </PropertyGroup>

  <PropertyGroup>
    <!--
        The PublishableProject property is used when invoking the publish target on a solution that
        contains multiple projects. The property determines which projects should be published, and
        which projects should be skipped in the publish target. By default any "Windows Application"
        or "Console Application" project type is publishable. However, a project that would otherwise
        be published can be skipped by defining the PublishableProject property in the project itself.
        -->
    <_DeploymentPublishableProjectDefault Condition="'$(OutputType)'=='winexe' or '$(OutputType)'=='exe' or '$(OutputType)'=='appcontainerexe'">true</_DeploymentPublishableProjectDefault>
    <PublishableProject Condition="'$(PublishableProject)'==''">$(_DeploymentPublishableProjectDefault)</PublishableProject>

    <_DeploymentTargetApplicationManifestFileName Condition="'$(OutputType)'=='library'">Native.$(AssemblyName).manifest</_DeploymentTargetApplicationManifestFileName>
    <!-- Example, Native.MyAssembly.manifest -->
    <_DeploymentTargetApplicationManifestFileName Condition="'$(OutputType)'=='winexe'">$(TargetFileName).manifest</_DeploymentTargetApplicationManifestFileName>
    <!-- Example, MyAssembly.exe.manifest -->
    <_DeploymentTargetApplicationManifestFileName Condition="'$(OutputType)'=='exe'">$(TargetFileName).manifest</_DeploymentTargetApplicationManifestFileName>
    <!-- Example, MyAssembly.exe.manifest -->
    <_DeploymentTargetApplicationManifestFileName Condition="'$(OutputType)'=='appcontainerexe'">$(TargetFileName).manifest</_DeploymentTargetApplicationManifestFileName>
    <!-- Example, MyAssembly.exe.manifest -->
    <TargetDeployManifestFileName Condition="'$(TargetDeployManifestFileName)' == '' and '$(HostInBrowser)' != 'true'">$(AssemblyName).application</TargetDeployManifestFileName>
    <!-- Example, MyAssembly.application -->
    <TargetDeployManifestFileName Condition="'$(TargetDeployManifestFileName)' == '' and '$(HostInBrowser)' == 'true'">$(AssemblyName).xbap</TargetDeployManifestFileName>
    <!-- Example, MyAssembly.xbap -->
    <GenerateClickOnceManifests Condition="'$(OutputType)'=='winexe' or '$(OutputType)'=='exe' or '$(OutputType)'=='appcontainerexe'">$(GenerateManifests)</GenerateClickOnceManifests>

    <_DeploymentApplicationManifestIdentity Condition="'$(OutputType)'=='library'">Native.$(AssemblyName)</_DeploymentApplicationManifestIdentity>
    <_DeploymentApplicationManifestIdentity Condition="'$(OutputType)'=='winexe'">$(AssemblyName).exe</_DeploymentApplicationManifestIdentity>
    <_DeploymentApplicationManifestIdentity Condition="'$(OutputType)'=='exe'">$(AssemblyName).exe</_DeploymentApplicationManifestIdentity>
    <_DeploymentApplicationManifestIdentity Condition="'$(OutputType)'=='appcontainerexe'">$(AssemblyName).exe</_DeploymentApplicationManifestIdentity>
    <_DeploymentDeployManifestIdentity Condition="'$(HostInBrowser)' != 'true'">$(AssemblyName).application</_DeploymentDeployManifestIdentity>
    <_DeploymentDeployManifestIdentity Condition="'$(HostInBrowser)' == 'true'">$(AssemblyName).xbap</_DeploymentDeployManifestIdentity>

    <_DeploymentFileMappingExtension Condition="'$(MapFileExtensions)'=='true'">.deploy</_DeploymentFileMappingExtension>
    <_DeploymentFileMappingExtension Condition="'$(MapFileExtensions)'!='true'"></_DeploymentFileMappingExtension>

    <_DeploymentBuiltUpdateInterval Condition="'$(UpdatePeriodically)'=='true'">$(UpdateInterval)</_DeploymentBuiltUpdateInterval>
    <_DeploymentBuiltUpdateIntervalUnits Condition="'$(UpdatePeriodically)'=='true'">$(UpdateIntervalUnits)</_DeploymentBuiltUpdateIntervalUnits>
    <_DeploymentBuiltUpdateInterval Condition="'$(UpdatePeriodically)'!='true'">0</_DeploymentBuiltUpdateInterval>
    <_DeploymentBuiltUpdateIntervalUnits Condition="'$(UpdatePeriodically)'!='true'">Days</_DeploymentBuiltUpdateIntervalUnits>
    <_DeploymentBuiltMinimumRequiredVersion Condition="'$(UpdateRequired)'=='true' and '$(Install)'=='true'">$(MinimumRequiredVersion)</_DeploymentBuiltMinimumRequiredVersion>

    <_DeploymentLauncherBased Condition="'$(TargetFrameworkIdentifier)' == '.NETCoreApp'">true</_DeploymentLauncherBased>

    <MaxTargetPath Condition="'$(MaxTargetPath)'==''">100</MaxTargetPath>
  </PropertyGroup>

  <PropertyGroup>
    <!--
        By default, GenerateApplicationManifest puts all satellite assemblies to the manifest
        record by default by setting TargetCulture to *.
        -->
    <TargetCulture Condition="'$(TargetCulture)'==''">*</TargetCulture>
    <FallbackCulture Condition="'$(UICulture)'!='' and '$(FallbackCulture)'==''">$(UICulture)</FallbackCulture>
  </PropertyGroup>

  <ItemGroup>
    <!-- Not used any more-->
    <_OutputPathItem Include="$(OutDir)"/>

    <_UnmanagedRegistrationCache Include="$(BaseIntermediateOutputPath)$(MSBuildProjectFile).UnmanagedRegistration.cache"/>
    <_ResolveComReferenceCache Include="$(IntermediateOutputPath)$(MSBuildProjectFile).ResolveComReference.cache"/>
  </ItemGroup>

  <PropertyGroup>
    <!-- Example, C:\MyProjects\MyProject\bin\Debug\ -->
    <!--
        Condition intentionally omitted on this one, because it causes problems
        when we pick up the value of an environment variable named TargetDir
        -->
    <TargetDir Condition="'$(OutDir)' != ''">$([MSBuild]::Escape($([System.IO.Path]::GetFullPath(`$([System.IO.Path]::Combine(`$(MSBuildProjectDirectory)`, `$(OutDir)`))`))))</TargetDir>

    <!-- Example, C:\MyProjects\MyProject\bin\Debug\MyAssembly.dll -->
    <TargetPath Condition=" '$(TargetPath)' == '' ">$(TargetDir)$(TargetFileName)</TargetPath>

    <TargetRefPath Condition=" '$(TargetRefPath)' == '' and '$(ProduceReferenceAssembly)' == 'true' and '$(ProduceReferenceAssemblyInOutDir)' == 'true' ">$([MSBuild]::NormalizePath($(TargetDir), 'ref', $(TargetFileName)))</TargetRefPath>
    <TargetRefPath Condition=" '$(TargetRefPath)' == '' and '$(ProduceReferenceAssembly)' == 'true' ">$([MSBuild]::NormalizePath($(MSBuildProjectDirectory), $(IntermediateOutputPath), 'ref', $(TargetFileName)))</TargetRefPath>

    <!-- Example, C:\MyProjects\MyProject\ -->
    <ProjectDir Condition=" '$(ProjectDir)' == '' ">$([MSBuild]::EnsureTrailingSlash($(MSBuildProjectDirectory)))</ProjectDir>

    <!-- Example, C:\MyProjects\MyProject\MyProject.csproj -->
    <ProjectPath Condition=" '$(ProjectPath)' == '' ">$(ProjectDir)$(ProjectFileName)</ProjectPath>
  </PropertyGroup>

  <ItemGroup>
    <!-- This is not used here but remains for backwards compatibility -->
    <AppConfigFileDestination Include="$(OutDir)$(TargetFileName).config"/>
  </ItemGroup>

  <!--
    IDE Macros available only from integrated builds.
    The following properties are 'macros' that are available via IDE for
    pre and post build steps. However, they are not defined when directly building
    a project from the command line, only when building a solution.
    -->
  <PropertyGroup>
    <DevEnvDir Condition="'$(DevEnvDir)'==''">*Undefined*</DevEnvDir>
    <SolutionName Condition="'$(SolutionName)'==''">*Undefined*</SolutionName>
    <!-- Example, MySolution -->
    <SolutionFileName Condition="'$(SolutionFileName)'==''">*Undefined*</SolutionFileName>
    <!-- Example, MySolution.sln -->
    <SolutionPath Condition="'$(SolutionPath)'==''">*Undefined*</SolutionPath>
    <!-- Example, f:\MySolutions\MySolution\MySolution.sln -->
    <SolutionDir Condition="'$(SolutionDir)'==''">*Undefined*</SolutionDir>
    <!-- Example, f:\MySolutions\MySolution\ -->
    <SolutionExt Condition="'$(SolutionExt)'==''">*Undefined*</SolutionExt>
    <!-- Example, .sln -->
  </PropertyGroup>

  <PropertyGroup>
    <GenerateBindingRedirectsOutputType Condition="'$(OutputType)'=='exe' or '$(OutputType)'=='winexe'">true</GenerateBindingRedirectsOutputType>
    <!-- It would be a breaking change to automatically turn on binding redirects for existing projects, so turn them on only when opting into a new framework. -->
    <AutoGenerateBindingRedirects Condition="'$(AutoGenerateBindingRedirects)' == '' and '$(TargetFrameworkIdentifier)' == '.NETFramework' and '$(TargetFrameworkVersion.TrimStart(vV))' >= '4.7.2'">true</AutoGenerateBindingRedirects>
  </PropertyGroup>

  <PropertyGroup Condition="'$(AutoUnifyAssemblyReferences)' == ''">
    <AutoUnifyAssemblyReferences>true</AutoUnifyAssemblyReferences>
    <AutoUnifyAssemblyReferences Condition="'$(GenerateBindingRedirectsOutputType)' == 'true' and '$(AutoGenerateBindingRedirects)' != 'true'">false</AutoUnifyAssemblyReferences>
  </PropertyGroup>

  <PropertyGroup>
    <CleanFile Condition="'$(CleanFile)'==''">$(MSBuildProjectFile).FileListAbsolute.txt</CleanFile>
    <!-- During DesignTime Builds, skip project reference build as Design time is only queueing information.-->
    <BuildProjectReferences Condition="'$(BuildProjectReferences)' == '' and '$(DesignTimeBuild)' == 'true'">false</BuildProjectReferences>
    <!-- By default we will build (and if applicable, clean) all project references. But this can be used to disable that-->
    <BuildProjectReferences Condition="'$(BuildProjectReferences)' == ''">true</BuildProjectReferences>
    <BuildInParallel Condition="'$(BuildInParallel)' == ''">true</BuildInParallel>
    <_ResolveReferenceDependencies Condition="'$(_ResolveReferenceDependencies)' == ''">false</_ResolveReferenceDependencies>
    <_GetChildProjectCopyToOutputDirectoryItems Condition="'$(_GetChildProjectCopyToOutputDirectoryItems)' == ''">true</_GetChildProjectCopyToOutputDirectoryItems>
    <OverwriteReadOnlyFiles Condition="'$(OverwriteReadOnlyFiles)' == ''">false</OverwriteReadOnlyFiles>
    <ComReferenceNoClassMembers Condition="'$(ComReferenceNoClassMembers)' == ''">false</ComReferenceNoClassMembers>
  </PropertyGroup>

  <PropertyGroup>
    <_GenerateBindingRedirectsIntermediateAppConfig>$(IntermediateOutputPath)$(TargetFileName).config</_GenerateBindingRedirectsIntermediateAppConfig>
  </PropertyGroup>

  <PropertyGroup Condition="'$(MSBuildCopyMarkerName)' == ''">
    <MSBuildCopyMarkerName>$(MSBuildProjectFile)</MSBuildCopyMarkerName>
    <!-- For a long MSBuildProjectFile let's shorten this to 17 chars - using the first 8 codepoints of the filename and a filename hash. -->
    <MSBuildCopyMarkerName Condition="'$(MSBuildCopyMarkerName.Length)' &gt; '17'">$([MSBuild]::SubstringByAsciiChars($(MSBuildProjectFile), 0, 8)).$([MSBuild]::StableStringHash($(MSBuildProjectFile)).ToString("X8"))</MSBuildCopyMarkerName>
    <MSBuildCopyMarkerName>$(MSBuildCopyMarkerName).Up2Date</MSBuildCopyMarkerName>
  </PropertyGroup>

  <ItemGroup>
    <IntermediateAssembly Include="$(IntermediateOutputPath)$(TargetName)$(TargetExt)"/>
    <FinalDocFile Include="@(DocFileItem->'$(OutDir)%(Filename)%(Extension)')"/>
    <CopyUpToDateMarker Include="$([MSBuild]::NormalizePath('$(MSBuildProjectDirectory)', '$(IntermediateOutputPath)', '$(MSBuildCopyMarkerName)'))" />
  </ItemGroup>

  <ItemGroup Condition="'$(ProduceReferenceAssembly)' == 'true'">
    <IntermediateRefAssembly Include="$(IntermediateOutputPath)refint\$(TargetName)$(TargetExt)" Condition="'@(IntermediateRefAssembly)' == ''" />
    <CreateDirectory Include="@(IntermediateRefAssembly->'%(RootDir)%(Directory)')" />
    <CreateDirectory Include="$(OutDir)ref" Condition=" '$(ProduceReferenceAssemblyInOutDir)' == 'true'" />
    <CreateDirectory Include="$(IntermediateOutputPath)ref" Condition=" '$(ProduceReferenceAssemblyInOutDir)' != 'true'" />
  </ItemGroup>

  <ItemGroup Condition="'$(_DebugSymbolsProduced)' == 'true'">
    <_DebugSymbolsIntermediatePath Include="$(IntermediateOutputPath)$(TargetName).compile.pdb" Condition="'$(OutputType)' == 'winmdobj' and '@(_DebugSymbolsIntermediatePath)' == ''"/>
    <_DebugSymbolsIntermediatePath Include="$(IntermediateOutputPath)$(TargetName).pdb" Condition="'$(OutputType)' != 'winmdobj' and '@(_DebugSymbolsIntermediatePath)' == ''"/>
    <_DebugSymbolsOutputPath Include="@(_DebugSymbolsIntermediatePath->'$(OutDir)%(Filename)%(Extension)')" />
  </ItemGroup>

  <PropertyGroup Condition="'$(_DebugSymbolsProduced)' == 'true' and '$(OutputType)' == 'winmdobj'">
    <WinMDExpOutputPdb Condition="'$(WinMDExpOutputPdb)' == ''">$(IntermediateOutputPath)$(TargetName).pdb</WinMDExpOutputPdb>
    <_WinMDDebugSymbolsOutputPath>$([System.IO.Path]::Combine('$(OutDir)', $([System.IO.Path]::GetFileName('$(WinMDExpOutputPdb)'))))</_WinMDDebugSymbolsOutputPath>
  </PropertyGroup>

  <PropertyGroup Condition="'$(OutputType)' == 'winmdobj' and '$(DocumentationFile)'!=''">
    <WinMDOutputDocumentationFile Condition="'$(WinMDOutputDocumentationFile)' == ''">$(IntermediateOutputPath)$(TargetName).xml</WinMDOutputDocumentationFile>
    <_WinMDDocFileOutputPath>$([System.IO.Path]::Combine('$(OutDir)', $([System.IO.Path]::GetFileName('$(WinMDOutputDocumentationFile)'))))</_WinMDDocFileOutputPath>
  </PropertyGroup>

  <PropertyGroup Condition="'$(WinMDExpOutputWindowsMetadataFilename)' != ''">
    <_IntermediateWindowsMetadataPath>$(IntermediateOutputPath)$(WinMDExpOutputWindowsMetadataFilename)</_IntermediateWindowsMetadataPath>
    <_WindowsMetadataOutputPath>$(OutDir)$(WinMDExpOutputWindowsMetadataFilename)</_WindowsMetadataOutputPath>
  </PropertyGroup>

  <!-- ARM64-related properties -->
  <PropertyGroup>
    <_SupportedArchitectures>amd64 arm64</_SupportedArchitectures>
  </PropertyGroup>

  <ItemGroup>
    <!-- Create an item for entry point of the ClickOnce application (Example: WindowsApplication1.exe) -->
    <_DeploymentManifestEntryPoint Include="@(IntermediateAssembly)">
      <TargetPath>$(TargetFileName)</TargetPath>
    </_DeploymentManifestEntryPoint>

    <!-- Create an item for the application icon if one exists in the project (Example: app.ico) -->
    <!-- NOTE: The item Include and the Exists function are operating relative to the PROJECT (.csproj, .vbproj etc.) directory in this case -->
    <_DeploymentManifestIconFile Include="$(ApplicationIcon)" Condition="Exists('$(ApplicationIcon)')">
      <TargetPath>$(ApplicationIcon)</TargetPath>
    </_DeploymentManifestIconFile>

    <!-- Create an item for the output application manifest (Example: WindowsApplication1.exe.manifeset) -->
    <ApplicationManifest Include="$(IntermediateOutputPath)$(_DeploymentTargetApplicationManifestFileName)">
      <TargetPath>$(_DeploymentTargetApplicationManifestFileName)</TargetPath>
    </ApplicationManifest>

    <!-- Create an item for the final application manifest (Example: WindowsApplication1.exe.manifeset)
             This item represents the final output application manifest used for project-to-project
             references and for copying to the publish output location. -->
    <_ApplicationManifestFinal Include="$(OutDir)$(_DeploymentTargetApplicationManifestFileName)">
      <TargetPath>$(_DeploymentTargetApplicationManifestFileName)</TargetPath>
    </_ApplicationManifestFinal>

    <!-- Create an item for the output deploy manifest (Example: WindowsApplication1.application) -->
    <DeployManifest Include="$(IntermediateOutputPath)$(TargetDeployManifestFileName)">
      <TargetPath>$(TargetDeployManifestFileName)</TargetPath>
    </DeployManifest>

    <!-- Create an item for the intermediate trust info file -->
    <_DeploymentIntermediateTrustInfoFile Include="$(IntermediateOutputPath)$(TargetName).TrustInfo.xml" Condition="'$(TargetZone)'!=''"/>
  </ItemGroup>

  <!--
    Determine the <deploymentProvider> (_DeploymentUrl) for the ClickOnce deployment manifest.
    Prefer the UpdateUrl, falling back to InstallUrl or PublishUrl if not specified.
    If the UpdateUrl is specified then _DeploymentUrl is always set to the UpdateUrl.
    Otherwise, only set the _DeploymentUrl if it's an installed app and updates are enabled.
    -->
  <PropertyGroup>
    <_DeploymentUrl Condition="'$(_DeploymentUrl)'==''">$(UpdateUrl)</_DeploymentUrl>
    <_DeploymentUrl Condition="'$(_DeploymentUrl)'==''">$(InstallUrl)</_DeploymentUrl>
    <_DeploymentUrl Condition="'$(_DeploymentUrl)'==''">$(PublishUrl)</_DeploymentUrl>
    <_DeploymentUrl Condition="!('$(UpdateUrl)'=='') and '$(Install)'=='false'"></_DeploymentUrl>
    <_DeploymentUrl Condition="'$(_DeploymentUrl)'!=''">$(_DeploymentUrl)$(TargetDeployManifestFileName)</_DeploymentUrl>
    <!--
        Need to explicitly blank out the _DeploymentUrl when it's not used. Otherwise an
        inappropriate value may be used. For example a local path from the PublishUrl
        is something we never want to see in the manifest because it means you could
        only install the app from that machine.
        -->
    <_DeploymentUrl Condition="'$(UpdateUrl)'=='' and !('$(Install)'=='true' and '$(UpdateEnabled)'=='true')"></_DeploymentUrl>
    <_DeploymentUrl Condition="'$(ExcludeDeploymentUrl)'=='true'"></_DeploymentUrl>
  </PropertyGroup>

  <!-- Determine the URLs for the bootstrapper. -->
  <PropertyGroup>
    <_DeploymentApplicationUrl Condition="'$(IsWebBootstrapper)'=='true'">$(InstallUrl)</_DeploymentApplicationUrl>
    <_DeploymentApplicationUrl Condition="'$(IsWebBootstrapper)'=='true' and '$(InstallUrl)'==''">$(PublishUrl)</_DeploymentApplicationUrl>
    <_DeploymentComponentsUrl Condition="'$(BootstrapperComponentsLocation)'=='Absolute'">$(BootstrapperComponentsUrl)</_DeploymentComponentsUrl>
  </PropertyGroup>

  <!-- Output location for publish target. -->
  <PropertyGroup>
    <PublishDir Condition="'$(PublishDir)' != '' and !HasTrailingSlash('$(PublishDir)')">$(PublishDir)\</PublishDir>
    <PublishDir Condition="'$(PublishDir)'==''">$([MSBuild]::EnsureTrailingSlash('$(OutputPath)'))app.publish\</PublishDir>
  </PropertyGroup>

  <!--
    ClickOncePublishDir property is the output location used by all ClickOnce publish targets. This should be same as PublishDir except
    for a trailing slash. PublishDir when specified as a global property on the command line cannot be changed to add a trailing slash.
  -->
  <PropertyGroup>
    <ClickOncePublishDir>$(PublishDir)</ClickOncePublishDir>
    <ClickOncePublishDir Condition="!HasTrailingSlash('$(ClickOncePublishDir)')">$(ClickOncePublishDir)\</ClickOncePublishDir>
  </PropertyGroup>

  <!--
    ProcessorArchitecture is the target processor architecture.
    -->
  <PropertyGroup Condition="'$(ProcessorArchitecture)'==''">
    <!--
        If ProcessorArchitecture is not set, set it to PlatformTarget
        Note: if $(PlatformTarget) is also blank resolve assembly reference defaults to msil which is the
        desired behavior in this case
        -->
    <ProcessorArchitecture>$(PlatformTarget)</ProcessorArchitecture>

    <!--
        If Processor architecture is not set and PlatformTarget is a known target translate the
        PlatformTarget into something ResolveAssemblyReference knows about
        -->
    <ProcessorArchitecture Condition=" '$(PlatformTarget)' == 'AnyCpu' ">msil</ProcessorArchitecture>
    <ProcessorArchitecture Condition=" '$(PlatformTarget)' == 'x64' ">amd64</ProcessorArchitecture>
    <ProcessorArchitecture Condition=" '$(PlatformTarget)' == 'Itanium' ">ia64</ProcessorArchitecture>
    <ProcessorArchitecture Condition=" '$(PlatformTarget)' == 'x86' ">x86</ProcessorArchitecture>
    <ProcessorArchitecture Condition=" '$(PlatformTarget)' == 'ARM' ">arm</ProcessorArchitecture>
  </PropertyGroup>

 <PropertyGroup>
    <ConsiderPlatformAsProcessorArchitecture Condition="'$(ConsiderPlatformAsProcessorArchitecture)' == ''">true</ConsiderPlatformAsProcessorArchitecture>
 </PropertyGroup>

 <PropertyGroup Condition="'$(ProcessorArchitecture)' == '' and '$(ConsiderPlatformAsProcessorArchitecture)' == 'true'">
    <!-- We need to do this here because if we were to just compare against platform visual would parse them out as available platforms which may not be the case -->
    <ProcessorArchitectureAsPlatform>$(Platform)</ProcessorArchitectureAsPlatform>
    <ProcessorArchitecture Condition=" '$(ProcessorArchitectureAsPlatform)' == 'AnyCpu' or '$(ProcessorArchitectureAsPlatform)' == 'Any Cpu'">msil</ProcessorArchitecture>
    <ProcessorArchitecture Condition=" '$(ProcessorArchitectureAsPlatform)' == 'x64' or '$(ProcessorArchitectureAsPlatform)' == 'amd64'">amd64</ProcessorArchitecture>
    <ProcessorArchitecture Condition=" '$(ProcessorArchitectureAsPlatform)' == 'Itanium' ">ia64</ProcessorArchitecture>
    <ProcessorArchitecture Condition=" '$(ProcessorArchitectureAsPlatform)' == 'x86' or '$(ProcessorArchitectureAsPlatform)' == 'win32'">x86</ProcessorArchitecture>
    <ProcessorArchitecture Condition=" '$(ProcessorArchitectureAsPlatform)' == 'ARM' ">arm</ProcessorArchitecture>

    <!--For compatibility with the 4.0 behavior, if not set above, default to the environment. To override this, set ProcessorArchitecture explicitly. We also need to disable the warning since we do not know if what the environment is set to is correct-->
    <ResolveAssemblyWarnOrErrorOnTargetArchitectureMismatch Condition="'$(ProcessorArchitecture)'==''">None</ResolveAssemblyWarnOrErrorOnTargetArchitectureMismatch>
    <ProcessorArchitecture Condition="'$(ProcessorArchitecture)'==''">$(PROCESSOR_ARCHITECTURE)</ProcessorArchitecture>
  </PropertyGroup>

  <!-- Sensible defaults for the most-commonly-desired MSBuildRuntime and MSBuildArchitecture values. The Core runtime does not currently support specifying task architecture or runtime.
       If support for out-of-proc task execution is added on other runtimes, make sure each task's logic is checked against the current state of support. -->
  <PropertyGroup Condition="'$(DisableOutOfProcTaskHost)' == '' and '$(MSBuildRuntimeType)' == 'Full'">
    <TargetFrameworkAsMSBuildRuntime Condition="'$(TargetFrameworkVersion)' == 'v2.0' or '$(TargetFrameworkVersion)' == 'v3.0' or '$(TargetFrameworkVersion)' == 'v3.5'">CLR2</TargetFrameworkAsMSBuildRuntime>
    <TargetFrameworkAsMSBuildRuntime Condition="'$(TargetFrameworkVersion)' == 'v4.0' or '$(TargetFrameworkVersion)' == 'v4.5'">CLR4</TargetFrameworkAsMSBuildRuntime>
    <TargetFrameworkAsMSBuildRuntime Condition="'$(TargetFrameworkAsMSBuildRuntime)' == ''">CurrentRuntime</TargetFrameworkAsMSBuildRuntime>

    <PlatformTargetAsMSBuildArchitectureExplicitlySet Condition="'$(PlatformTargetAsMSBuildArchitecture)' != ''">true</PlatformTargetAsMSBuildArchitectureExplicitlySet>
    <PlatformTargetAsMSBuildArchitectureExplicitlySet Condition="'$(PlatformTargetAsMSBuildArchitecture)' == ''">false</PlatformTargetAsMSBuildArchitectureExplicitlySet>

    <PlatformTargetAsMSBuildArchitecture Condition="'$(PlatformTarget)' == 'x86' or ('$(PlatformTarget)' == 'x64' and '$(MSBuildExtensionsPath64)' != '')">$(PlatformTarget)</PlatformTargetAsMSBuildArchitecture>
    <PlatformTargetAsMSBuildArchitecture Condition="'$(PlatformTarget)' == 'arm'">x86</PlatformTargetAsMSBuildArchitecture>
    <PlatformTargetAsMSBuildArchitecture Condition="('$(PlatformTarget)' == 'ia64' and '$(MSBuildExtensionsPath64)' != '')">x64</PlatformTargetAsMSBuildArchitecture>
    <PlatformTargetAsMSBuildArchitecture Condition="'$(PlatformTargetAsMSBuildArchitecture)' == ''">CurrentArchitecture</PlatformTargetAsMSBuildArchitecture>
  </PropertyGroup>

  <!-- Flavor is the project flavor. For example, Client, Smart Devices, SQL Server, etc. -->
  <PropertyGroup>
    <ProjectFlavor Condition="'$(ProjectFlavor)'==''">Client</ProjectFlavor>
  </PropertyGroup>

  <!--
    The default for compilers is to not delay-sign. If $(DelaySign) is false, let the compiler
    use its default rather than forcing a no-delay-sign flag to be passed in. This is so that
    attributes in the source code can override this decision.
    -->
  <PropertyGroup>
    <DelaySign Condition="'$(SignAssembly)' != 'true'">false</DelaySign>
    <DelaySign Condition="'$(DelaySign)'!='true'"></DelaySign>
  </PropertyGroup>

  <!-- These properties control web reference proxy generation. -->
  <PropertyGroup>
    <WebReference_EnableProperties Condition=" '$(WebReference_EnableProperties)' == '' ">true</WebReference_EnableProperties>
    <WebReference_EnableSQLTypes Condition=" '$(WebReference_EnableSQLTypes)' == '' ">true</WebReference_EnableSQLTypes>
    <WebReference_EnableLegacyEventingModel Condition=" '$(WebReference_EnableLegacyEventingModel)' == '' ">false</WebReference_EnableLegacyEventingModel>
  </PropertyGroup>

  <!--
    These parameters control where to look in the registry for directories to search for
    assemblies in the assembly resolution tasks.
    -->
  <PropertyGroup>
    <AssemblyFoldersSuffix Condition=" '$(AssemblyFoldersSuffix)' == '' ">AssemblyFoldersEx</AssemblyFoldersSuffix>
    <FrameworkRegistryBase Condition=" '$(FrameworkRegistryBase)' == '' ">Software\Microsoft\$(TargetFrameworkIdentifier)</FrameworkRegistryBase>
    <TargetPlatformRegistryBase Condition="'$(TargetPlatformRegistryBase)' == ''">Software\Microsoft\Microsoft SDKs\$(TargetPlatformIdentifier)</TargetPlatformRegistryBase>
    <AssemblyFoldersConfigFile Condition="'$(AssemblyFoldersConfigFile)' == ''">$([MSBuild]::GetToolsDirectory32())\AssemblyFolders.config</AssemblyFoldersConfigFile>
    <AssemblyFoldersConfigFileSearchPath Condition="Exists('$(AssemblyFoldersConfigFile)')">{AssemblyFoldersFromConfig:$(AssemblyFoldersConfigFile),$(TargetFrameworkVersion)};</AssemblyFoldersConfigFileSearchPath>

    <!--
        These are the extensions that assembly reference resolution will consider for resolution.
        Add new extensions here if you want to add new file types to consider (for example, .metadata_dll).
        Put the most likely extensions first for reference resolution speed.
        -->
    <AllowedReferenceAssemblyFileExtensions Condition=" '$(AllowedReferenceAssemblyFileExtensions)' == '' ">
      .winmd;
      .dll;
      .exe
    </AllowedReferenceAssemblyFileExtensions>

    <!--
        These are the extensions that reference resolution will consider when looking for files related
        to resolved references.  Add new extensions here if you want to add new file types to consider.
        -->
    <AllowedReferenceRelatedFileExtensions Condition=" '$(AllowedReferenceRelatedFileExtensions)' == '' ">
      .pdb;
      .xml;
      .pri;
      .dll.config;
      .exe.config
    </AllowedReferenceRelatedFileExtensions>

    <!--
        These names are used when determining which TargetFramework subset to use. If the any of the FullReferenceAssemblyNames
        are seen in the list of client subsets, RAR will assume that no client subset is being used. The list is semicolon seperated
        For example :   Full;Complete;AllThere
        -->
    <FullReferenceAssemblyNames Condition="'$(FullReferenceAssemblyNames)' == ''">Full</FullReferenceAssemblyNames>
  </PropertyGroup>

  <PropertyGroup Condition="$(AssemblySearchPaths) == ''">
    <!--
        The SearchPaths property is set to find assemblies in the following order:

            (1) Files from current project - indicated by {CandidateAssemblyFiles}
            (2) $(ReferencePath) - the reference path property, which comes from the .USER file.
            (3) The hintpath from the referenced item itself, indicated by {HintPathFromItem}.
            (4) The directory of MSBuild's "target" runtime from GetFrameworkPath.
                The "target" runtime folder is the folder of the runtime that MSBuild is a part of.
            (5) Assembly folders from AssemblyFolders.config file (provided by Visual Studio Dev15+).
            (6) Registered assembly folders, indicated by {Registry:*,*,*}
            (7) Legacy registered assembly folders, indicated by {AssemblyFolders}
            (8) Resolve to the GAC.
            (9) Treat the reference's Include as if it were a real file name.
            (10) Look in the application's output folder (like bin\debug)
        -->
    <AssemblySearchPaths Condition="'$(AssemblySearchPath_UseCandidateAssemblyFiles)' != 'false'">{CandidateAssemblyFiles}</AssemblySearchPaths>
    <AssemblySearchPaths Condition="'$(AssemblySearchPath_UseReferencePath)' != 'false'">$(AssemblySearchPaths);$(ReferencePath)</AssemblySearchPaths>
    <AssemblySearchPaths Condition="'$(AssemblySearchPath_UseHintPathFromItem)' != 'false'">$(AssemblySearchPaths);{HintPathFromItem}</AssemblySearchPaths>
    <AssemblySearchPaths Condition="'$(AssemblySearchPath_UseTargetFrameworkDirectory)' != 'false'">$(AssemblySearchPaths);{TargetFrameworkDirectory}</AssemblySearchPaths>
    <AssemblySearchPaths Condition="'$(AssemblySearchPath_UseAssemblyFoldersConfigFileSearchPath)' != 'false'">$(AssemblySearchPaths);$(AssemblyFoldersConfigFileSearchPath)</AssemblySearchPaths>
    <AssemblySearchPaths Condition="'$(AssemblySearchPath_UseRegistry)' != 'false'">$(AssemblySearchPaths);{Registry:$(FrameworkRegistryBase),$(TargetFrameworkVersion),$(AssemblyFoldersSuffix)$(AssemblyFoldersExConditions)}</AssemblySearchPaths>
    <AssemblySearchPaths Condition="'$(AssemblySearchPath_UseAssemblyFolders)' != 'false'">$(AssemblySearchPaths);{AssemblyFolders}</AssemblySearchPaths>
    <AssemblySearchPaths Condition="'$(AssemblySearchPath_UseGAC)' != 'false'">$(AssemblySearchPaths);{GAC}</AssemblySearchPaths>
    <AssemblySearchPaths Condition="'$(AssemblySearchPath_UseRawFileName)' != 'false'">$(AssemblySearchPaths);{RawFileName}</AssemblySearchPaths>
    <AssemblySearchPaths Condition="'$(AssemblySearchPath_UseOutDir)' != 'false'">$(AssemblySearchPaths);$(OutDir)</AssemblySearchPaths>
  </PropertyGroup>

  <!-- ContinueOnError takes 3 values:  WarnAndContinue (true), ErrorAndStop (false), and ErrorAndContinue.
         Default to ErrorAndStop, since that matches the behaviour in previous versions, and what users
         typically expect -->
  <PropertyGroup>
    <ContinueOnError Condition="'$(ContinueOnError)' == ''">false</ContinueOnError>
  </PropertyGroup>

  <!-- Users familiar with how some other repos work try to use NoWarn with MSBuild in place of MSBuildWarningsAsMessages. -->
  <PropertyGroup>
    <MSBuildWarningsAsMessages Condition="'$(MSBuildWarningsAsMessages)'==''">$(NoWarn)</MSBuildWarningsAsMessages>
    <MSBuildWarningsAsErrors Condition="'$(MSBuildWarningsAsErrors)'==''">$(WarningsAsErrors)</MSBuildWarningsAsErrors>
    <MSBuildWarningsNotAsErrors Condition="'$(MSBuildWarningsNotAsErrors)'==''">$(WarningsNotAsErrors)</MSBuildWarningsNotAsErrors>
  </PropertyGroup>

  <!-- Common Project System support -->
  <PropertyGroup>
    <CommonXamlResourcesDirectory Condition=" '$(CommonXamlResourcesDirectory)' == '' ">$(MSBuildThisFileDirectory)$(LangName)\</CommonXamlResourcesDirectory>
  </PropertyGroup>

  <!-- We need to fallback to en-US in case the xaml rules are not localized (possibly happen on community languages).  -->
  <PropertyGroup Condition="!Exists('$(CommonXamlResourcesDirectory)')">
    <CommonXamlResourcesDirectory>$(MSBuildThisFileDirectory)en-US\</CommonXamlResourcesDirectory>
  </PropertyGroup>

  <ItemGroup Condition=" '$(DefineCommonItemSchemas)' == 'true' ">
    <PropertyPageSchema Include="$(CommonXamlResourcesDirectory)ProjectItemsSchema.xaml"/>

    <PropertyPageSchema Include="
                        $(CommonXamlResourcesDirectory)General.xaml;
                        $(CommonXamlResourcesDirectory)Debugger_General.xaml">
      <Context>Project</Context>
    </PropertyPageSchema>

    <PropertyPageSchema Include="$(CommonXamlResourcesDirectory)General.BrowseObject.xaml">
      <Context>BrowseObject</Context>
    </PropertyPageSchema>

    <PropertyPageSchema Include="$(CommonXamlResourcesDirectory)General_File.xaml">
      <Context>File</Context>
    </PropertyPageSchema>

    <PropertyPageSchema Include="$(CommonXamlResourcesDirectory)SCC.xaml">
      <Context>Invisible</Context>
    </PropertyPageSchema>

    <PropertyPageSchema Include="
                        $(CommonXamlResourcesDirectory)Folder.xaml;
                        $(CommonXamlResourcesDirectory)None.xaml;
                        $(CommonXamlResourcesDirectory)Content.xaml;
                        $(CommonXamlResourcesDirectory)EmbeddedResource.xaml;
                        ">
      <Context>File;BrowseObject</Context>
    </PropertyPageSchema>

    <PropertyPageSchema Include="$(CommonXamlResourcesDirectory)SpecialFolder.xaml;">
      <Context>File;ProjectSubscriptionService</Context>
    </PropertyPageSchema>
  </ItemGroup>

  <PropertyGroup>
    <DefineCommonReferenceSchemas Condition=" '$(DefineCommonReferenceSchemas)' == '' ">$(DefineCommonItemSchemas)</DefineCommonReferenceSchemas>
  </PropertyGroup>

  <ItemGroup Condition=" '$(DefineCommonReferenceSchemas)' == 'true' ">
    <!-- Assembly references -->
    <PropertyPageSchema Include="$(CommonXamlResourcesDirectory)assemblyreference.xaml">
      <Context>;BrowseObject</Context>
    </PropertyPageSchema>
    <PropertyPageSchema Include="$(CommonXamlResourcesDirectory)ResolvedAssemblyReference.xaml">
      <Context>ProjectSubscriptionService;BrowseObject</Context>
    </PropertyPageSchema>

    <!-- COM references -->
    <PropertyPageSchema Include="$(CommonXamlResourcesDirectory)COMReference.xaml">
      <Context>;BrowseObject</Context>
    </PropertyPageSchema>
    <PropertyPageSchema Include="$(CommonXamlResourcesDirectory)ResolvedCOMReference.xaml">
      <Context>ProjectSubscriptionService;BrowseObject</Context>
    </PropertyPageSchema>

    <!-- Project references -->
    <PropertyPageSchema Include="$(CommonXamlResourcesDirectory)ProjectReference.xaml">
      <Context>;BrowseObject</Context>
    </PropertyPageSchema>
    <PropertyPageSchema Include="$(CommonXamlResourcesDirectory)ResolvedProjectReference.xaml">
      <Context>ProjectSubscriptionService;BrowseObject</Context>
    </PropertyPageSchema>
  </ItemGroup>

  <ItemGroup Condition=" '$(DefineCommonCapabilities)' == 'true' ">
    <ProjectCapability Include="
                          AssemblyReferences;
                          COMReferences;
                          ProjectReferences;
                          SharedProjectReferences;
                          OutputGroups;
                          AllTargetOutputGroups;
                          VisualStudioWellKnownOutputGroups;
                          SingleFileGenerators;
                          DeclaredSourceItems;
                          UserSourceItems;
                           " />
    <ProjectCapability Condition=" '$(TargetPlatformIdentifier)' == 'Windows' and '$(TargetPlatformVersion)' &lt; 8.0 "
                       Include="BuildWindowsDesktopTarget" />
  </ItemGroup>

  <ItemDefinitionGroup Condition=" '$(DefineExplicitDefaults)' == 'true' ">
    <None>
      <CopyToOutputDirectory>Never</CopyToOutputDirectory>
    </None>
    <Content>
      <CopyToOutputDirectory>Never</CopyToOutputDirectory>
    </Content>
    <Compile>
      <CopyToOutputDirectory>Never</CopyToOutputDirectory>
    </Compile>
    <EmbeddedResource>
      <CopyToOutputDirectory>Never</CopyToOutputDirectory>
    </EmbeddedResource>
  </ItemDefinitionGroup>

  <!--
    Target that allows targets consuming source control confirmation to establish a dependency on targets producing this information.

    Any target that reads SourceRevisionId, PrivateRepositoryUrl, SourceRoot, and other source control properties and items
    should depend on this target and be conditioned on '$(SourceControlInformationFeatureSupported)' == 'true'.

    SourceRevisionId property uniquely identifies the source control revision of the repository the project belongs to.
    For Git repositories this id is a commit hash, for TFVC repositories it's the changeset number, etc.

    PrivateRepositoryUrl property stores the URL of the repository supplied by the CI server or retrieved from source control manager.
    Targets consuming this property shall not publish its value implicitly as it might inadvertently reveal an internal URL.
    Instead, they shall only do so if the project sets PublishRepositoryUrl property to true. For example, the NuGet Pack target
    may include the repository URL in the nuspec file generated for NuGet package produced by the project if PublishRepositoryUrl is true.

    SourceRoot item group lists all source roots that the project source files reside under and their mapping to source control server URLs,
    if available. This includes both source files under source control as well as source files in source packages. SourceRoot items are
    used by compilers to determine path map in deterministic build and by SourceLink provider, which maps local paths to URLs of source files
    stored on the source control server.

    Source control information provider that sets these properties and items shall execute before this target (by including
    InitializeSourceControlInformation in its BeforeTargets) and set source control properties and items that haven't been initialized yet.
  -->
  <Target Name="InitializeSourceControlInformation" />

  <PropertyGroup>
    <SourceControlInformationFeatureSupported>true</SourceControlInformationFeatureSupported>
  </PropertyGroup>

  <!--
    ***********************************************************************************************
    ***********************************************************************************************
                                                                Build Section
    ***********************************************************************************************
    ***********************************************************************************************
    -->

  <Target Name="_AddOutputPathToGlobalPropertiesToRemove">
    <PropertyGroup>
      <_GlobalPropertiesToRemoveFromProjectReferences Condition="'$(PassOutputPathToReferencedProjects)'=='false'">$(_GlobalPropertiesToRemoveFromProjectReferences);OutputPath</_GlobalPropertiesToRemoveFromProjectReferences>
    </PropertyGroup>
  </Target>

  <!--
    ============================================================
                                        _CheckForInvalidConfigurationAndPlatform

    This target checks for errors in statically defined properties.  By setting BeforeTargets, we try
    to ensure that the target runs before any build related targets.
    If your target requires this check and is running as a BeforeTargets of one of the first targets
    of $(BuildDependsOn), $(RebuildDependsOn), or $(CleanDependsOn) you will need to set your DependsOn
    to this target.
    ============================================================
    -->
  <Target
      Name="_CheckForInvalidConfigurationAndPlatform"
      BeforeTargets="$(BuildDependsOn);Build;$(RebuildDependsOn);Rebuild;$(CleanDependsOn);Clean">

    <PropertyGroup>
      <_InvalidConfigurationMessageResourceName Condition=" '$(BuildingInsideVisualStudio)' == 'true' ">CommonSdk.InvalidConfigurationTextWhenBuildingInsideVisualStudio</_InvalidConfigurationMessageResourceName>
      <_InvalidConfigurationMessageResourceName Condition=" '$(BuildingInsideVisualStudio)' != 'true' ">CommonSdk.InvalidConfigurationTextWhenBuildingOutsideVisualStudio</_InvalidConfigurationMessageResourceName>
    </PropertyGroup>

    <MSBuildInternalMessage Condition="'$(_InvalidConfigurationMessageSeverity)' != ''" ResourceName="$(_InvalidConfigurationMessageResourceName)" Severity="$(_InvalidConfigurationMessageSeverity)" FormatArguments="$(MSBuildProjectFile);$(_OriginalConfiguration);$(_OriginalPlatform)"/>

    <Message Condition="'$(DesignTimeBuild)' != 'true'" Text="Configuration=$(Configuration)" Importance="Low" />
    <Message Condition="'$(DesignTimeBuild)' != 'true'" Text="Platform=$(Platform)" Importance="Low" />

    <!-- Although we try to ensure a trailing slash, it's possible to circumvent this if the property is set on the command line -->
    <MSBuildInternalMessage Condition="'$(OutDir)' != '' and !HasTrailingSlash('$(OutDir)')" ResourceName="CommonSdk.PropertyWithTrailingSlash"  Severity="Error" FormatArguments="OutDir"/>
    <MSBuildInternalMessage Condition="'$(IntermediateOutputPath)' != '' and !HasTrailingSlash('$(IntermediateOutputPath)')" ResourceName="CommonSdk.PropertyWithTrailingSlash"  Severity="Error" FormatArguments="IntermediateOutputPath"/>
    <MSBuildInternalMessage Condition="'$(BaseIntermediateOutputPath)' != '' and !HasTrailingSlash('$(BaseIntermediateOutputPath)')" ResourceName="CommonSdk.PropertyWithTrailingSlash"  Severity="Error" FormatArguments="BaseIntermediateOutputPath"/>

    <!-- Also update the value of PlatformTargetAsMSBuildArchitecture per the value of Prefer32Bit.  We are doing
         this here because Prefer32Bit may be set anywhere in the targets, so we can't depend on it having the
         correct value when we're trying to figure out PlatformTargetAsMSBuildArchitecture -->
    <PropertyGroup Condition="'$(Prefer32Bit)' == 'true' and ('$(PlatformTarget)' == 'AnyCPU' or '$(PlatformTarget)' == '') and '$(PlatformTargetAsMSBuildArchitectureExplicitlySet)' != 'true'">
      <PlatformTargetAsMSBuildArchitecture>x86</PlatformTargetAsMSBuildArchitecture>
    </PropertyGroup>

    <MSBuildInternalMessage Condition=" '$(Prefer32Bit)' == 'true' and '$(PreferNativeArm64)' == 'true' " ResourceName="CommonSdk.Prefer32BitAndPreferNativeArm64Enabled" Severity="Error"/>

    <MSBuildInternalMessage Condition=" '$(NoWin32Manifest)' == 'true' and '$(PreferNativeArm64)' == 'true' " ResourceName="CommonSdk.NoWin32ManifestAndPreferNativeArm64Enabled" Severity="Error"/>

    <MSBuildInternalMessage Condition=" '$(PreferNativeArm64)' == 'true' and '$(Platform)' != 'AnyCPU' " ResourceName="CommonSdk.PlatformIsAnyCPUAndPreferNativeArm64Enabled" Severity="Warning" FormatArguments="$(Platform)" />

    <!--
      Log an error MSB3540 if the user set MSBuildProjectExtensionsPath in the body of a project. In an SDK style project
      if you set a value in the body, the value is not used by the top implicit import but is used by the bottom.
      This can lead to confusing behavior and builds can fail for obscure reasons.
    -->
    <MSBuildInternalMessage
      Condition=" '$(_InitialMSBuildProjectExtensionsPath)' != '' And '$(MSBuildProjectExtensionsPath)' != '$(_InitialMSBuildProjectExtensionsPath)' "
      ResourceName="CommonSdk.MSBuildProjectExtensionsPathModifiedAfterUse"
      Severity="Error"
    />

    <!--
      Log a warning MSB3539 if:
        1. $(EnableBaseIntermediateOutputPathMismatchWarning) is 'true'
        2. $(BaseIntermediateOutputPath) was set in the body of a project after its default value was set in Microsoft.Common.props
        3. $(BaseIntermediateOutputPath) is not the same as $(MSBuildProjectExtensionsPath)

      Similar to the error above, there are cases when users set $(BaseIntermediateOutputPath) in the body of their project and things build but only by coincidence.
      MSBuild does not know if $(BaseIntermediateOutputPath) changing would cause problems so tools like NuGet must set $(EnableBaseIntermediateOutputPathMismatchWarning)
      to 'true'.
    -->
    <MSBuildInternalMessage
      Condition=" '$(EnableBaseIntermediateOutputPathMismatchWarning)' == 'true' And '$(_InitialBaseIntermediateOutputPath)' != '$(BaseIntermediateOutputPath)' And '$(BaseIntermediateOutputPath)' != '$(MSBuildProjectExtensionsPath)' "
      ResourceName="CommonSdk.BaseIntermediateOutputPathMismatchWarning"
      Severity="Warning"
    />
  </Target>

  <!--
    ============================================================
                                        Build

    The main build entry point.
    ============================================================
    -->
  <PropertyGroup>
    <BuildDependsOn>
      BeforeBuild;
      CoreBuild;
      AfterBuild
    </BuildDependsOn>
  </PropertyGroup>

  <Target
      Name="Build"
      Condition=" '$(_InvalidConfigurationWarning)' != 'true' "
      DependsOnTargets="$(BuildDependsOn)"
      Returns="@(TargetPathWithTargetPlatformMoniker)" />

  <!--
    ============================================================
                                        BeforeBuild

    Redefine this target in your project in order to run tasks just before Build
    ============================================================
    -->
  <Target Name="BeforeBuild"/>

  <!--
    ============================================================
                                        AfterBuild

    Redefine this target in your project in order to run tasks just after Build
    ============================================================
    -->
  <Target Name="AfterBuild"/>

  <!--
    ============================================================
                                        CoreBuild

    The core build step calls each of the build targets.
    ============================================================
    -->
  <PropertyGroup>
    <CoreBuildDependsOn>
      BuildOnlySettings;
      PrepareForBuild;
      PreBuildEvent;
      ResolveReferences;
      PrepareResources;
      ResolveKeySource;
      Compile;
      ExportWindowsMDFile;
      UnmanagedUnregistration;
      GenerateSerializationAssemblies;
      CreateSatelliteAssemblies;
      GenerateManifests;
      GetTargetPath;
      PrepareForRun;
      UnmanagedRegistration;
      IncrementalClean;
      PostBuildEvent
    </CoreBuildDependsOn>
  </PropertyGroup>

  <Target
      Name="CoreBuild"
      DependsOnTargets="$(CoreBuildDependsOn)">

    <OnError ExecuteTargets="_TimeStampAfterCompile;PostBuildEvent" Condition="'$(RunPostBuildEvent)'=='Always' or '$(RunPostBuildEvent)'=='OnOutputUpdated'"/>
    <OnError ExecuteTargets="_CleanRecordFileWrites"/>

  </Target>

  <!--
    ============================================================
                                        Rebuild

    Delete all intermediate and final build outputs, and then build the project from scratch.
    ============================================================
    -->
  <PropertyGroup>
    <_ProjectDefaultTargets Condition="'$(MSBuildProjectDefaultTargets)' != ''">$(MSBuildProjectDefaultTargets)</_ProjectDefaultTargets>
    <_ProjectDefaultTargets Condition="'$(MSBuildProjectDefaultTargets)' == ''">Build</_ProjectDefaultTargets>

    <RebuildDependsOn>
      BeforeRebuild;
      Clean;
      $(_ProjectDefaultTargets);
      AfterRebuild;
    </RebuildDependsOn>

    <RebuildDependsOn Condition=" '$(MSBuildProjectDefaultTargets)' == 'Rebuild' " >
      BeforeRebuild;
      Clean;
      Build;
      AfterRebuild;
    </RebuildDependsOn>
  </PropertyGroup>

  <Target
      Name="Rebuild"
      Condition=" '$(_InvalidConfigurationWarning)' != 'true' "
      DependsOnTargets="$(RebuildDependsOn)"
      Returns="$(TargetPath)"/>

  <!--
    ============================================================
                                        BeforeRebuild

    Redefine this target in your project in order to run tasks just before Rebuild
    ============================================================
    -->
  <Target Name="BeforeRebuild"/>

  <!--
    ============================================================
                                        AfterRebuild

    Redefine this target in your project in order to run tasks just after Rebuild
    ============================================================
    -->
  <Target Name="AfterRebuild"/>

  <!--
    ============================================================
                                        BuildGenerateSources

    Redefine this target in your project in order to run tasks for BuildGenerateSources

    Set BuildPassReferences to enable P2P builds
    ============================================================
    -->
  <PropertyGroup>
    <BuildGenerateSourcesAction>Build</BuildGenerateSourcesAction>
  </PropertyGroup>

  <Target Name="BuildGenerateSources" DependsOnTargets="BuildGenerateSourcesTraverse;$(BuildGenerateSourcesAction)" />

  <Target Name="BuildGenerateSourcesTraverse" DependsOnTargets="PrepareProjectReferences">
    <MSBuild
        Projects="@(_MSBuildProjectReferenceExistent)"
        Targets="BuildGenerateSources"
        BuildInParallel="$(BuildInParallel)"
        Properties="%(_MSBuildProjectReferenceExistent.SetConfiguration); %(_MSBuildProjectReferenceExistent.SetPlatform); %(_MSBuildProjectReferenceExistent.SetTargetFramework);"
        Condition="'$(BuildPassReferences)' == 'true' and '@(ProjectReferenceWithConfiguration)' != '' and '@(_MSBuildProjectReferenceExistent)' != '' and '%(_MSBuildProjectReferenceExistent.BuildReference)' == 'true'"
        ContinueOnError="!$(BuildingProject)"
        RemoveProperties="%(_MSBuildProjectReferenceExistent.GlobalPropertiesToRemove)$(_GlobalPropertiesToRemoveFromProjectReferences)">
    </MSBuild>
  </Target>

  <ItemGroup Condition="'$(IsGraphBuild)' == 'true' and '$(BuildPassReferences)' == 'true'">
    <ProjectReferenceTargets Include="BuildGenerateSources" Targets="BuildGenerateSources" />
  </ItemGroup>

  <!--
    ============================================================
                                        BuildCompile

    Redefine this target in your project in order to run tasks for BuildCompile
    ============================================================
    -->
  <PropertyGroup>
    <BuildCompileAction>Build</BuildCompileAction>
  </PropertyGroup>

  <Target Name="BuildCompile" DependsOnTargets="BuildCompileTraverse;$(BuildCompileAction)" />

  <Target Name="BuildCompileTraverse" DependsOnTargets="PrepareProjectReferences">
    <MSBuild
        Projects="@(_MSBuildProjectReferenceExistent)"
        Targets="BuildCompile"
        BuildInParallel="$(BuildInParallel)"
        Properties="%(_MSBuildProjectReferenceExistent.SetConfiguration); %(_MSBuildProjectReferenceExistent.SetPlatform); %(_MSBuildProjectReferenceExistent.SetTargetFramework)"
        Condition="'$(BuildPassReferences)' == 'true' and '@(ProjectReferenceWithConfiguration)' != '' and '@(_MSBuildProjectReferenceExistent)' != ''  and '%(_MSBuildProjectReferenceExistent.BuildReference)' == 'true'"
        ContinueOnError="!$(BuildingProject)"
        RemoveProperties="%(_MSBuildProjectReferenceExistent.GlobalPropertiesToRemove)$(_GlobalPropertiesToRemoveFromProjectReferences)">
    </MSBuild>
  </Target>

  <ItemGroup Condition="'$(IsGraphBuild)' == 'true' and '$(BuildPassReferences)' == 'true'">
    <ProjectReferenceTargets Include="BuildCompile" Targets="BuildCompile" />
  </ItemGroup>

  <!--
    ============================================================
                                        BuildLink

    Redefine this target in your project in order to run tasks for BuildLink
    ============================================================
    -->
  <PropertyGroup>
    <BuildLinkAction>Build</BuildLinkAction>
  </PropertyGroup>

  <Target Name="BuildLink" DependsOnTargets="BuildLinkTraverse;$(BuildLinkAction)" />

  <Target Name="BuildLinkTraverse" DependsOnTargets="PrepareProjectReferences" >
    <MSBuild
        Projects="@(_MSBuildProjectReferenceExistent)"
        Targets="BuildLink"
        BuildInParallel="$(BuildInParallel)"
        Properties="%(_MSBuildProjectReferenceExistent.SetConfiguration); %(_MSBuildProjectReferenceExistent.SetPlatform); %(_MSBuildProjectReferenceExistent.SetTargetFramework)"
        Condition="'$(BuildPassReferences)' == 'true' and '@(ProjectReferenceWithConfiguration)' != '' and '@(_MSBuildProjectReferenceExistent)' != ''  and '%(_MSBuildProjectReferenceExistent.BuildReference)' == 'true'"
        ContinueOnError="!$(BuildingProject)"
        RemoveProperties="%(_MSBuildProjectReferenceExistent.GlobalPropertiesToRemove)$(_GlobalPropertiesToRemoveFromProjectReferences)">
    </MSBuild>
  </Target>

  <ItemGroup Condition="'$(IsGraphBuild)' == 'true' and '$(BuildPassReferences)' == 'true'">
    <ProjectReferenceTargets Include="BuildLink" Targets="BuildLink" />
  </ItemGroup>

  <!--
    ============================================================
                                        CopyRunEnvironmentFiles

    Copy environment files necessary to run the user's app to the final directory.
    This is a public target that can be invoked by an IDE.

    This may be used by an IDE to make the app.config file available for running
    the target app.
    ============================================================
    -->
  <Target
      Name="CopyRunEnvironmentFiles"
      DependsOnTargets="PrepareForBuild;SetWin32ManifestProperties;_CopyAppConfigFile;_CleanRecordFileWrites"/>

  <!--
    ============================================================
                                        Run

    Run the final build output if it is a .EXE
    ============================================================
    -->
  <PropertyGroup>
    <RunDependsOn></RunDependsOn>
  </PropertyGroup>

  <Target
      Name="Run"
      DependsOnTargets="$(RunDependsOn)">

    <MSBuildInternalMessage Condition="'$(TargetExt)'!='.exe'" ResourceName="CommonSdk.RunTargetDependsOnMessage" Severity="Error" FormatArguments="$(TargetPath)"/>
    <Exec Command="$(TargetPath) $(StartArguments)" WorkingDirectory="$(OutDir)" Condition=" '$(StartWorkingDirectory)' == '' "/>
    <Exec Command="$(TargetPath) $(StartArguments)" WorkingDirectory="$(StartWorkingDirectory)" Condition=" '$(StartWorkingDirectory)' != '' "/>

  </Target>

  <!--
    ***********************************************************************************************
    ***********************************************************************************************
                                                                BuildOnlySettings Section
    ***********************************************************************************************
    ***********************************************************************************************
    -->

  <!--
    ============================================================
                                        BuildOnlySettings

    This target is called only when doing a real build.  It is specifically not called during project load.
    ============================================================
    -->
  <PropertyGroup>
    <BuildingProject>false</BuildingProject>
  </PropertyGroup>

  <Target
      Name="BuildOnlySettings">
    <PropertyGroup>
      <BuildingProject>true</BuildingProject>
    </PropertyGroup>
  </Target>

  <!--
    ***********************************************************************************************
    ***********************************************************************************************
                                                                PrepareForBuild Section
    ***********************************************************************************************
    ***********************************************************************************************
    -->

  <!--
    ============================================================
                                        PrepareForBuild

    Prepare the prerequisites for building.
    ============================================================
    -->
  <PropertyGroup>
    <PrepareForBuildDependsOn>$(PrepareForBuildDependsOn);GetFrameworkPaths;GetReferenceAssemblyPaths;AssignLinkMetadata</PrepareForBuildDependsOn>
  </PropertyGroup>

  <Target
      Name="PrepareForBuild"
      DependsOnTargets="$(PrepareForBuildDependsOn)">

    <ItemGroup>
      <AppConfigWithTargetPath Include="$(AppConfig)" Condition="'$(AppConfig)'!=''">
        <TargetPath>$(TargetFileName).config</TargetPath>
      </AppConfigWithTargetPath>
    </ItemGroup>

    <FindAppConfigFile PrimaryList="@(None)" SecondaryList="@(Content)" TargetPath="$(TargetFileName).config" Condition="'$(AppConfig)'==''">
      <Output TaskParameter="AppConfigFile" ItemName="AppConfigWithTargetPath"/>
      <Output TaskParameter="AppConfigFile" PropertyName="AppConfig"/>
    </FindAppConfigFile>

    <!-- Create the directories for intermediate and final build products, and any other arbitrary directories. -->
    <!-- We are going to continue on error here so that if the tree is read only we will still get intellisense -->
    <MakeDir Directories="$(OutDir);$(IntermediateOutputPath);@(DocFileItem->'%(RelativeDir)');@(CreateDirectory)" ContinueOnError="true"/>

  </Target>

  <!--
    ============================================================
                                        GetFrameworkPaths

    Get the paths for the .NET Framework installation directory

    These paths are not used directly by this .targets file but are available for pre and
    post build steps.
    ============================================================
    -->
  <PropertyGroup>
    <Framework40Dir>@(_TargetFramework40DirectoryItem)</Framework40Dir>
    <Framework35Dir>@(_TargetFramework35DirectoryItem)</Framework35Dir>
    <Framework30Dir>@(_TargetFramework30DirectoryItem)</Framework30Dir>
    <Framework20Dir>@(_TargetFramework20DirectoryItem)</Framework20Dir>
    <!-- Note we need to make the 4.0 FrameworkDir point to the 2.0 location by default since we shipped msbuild 4.0 that way and to change it would be a breaking change.-->
    <FrameworkDir Condition="'$(FrameworkDir)' == '' and ('$(TargetFrameworkVersion)' == 'v2.0' or '$(TargetFrameworkVersion)' == 'v3.5' or '$(TargetFrameworkVersion)' == 'v4.0')">@(_TargetFramework20DirectoryItem)</FrameworkDir>
    <FrameworkDir Condition="'$(FrameworkDir)' == ''">@(_TargetFramework40DirectoryItem)</FrameworkDir>
    <TargetedFrameworkDir Condition="'$(TargetedFrameworkDir)' == ''">@(_TargetedFrameworkDirectoryItem)</TargetedFrameworkDir>
    <FrameworkSDKDir Condition="'$(FrameworkSDKDir)' == ''">@(_TargetFrameworkSDKDirectoryItem)</FrameworkSDKDir>
    <GetFrameworkPathsDependsOn></GetFrameworkPathsDependsOn>
  </PropertyGroup>

  <!-- This is a generally overriden target, for example it is overriden in the Microsoft.NETFramework.targets file -->
  <Target Name="GetFrameworkPaths"/>

  <!--
    ============================================================
                                        GetReferenceAssemblyPaths

    Get the paths for the Reference Assemblies for the known versions of the
    .NET Framework.

    These paths are used by the build process in order to resolve the correct
    assemblies from the various directories, and to support multi-targeting
    ============================================================
    -->
  <Target
      Name="GetReferenceAssemblyPaths"
      DependsOnTargets="$(GetReferenceAssemblyPathsDependsOn);GetFrameworkPaths">

    <!-- if TargetFrameworkDirectory doesn't have a custom value, clear it out; that way we can get reference paths and target framework directories all in the right order -->
    <PropertyGroup>
      <TargetFrameworkDirectory Condition="'@(_CombinedTargetFrameworkDirectoriesItem)' == '$(TargetFrameworkDirectory)'"/>
    </PropertyGroup>

    <!-- By default if there is no root path set then the task will assume it is Program Files\Reference Assemblies\Microsoft\Framework-->
    <GetReferenceAssemblyPaths
        Condition="'$(TargetFrameworkMoniker)' != '' and ('$(_TargetFrameworkDirectories)' == '' or '$(_FullFrameworkReferenceAssemblyPaths)' == '')"
        TargetFrameworkMoniker="$(TargetFrameworkMoniker)"
        RootPath="$(TargetFrameworkRootPath)"
        TargetFrameworkFallbackSearchPaths="$(TargetFrameworkFallbackSearchPaths)"
        BypassFrameworkInstallChecks="$(BypassFrameworkInstallChecks)"
        ContinueOnError="!$(BuildingProject)">
      <Output TaskParameter="ReferenceAssemblyPaths" PropertyName="_TargetFrameworkDirectories"/>
      <Output TaskParameter="FullFrameworkReferenceAssemblyPaths" PropertyName="_FullFrameworkReferenceAssemblyPaths"/>
      <Output TaskParameter="TargetFrameworkMonikerDisplayName" PropertyName="TargetFrameworkMonikerDisplayName" Condition="'$(TargetFrameworkMonikerDisplayName)' == ''"/>
    </GetReferenceAssemblyPaths>

    <PropertyGroup>
      <TargetFrameworkDirectory>$(_TargetFrameworkDirectories);$(TargetFrameworkDirectory);$(WinFXAssemblyDirectory)</TargetFrameworkDirectory>
      <TargetFrameworkDirectory Condition="'$(TargetPlatformWinMDLocation)' != '' and Exists('$(TargetPlatformWinMDLocation)')">$(TargetFrameworkDirectory);$(TargetPlatformWinMDLocation)</TargetFrameworkDirectory>
    </PropertyGroup>

    <!-- Remove the AssemblyFolders if no target framework directories could be found. This is to prevent us from
             resolving from the assemblyfolders global location if we are not acutally targeting a framework-->

    <PropertyGroup>
      <RemoveAssemblyFoldersIfNoTargetFramework Condition="'$(RemoveAssemblyFoldersIfNoTargetFramework)' == ''">true</RemoveAssemblyFoldersIfNoTargetFramework>
    </PropertyGroup>

    <PropertyGroup Condition="'$(_TargetFrameworkDirectories)' == '' and '$(AssemblySearchPaths)' != '' and '$(RemoveAssemblyFoldersIfNoTargetFramework)' == 'true'">
      <AssemblySearchPaths>$(AssemblySearchPaths.Replace('{AssemblyFolders}', '').Split(';'))</AssemblySearchPaths>
    </PropertyGroup>

    <ItemGroup Condition="'$(ImplicitlyExpandDesignTimeFacades)' == 'true'">
      <DesignTimeFacadeDirectoryRoots Include="$(TargetFrameworkDirectory)" />
      <DesignTimeFacadeDirectories Include="%(DesignTimeFacadeDirectoryRoots.Identity)Facades\" Condition="Exists('%(DesignTimeFacadeDirectoryRoots.Identity)Facades\')" />
    </ItemGroup>

    <PropertyGroup Condition="'@(DesignTimeFacadeDirectories)' != ''">
      <TargetFrameworkDirectory>$(TargetFrameworkDirectory);@(DesignTimeFacadeDirectories)</TargetFrameworkDirectory>
    </PropertyGroup>

    <PropertyGroup Condition="'$(_TargetFrameworkDirectories)' == ''">
      <TargetFrameworkProfile/>
    </PropertyGroup>

  </Target>

   <!-- Returns target framework moniker. E.g. ".NETFramework,Version=v4.0.1" -->
  <Target Name="GetTargetFrameworkMoniker"
          Returns="$(TargetFrameworkMoniker)"/>

  <!-- Returns target framework moniker display name. E.g. ".NET Framework 4 Platform Update 1 (KB2478063)" -->
  <Target Name="GetTargetFrameworkMonikerDisplayName"
          DependsOnTargets="GetFrameworkPaths;GetReferenceAssemblyPaths"
          Returns="$(TargetFrameworkMonikerDisplayName)"/>

  <!-- Returns semicolon separated list of target framework directories.
  E.g "C:\Program Files (x86)\Reference Assemblies\Microsoft\Framework\.NETFramework\v4.0.1\;C:\Program Files (x86)\Reference Assemblies\Microsoft\Framework\.NETFramework\v4.0\" -->
  <Target Name="GetTargetFrameworkDirectories"
          DependsOnTargets="GetFrameworkPaths;GetReferenceAssemblyPaths"
          Returns="$(TargetFrameworkDirectory)"/>

  <!--
    ============================================================
                                        AssignLinkMetadata

       For items of a certain set of allowlisted types, make sure that
       if they are defined in a file other than the project file, that
       they have "Link" metadata set to an appropriate default.
    ============================================================
    -->
  <Target Name="AssignLinkMetadata" Condition=" '$(SynthesizeLinkMetadata)' == 'true' ">

    <!-- NONE ITEMS -->
    <AssignLinkMetadata Items="@(None)"
                        Condition="'@(None)' != '' and '%(None.DefiningProjectFullPath)' != '$(MSBuildProjectFullPath)'">
      <Output TaskParameter="OutputItems" ItemName="_Temp" />
    </AssignLinkMetadata>

    <ItemGroup>
      <None Remove="@(_Temp)" />
      <None Include="@(_Temp)" />
      <_Temp Remove="@(_Temp)" />
    </ItemGroup>

    <!-- CONTENT ITEMS -->
    <AssignLinkMetadata Items="@(Content)"
                        Condition="'@(Content)' != '' and '%(Content.DefiningProjectFullPath)' != '$(MSBuildProjectFullPath)'">
      <Output TaskParameter="OutputItems" ItemName="_Temp" />
    </AssignLinkMetadata>

    <ItemGroup>
      <Content Remove="@(_Temp)" />
      <Content Include="@(_Temp)" />
      <_Temp Remove="@(_Temp)" />
    </ItemGroup>

    <!-- PAGE ITEMS -->
    <AssignLinkMetadata Items="@(Page)"
                        Condition="'@(Page)' != '' and '%(Page.DefiningProjectFullPath)' != '$(MSBuildProjectFullPath)'">
      <Output TaskParameter="OutputItems" ItemName="_Temp" />
    </AssignLinkMetadata>

    <ItemGroup>
      <Page Remove="@(_Temp)" />
      <Page Include="@(_Temp)" />
      <_Temp Remove="@(_Temp)" />
    </ItemGroup>

    <!-- APPLICATIONDEFINITION ITEMS -->
    <AssignLinkMetadata Items="@(ApplicationDefinition)"
                        Condition="'@(ApplicationDefinition)' != '' and '%(ApplicationDefinition.DefiningProjectFullPath)' != '$(MSBuildProjectFullPath)'">
      <Output TaskParameter="OutputItems" ItemName="_Temp" />
    </AssignLinkMetadata>

    <ItemGroup>
      <ApplicationDefinition Remove="@(_Temp)" />
      <ApplicationDefinition Include="@(_Temp)" />
      <_Temp Remove="@(_Temp)" />
    </ItemGroup>

    <!-- EMBEDDEDRESOURCE ITEMS -->
    <AssignLinkMetadata Items="@(EmbeddedResource)"
                        Condition="'@(EmbeddedResource)' != '' and '%(EmbeddedResource.DefiningProjectFullPath)' != '$(MSBuildProjectFullPath)'">
      <Output TaskParameter="OutputItems" ItemName="_Temp" />
    </AssignLinkMetadata>

    <ItemGroup>
      <EmbeddedResource Remove="@(_Temp)" />
      <EmbeddedResource Include="@(_Temp)" />
      <_Temp Remove="@(_Temp)" />
    </ItemGroup>

    <!-- RESOURCE ITEMS -->
    <AssignLinkMetadata Items="@(Resource)"
                        Condition="'@(Resource)' != '' and '%(Resource.DefiningProjectFullPath)' != '$(MSBuildProjectFullPath)' and $([MSBuild]::AreFeaturesEnabled('17.10'))">
      <Output TaskParameter="OutputItems" ItemName="_Temp" />
    </AssignLinkMetadata>

    <ItemGroup Condition="$([MSBuild]::AreFeaturesEnabled('17.10'))">
      <Resource Remove="@(_Temp)" />
      <Resource Include="@(_Temp)" />
      <_Temp Remove="@(_Temp)" />
    </ItemGroup>

  </Target>

  <!--
    ***********************************************************************************************
    ***********************************************************************************************
                                                                PreBuildEvent Section
    ***********************************************************************************************
    ***********************************************************************************************
    -->

  <!--
    ============================================================
                                        PreBuildEvent

    Run the pre-build event if there is one.
    ============================================================
    -->
  <PropertyGroup>
    <PreBuildEventDependsOn></PreBuildEventDependsOn>
  </PropertyGroup>

  <Target
      Name="PreBuildEvent"
      Condition="'$(PreBuildEvent)'!=''"
      DependsOnTargets="$(PreBuildEventDependsOn)">

    <Exec WorkingDirectory="$(OutDir)" Command="$(PreBuildEvent)" />

  </Target>

  <!--
    ***********************************************************************************************
    ***********************************************************************************************
                                                                UnmanagedUnregistration Section
    ***********************************************************************************************
    ***********************************************************************************************
    -->

  <!--
    ============================================================
                                        UnmanagedUnregistration

    If the main assembly had previously been registered for COM interop, unregister it now.
    We will re-register the new version after it has been built.
    ============================================================
    -->
  <PropertyGroup>
    <UnmanagedUnregistrationDependsOn></UnmanagedUnregistrationDependsOn>
  </PropertyGroup>

  <Target
      Name="UnmanagedUnregistration"
      Condition="(('$(_AssemblyTimestampBeforeCompile)' != '$(_AssemblyTimestampAfterCompile)' or '$(RegisterForComInterop)' != 'true' or '$(OutputType)' != 'library') or
                    ('$(_AssemblyTimestampBeforeCompile)' == '')) and
                   Exists('@(_UnmanagedRegistrationCache)')"
      DependsOnTargets="$(UnmanagedUnregistrationDependsOn)">

    <PropertyGroup>
      <UnregisterAssemblyMSBuildArchitecture Condition="'$(UnregisterAssemblyMSBuildArchitecture)' == ''">$(PlatformTargetAsMSBuildArchitecture)</UnregisterAssemblyMSBuildArchitecture>
    </PropertyGroup>

    <PropertyGroup Condition="'$(TargetFrameworkAsMSBuildRuntime)' != '' and '$(UnregisterAssemblyMSBuildArchitecture)' != ''">
      <!-- Falling back to the current runtime if we are targeting CLR2 and the task host doesn't exist will lead to
           incorrect behavior in some cases, but it's the same incorrect behavior as Visual Studio 2010, and thus better
           than causing build breaks on upgrade to Win8 the way not doing so would.  For more details, see the
           corresponding comment in GenerateResource. -->
      <UnregisterAssemblyMSBuildRuntime
          Condition="'$(UnregisterAssemblyMSBuildRuntime)' == '' and
                     $([MSBuild]::DoesTaskHostExist(`$(TargetFrameworkAsMSBuildRuntime)`, `$(UnregisterAssemblyMSBuildArchitecture)`))">$(TargetFrameworkAsMSBuildRuntime)</UnregisterAssemblyMSBuildRuntime>

      <!-- If the targeted runtime doesn't exist, fall back to current -->
      <UnregisterAssemblyMSBuildRuntime Condition="'$(UnregisterAssemblyMSBuildRuntime)' == ''">CurrentRuntime</UnregisterAssemblyMSBuildRuntime>
    </PropertyGroup>

    <UnregisterAssembly AssemblyListFile="@(_UnmanagedRegistrationCache)"
                        MSBuildArchitecture="$(UnregisterAssemblyMSBuildArchitecture)"
                        MSBuildRuntime="$(UnregisterAssemblyMSBuildRuntime)" />

  </Target>

  <!--
    ***********************************************************************************************
    ***********************************************************************************************
                                                                ResolveReferences Section
    ***********************************************************************************************
    ***********************************************************************************************
    -->
  <!--
    ============================================================
                     GetTargetFrameworkVersion

    This stand-alone target returns the target framework version (i.e. v3.5, v4.0, etc.)
    that would be used if we built this project.

    ============================================================
    -->

  <Target
     Name="GetTargetFrameworkVersion"
     Returns="$(TargetFrameworkVersion)">
  </Target>

  <!--
    ============================================================
                                        ResolveReferences
    ============================================================
    -->
  <PropertyGroup>
    <ResolveReferencesDependsOn>
      BeforeResolveReferences;
      AssignProjectConfiguration;
      ResolveProjectReferences;
      FindInvalidProjectReferences;
      ResolveNativeReferences;
      ResolveAssemblyReferences;
      GenerateBindingRedirects;
      GenerateBindingRedirectsUpdateAppConfig;
      ResolveComReferences;
      AfterResolveReferences
    </ResolveReferencesDependsOn>
  </PropertyGroup>

  <Target
      Name="ResolveReferences"
      Returns="@(ReferencePath)"
      DependsOnTargets="$(ResolveReferencesDependsOn)"/>

  <!--
    ============================================================
                                        BeforeResolveReferences

    Redefine this target in your project in order to run tasks just before ResolveReferences
    ============================================================
    -->
  <Target Name="BeforeResolveReferences"/>

  <!--
    ============================================================
                                        AfterResolveReferences

    Redefine this target in your project in order to run tasks just after ResolveReferences
    ============================================================
    -->
  <Target Name="AfterResolveReferences"/>

  <!--
    ============================================================
                                        IgnoreJavaScriptOutputAssembly

    esproj are JavaScript or TypeScript Projects that never produce an assembly.
    Set ReferenceOutputAssembly to false in any reference to an esproj.
    ============================================================
    -->
  <Target Name="IgnoreJavaScriptOutputAssembly"
    BeforeTargets="AssignProjectConfiguration">
      <ItemGroup>
        <ProjectReference Condition="'%(ProjectReference.Extension)' == '.esproj' and '%(ProjectReference.ReferenceOutputAssembly)' == ''">
          <ReferenceOutputAssembly>false</ReferenceOutputAssembly>
        </ProjectReference>
      </ItemGroup>
  </Target>

  <!--
    ============================================================
                                        AssignProjectConfiguration

    Assigns the appropriate configuration to each project in the list of project references passed in.
    Adds to the project references passed in any project references implied by dependencies expressed in the solution file, if any.

        [IN]
        @(ProjectReference) - the list of all project references

        [OUT]
        @(ProjectReferenceWithConfiguration) - the list of project references (MSBuild and potentially VSIP projects)
                                               with metadata values FullConfiguration, Configuration, Platform,
                                               SetConfiguration, and SetPlatform
    ============================================================
    -->
  <Target
      Name="AssignProjectConfiguration"
      Condition="'$(CurrentSolutionConfigurationContents)' != '' or '@(ProjectReference)'!=''">

    <PropertyGroup>
      <OnlyReferenceAndBuildProjectsEnabledInSolutionConfiguration Condition="'$(OnlyReferenceAndBuildProjectsEnabledInSolutionConfiguration)' == ''">true</OnlyReferenceAndBuildProjectsEnabledInSolutionConfiguration>
      <ShouldUnsetParentConfigurationAndPlatform Condition="'$(ShouldUnsetParentConfigurationAndPlatform)' == '' and ('$(BuildingInsideVisualStudio)' == 'true' or '$(BuildingSolutionFile)' == 'true')">true</ShouldUnsetParentConfigurationAndPlatform>
      <ShouldUnsetParentConfigurationAndPlatform Condition="'$(ShouldUnsetParentConfigurationAndPlatform)' == ''">false</ShouldUnsetParentConfigurationAndPlatform>

      <!-- Web Application projects can "secretly" reference Silverlight projects, which can take project dependencies on that same Web Application.  If the project
           dependencies are promoted to project references, this ends up creating a situation where we have a circular reference between the two projects.  We don't
           want this to happen, so just turn off synthetic project reference generation for Silverlight projects. -->
      <AddSyntheticProjectReferencesForSolutionDependencies Condition="'$(AddSyntheticProjectReferencesForSolutionDependencies)' == '' and '$(TargetFrameworkIdentifier)' == 'Silverlight'">false</AddSyntheticProjectReferencesForSolutionDependencies>

      <!-- Inside VS, we do not need to add synthetic references, as VS already organizes the build per any solution-level dependencies; we only do this on the command line-->
      <AddSyntheticProjectReferencesForSolutionDependencies Condition="'$(AddSyntheticProjectReferencesForSolutionDependencies)' == '' and '$(BuildingInsideVisualStudio)' != 'true'">true</AddSyntheticProjectReferencesForSolutionDependencies>
    </PropertyGroup>

    <!-- Assign a project configuration to each project reference if we're building a solution file. -->
    <AssignProjectConfiguration
        ProjectReferences="@(ProjectReference)"
        CurrentProject="$(MSBuildProjectFullPath)"
        CurrentProjectConfiguration="$(Configuration)"
        CurrentProjectPlatform="$(Platform)"
        DefaultToVcxPlatformMapping="$(DefaultToVcxPlatformMapping)"
        VcxToDefaultPlatformMapping="$(VcxToDefaultPlatformMapping)"
        OutputType="$(OutputType)"
        ResolveConfigurationPlatformUsingMappings="false"
        SolutionConfigurationContents="$(CurrentSolutionConfigurationContents)"
        AddSyntheticProjectReferencesForSolutionDependencies="$(AddSyntheticProjectReferencesForSolutionDependencies)"
        OnlyReferenceAndBuildProjectsEnabledInSolutionConfiguration = "$(OnlyReferenceAndBuildProjectsEnabledInSolutionConfiguration)"
        ShouldUnsetParentConfigurationAndPlatform = "$(ShouldUnsetParentConfigurationAndPlatform)" >

      <!-- EMITTED FOR COMPATIBILITY REASONS ONLY. CONSUME PROJECTREFERENCEWITHCONFIGURATION INSTEAD -->
      <Output TaskParameter="AssignedProjects" ItemName="_ProjectReferenceWithConfiguration"/>
      <Output TaskParameter="UnassignedProjects" ItemName="_ProjectReferenceWithConfiguration"/>

      <Output TaskParameter="AssignedProjects" ItemName="ProjectReferenceWithConfiguration"/>
      <Output TaskParameter="UnassignedProjects" ItemName="ProjectReferenceWithConfiguration"/>
    </AssignProjectConfiguration>

    <ItemGroup>
      <_ProjectReferenceWithConfiguration>
        <BuildReference Condition="'%(_ProjectReferenceWithConfiguration.BuildReference)' == ''">true</BuildReference>
        <ReferenceOutputAssembly Condition="'%(_ProjectReferenceWithConfiguration.ReferenceOutputAssembly)' == ''">true</ReferenceOutputAssembly>
      </_ProjectReferenceWithConfiguration>
      <ProjectReferenceWithConfiguration>
        <BuildReference Condition="'%(ProjectReferenceWithConfiguration.BuildReference)' == ''">true</BuildReference>
        <ReferenceOutputAssembly Condition="'%(ProjectReferenceWithConfiguration.ReferenceOutputAssembly)' == ''">true</ReferenceOutputAssembly>
      </ProjectReferenceWithConfiguration>
    </ItemGroup>

  </Target>

  <!--
    ============================================================
                                        _SplitProjectReferencesByFileExistence

    Split referenced projects into two lists: those that exist on
    disk and those that don't.
    ============================================================
    -->

  <Target
    Name="_SplitProjectReferencesByFileExistence">

    <!--
        Use this task for matching projects with pre-resolved project outputs set by the IDE
        if building inside the IDE.  The IDE only includes non-MSBuild projects in the output list.  We'll
        use MSBuild to resolve MSBuild projects.
        This task will resolve VSIP (3rd party) project references and create a new item list with only project references
        to projects in the MSBuild format.
        -->
    <ResolveNonMSBuildProjectOutput
        ProjectReferences="@(ProjectReferenceWithConfiguration)"
        PreresolvedProjectOutputs="$(VSIDEResolvedNonMSBuildProjectOutputs)"
        Condition="'$(BuildingInsideVisualStudio)'=='true' and '@(ProjectReferenceWithConfiguration)'!=''">

      <Output TaskParameter="ResolvedOutputPaths" ItemName="_ResolvedProjectReferencePaths"/>
      <Output TaskParameter="UnresolvedProjectReferences" ItemName="_MSBuildProjectReference"/>

    </ResolveNonMSBuildProjectOutput>

    <!--
       If building from the command line, simply copy the ProjectReferenceWithConfiguration item list to _MSBuildProjectReference,
       since we have to assume all projects are in the MSBuild format. We have no way of building
       VSIP (3rd party) projects from the command line.
       -->
    <ItemGroup>
      <_MSBuildProjectReference Include="@(ProjectReferenceWithConfiguration)" Condition="'$(BuildingInsideVisualStudio)'!='true' and '@(ProjectReferenceWithConfiguration)'!=''"/>
    </ItemGroup>

    <!-- Break the project list into two lists: those that exist on disk and those that don't. -->
    <ItemGroup>
      <_MSBuildProjectReferenceExistent Include="@(_MSBuildProjectReference)" Condition="Exists('%(Identity)')"/>
      <_MSBuildProjectReferenceNonexistent Include="@(_MSBuildProjectReference)" Condition="!Exists('%(Identity)')"/>
    </ItemGroup>

  </Target>

  <!--
    ====================================================================================
                                        _GetProjectReferencePlatformProperties

    If a project is opted in via $(EnableDynamicPlatformResolution), this target calls the
    GetCompatiblePlatform task on all ProjectReference items to determine the most compatible
    platform for each project. It then sets SetPlatform metadata on each ProjectReference.
    This prevents overbuilding a project when 'AnyCPU' is available.

    ======================================================================================
  -->

  <PropertyGroup>
    <UseDefaultPlatformLookupTables Condition="'$(UseDefaultPlatformLookupTables)' == ''">true</UseDefaultPlatformLookupTables>
  </PropertyGroup>

  <!-- This target skips sln-based builds because they already supply Platform and
       Configuration information. See AssignProjectConfiguration -->
  <Target Name="_GetProjectReferencePlatformProperties"
          Condition="'$(EnableDynamicPlatformResolution)' == 'true'
                     and '@(_MSBuildProjectReferenceExistent)' != ''">

    <!-- Allow preset SetPlatform to override this operation -->
    <ItemGroup>
      <_MSBuildProjectReferenceExistent Condition="'%(_MSBuildProjectReferenceExistent.SetPlatform)' != ''">
        <SkipGetPlatformProperties>true</SkipGetPlatformProperties>
      </_MSBuildProjectReferenceExistent>
    </ItemGroup>

    <ItemGroup>
      <_ProjectReferencePlatformPossibilities Include="@(_MSBuildProjectReferenceExistent)"
                                              Condition="'%(_MSBuildProjectReferenceExistent.SkipGetPlatformProperties)' != 'true'"/>
    </ItemGroup>

    <!-- Assign default PlatformLookupTables when doing Managed <-> Unmanaged hops -->
    <ItemGroup>
      <!-- If we're looking at a c++ project from a managed project, map managed platforms to native platforms. -->
      <_ProjectReferencePlatformPossibilities Condition="'$(MSBuildProjectExtension)' != '.vcxproj' and '$(MSBuildProjectExtension)' != '.nativeproj' and '%(_ProjectReferencePlatformPossibilities.IsVcxOrNativeProj)' == 'true'">
        <!-- Taken from https://docs.microsoft.com/visualstudio/msbuild/assignprojectconfiguration-task -->
        <PlatformLookupTable Condition="'$(UseDefaultPlatformLookupTables)' == 'true' and '$(PlatformLookupTable)' == ''">x86=Win32</PlatformLookupTable>
      </_ProjectReferencePlatformPossibilities>

      <!-- If we're looking at a managed project from a cpp project, map native to managed platforms. -->
      <_ProjectReferencePlatformPossibilities Condition="('$(MSBuildProjectExtension)' == '.vcxproj' or '$(MSBuildProjectExtension)' == '.nativeproj') and '%(_ProjectReferencePlatformPossibilities.IsVcxOrNativeProj)' != 'true'">
        <PlatformLookupTable Condition="'$(UseDefaultPlatformLookupTables)' == 'true' and '$(PlatformLookupTable)' == ''">Win32=x86</PlatformLookupTable>
      </_ProjectReferencePlatformPossibilities>
    </ItemGroup>

    <GetCompatiblePlatform AnnotatedProjects="@(_ProjectReferencePlatformPossibilities)"
                           CurrentProjectPlatform="$(Platform)"
                           PlatformLookupTable="$(PlatformLookupTable)"
                           Condition="'@(_ProjectReferencePlatformPossibilities)' != ''">
      <Output ItemName="_ProjectsWithPlatformAssignment" TaskParameter="AssignedProjectsWithPlatform" />
    </GetCompatiblePlatform>

    <!-- If GetCompatiblePlatform didn't run, @(ProjectsWithPlatformAssignment) will be empty.
         Don't do anything in this case. Ex: A project references many projects
         that can't multiplatform.  -->
    <ItemGroup Condition="'@(_ProjectsWithPlatformAssignment)' != ''">
      <ProjectsWithNearestPlatform Include="@(_ProjectsWithPlatformAssignment)"/>
      <ProjectsWithNearestPlatform Condition="'@(ProjectsWithNearestPlatform)' == '%(Identity)' and '%(ProjectsWithNearestPlatform.NearestPlatform)' != ''">
        <SetPlatform>Platform=%(ProjectsWithNearestPlatform.NearestPlatform)</SetPlatform>
      </ProjectsWithNearestPlatform>

      <!-- When GetCompatiblePlatform fails to assign NearestPlatform (or determines it's identical to default for the referenced project), undefine Platform and let that project build "on its own" -->
      <ProjectsWithNearestPlatform Condition="'@(ProjectsWithNearestPlatform)' == '%(Identity)' and '%(ProjectsWithNearestPlatform.NearestPlatform)' == ''">
        <UndefineProperties>%(ProjectsWithNearestPlatform.UndefineProperties);Platform</UndefineProperties>
      </ProjectsWithNearestPlatform>

      <_MSBuildProjectReferenceExistent Remove="@(_MSBuildProjectReferenceExistent)" Condition="'%(_MSBuildProjectReferenceExistent.SkipGetPlatformProperties)' != 'true'"/>
      <_MSBuildProjectReferenceExistent Include="@(ProjectsWithNearestPlatform)"/>
    </ItemGroup>

  </Target>

  <!--
    ====================================================================================
                                        _GetProjectReferenceTargetFrameworkProperties

    Builds the GetTargetFrameworks target of all existent project references to get a list
    of all supported TargetFrameworks of the referenced projects. Calls the
    GetReferenceNearestTargetFrameworkTask to determine the closest match for each project.
    This allows a cross-targeting project to select how it should be configured to build
    against the most appropriate target for the referring target framework.

    ======================================================================================
  -->
  <Target Name="_GetProjectReferenceTargetFrameworkProperties" DependsOnTargets="_AddOutputPathToGlobalPropertiesToRemove">
    <!--
      Select the moniker to send to each project reference  if not already set. NugetTargetMoniker (NTM) is preferred by default over
      TargetFrameworkMoniker (TFM) because it is required to disambiguate the UWP case where TFM is fixed at .NETCore,Version=v5.0 and
      has floating NTM=UAP,Version=vX.Y.Z. However, in other cases (classic PCLs), NTM contains multiple values and that will cause the MSBuild
      invocation below to fail by passing invalid properties. Therefore we do not use the NTM if it contains a semicolon.
    -->
    <PropertyGroup Condition="'$(ReferringTargetFrameworkForProjectReferences)' == ''">
      <ReferringTargetFrameworkForProjectReferences Condition="'$(NuGetTargetMoniker)' != '' and !$(NuGetTargetMoniker.Contains(';'))">$(NuGetTargetMoniker)</ReferringTargetFrameworkForProjectReferences>
      <ReferringTargetFrameworkForProjectReferences Condition="'$(NuGetTargetMoniker)' == ''">$(TargetFrameworkMoniker)</ReferringTargetFrameworkForProjectReferences>
    </PropertyGroup>

    <!--
      Honor SkipGetTargetFrameworkProperties=true metadata on project references
      to mean that the project reference is known not to target multiple frameworks
      and the mechanism here for selecting the best one can be skipped as an optimization.

      We give this treatment to .vcxproj by default since no .vcxproj can target more
      than one framework currently. The user must specify exactly one TargetFramework.

      vcxproj files compile down to OS-specific binaries, either native or .NET. In the
      _GetProjectReferenceTargetFrameworkProperties target of Microsoft.Common.CurrentVersion.targets,
      SkipTargetFrameworkProperties is set to true for vcxproj to account for that.

      This means we do not fill the Item _ProjectReferenceTargetFrameworkPossibilities or, by extension,
      the AnnotatedProjects Item.

      For single-targeted projects, we normally decorate the AnnotatedProjects Item with
      UndefineProperties metadata specifying that TargetFramework should be undefined. Because it
      isn't defined properly at that stage, however, this does not happen, and TargetFramework is
      defined at this point in addition to having been defined globally. Currently, this is always
      true for vcxproj.

      MSBuild permits building the same project twice as long as it has different sets of global properties.
      Because the TargetFramework global property is not being removed as expected by the multitargeting
      part of MSBuild, the engine recognizes that there are differences and builds it twice. This can
      become more noticeable if the projects build in parallel, since they could try to access the same
      resources and conflict, failing the build. Note, however, that building the same project twice in
      this way is always wrong even if it seems minor because they do not conflict, and the second build is
      relatively fast.
   -->
   <ItemGroup>
      <_MSBuildProjectReferenceExistent Condition="'%(_MSBuildProjectReferenceExistent.SkipGetTargetFrameworkProperties)' == '' and ('%(Extension)' == '.vcxproj' or '%(Extension)' == '.nativeproj')">
        <!--
          Platform negotiation requires the MSBuild task call to GetTargetFrameworks.
          Don't skip when opted into the feature.
        -->
        <SkipGetTargetFrameworkProperties Condition="'$(EnableDynamicPlatformResolution)' != 'true'">true</SkipGetTargetFrameworkProperties>
        <UndefineProperties>%(_MSBuildProjectReferenceExistent.UndefineProperties);TargetFramework</UndefineProperties>
      </_MSBuildProjectReferenceExistent>
   </ItemGroup>

    <!--
       Allow project references to specify which target framework properties to set and their values
       without consulting the referenced project. This has two use cases:

       1. A caller may wish to pick a compatible but sub-optimal target framework. For example,
          to unit test the .NETStandard implementation using a .NETFramework caller even though
          there is also a .NETFramework implementation.

       2. As an escape hatch for cases where the compatibility check performed by
          GetTargetFrameworkProperties is faulty.
    -->
    <ItemGroup>
      <_MSBuildProjectReferenceExistent Condition="'%(_MSBuildProjectReferenceExistent.SetTargetFramework)' != ''">
        <!--
          Platform negotiation requires the MSBuild task call to GetTargetFrameworks.
          Don't skip when opted into the feature.
        -->
        <SkipGetTargetFrameworkProperties Condition="'$(EnableDynamicPlatformResolution)' != 'true'">true</SkipGetTargetFrameworkProperties>
      </_MSBuildProjectReferenceExistent>
    </ItemGroup>

    <!--
       Get reference target framework lists.
       Note: A future optimization could cache the closest match and set the target framework on
       this MSBuild task invocation. This would (optimistically) save an evaluation of the referenced
       project when the answer is the same.
    -->
    <MSBuild
        Projects="@(_MSBuildProjectReferenceExistent)"
        Targets="GetTargetFrameworks"
        BuildInParallel="$(BuildInParallel)"
        Properties="%(_MSBuildProjectReferenceExistent.SetConfiguration); %(_MSBuildProjectReferenceExistent.SetPlatform)"
        ContinueOnError="!$(BuildingProject)"
        RemoveProperties="%(_MSBuildProjectReferenceExistent.GlobalPropertiesToRemove);TargetFramework;RuntimeIdentifier;SelfContained;$(_GlobalPropertiesToRemoveFromProjectReferences)"
        Condition="'%(_MSBuildProjectReferenceExistent.SkipGetTargetFrameworkProperties)' != 'true' and '$(EnableDynamicPlatformResolution)' != 'true'"
        SkipNonexistentTargets="true">
      <Output TaskParameter="TargetOutputs" ItemName="_ProjectReferenceTargetFrameworkPossibilities" />
    </MSBuild>

    <!--
       SetPlatform negotiation requires the 'GetTargetFrameworks' MSBuild call to NOT pass global properties. This is to verify
       whether or not the referenced project would build as the same platform as the current project by default. The above
       MSBuild call is kept for legacy scenarios that may depend on passing %(SetConfiguration) and %(SetPlatform).
    -->
    <MSBuild
        Projects="@(_MSBuildProjectReferenceExistent)"
        Targets="GetTargetFrameworks"
        BuildInParallel="$(BuildInParallel)"
        ContinueOnError="!$(BuildingProject)"
        RemoveProperties="%(_MSBuildProjectReferenceExistent.GlobalPropertiesToRemove);TargetFramework;RuntimeIdentifier;SelfContained;Platform;Configuration;$(_GlobalPropertiesToRemoveFromProjectReferences)"
        Condition="'%(_MSBuildProjectReferenceExistent.SkipGetTargetFrameworkProperties)' != 'true' and '$(EnableDynamicPlatformResolution)' == 'true'"
        SkipNonexistentTargets="true">
      <Output TaskParameter="TargetOutputs" ItemName="_ProjectReferenceTargetFrameworkPossibilities" />
    </MSBuild>

    <ItemGroup>
      <!--
        Preserve the ItemSpec value on the _ProjectReferenceTargetFrameworkPossibilities. Because relative paths in another project
        context would be incorrect, the MSBuild task invocation needs expands the project reference paths in the MSBuild task above.
        This is generally OK, but if the list is copied the OriginalItemSpec can become the expanded value and cause issues correlating
        a project reference back to an Item instance.
      -->
      <_ProjectReferenceTargetFrameworkPossibilitiesOriginalItemSpec Include="@(_ProjectReferenceTargetFrameworkPossibilities->'%(OriginalItemSpec)')"/>
      <_ProjectReferenceTargetFrameworkPossibilities Remove="@(_ProjectReferenceTargetFrameworkPossibilities)"  />
      <_ProjectReferenceTargetFrameworkPossibilities Include="@(_ProjectReferenceTargetFrameworkPossibilitiesOriginalItemSpec)"/>
    </ItemGroup>

    <!-- For each reference, get closest match -->

    <!-- Pass the CurrentProjectTargetPlatform parameter to the task only if GetReferenceNearestTargetFrameworkTaskSupportsTargetPlatformParameter is true.  This means
         that we are using a version of NuGet which supports that parameter on this task. -->

    <GetReferenceNearestTargetFrameworkTask AnnotatedProjectReferences="@(_ProjectReferenceTargetFrameworkPossibilities)"
                                            CurrentProjectTargetFramework="$(ReferringTargetFrameworkForProjectReferences)"
                                            CurrentProjectTargetPlatform="$(TargetPlatformMoniker)"
                                            CurrentProjectName="$(MSBuildProjectName)"
                                            FallbackTargetFrameworks="$(AssetTargetFallback)"
                                            Condition="'@(_ProjectReferenceTargetFrameworkPossibilities)' != '' and '$(ReferringTargetFrameworkForProjectReferences)' != ''
                                                        And '$(GetReferenceNearestTargetFrameworkTaskSupportsTargetPlatformParameter)' == 'true' and '%(_ProjectReferenceTargetFrameworkPossibilities.IsVcxOrNativeProj)' != 'true'">
      <Output ItemName="AnnotatedProjects" TaskParameter="AssignedProjects" />
    </GetReferenceNearestTargetFrameworkTask>

    <GetReferenceNearestTargetFrameworkTask AnnotatedProjectReferences="@(_ProjectReferenceTargetFrameworkPossibilities)"
                                            CurrentProjectTargetFramework="$(ReferringTargetFrameworkForProjectReferences)"
                                            CurrentProjectName="$(MSBuildProjectName)"
                                            FallbackTargetFrameworks="$(AssetTargetFallback)"
                                            Condition="'@(_ProjectReferenceTargetFrameworkPossibilities)' != '' and '$(ReferringTargetFrameworkForProjectReferences)' != ''
                                                        And '$(GetReferenceNearestTargetFrameworkTaskSupportsTargetPlatformParameter)' != 'true' and '%(_ProjectReferenceTargetFrameworkPossibilities.IsVcxOrNativeProj)' != 'true'">
      <Output ItemName="AnnotatedProjects" TaskParameter="AssignedProjects" />
    </GetReferenceNearestTargetFrameworkTask>

    <ItemGroup>
      <!--
         If the task was skipped or the current TargetFramework is empty, AnnotatedProjects will be empty.
         In this case, copy _ProjectReferenceTargetFrameworkPossibilities as is. See:
            https://github.com/dotnet/sdk/issues/416

        Furthermore, if we're referencing a .vcxproj or .nativeproj, those items won't be populated into `AnnotatedProjects`
        by `GetReferenceNearestTargetFrameworkTask`, so let them flow when `EnableDynamicPlatformResolution` is set.
      -->
      <AnnotatedProjects Include="@(_ProjectReferenceTargetFrameworkPossibilities)"
                         Condition="'$(ReferringTargetFrameworkForProjectReferences)' == '' or
                                    ('$(EnableDynamicPlatformResolution)' == 'true' and '%(_ProjectReferenceTargetFrameworkPossibilities.IsVcxOrNativeProj)' == 'true')" />

    </ItemGroup>

    <!-- IsRidAgnostic metadata is used to determine whether global properties such as RuntimeIdentifier and SelfContained flow to a referenced project.
         However, for multi-targeted projects there may be a different IsRidAgnostic value for each TargetFramework.  In that case, this task selects
         the IsRidAgnostic value for the NearestTargetFramework for the project. -->
    <SetRidAgnosticValueForProjects Projects="@(AnnotatedProjects)">
      <Output ItemName="UpdatedAnnotatedProjects" TaskParameter="UpdatedProjects" />
    </SetRidAgnosticValueForProjects>

    <ItemGroup>
      <AnnotatedProjects Remove="@(AnnotatedProjects)" />
      <AnnotatedProjects Include="@(UpdatedAnnotatedProjects)" />
      <UpdatedAnnotatedProjects Remove="@(UpdatedAnnotatedProjects)" />

      <!-- If the NearestTargetFramework property was set and the project multi-targets, SetTargetFramework must be set. -->
      <AnnotatedProjects Condition="'@(AnnotatedProjects)' == '%(Identity)' and '%(AnnotatedProjects.NearestTargetFramework)' != '' and '%(AnnotatedProjects.HasSingleTargetFramework)' != 'true'">
        <SetTargetFramework>TargetFramework=%(AnnotatedProjects.NearestTargetFramework)</SetTargetFramework>
      </AnnotatedProjects>

      <!--
         If the NearestTargetFramework property was not set or the project has a single TargetFramework, we need to Undefine
         TargetFramework to avoid another project evaluation.
      -->
      <AnnotatedProjects Condition="'@(AnnotatedProjects)' == '%(Identity)' and ('%(AnnotatedProjects.NearestTargetFramework)' == '' or '%(AnnotatedProjects.HasSingleTargetFramework)' == 'true')">
        <UndefineProperties>%(AnnotatedProjects.UndefineProperties);TargetFramework</UndefineProperties>
      </AnnotatedProjects>

      <!-- Add RuntimeIdentifier and SelfContained to the list of global properties that should not flow to the referenced project,
           unless the project is expecting those properties to flow. -->
      <AnnotatedProjects Condition="'@(AnnotatedProjects)' == '%(Identity)' and '%(AnnotatedProjects.IsRidAgnostic)' != 'false'">
        <UndefineProperties>%(AnnotatedProjects.UndefineProperties);RuntimeIdentifier;SelfContained</UndefineProperties>
      </AnnotatedProjects>

      <!--
         Remove the items we've touched from _MSBuildProjectReferenceExistent. This will leave all projects where
         SkipGetTargetFrameworkProperties was set. Then add all AnnotatedProjects back.
      -->
      <_MSBuildProjectReferenceExistent Remove="@(_MSBuildProjectReferenceExistent)" Condition="'%(_MSBuildProjectReferenceExistent.SkipGetTargetFrameworkProperties)' != 'true'" />
      <_MSBuildProjectReferenceExistent Include="@(AnnotatedProjects)" />
    </ItemGroup>
  </Target>

  <Target Name="GetTargetFrameworks"
          DependsOnTargets="GetTargetFrameworksWithPlatformForSingleTargetFramework"
          Returns="@(_ThisProjectBuildMetadata)">

    <MSBuildInternalMessage Condition="'$(IsCrossTargetingBuild)' == 'true'"
      ResourceName="CommonSdk.CrossTargetingGetTargetFrameworks"
      Severity="Error"
    />

    <CombineXmlElements
      RootElementName="AdditionalProjectProperties"
      XmlElements="@(_TargetFrameworkInfo->'%(AdditionalPropertiesFromProject)')">
      <Output TaskParameter="Result"
        PropertyName="_AdditionalPropertiesFromProject"/>
    </CombineXmlElements>

    <ItemGroup>
      <_ThisProjectBuildMetadata Include="$(MSBuildProjectFullPath)">
        <TargetFrameworks>@(_TargetFrameworkInfo)</TargetFrameworks>
        <TargetFrameworkMonikers>@(_TargetFrameworkInfo->'%(TargetFrameworkMonikers)')</TargetFrameworkMonikers>
        <TargetPlatformMonikers>@(_TargetFrameworkInfo->'%(TargetPlatformMonikers)')</TargetPlatformMonikers>
        <AdditionalPropertiesFromProject>$(_AdditionalPropertiesFromProject)</AdditionalPropertiesFromProject>
        <HasSingleTargetFramework>true</HasSingleTargetFramework>
        <IsRidAgnostic>@(_TargetFrameworkInfo->'%(IsRidAgnostic)')</IsRidAgnostic>
        <!-- Extract necessary information for SetPlatform negotiation -->
        <IsVcxOrNativeProj Condition="'$(MSBuildProjectExtension)' == '.vcxproj' or '$(MSBuildProjectExtension)' == '.nativeproj'">true</IsVcxOrNativeProj>
        <Platform>$(Platform)</Platform>
        <Platforms>$(Platforms)</Platforms>
        <!-- .vcxproj and .nativeproj contain a `ProjectConfiguration` item that have `Platform` metadata within.
             Build the `Platforms` property from that. -->
        <Platforms Condition="'$(UsePlatformFromProjectConfiguration)' != 'false' and '@(ProjectConfiguration)' != '' and ('$(MSBuildProjectExtension)' == '.vcxproj' or '$(MSBuildProjectExtension)' == '.nativeproj')">@(ProjectConfiguration->'%(Platform)'->Distinct())</Platforms>
      </_ThisProjectBuildMetadata>
    </ItemGroup>

  </Target>

  <Target Name="GetTargetFrameworksWithPlatformForSingleTargetFramework"
        Returns="@(_TargetFrameworkInfo)">

    <ItemGroup>
      <_AdditionalTargetFrameworkInfoPropertyWithValue Include="@(AdditionalTargetFrameworkInfoProperty)">
        <Value>$(%(AdditionalTargetFrameworkInfoProperty.Identity))</Value>
      </_AdditionalTargetFrameworkInfoPropertyWithValue>
    </ItemGroup>

    <PropertyGroup>
      <_UseAttributeForTargetFrameworkInfoPropertyNames Condition="'$(_UseAttributeForTargetFrameworkInfoPropertyNames)' == ''">false</_UseAttributeForTargetFrameworkInfoPropertyNames>
    </PropertyGroup>

    <CombineTargetFrameworkInfoProperties
        RootElementName="$(TargetFramework)"
        PropertiesAndValues="@(_AdditionalTargetFrameworkInfoPropertyWithValue)"
        UseAttributeForTargetFrameworkInfoPropertyNames="$(_UseAttributeForTargetFrameworkInfoPropertyNames)">
      <Output TaskParameter="Result"
              PropertyName="_AdditionalTargetFrameworkInfoProperties"/>
    </CombineTargetFrameworkInfoProperties>

    <ItemGroup>
      <_TargetFrameworkInfo Include="$(TargetFramework)">
        <TargetFrameworks>$(TargetFramework)</TargetFrameworks>
        <TargetFrameworkMonikers>$(TargetFrameworkMoniker)</TargetFrameworkMonikers>
        <TargetPlatformMonikers>$(TargetPlatformMoniker)</TargetPlatformMonikers>
        <TargetPlatformMonikers Condition="'$(TargetPlatformMoniker)' == ''">None</TargetPlatformMonikers>
        <AdditionalPropertiesFromProject>$(_AdditionalTargetFrameworkInfoProperties)</AdditionalPropertiesFromProject>

        <!-- Determine whether a project is "RID agnostic" for each TargetFramework.  "RID agnostic" means that global properties such as
             SelfContained and RuntimeIdentifier should not flow across project references.  The IsRidAgnostic metadata value is consumed in the
             _GetProjectReferenceTargetFrameworkProperties target, where those properties are added to a project's UndefineProperties if
             IsRidAgnostic is set.

             Generally we set the IsRidAgnostic metadata based on the IsRidAgnostic property set by the .NET SDK.  If that's not set, then the
             fallback logic here will be that the project is RID agnostic if it doesn't have RuntimeIdentifier or RuntimeIdentifiers properties set. -->
        <IsRidAgnostic>$(IsRidAgnostic)</IsRidAgnostic>
        <IsRidAgnostic Condition=" '%(IsRidAgnostic)' == '' and '$(RuntimeIdentifier)' == '' and '$(RuntimeIdentifiers)' == '' ">true</IsRidAgnostic>
        <IsRidAgnostic Condition=" '%(IsRidAgnostic)' == ''">false</IsRidAgnostic>

      </_TargetFrameworkInfo>
    </ItemGroup>

  </Target>

  <!--
    ============================================================
                                    GetTargetFrameworkProperties

    OBSOLETE: present only for theoretical backward compatibility.
  -->
  <Target Name="GetTargetFrameworkProperties" />

  <!--
    ============================================================
                                        PrepareProjectReferences

    Prepares project references for consumption by other targets.

        [IN]
        @(ProjectReference) - The list of project references.

        [OUT]
        @(ProjectReferenceWithConfiguration)   - Project references with apporpriate metadata
        @(_MSBuildProjectReferenceExistent)    - Subset of @(ProjectReferenceWithConfiguration) that exist
                                                 with added SetTargetFramework metadata for cross-targeting
        @(_MSBuildProjectReferenceNonExistent) - Subset of  @(ProjectReferenceWithConfiguration) that do not exist
    ============================================================
  -->
  <PropertyGroup>
    <PrepareProjectReferencesDependsOn>
      AssignProjectConfiguration;
      _SplitProjectReferencesByFileExistence;
      _GetProjectReferenceTargetFrameworkProperties;
      _GetProjectReferencePlatformProperties
    </PrepareProjectReferencesDependsOn>
  </PropertyGroup>

  <Target Name="PrepareProjectReferences" DependsOnTargets="$(PrepareProjectReferencesDependsOn)" />

  <!--
    ============================================================
                                        ResolveProjectReferences

    Build referenced projects:

        [IN]
        @(ProjectReferenceWithConfiguration) - The list of project references.

        [OUT]
        @(_ResolvedNativeProjectReferencePaths) - Paths to referenced native projects.
        @(_ResolvedProjectReferencePaths) - Paths to referenced managed projects.
    ============================================================
    -->
  <!-- By default, the outputs of project references are passed to the compiler -->
  <ItemDefinitionGroup>
    <ProjectReference>
      <!-- Target to build in the project reference; by default, this property is blank, indicating the default targets-->
      <Targets>$(ProjectReferenceBuildTargets)</Targets>
      <!-- Extra item type to emit outputs of the destination into. Defaults to blank. To emit only into this list, set the ReferenceOutputAssembly metadata to false as well. -->
      <OutputItemType/>
      <ReferenceSourceTarget>ProjectReference</ReferenceSourceTarget>
    </ProjectReference>
  </ItemDefinitionGroup>

  <Target
      Name="ResolveProjectReferences"
      DependsOnTargets="PrepareProjectReferences"
      Returns="@(_ResolvedNativeProjectReferencePaths);@(_ResolvedProjectReferencePaths)">

    <!--
        When building this project from the IDE, just gather the referenced build outputs.
        The IDE will already have built the project, so there's no need to do it again here.

        The ContinueOnError setting is here so that, during project load, as
        much information as possible will be passed to the compilers.
        -->

    <MSBuild
        Projects="@(_MSBuildProjectReferenceExistent)"
        Targets="GetTargetPath"
        BuildInParallel="$(BuildInParallel)"
        Properties="%(_MSBuildProjectReferenceExistent.SetConfiguration); %(_MSBuildProjectReferenceExistent.SetPlatform); %(_MSBuildProjectReferenceExistent.SetTargetFramework)"
        Condition="'%(_MSBuildProjectReferenceExistent.BuildReference)' == 'true' and '@(ProjectReferenceWithConfiguration)' != '' and ('$(BuildingInsideVisualStudio)' == 'true' or '$(BuildProjectReferences)' != 'true') and '$(VisualStudioVersion)' != '10.0' and '@(_MSBuildProjectReferenceExistent)' != ''"
        ContinueOnError="!$(BuildingProject)"
        RemoveProperties="%(_MSBuildProjectReferenceExistent.GlobalPropertiesToRemove)$(_GlobalPropertiesToRemoveFromProjectReferences)">

      <Output TaskParameter="TargetOutputs" ItemName="_ResolvedProjectReferencePaths"
        Condition="'%(_MSBuildProjectReferenceExistent.ReferenceOutputAssembly)'=='true'" />
      <Output TaskParameter="TargetOutputs"
        ItemName="%(_MSBuildProjectReferenceExistent.OutputItemType)"
        Condition="'%(_MSBuildProjectReferenceExistent.OutputItemType)' != ''" />

    </MSBuild>

    <!--
        Build referenced projects when building from the command line.
        -->
    <MSBuild
        Projects="@(_MSBuildProjectReferenceExistent)"
        Targets="%(_MSBuildProjectReferenceExistent.Targets)"
        BuildInParallel="$(BuildInParallel)"
        Properties="%(_MSBuildProjectReferenceExistent.SetConfiguration); %(_MSBuildProjectReferenceExistent.SetPlatform);  %(_MSBuildProjectReferenceExistent.SetTargetFramework)"
        Condition="'%(_MSBuildProjectReferenceExistent.BuildReference)' == 'true' and '@(ProjectReferenceWithConfiguration)' != '' and '$(BuildingInsideVisualStudio)' != 'true' and '$(BuildProjectReferences)' == 'true' and '@(_MSBuildProjectReferenceExistent)' != ''"
        ContinueOnError="$(ContinueOnError)"
        RemoveProperties="%(_MSBuildProjectReferenceExistent.GlobalPropertiesToRemove)$(_GlobalPropertiesToRemoveFromProjectReferences)">

      <Output TaskParameter="TargetOutputs" ItemName="_ResolvedProjectReferencePaths"
        Condition="'%(_MSBuildProjectReferenceExistent.ReferenceOutputAssembly)'=='true' or '$(DesignTimeBuild)' == 'true'" />
      <Output TaskParameter="TargetOutputs"
        ItemName="%(_MSBuildProjectReferenceExistent.OutputItemType)"
        Condition="'%(_MSBuildProjectReferenceExistent.OutputItemType)' != ''" />

    </MSBuild>

    <!--
        Get manifest items from the (non-exe) built project references (to feed them into ResolveNativeReference).
        -->
    <MSBuild
        Projects="@(_MSBuildProjectReferenceExistent)"
        Targets="GetNativeManifest"
        BuildInParallel="$(BuildInParallel)"
        Properties="%(_MSBuildProjectReferenceExistent.SetConfiguration); %(_MSBuildProjectReferenceExistent.SetPlatform); %(_MSBuildProjectReferenceExistent.SetTargetFramework)"
        Condition="'%(_MSBuildProjectReferenceExistent.BuildReference)' == 'true' and '@(ProjectReferenceWithConfiguration)' != '' and '$(BuildingProject)' == 'true' and '@(_MSBuildProjectReferenceExistent)' != ''"
        ContinueOnError="$(ContinueOnError)"
        SkipNonexistentTargets="true"
        RemoveProperties="%(_MSBuildProjectReferenceExistent.GlobalPropertiesToRemove)$(_GlobalPropertiesToRemoveFromProjectReferences)">

      <Output TaskParameter="TargetOutputs" ItemName="NativeReference"
        Condition="'%(_MSBuildProjectReferenceExistent.ReferenceOutputAssembly)' == 'true'" />
    </MSBuild>

    <ItemGroup>
      <_ResolvedProjectReferencePaths Remove="@(_ResolvedProjectReferencePaths)"
        Condition="'%(_ResolvedProjectReferencePaths.ResolveableAssembly)' == 'false'" />
      <!--
          Copy OriginalItemSpec to OriginalProjectReferenceItemSpec, so that when ResolveAssemblyReferences
          takes these items and resolves them to ReferencePath, we can still recover the _real_ OriginalItemSpec
          for the unresolved reference items.
          -->
      <_ResolvedProjectReferencePaths>
        <OriginalProjectReferenceItemSpec>%(_ResolvedProjectReferencePaths.OriginalItemSpec)</OriginalProjectReferenceItemSpec>
      </_ResolvedProjectReferencePaths>
    </ItemGroup>

    <!-- Issue a warning or error MSB9008 for each non-existent project. -->
    <PropertyGroup>
      <_NonExistentProjectReferenceSeverity  Condition="'@(ProjectReferenceWithConfiguration)' != '' and '@(_MSBuildProjectReferenceNonexistent)' != '' and '$(ErrorOnMissingProjectReference)' != 'True'">Warning</_NonExistentProjectReferenceSeverity>
      <_NonExistentProjectReferenceSeverity  Condition="'@(ProjectReferenceWithConfiguration)' != '' and '@(_MSBuildProjectReferenceNonexistent)' != '' and '$(ErrorOnMissingProjectReference)' == 'True'">Error</_NonExistentProjectReferenceSeverity>
    </PropertyGroup>
    <MSBuildInternalMessage
      Condition="'$(_NonExistentProjectReferenceSeverity)' != ''"
      ResourceName="CommonSdk.NonExistentProjectReference"
      Severity="$(_NonExistentProjectReferenceSeverity)"
      FormatArguments="@(_MSBuildProjectReferenceNonexistent->'%(Identity)')"
    />

  </Target>

  <Target
    Name="ResolveProjectReferencesDesignTime"
    Returns="@(_ProjectReferencesFromRAR);@(_ResolvedNativeProjectReferencePaths)"
    DependsOnTargets="ResolveProjectReferences;ResolveAssemblyReferences">
    <!-- We need to do this here because we only want project references which have passed through rar and have not been unresolved due to violating some MT rule
        which means we need to pull the project references out of the referencepath item because they will only exist there if they were correctly resolved.
    -->
    <ItemGroup>
      <_ProjectReferencesFromRAR Include="@(ReferencePath->WithMetadataValue('ReferenceSourceTarget', 'ProjectReference'))">
        <OriginalItemSpec>%(ReferencePath.ProjectReferenceOriginalItemSpec)</OriginalItemSpec>
      </_ProjectReferencesFromRAR>
    </ItemGroup>
  </Target>

  <Target
   Name="ExpandSDKReferencesDesignTime"
   Returns="@(ReferencesFromSDK)"
   DependsOnTargets="ExpandSDKReferences"/>

  <!--
    ============================================================
                                        GetTargetPath

    This target returns an item containing the build product (i.e. EXE, DLL)
    that would be produced if we built this project, with some relevant
    metadata.
    ============================================================
    -->
  <Target
      Name="GetTargetPath"
      DependsOnTargets="$(GetTargetPathDependsOn)"
      Returns="@(TargetPathWithTargetPlatformMoniker)" />

  <!--
    ============================================================
                                        GetTargetPathWithTargetPlatformMoniker

    This stand-alone target returns the name and version of the target platform for this project.

    NOTE: The ProjectReference protocol uses only GetTargetPath. Computing the item
    in this target allows projects to override GetTargetPath without having to reimplement
    the details of the metadata computation.
    ============================================================
    -->
  <PropertyGroup>
    <GetTargetPathWithTargetPlatformMonikerDependsOn>$(GetTargetPathDependsOn)</GetTargetPathWithTargetPlatformMonikerDependsOn>
  </PropertyGroup>

  <!--NOTE: since an overridden GetTargetPath might not include a DependsOn
      for this target, it's safer to establish the dependency here with a
      BeforeTargets. -->
  <Target
      Name="GetTargetPathWithTargetPlatformMoniker"
      BeforeTargets="GetTargetPath"
      DependsOnTargets="$(GetTargetPathWithTargetPlatformMonikerDependsOn)"
      Returns="@(TargetPathWithTargetPlatformMoniker)">
    <ItemGroup>
      <TargetPathWithTargetPlatformMoniker Include="$(TargetPath)">
        <TargetPlatformMoniker>$(TargetPlatformMoniker)</TargetPlatformMoniker>
        <TargetPlatformIdentifier>$(TargetPlatformIdentifier)</TargetPlatformIdentifier>
        <TargetFrameworkIdentifier>$(TargetFrameworkIdentifier)</TargetFrameworkIdentifier>
        <TargetFrameworkVersion>$(TargetFrameworkVersion.TrimStart('vV'))</TargetFrameworkVersion>
        <ReferenceAssembly Condition="'$(ProduceReferenceAssembly)' == 'true'">$(TargetRefPath)</ReferenceAssembly>
        <CopyUpToDateMarker>@(CopyUpToDateMarker)</CopyUpToDateMarker>
      </TargetPathWithTargetPlatformMoniker>
    </ItemGroup>
  </Target>

  <!--
    ============================================================
                                        GetNativeManifest

    Compute the manifest item for this project.

        [IN]
        $(_DeploymentApplicationManifestIdentity) - the manifest identity
        @(ApplicationManifest)         - the original application manifest item

        [OUT]
        @(ComputedApplicationManifest) - application manifest item with full hint path, if generated
    ============================================================
    -->
  <Target
      Name="GetNativeManifest"
      Returns="@(ComputedApplicationManifest)">

    <ItemGroup>
      <ComputedApplicationManifest Include="$(_DeploymentApplicationManifestIdentity)" Condition="'$(OutputType)'!='winexe' and '$(OutputType)'!='exe' and '$(OutputType)'!='appcontainerexe' and Exists('%(_ApplicationManifestFinal.FullPath)')">
        <HintPath>%(_ApplicationManifestFinal.FullPath)</HintPath>
      </ComputedApplicationManifest>
    </ItemGroup>

  </Target>

  <!--
    ============================================================
                                        ResolveNativeReferences

    Resolve native references

        [IN]
        @(NativeReference) - The manifest reference (or list of manifest references)

        [OUT]
        @(NativeReferenceFile)  - List of manifest files referenced.
        @(_DeploymentNativePrerequisite)   - List of native assembly prerequisites contained in the manifest.
        @(ComClassReference)    - List of COM components contained in the manifest.
        @(COMReferenceFromNative) List of type libraries contained in the manifest.
        @(COMFileReference)     - List of loose files contained in the manifest.
        @(_DeploymentLooseManifestFile)    - List of extra files that should be published.
    ============================================================
    -->
  <Target
      Name="ResolveNativeReferences"
      Condition="'@(NativeReference)'!=''"
      DependsOnTargets="ResolveProjectReferences">

    <ResolveNativeReference
        NativeReferences="@(NativeReference)"
        AdditionalSearchPaths="$(ReferencePath);$(OutDir)"
            >
      <Output TaskParameter="ContainingReferenceFiles" ItemName="NativeReferenceFile"/>
      <Output TaskParameter="ContainedPrerequisiteAssemblies" ItemName="_DeploymentNativePrerequisite"/>
      <Output TaskParameter="ContainedComComponents" ItemName="ComClassReference"/>
      <Output TaskParameter="ContainedTypeLibraries" ItemName="COMReferenceFromNative"/>
      <Output TaskParameter="ContainedLooseTlbFiles" ItemName="COMFileReference"/>
      <Output TaskParameter="ContainedLooseEtcFiles" ItemName="_DeploymentLooseManifestFile"/>
    </ResolveNativeReference>

  </Target>

  <!--
    ============================================================

                                        ResolveAssemblyReferences

    Given the list of assemblies, find the closure of all assemblies that they depend on. These are
    what we need to copy to the output directory.

        [IN]
        @(Reference) - List of assembly references as fusion names.
        @(_ResolvedProjectReferencePaths) - List of project references produced by projects that this project depends on.

            The 'Private' attribute on the reference corresponds to the Copy Local flag in IDE.
            The 'Private' flag can have three possible values:
                - 'True' means the reference should be Copied Local
                - 'False' means the reference should not be Copied Local
                - [Missing] means this task will decide whether to treat this reference as CopyLocal or not.

        [OUT]
        @(ReferencePath) - Paths to resolved primary files.
        @(ReferenceDependencyPaths) - Paths to resolved dependency files.
        @(_ReferenceRelatedPaths) - Paths to .xmls and .pdbs.
        @(ReferenceSatellitePaths) - Paths to satellites.
        @(_ReferenceSerializationAssemblyPaths) - Paths to XML serialization assemblies created by sgen.
        @(_ReferenceScatterPaths) - Paths to scatter files.
        @(ReferenceCopyLocalPaths) - Paths to files that should be copied to the local directory.
    ============================================================
    -->
  <PropertyGroup>
    <ResolveAssemblyReferencesDependsOn>
      ResolveProjectReferences;
      FindInvalidProjectReferences;
      GetFrameworkPaths;
      GetReferenceAssemblyPaths;
      PrepareForBuild;
      ResolveSDKReferences;
      ExpandSDKReferences;
    </ResolveAssemblyReferencesDependsOn>
  </PropertyGroup>

  <Target
      Name="ResolveAssemblyReferences"
      Returns="@(ReferencePath)"
      DependsOnTargets="$(ResolveAssemblyReferencesDependsOn)">

    <ItemGroup>
      <_ReferenceInstalledAssemblyDirectory Include="$(TargetFrameworkDirectory)" />
      <_ReferenceInstalledAssemblySubsets Include="$(TargetFrameworkSubset)" />
    </ItemGroup>

    <!--
        Only read and write cache file at build time, skip it for load time because its more
        expensive to write the newly created cache file.
        -->
    <PropertyGroup>
      <ResolveAssemblyReferencesStateFile Condition="'$(DisableRarCache)'!='true' and '$(ResolveAssemblyReferencesStateFile)' == ''">$(IntermediateOutputPath)$(MSBuildProjectFile).AssemblyReference.cache</ResolveAssemblyReferencesStateFile>
    </PropertyGroup>

    <PropertyGroup>
      <AllowResolveAssemblyReferencesOutOfProcNode Condition="'$(AllowResolveAssemblyReferencesOutOfProcNode)' == ''">false</AllowResolveAssemblyReferencesOutOfProcNode>
    </PropertyGroup>

    <!-- Make an App.Config item that exists when AutoUnify is false. -->
    <ItemGroup>
      <_ResolveAssemblyReferencesApplicationConfigFileForExes Include="@(AppConfigWithTargetPath)" Condition="'$(AutoGenerateBindingRedirects)'=='true' or '$(AutoUnifyAssemblyReferences)'=='false'"/>
    </ItemGroup>

    <PropertyGroup>
      <!-- Default in task is true -->
      <_FindDependencies Condition="'$(BuildingProject)' != 'true' and '$(_ResolveReferenceDependencies)' != 'true'">false</_FindDependencies>
      <ResolveAssemblyReferencesSilent Condition="'$(ResolveAssemblyReferencesSilent)' == '' and '$(TraceDesignTime)' != 'true' and '$(BuildingProject)' == 'false'">true</ResolveAssemblyReferencesSilent>
      <ResolveAssemblyReferencesSilent Condition="'$(ResolveAssemblyReferencesSilent)' == ''">false</ResolveAssemblyReferencesSilent>
      <ResolveAssemblyWarnOrErrorOnTargetArchitectureMismatch Condition="'$(ResolveAssemblyWarnOrErrorOnTargetArchitectureMismatch)' == ''">Warning</ResolveAssemblyWarnOrErrorOnTargetArchitectureMismatch>
      <ResolveAssemblyReferencesFindRelatedSatellites Condition="'$(ResolveAssemblyReferencesFindRelatedSatellites)' == ''">$(BuildingProject)</ResolveAssemblyReferencesFindRelatedSatellites>
      <ResolveAssemblyReferencesFindSerializationAssemblies Condition="'$(ResolveAssemblyReferencesFindSerializationAssemblies)' == ''">$(BuildingProject)</ResolveAssemblyReferencesFindSerializationAssemblies>
      <ResolveAssemblyReferencesFindRelatedFiles Condition="'$(ResolveAssemblyReferencesFindRelatedFiles)' == ''">$(BuildingProject)</ResolveAssemblyReferencesFindRelatedFiles>
      <ResolveAssemblyReferenceOutputUnresolvedAssemblyConflicts Condition="'$(ResolveAssemblyReferenceOutputUnresolvedAssemblyConflicts)' == ''">false</ResolveAssemblyReferenceOutputUnresolvedAssemblyConflicts>
    </PropertyGroup>

    <ItemGroup>
      <!-- Remove any references which we have added as explicit reference so that we do not get duplicates. We need to make sure we do not have duplicates
             because this confuses the IDE  when it tries to compare the list of references passed in to the list of resolved references. If it does not match then the
             ide will show one of the references as not resolved, this will not break the build but is a display issue -->
      <Reference Remove="$(AdditionalExplicitAssemblyReferences)"/>
      <Reference Include="$(AdditionalExplicitAssemblyReferences)">
        <Implicit>true</Implicit>
      </Reference>
    </ItemGroup>

    <!--Converts string property NonCultureResourceDirectories to array if present. NonCultureResourceDirectories defines exclusions for the custom cultures.  -->
    <ItemGroup Condition="'$(NonCultureResourceDirectories)' != ''">
      <NonCultureResourceDirectory Include="$(NonCultureResourceDirectories)" />
    </ItemGroup>

    <PropertyGroup Condition="'$(EnableCustomCulture)' == ''">
      <EnableCustomCulture>false</EnableCustomCulture>
    </PropertyGroup>

    <!--
      Normally, as an optimization, finding dependencies of references marked with ExternallyResolved=true metadata is skipped.
      However, skipping that step breaks binding redirect generation when there are conflicting versions within the externally
      resolved graph.
    -->
    <PropertyGroup Condition="'$(FindDependenciesOfExternallyResolvedReferences)' == ''">
       <FindDependenciesOfExternallyResolvedReferences>false</FindDependenciesOfExternallyResolvedReferences>
       <FindDependenciesOfExternallyResolvedReferences Condition="'$(AutoGenerateBindingRedirects)' == 'true'">true</FindDependenciesOfExternallyResolvedReferences>
    </PropertyGroup>

    <ResolveAssemblyReference
        Assemblies="@(Reference)"
        AssemblyFiles="@(_ResolvedProjectReferencePaths);@(_ExplicitReference)"
        TargetFrameworkDirectories="@(_ReferenceInstalledAssemblyDirectory)"
        InstalledAssemblyTables="@(InstalledAssemblyTables);@(RedistList)"
        IgnoreDefaultInstalledAssemblyTables="$(IgnoreDefaultInstalledAssemblyTables)"
        IgnoreDefaultInstalledAssemblySubsetTables="$(IgnoreInstalledAssemblySubsetTables)"
        CandidateAssemblyFiles="@(Content);@(None)"
        SearchPaths="$(AssemblySearchPaths)"
        AllowedAssemblyExtensions="$(AllowedReferenceAssemblyFileExtensions)"
        AllowedRelatedFileExtensions="$(AllowedReferenceRelatedFileExtensions)"
        TargetProcessorArchitecture="$(ProcessorArchitecture)"
        AppConfigFile="@(_ResolveAssemblyReferencesApplicationConfigFileForExes)"
        AutoUnify="$(AutoUnifyAssemblyReferences)"
        SupportsBindingRedirectGeneration="$(GenerateBindingRedirectsOutputType)"
        IgnoreVersionForFrameworkReferences="$(IgnoreVersionForFrameworkReferences)"
        FindDependencies="$(_FindDependencies)"
        FindSatellites="$(ResolveAssemblyReferencesFindRelatedSatellites)"
        FindSerializationAssemblies="$(ResolveAssemblyReferencesFindSerializationAssemblies)"
        FindRelatedFiles="$(ResolveAssemblyReferencesFindRelatedFiles)"
        Silent="$(ResolveAssemblyReferencesSilent)"
        TargetFrameworkVersion="$(TargetFrameworkVersion)"
        TargetFrameworkMoniker="$(TargetFrameworkMoniker)"
        TargetFrameworkMonikerDisplayName="$(TargetFrameworkMonikerDisplayName)"
        TargetedRuntimeVersion="$(TargetedRuntimeVersion)"
        StateFile="$(ResolveAssemblyReferencesStateFile)"
        AssemblyInformationCachePaths="$(AssemblyInformationCachePaths)"
        AssemblyInformationCacheOutputPath="$(AssemblyInformationCacheOutputPath)"
        InstalledAssemblySubsetTables="@(InstalledAssemblySubsetTables)"
        TargetFrameworkSubsets="@(_ReferenceInstalledAssemblySubsets)"
        FullTargetFrameworkSubsetNames="$(FullReferenceAssemblyNames)"
        FullFrameworkFolders="$(_FullFrameworkReferenceAssemblyPaths)"
        FullFrameworkAssemblyTables="@(FullFrameworkAssemblyTables)"
        ProfileName="$(TargetFrameworkProfile)"
        LatestTargetFrameworkDirectories="@(LatestTargetFrameworkDirectories)"
        CopyLocalDependenciesWhenParentReferenceInGac="$(CopyLocalDependenciesWhenParentReferenceInGac)"
        DoNotCopyLocalIfInGac="$(DoNotCopyLocalIfInGac)"
        ResolvedSDKReferences="@(ResolvedSDKReference)"
        WarnOrErrorOnTargetArchitectureMismatch="$(ResolveAssemblyWarnOrErrorOnTargetArchitectureMismatch)"
        IgnoreTargetFrameworkAttributeVersionMismatch ="$(ResolveAssemblyReferenceIgnoreTargetFrameworkAttributeVersionMismatch)"
        FindDependenciesOfExternallyResolvedReferences="$(FindDependenciesOfExternallyResolvedReferences)"
        ContinueOnError="$(ContinueOnError)"
        OutputUnresolvedAssemblyConflicts="$(ResolveAssemblyReferenceOutputUnresolvedAssemblyConflicts)"
        NonCultureResourceDirectories="@(NonCultureResourceDirectory)"
        EnableCustomCulture="$(EnableCustomCulture)"
        AllowOutOfProcNode="$(AllowResolveAssemblyReferencesOutOfProcNode)"
        Condition="'@(Reference)'!='' or '@(_ResolvedProjectReferencePaths)'!='' or '@(_ExplicitReference)' != ''"
        >

      <Output TaskParameter="ResolvedFiles" ItemName="ReferencePath"/>
      <Output TaskParameter="ResolvedFiles" ItemName="_ResolveAssemblyReferenceResolvedFiles"/>
      <Output TaskParameter="ResolvedDependencyFiles" ItemName="ReferenceDependencyPaths"/>
      <Output TaskParameter="RelatedFiles" ItemName="_ReferenceRelatedPaths"/>
      <Output TaskParameter="SatelliteFiles" ItemName="ReferenceSatellitePaths"/>
      <Output TaskParameter="SerializationAssemblyFiles" ItemName="_ReferenceSerializationAssemblyPaths"/>
      <Output TaskParameter="ScatterFiles" ItemName="_ReferenceScatterPaths"/>
      <Output TaskParameter="CopyLocalFiles" ItemName="ReferenceCopyLocalPaths"/>
      <Output TaskParameter="SuggestedRedirects" ItemName="SuggestedBindingRedirects"/>
      <Output TaskParameter="FilesWritten" ItemName="FileWrites"/>
      <Output TaskParameter="DependsOnSystemRuntime" PropertyName="DependsOnSystemRuntime"/>
      <Output TaskParameter="DependsOnNETStandard" PropertyName="_DependsOnNETStandard"/>
      <Output TaskParameter="UnresolvedAssemblyConflicts" ItemName="ResolveAssemblyReferenceUnresolvedAssemblyConflicts"/>
    </ResolveAssemblyReference>

  </Target>

  <!--
    ============================================================

                                        FindReferenceAssembliesForReferences

    Given the list of references, create a list of assemblies to pass to the compiler that
    includes reference assemblies rather than implementation assemblies where possible.

        [IN]
        @(ReferencePath) - List of assembly references as resolved paths with ReferenceAssembly metadata

        [OUT]
        @(ReferencePathWithRefAssemblies) - Paths to resolved reference (or implementation) assemblies.
    ============================================================
    -->
  <Target Name="FindReferenceAssembliesForReferences"
          DependsOnTargets="ResolveReferences">
    <ItemGroup>
      <!-- Reference assemblies are not produced in all cases, but it's easier to consume them
           if this metadatum is always populated. Ensure that it points to the implementation
           assembly unless already specified. -->
      <ReferencePath Condition="'%(ReferencePath.ReferenceAssembly)' == ''">
        <ReferenceAssembly>%(FullPath)</ReferenceAssembly>
      </ReferencePath>

      <ReferencePathWithRefAssemblies Include="@(ReferencePath->'%(ReferenceAssembly)')"
                                      Condition="'$(CompileUsingReferenceAssemblies)' != 'false'">
        <OriginalPath Condition="'%(ReferencePath.Identity)' != '@(ReferencePath->'%(ReferenceAssembly)')'">%(ReferencePath.Identity)</OriginalPath>
      </ReferencePathWithRefAssemblies>
      <ReferencePathWithRefAssemblies Include="@(ReferencePath)"
                                      Condition="'$(CompileUsingReferenceAssemblies)' == 'false'" />
    </ItemGroup>
  </Target>

  <!--
    ====================================================================================================

                                        GenerateBindingRedirects
    Inject the binding redirects into the app config file based on suggested redirects as output from
    ResolveAssemblyReferences.

        [IN]
        @(AppConfigWithTargetPath) - Path to the source app config file. This can be null if the project
                                     doesn't contain an app config file.
        $(TargetFileName) -          The file name of the build target.

        [OUT]
        @(OutputAppConfigFile) -     Path to the output app config file in the intermediate directory.

    ====================================================================================================
  -->
  <Target Name="GenerateBindingRedirects"
    Inputs="$(MSBuildAllProjects);@(AppConfigWithTargetPath);$(SuggestedBindingRedirectsCacheFile)"
    Outputs="$(_GenerateBindingRedirectsIntermediateAppConfig)"
    Condition="'$(AutoGenerateBindingRedirects)' == 'true' and '$(GenerateBindingRedirectsOutputType)' == 'true' and '@(SuggestedBindingRedirects)' != '' and '$(DesignTimeBuild)' != 'true' and '$(BuildingProject)' == 'true'"
    DependsOnTargets="_GenerateSuggestedBindingRedirectsCache">

    <GenerateBindingRedirects
      AppConfigFile="@(AppConfigWithTargetPath)"
      TargetName="$(TargetFileName).config"
      OutputAppConfigFile="$(_GenerateBindingRedirectsIntermediateAppConfig)"
      SuggestedRedirects="@(SuggestedBindingRedirects)" />

    <ItemGroup>
      <FileWrites Include="$(_GenerateBindingRedirectsIntermediateAppConfig)" />
    </ItemGroup>
  </Target>

  <!--
    ====================================================================================================

                                        GenerateBindingRedirectsUpdateAppConfig
    Updates the project to use the generated app.config content.  This needs to run regardless of
    inputs/outputs so it is seperate from GenerateBindingRedirects.
    ====================================================================================================
  -->
  <Target Name="GenerateBindingRedirectsUpdateAppConfig"
    Condition="'$(AutoGenerateBindingRedirects)' == 'true' and '$(GenerateBindingRedirectsOutputType)' == 'true'">

    <PropertyGroup>
      <_NewGenerateBindingRedirectsIntermediateAppConfig Condition="Exists('$(_GenerateBindingRedirectsIntermediateAppConfig)')">true</_NewGenerateBindingRedirectsIntermediateAppConfig>
      <AppConfig Condition="$(_NewGenerateBindingRedirectsIntermediateAppConfig) == 'true'">$(_GenerateBindingRedirectsIntermediateAppConfig)</AppConfig>
    </PropertyGroup>

    <ItemGroup Condition="$(_NewGenerateBindingRedirectsIntermediateAppConfig) == 'true'">
      <AppConfigWithTargetPath Remove="@(AppConfigWithTargetPath)" />
      <AppConfigWithTargetPath Include="$(AppConfig)">
        <TargetPath>$(TargetFileName).config</TargetPath>
      </AppConfigWithTargetPath>
    </ItemGroup>
  </Target>

  <!--
    ===========================================================================================
                                        GetInstalledSDKs

    Gets the list of SDKs installed in the SDKDirectoryRoot and SDKRegistryRoot locations

    These paths are used by the ResolveSDKReference task and the ResolveAssemblyReference task.
    ===========================================================================================
  -->
  <PropertyGroup>
    <SDKReferenceRegistryRoot Condition="'$(SDKReferenceRegistryRoot)' == ''">Software\Microsoft\Microsoft SDKs</SDKReferenceRegistryRoot>
    <SDKReferenceDirectoryRoot Condition="'$(SDKReferenceDirectoryRoot)' == ''">$(LocalAppData)\Microsoft SDKs;$(MSBuildProgramFiles32)\Microsoft SDKs</SDKReferenceDirectoryRoot>
    <!-- Manifest driven extension SDK locations -->
    <SDKExtensionDirectoryRoot Condition="'$(SDKExtensionDirectoryRoot)' == '' and '$(SDKIdentifier)' != ''">$(MSBuildProgramFiles32)\Microsoft SDKs\Windows Kits\10;$(WindowsKitsRoot)</SDKExtensionDirectoryRoot>

    <!-- UAP projects by default should support Windows 8.1 SDKs -->
    <SupportWindows81SDKs Condition="'$(SupportWindows81SDKs)' == '' and '$(Support81SDKs)' != 'false' and '$(TargetPlatformIdentifier)' == 'UAP'">true</SupportWindows81SDKs>
    <TargetPlatformIdentifierWindows81 Condition="'$(TargetPlatformIdentifierWindows81)' == '' and '$(SupportWindows81SDKs)' == 'true'">Windows</TargetPlatformIdentifierWindows81>
    <TargetPlatformVersionWindows81 Condition="'$(TargetPlatformVersionWindows81)' == '' and '$(SupportWindows81SDKs)' == 'true'">8.1</TargetPlatformVersionWindows81>

    <!-- Desktop and phone SDKs often have the exact same identifiers, don't enable phone by default -->
    <SupportWindowsPhone81SDKs Condition="'$(SupportWindowsPhone81SDKs)' == '' and '$(Support81SDKs)' != 'false' and '$(TargetPlatformIdentifier)' == 'UAP'">false</SupportWindowsPhone81SDKs>
    <TargetPlatformIdentifierWindowsPhone81 Condition="'$(TargetPlatformIdentifierWindowsPhone81)' == '' and '$(SupportWindowsPhone81SDKs)' == 'true'">WindowsPhoneApp</TargetPlatformIdentifierWindowsPhone81>
    <TargetPlatformVersionWindowsPhone81 Condition="'$(TargetPlatformVersionWindowsPhone81)' == '' and '$(SupportWindowsPhone81SDKs)' == 'true'">8.1</TargetPlatformVersionWindowsPhone81>
  </PropertyGroup>

  <Target
      Name="GetInstalledSDKLocations"
      Condition="'@(SDKReference)' != ''"
      DependsOnTargets="$(GetInstalledSDKLocationsDependsOn)"
      Returns="@(InstalledSDKLocations)"
      >

    <GetInstalledSDKLocations
           SDKDirectoryRoots="$(SDKReferenceDirectoryRoot)"
           SDKExtensionDirectoryRoots="$(SDKExtensionDirectoryRoot)"
           SDKRegistryRoot="$(SDKReferenceRegistryRoot)"
           TargetPlatformVersion="$(TargetPlatformVersion)"
           TargetPlatformIdentifier="$(TargetPlatformIdentifier)"
           >
      <Output TaskParameter="InstalledSDKs" ItemName="InstalledSDKLocations"/>
    </GetInstalledSDKLocations>

    <!-- Also lookup 8.1 SDKs if requested -->
    <GetInstalledSDKLocations
           SDKDirectoryRoots="$(SDKReferenceDirectoryRoot)"
           SDKExtensionDirectoryRoots=""
           SDKRegistryRoot="$(SDKReferenceRegistryRoot)"
           TargetPlatformVersion="$(TargetPlatformVersionWindows81)"
           TargetPlatformIdentifier="$(TargetPlatformIdentifierWindows81)"
           Condition="'$(SupportWindows81SDKs)' == 'true' and '$(TargetPlatformIdentifierWindows81)' != '' and '$(TargetPlatformVersionWindows81)' != ''"
           WarnWhenNoSDKsFound="false"
           >
      <Output TaskParameter="InstalledSDKs" ItemName="InstalledSDKLocations"/>
    </GetInstalledSDKLocations>

    <GetInstalledSDKLocations
           SDKDirectoryRoots="$(SDKReferenceDirectoryRoot)"
           SDKExtensionDirectoryRoots=""
           SDKRegistryRoot="$(SDKReferenceRegistryRoot)"
           TargetPlatformVersion="$(TargetPlatformVersionWindowsPhone81)"
           TargetPlatformIdentifier="$(TargetPlatformIdentifierWindowsPhone81)"
           Condition="'$(SupportWindowsPhone81SDKs)' == 'true' and '$(TargetPlatformIdentifierWindowsPhone81)' != '' and '$(TargetPlatformVersionWindowsPhone81)' != ''"
           WarnWhenNoSDKsFound="false"
           >
      <Output TaskParameter="InstalledSDKs" ItemName="InstalledSDKLocations"/>
    </GetInstalledSDKLocations>

  </Target>

  <!--
    ============================================================

                                        ResolveSDKReferences

    Given a list of SDKReference items and a list of resolved winmd files which may contain metadata as to which sdk they came from
    we need to find the sdk root folders on disk and populate a ResolvedSDKReference item which has the full path to the SDK ROOT
    and the sdk identity as a piece of metadata.

        [IN]
        @(SDKReference) - List of sdk references (the identity in the sdk manifest file).
        @(ReferencePath) -List of resolved assemblies, we are interested in the ones which have IsWinMDFile set to true.

        [OUT]
        @(ResolvedSDKReference) - Full path to the root of the SDK
    ============================================================
  -->
  <PropertyGroup>
    <ResolveSDKReferencesDependsOn>
      GetInstalledSDKLocations
    </ResolveSDKReferencesDependsOn>
  </PropertyGroup>

  <PropertyGroup>
    <TargetedSDKConfiguration Condition="'$(TargetedSDKConfiguration)' == '' and '_$(Configuration)' == '_Debug'">Debug</TargetedSDKConfiguration>
    <TargetedSDKConfiguration Condition="'$(TargetedSDKConfiguration)' == '' and '_$(Configuration)' == '_Release'">Retail</TargetedSDKConfiguration>
    <TargetedSDKConfiguration Condition="'$(TargetedSDKConfiguration)' == ''">Retail</TargetedSDKConfiguration>
    <TargetedSDKArchitecture Condition="'$(TargetedSDKArchitecture)' == ''">$(ProcessorArchitecture)</TargetedSDKArchitecture>
    <TargetedSDKArchitecture Condition="'$(TargetedSDKArchitecture)' == ''">Neutral</TargetedSDKArchitecture>
  </PropertyGroup>

  <PropertyGroup>
    <ShouldMarkCertainSDKReferencesAsRuntimeOnly Condition="'$(ShouldMarkCertainSDKReferencesAsRuntimeOnly)' == ''">true</ShouldMarkCertainSDKReferencesAsRuntimeOnly>
  </PropertyGroup>

  <ItemGroup Condition="'$(ShouldMarkCertainSDKReferencesAsRuntimeOnly)' == 'true'">
    <!-- Dependencies that are specified as runtime-only dependencies. Therefore the associated files are not used to build Appx package.  -->
    <!-- TODO: Do we need to do anything like this for the new SDK? -->
    <RuntimeReferenceOnlySDKDependencies Condition = "'$(TargetPlatformVersion)' == '8.1'" Include="Microsoft.VCLibs, Version=11.0"/>
  </ItemGroup>

  <Target
      Name="ResolveSDKReferences"
      Returns="@(ResolvedSDKReference)"
      DependsOnTargets="$(ResolveSDKReferencesDependsOn)">
    <ResolveSDKReference
           SDKReferences="@(SDKReference)"
           RuntimeReferenceOnlySDKDependencies="@(RuntimeReferenceOnlySDKDependencies)"
           References="@(Reference)"
           TargetPlatformVersion="$(TargetPlatformVersion)"
           TargetPlatformIdentifier="$(TargetPlatformIdentifier)"
           WarnOnMissingPlatformVersion="$(SDKReferenceWarnOnMissingMaxPlatformVersion)"
           ProjectName="$(MSBuildProjectName)"
           TargetedSDKConfiguration="$(TargetedSDKConfiguration)"
           TargetedSDKArchitecture="$(TargetedSDKArchitecture)"
           InstalledSDKs ="@(InstalledSDKLocations)"
           LogResolutionErrorsAsWarnings ="$(LogSDKReferenceResolutionErrorsAsWarnings)"
           Prefer32Bit ="$(Prefer32Bit)"
           ContinueOnError="$(ContinueOnError)"
           Condition="'@(SDKReference)'!=''">
      <Output TaskParameter="ResolvedSDKReferences" ItemName="ResolvedSDKReference"/>
    </ResolveSDKReference>
  </Target>

   <Target
      Name="ResolveSDKReferencesDesignTime"
      Returns="@(ResolvedSDKReference)"
      DependsOnTargets="ResolveSDKReferences" />

  <!--
    ============================================================

                                        FindInvalidProjectReferences

    Find project to project references with target platform version higher than the one used by the current project and
    creates a list of invalid references to be unresolved. It issues a warning for each invalid reference.

        [IN]
        $(TargetPlatformVersion) - Project's target platform version
        @(_ProjectReferenceTargetPlatformMonikers) - List of monikers of all referenced projects gathered by the helper
                                                     target GetTargetPlatformMonikers.

        [OUT]
    @(InvalidProjectReferences) - List of invalid project references

    ============================================================
    -->

  <PropertyGroup>
    <FindInvalidProjectReferencesDependsOn>
      GetReferenceTargetPlatformMonikers
    </FindInvalidProjectReferencesDependsOn>
  </PropertyGroup>

   <Target
      Name="FindInvalidProjectReferences"
      Condition ="'$(FindInvalidProjectReferences)' == 'true'"
      DependsOnTargets="$(FindInvalidProjectReferencesDependsOn)">

     <FindInvalidProjectReferences
         TargetPlatformVersion="$(TargetPlatformVersion)"
         TargetPlatformIdentifier="$(TargetPlatformIdentifier)"
         ProjectReferences="@(_ProjectReferenceTargetPlatformMonikers)">
       <Output TaskParameter="InvalidReferences" ItemName="InvalidProjectReferences" />
     </FindInvalidProjectReferences>

     <ItemGroup>
       <_ResolvedProjectReferencePaths Remove="@(InvalidProjectReferences)" />
     </ItemGroup>
   </Target>

  <Target Name="GetReferenceTargetPlatformMonikers" DependsOnTargets="PrepareProjectReferences">
    <MSBuild
      Projects="@(_MSBuildProjectReferenceExistent)"
      Properties="%(_MSBuildProjectReferenceExistent.SetConfiguration); %(_MSBuildProjectReferenceExistent.SetPlatform); %(_MSBuildProjectReferenceExistent.SetTargetFramework)"
      Targets="GetTargetPathWithTargetPlatformMoniker"
      BuildInParallel="$(BuildInParallel)"
      ContinueOnError="!$(BuildingProject)"
      RemoveProperties="%(_MSBuildProjectReferenceExistent.GlobalPropertiesToRemove)$(_GlobalPropertiesToRemoveFromProjectReferences)">
      <Output TaskParameter="TargetOutputs" ItemName="_ProjectReferenceTargetPlatformMonikers" />
    </MSBuild>
  </Target>

  <ItemGroup Condition="'$(IsGraphBuild)' == 'true' and '$(FindInvalidProjectReferences)' == 'true'">
    <ProjectReferenceTargets Include="Build" Targets="GetTargetPathWithTargetPlatformMoniker" />
  </ItemGroup>

   <!--
    ============================================================

                       ExpandSDKReferences

        After we have resolved the sdk refrence we need to make sure that we automatically include the references which are part of the SDK (both winmd and dll)
        as part of the assemblies passed to the compiler.

        Project systems or project which do not want to reference all dlls or winmd files should override this target to do nothing.
   ============================================================
    -->
  <PropertyGroup>
    <ExpandSDKReferencesDependsOn>
      ResolveSDKReferences
    </ExpandSDKReferencesDependsOn>

    <ExpandSDKAllowedReferenceExtensions Condition="'$(ExpandSDKAllowedReferenceExtensions)' == ''">
      .winmd;
      .dll
    </ExpandSDKAllowedReferenceExtensions>
  </PropertyGroup>

   <Target Name="ExpandSDKReferences"
           Returns="@(ReferencesFromSDK)"
           DependsOnTargets="$(ExpandSDKReferencesDependsOn)"
    >
     <GetSDKReferenceFiles
       ResolvedSDKReferences="@(ResolvedSDKReference)"
       ReferenceExtensions="$(ExpandSDKAllowedReferenceExtensions)"
       TargetSDKIdentifier="$(SDKIdentifier)"
       TargetSDKVersion="$(SDKVersion)"
       TargetPlatformIdentifier="$(TargetPlatformIdentifier)"
       TargetPlatformVersion="$(TargetPlatformVersion)"
       LogRedistFilesList="$(GetSDKReferenceFilesLogRedistFilesList)"
       LogRedistConflictWithinSDKAsWarning ="$(GetSDKReferenceFilesLogRedistConflictsWithinSDKAsWarning)"
       LogRedistConflictBetweenSDKsAsWarning ="$(GetSDKReferenceFilesLogRedistConflictsBetweenSDKsAsWarning)"
       LogReferencesList="$(GetSDKReferenceFilesLogReferencesList)"
       LogReferenceConflictWithinSDKAsWarning ="$(GetSDKReferenceFilesLogReferenceConflictsWithinSDKAsWarning)"
       LogReferenceConflictBetweenSDKsAsWarning ="$(GetSDKReferenceFilesLogReferenceConflictsBetweenSDKsAsWarning)"
       CacheFileFolderPath ="$(GetSDKReferenceFilesCacheFolder)"
       LogCacheFileExceptions="$(GetSDKReferenceFilesLogCacheFileExceptions)"
       Condition="'@(ResolvedSDKReference)'!=''">

       <Output TaskParameter="References" ItemName="ReferencePath"/>
       <Output TaskParameter="References" ItemName="ReferencesFromSDK"/>
       <Output TaskParameter="References" ItemName="_ResolveAssemblyReferenceResolvedFiles"/>
       <Output TaskParameter="CopyLocalFiles" ItemName="ReferenceCopyLocalPaths"/>
       <Output TaskParameter="RedistFiles" ItemName="ResolvedRedistFiles"/>
     </GetSDKReferenceFiles>
   </Target>

  <!--
    ============================================================

                                        ExportWindowsMDFile

    When a project is generating a a winmd file through c# or vb, ect the compiler will create a WinMDModule file. This file needs to be run
    through the winmdexp tool in order to generate the resulting WinMD file.

    ===========================================================
    -->

    <Target Name="ExportWindowsMDFile"
          DependsOnTargets="Compile"
          Condition="'$(ExportWinMDFile)' == 'true'"
          Inputs="@(IntermediateAssembly);@(DocFileItem);@(_DebugSymbolsIntermediatePath);@(ReferencePathWithRefAssemblies);$(MSBuildAllProjects)"
          Outputs="$(_IntermediateWindowsMetadataPath);$(WinMDExpOutputPdb);$(WinMDOutputDocumentationFile)"
  >
      <PropertyGroup>
        <!-- Will be copied by the "copy WinMD artifacts" step instead -->
        <CopyBuildOutputToOutputDirectory>false</CopyBuildOutputToOutputDirectory>
        <CopyOutputSymbolsToOutputDirectory>false</CopyOutputSymbolsToOutputDirectory>
        <CopyDocumentationFileToOutputDirectory>false</CopyDocumentationFileToOutputDirectory>

        <WinMdExpToolPath Condition="'$(WinMdExpToolPath)' == ''">$(TargetFrameworkSDKToolsDirectory)</WinMdExpToolPath>
        <WinMdExpUTF8Ouput Condition="'$(WinMdExpUTF8Ouput)' == ''">true</WinMdExpUTF8Ouput>
      </PropertyGroup>

      <WinMDExp WinMDModule="@(IntermediateAssembly)"
                References="@(ReferencePathWithRefAssemblies)"
                DisabledWarnings="$(WinMdExpNoWarn)"
                InputDocumentationFile="@(DocFileItem)"
                OutputDocumentationFile="$(WinMDOutputDocumentationFile)"
                TreatWarningsAsErrors="$(TreatWarningsAsErrors)"
                InputPDBFile="@(_DebugSymbolsIntermediatePath)"
                OutputPDBFile="$(WinMDExpOutputPdb)"
                OutputWindowsMetadataFile="$(_IntermediateWindowsMetadataPath)"
                EnvironmentVariables="$(WinMDExpEnvironment)"
                UTF8Output="$(WinMdExpUTF8Ouput)"
                SdkToolsPath="$(WinMdExpToolPath)"
                AssemblyUnificationPolicy="$(WinMDExpAssemblyUnificationPolicy)">
      <Output TaskParameter="OutputWindowsMetadataFile" ItemName="FileWrites"/>
     </WinMDExp>

     <ItemGroup>
         <WinMDExpArtifacts Include="$(_IntermediateWindowsMetadataPath)"/>
         <WinMDExpArtifacts Include="$(WinMDOutputDocumentationFile)"/>
         <WinMDExpArtifacts Include="$(WinMDExpOutputPdb)"/>
         <FileWrites Include="$(WinMDOutputDocumentationFile);$(WinMDExpOutputPdb)"/>
    </ItemGroup>

  </Target>

  <Target
      Name="ResolveAssemblyReferencesDesignTime"
      Returns="@(_ReferencesFromRAR)"
      DependsOnTargets="ResolveProjectReferences;ResolveAssemblyReferences">

    <!-- We need to do this here because we only want references which have been passed into rar but are not project to project references. -->
    <ItemGroup>
      <_ReferencesFromRAR Include="@(ReferencePath->WithMetadataValue('ReferenceSourceTarget', 'ResolveAssemblyReference'))"/>
    </ItemGroup>

  </Target>

  <PropertyGroup>
    <ProjectDesignTimeAssemblyResolutionSearchPaths Condition=" '$(ProjectDesignTimeAssemblyResolutionSearchPaths)' == '' ">
      {CandidateAssemblyFiles};
      $(ReferencePath);
      {HintPathFromItem};
      {TargetFrameworkDirectory};
      {Registry:$(FrameworkRegistryBase),$(TargetFrameworkVersion),$(AssemblyFoldersSuffix)$(AssemblyFoldersExConditions)};
      {RawFileName};
      $(TargetDir)
    </ProjectDesignTimeAssemblyResolutionSearchPaths>
  </PropertyGroup>

  <!--
    ==============================================================

                                       DesignTimeResolveAssemblyReferences

    Given the list of assemblies, resolve their reference paths.
    This target is called by Visual Studio at run time in order to filter references
    according to the targeted framework.

        [IN]
        @(DesignTimeReference) - List of assembly references as simple/fusion names.

        [OUT]
        @(ReferencePath) - Paths to resolved primary files.

    ==============================================================
    -->
  <PropertyGroup>
    <DesignTimeResolveAssemblyReferencesDependsOn>
      GetFrameworkPaths;
      GetReferenceAssemblyPaths;
      ResolveReferences
    </DesignTimeResolveAssemblyReferencesDependsOn>
  </PropertyGroup>

  <Target
      Name="DesignTimeResolveAssemblyReferences"
      Condition="'$(DesignTimeReference)'!=''"
      DependsOnTargets="$(DesignTimeResolveAssemblyReferencesDependsOn)">

    <ItemGroup>
      <_DesignTimeReferenceInstalledAssemblyDirectory Include="$(TargetFrameworkDirectory)" />
    </ItemGroup>

    <PropertyGroup>
      <DesignTimeResolveAssemblyReferencesStateFile Condition="'$(DisableRarCache)'!='true'">$(IntermediateOutputPath)$(MSBuildProjectFile)DesignTimeResolveAssemblyReferences.cache</DesignTimeResolveAssemblyReferencesStateFile>
    </PropertyGroup>

    <PropertyGroup>
      <DesignTimeAssemblySearchPaths Condition=" '$(DesignTimeAssemblySearchPaths)' == '' ">
        {CandidateAssemblyFiles};
        $(ReferencePath);
        {HintPathFromItem};
        {TargetFrameworkDirectory};
        {Registry:$(FrameworkRegistryBase),$(TargetFrameworkVersion),$(AssemblyFoldersSuffix)$(AssemblyFoldersExConditions)};
        {RawFileName};
        $(OutDir)
      </DesignTimeAssemblySearchPaths>
    </PropertyGroup>

    <PropertyGroup>
      <DesignTimeFindDependencies Condition=" '$(DesignTimeFindDependencies)' == '' ">false</DesignTimeFindDependencies>
      <DesignTimeIgnoreVersionForFrameworkReferences Condition=" '$(DesignTimeIgnoreVersionForFrameworkReferences)' == '' ">false</DesignTimeIgnoreVersionForFrameworkReferences>
      <DesignTimeFindSatellites Condition=" '$(DesignTimeFindSatellites)' == '' ">false</DesignTimeFindSatellites>
      <DesignTimeFindSerializationAssemblies Condition=" '$(DesignTimeFindSerializationAssemblies)' == '' ">false</DesignTimeFindSerializationAssemblies>
      <DesignTimeFindRelatedFiles Condition=" '$(DesignTimeFindRelatedFiles)' == '' ">false</DesignTimeFindRelatedFiles>
      <DesignTimeSilentResolution Condition=" '$(DesignTimeSilentResolution)' == '' and '$(TraceDesignTime)' != 'true'">true</DesignTimeSilentResolution>
      <DesignTimeAutoUnify Condition="'$(DesignTimeAutoUnify)' == ''">false</DesignTimeAutoUnify>
    </PropertyGroup>

    <ItemGroup>
      <_DesignTimeReferenceAssemblies Include ="$(DesignTimeReference)" />
    </ItemGroup>

    <ItemGroup>
      <_RARResolvedReferencePath Include="@(ReferencePath)" />
      <ReferencePath Remove="@(ReferencePath)" />
    </ItemGroup>

    <ResolveAssemblyReference
        Assemblies="@(_DesignTimeReferenceAssemblies)"
        TargetFrameworkDirectories="@(_DesignTimeReferenceInstalledAssemblyDirectory)"
        SearchPaths="$(DesignTimeAssemblySearchPaths)"
        AllowedAssemblyExtensions="$(AllowedReferenceAssemblyFileExtensions)"
        TargetProcessorArchitecture="$(ProcessorArchitecture)"
        CandidateAssemblyFiles="@(Content);@(None);@(_RARResolvedReferencePath)"
        FindDependencies="$(DesignTimeFindDependencies)"
        AutoUnify="$(DesignTimeAutoUnify)"
        IgnoreVersionForFrameworkReferences="$(DesignTimeIgnoreVersionForFrameworkReferences)"
        FindSatellites="$(DesignTimeFindSatellites)"
        FindSerializationAssemblies="$(DesignTimeFindSerializationAssemblies)"
        FindRelatedFiles="$(DesignTimeFindRelatedFiles)"
        Silent="$(DesignTimeSilentResolution)"
        TargetFrameworkVersion="$(TargetFrameworkVersion)"
        TargetFrameworkMoniker="$(TargetFrameworkMoniker)"
        TargetFrameworkMonikerDisplayName="$(TargetFrameworkMonikerDisplayName)"
        TargetedRuntimeVersion="$(TargetedRuntimeVersion)"
        StateFile="$(DesignTimeResolveAssemblyReferencesStateFile)"
        InstalledAssemblySubsetTables="@(InstalledAssemblySubsetTables)"
        IgnoreDefaultInstalledAssemblySubsetTables="$(IgnoreInstalledAssemblySubsetTables)"
        TargetFrameworkSubsets="@(_ReferenceInstalledAssemblySubsets)"
        FullTargetFrameworkSubsetNames="$(FullReferenceAssemblyNames)"
        FullFrameworkFolders="$(_FullFrameworkReferenceAssemblyPaths)"
        FullFrameworkAssemblyTables="@(FullFrameworkAssemblyTables)"
        ProfileName="$(TargetFrameworkProfile)"
        ResolvedSDKReferences="@(ResolvedSDKReference)"
        IgnoreTargetFrameworkAttributeVersionMismatch ="$(DesignTimeIgnoreTargetFrameworkAttributeVersionMismatch)"
       >

      <Output TaskParameter="ResolvedFiles" ItemName="DesignTimeReferencePath"/>
      <Output TaskParameter="FilesWritten" ItemName="FileWrites"/>
    </ResolveAssemblyReference>

  </Target>

  <!--
    ============================================================
                                        ResolveComReferences

    Resolve COM references

        [IN]
        @(COMReference) - The list of COM references
        $(InteropOutputPath) - The output directory in which to generate wrapper assemblies
                               When $(InteropOutputPath) is not set, then it defaults to $(IntermediateOutputPath).

        [OUT]
        @(ReferencePath) - Paths to referenced wrappers.

        If ResolveComReferences is invoked from the IDE, PrepareForBuild may need to run to create directories.
    ============================================================
    -->
  <PropertyGroup>
    <ComReferenceExecuteAsTool Condition="'$(ComReferenceExecuteAsTool)'==''">false</ComReferenceExecuteAsTool>
  </PropertyGroup>

  <Target
      Name="ResolveComReferences"
      Condition="'@(COMReference)'!='' or '@(COMFileReference)'!=''"
      Returns="@(ReferencePath)"
      DependsOnTargets="PrepareForBuild;ResolveKeySource;ResolveAssemblyReferences"
        >

    <PropertyGroup Condition=" '$(InteropOutputPath)' == '' ">
      <InteropOutputPath>$(IntermediateOutputPath)</InteropOutputPath>
    </PropertyGroup>

    <MakeDir Directories="$(InteropOutputPath)"/>

    <!--
        Note: This task should not be batched, since it relies on having all the COM references fed into it at once.
        -->
    <PropertyGroup>
      <ResolveComReferenceMSBuildArchitecture Condition="'$(ResolveComReferenceMSBuildArchitecture)' == ''">$(PlatformTargetAsMSBuildArchitecture)</ResolveComReferenceMSBuildArchitecture>

      <ResolveComReferenceToolPath Condition="'$(ResolveComReferenceToolPath)' == ''">$(TargetFrameworkSDKToolsDirectory)</ResolveComReferenceToolPath>
      <ResolveComReferenceSilent Condition="'$(ResolveComReferenceSilent)' == ''">false</ResolveComReferenceSilent>
    </PropertyGroup>

    <ResolveComReference
          TypeLibNames="@(COMReference)"
          TypeLibFiles="@(COMFileReference)"
          ResolvedAssemblyReferences="@(ReferencePath)"
          WrapperOutputDirectory="$(InteropOutputPath)"
          IncludeVersionInInteropName="$(IncludeVersionInInteropName)"
          KeyContainer="$(KeyContainerName)"
          KeyFile="$(KeyOriginatorFile)"
          DelaySign="$(DelaySign)"
          StateFile="@(_ResolveComReferenceCache)"
          TargetFrameworkVersion="$(TargetFrameworkVersion)"
          TargetProcessorArchitecture="$(ProcessorArchitecture)"
          NoClassMembers="$(ComReferenceNoClassMembers)"
          Silent="$(ResolveComReferenceSilent)"
          EnvironmentVariables="$(ResolveComReferenceEnvironment)"
          SdkToolsPath="$(ResolveComReferenceToolPath)"
          ExecuteAsTool="$(ComReferenceExecuteAsTool)"
          MSBuildArchitecture="$(ResolveComReferenceMSBuildArchitecture)"
          ContinueOnError="$(ContinueOnError)">

      <Output TaskParameter="ResolvedFiles" ItemName="ReferencePath"/>
      <Output TaskParameter="ResolvedFiles" ItemName="ComReferenceWrappers"/>
      <Output TaskParameter="ResolvedFiles" ItemName="FileWrites"/>
      <!-- This output list only includes items with Isolated attribute set to True.  It's done by the task itself. -->
      <Output TaskParameter="ResolvedModules" ItemName="ResolvedIsolatedComModules"/>

    </ResolveComReference>

    <ItemGroup>
      <FileWrites Include="@(_ResolveComReferenceCache)"/>
      <ReferenceComWrappersToCopyLocal Include="@(ComReferenceWrappers)" Condition="'%(ComReferenceWrappers.CopyLocal)'!='false'"/>
    </ItemGroup>

  </Target>

    <!--
    ============================================================
                                        _GetAssembliesMetadata

    Resolve Assembly attributes for assemblies
    The ResolveComReferences dependency is needed for defining COM-referenced wrappers only,
    but this target handles all the assembly references from ResolveAssemblyReferences
    This target is needed by the Visual Studio legacy project system during design time build only

        [IN]
        @(ReferencePath) - Paths to COM-referenced wrappers and other types of assembly references.

        [OUT]
        @(AssembliesMetadata) - Resolved assemblies attributes.
    ============================================================
    -->

  <Target
      Name="_GetAssembliesMetadata"
      Condition="'@(ReferencePath)'!=''and '$(DesignTimeBuild)' == 'true' "
      Returns="@(_AssembliesMetadata)"
      DependsOnTargets="ResolveComReferences"
        >

    <GetAssembliesMetadata
          AssemblyPaths="@(ReferencePath)"
          ContinueOnError="$(ContinueOnError)">

      <Output TaskParameter="AssembliesMetadata" ItemName="_AssembliesMetadata"/>

    </GetAssembliesMetadata>

  </Target>

  <Target
      Name="ResolveComReferencesDesignTime"
      Returns="@(ComReferenceWrappers)"
      DependsOnTargets="ResolveComReferences" />

  <!--
    ============================================================
                                      ResolveFrameworkReferences

    Overrridden by Microsoft.NET.Sdk to return
    ResolvedFrameworkReference items in order to populate the
    Frameworks node of the Solution Explorer in the IDE.
  -->
  <Target Name="ResolveFrameworkReferences" />

  <!--
    ***********************************************************************************************
    ***********************************************************************************************
                                                                PrepareResources Section
    ***********************************************************************************************
    ***********************************************************************************************
    -->

  <!--
    ============================================================
                                        PrepareResources

    Prepare resources for the Compile step.
    ============================================================
    -->
  <PropertyGroup>
    <PrepareResourcesDependsOn>
      $(PrepareResourcesDependsOn);
      PrepareResourceNames;
      ResGen;
      CompileLicxFiles
    </PrepareResourcesDependsOn>
  </PropertyGroup>

  <Target
      Name="PrepareResources"
      DependsOnTargets="$(PrepareResourcesDependsOn)"/>

  <!--
    ============================================================
                                        PrepareResourceNames

    Prepare the names of resource files.
    ============================================================
    -->
  <PropertyGroup>
    <PrepareResourceNamesDependsOn>
      AssignTargetPaths;
      SplitResourcesByCulture;
      CreateManifestResourceNames;
      CreateCustomManifestResourceNames
    </PrepareResourceNamesDependsOn>
  </PropertyGroup>

  <Target
      Name="PrepareResourceNames"
      DependsOnTargets="$(PrepareResourceNamesDependsOn)"/>

  <!--
    ============================================================
                                        AssignTargetPaths

    This target creates <TargetPath> tags for items. <TargetPath> is a relative folder plus filename
    for the destination of this item.
    ============================================================
    -->
  <PropertyGroup>
    <AssignTargetPathsDependsOn></AssignTargetPathsDependsOn>
  </PropertyGroup>

  <Target
      Name="AssignTargetPaths"
      DependsOnTargets="$(AssignTargetPathsDependsOn)">

    <ItemGroup>
      <_Temporary Remove="@(_Temporary)" />
    </ItemGroup>

    <!-- AssignTargetPath generates TargetPath metadata that is consumed by CreateManifestResourceNames target for manifest name generation -->
    <AssignTargetPath Files="@(EmbeddedResource)" RootFolder="$(MSBuildProjectDirectory)">
      <Output TaskParameter="AssignedFiles" ItemName="_Temporary" />
    </AssignTargetPath>

    <ItemGroup>
      <!-- Replace items in EmbeddedResource with the items emitted by the AssignTargetPath task that have the TargetPath metadata -->
      <EmbeddedResource Remove="@(_Temporary)" />
      <EmbeddedResource Include="@(_Temporary)" />
      <_Temporary Remove="@(_Temporary)" />
    </ItemGroup>

    <AssignTargetPath Files="@(Content)" RootFolder="$(MSBuildProjectDirectory)">
      <Output TaskParameter="AssignedFiles" ItemName="ContentWithTargetPath" />
    </AssignTargetPath>

    <AssignTargetPath Files="@(None)" RootFolder="$(MSBuildProjectDirectory)">
      <Output TaskParameter="AssignedFiles" ItemName="_NoneWithTargetPath" />
    </AssignTargetPath>

    <AssignTargetPath Files="@(BaseApplicationManifest)" RootFolder="$(MSBuildProjectDirectory)">
      <Output TaskParameter="AssignedFiles" ItemName="_DeploymentBaseManifestWithTargetPath"/>
    </AssignTargetPath>

    <AssignTargetPath Files="@(None)" RootFolder="$(MSBuildProjectDirectory)" Condition="'@(_DeploymentBaseManifestWithTargetPath)'=='' and '%(None.Extension)'=='.manifest'">
      <Output TaskParameter="AssignedFiles" ItemName="_DeploymentBaseManifestWithTargetPath" />
    </AssignTargetPath>

  </Target>

  <!--
    ============================================================
                                        GetItemTargetPaths

    This target returns all items that have TargetPath metadata assigned by the AssignTargetPaths target.
    ============================================================
    -->
  <Target
    Name="GetItemTargetPaths"
    DependsOnTargets="AssignTargetPaths"
    Returns="
      @(EmbeddedResource);
      @(ContentWithTargetPath);
      @(_NoneWithTargetPath);
      @(_DeploymentBaseManifestWithTargetPath);
      " />

  <!--
    ============================================================
                                        SplitResourcesByCulture

    Split EmbeddedResource items into five lists based on whether
    they are resx files, licx files or other resources and whether they should be localized. Also adds Type and Culture
    metadata. Type indicates whether the resource is "Resx" or "Non-Resx".

        [IN]/[OUT]
        @(EmbeddedResource) - The raw list of resources.

        [OUT]
        @(_LicxFile) - The EmbeddedResource items with extension equal to '.licx'.
    ============================================================
    -->
  <Target
      Name="SplitResourcesByCulture"
      DependsOnTargets="AssignTargetPaths">

    <PropertyGroup>
      <RespectAlreadyAssignedItemCulture Condition="'$(RespectAlreadyAssignedItemCulture)' == ''">false</RespectAlreadyAssignedItemCulture>
      <WarnOnCultureOverwritten Condition="'$(WarnOnCultureOverwritten)' == ''">false</WarnOnCultureOverwritten>
    </PropertyGroup>

    <MSBuildInternalMessage Condition="'@(ResxWithNoCulture)'!=''" ResourceName="CommonSdk.SplitResourcesByCultureEmbeddedResourceMessage" Severity="Warning" FormatArguments="MSB9000;ResxWithNoCulture" />
    <MSBuildInternalMessage Condition="'@(ResxWithCulture)'!=''" ResourceName="CommonSdk.SplitResourcesByCultureEmbeddedResourceMessage" Severity="Warning" FormatArguments="MSB9001;ResxWithCulture" />
    <MSBuildInternalMessage Condition="'@(NonResxWithCulture)'!=''" ResourceName="CommonSdk.SplitResourcesByCultureEmbeddedResourceMessage" Severity="Warning" FormatArguments="MSB9002;NonResxWithCulture" />
    <MSBuildInternalMessage Condition="'@(NonResxWithNoCulture)'!=''" ResourceName="CommonSdk.SplitResourcesByCultureEmbeddedResourceMessage" Severity="Warning" FormatArguments="MSB9003;NonResxWithNoCulture" />

    <ItemGroup>
      <_LicxFile Include="@(EmbeddedResource)" Condition="'%(Extension)'=='.licx'"/>

      <!-- CONSUMED FOR COMPATIBILITY REASONS ONLY. EMIT EMBEDDEDRESOURCE INSTEAD -->
      <EmbeddedResource Include="@(ResxWithNoCulture);@(ResxWithCulture)">
        <Type>Resx</Type>
      </EmbeddedResource>
      <EmbeddedResource Include="@(NonResxWithCulture);@(NonResxWithNoCulture)">
        <Type>Non-Resx</Type>
      </EmbeddedResource>
    </ItemGroup>

    <AssignCulture Files="@(EmbeddedResource)" Condition="'%(Extension)'!='.licx'"  RespectAlreadyAssignedItemCulture="$(RespectAlreadyAssignedItemCulture)" WarnOnCultureOverwritten="$(WarnOnCultureOverwritten)">
      <!-- Create the list of culture resx and embedded resource files -->
      <Output TaskParameter="AssignedFilesWithCulture" ItemName="_MixedResourceWithCulture"/>
      <!-- Create the list of non-culture resx and embedded resource files -->
      <Output TaskParameter="AssignedFilesWithNoCulture" ItemName="_MixedResourceWithNoCulture"/>
    </AssignCulture>

    <ItemGroup>

      <!-- Remove EmbeddedResource items that we have processed already
                 i.e. either Licx, or resources that don't have culture info -->
      <EmbeddedResource Remove="@(_MixedResourceWithCulture)" />
      <EmbeddedResource Remove="@(_MixedResourceWithNoCulture)" />
      <EmbeddedResource Remove="@(_LicxFile)" />

      <!-- Add back everything except Licx, so that we have culture info -->
      <EmbeddedResource Include="@(_MixedResourceWithNoCulture);@(_MixedResourceWithCulture)" Condition="'%(Extension)'=='.resx' or '%(Extension)'=='.restext'">
        <Type Condition="'%(_MixedResourceWithNoCulture.Type)'=='' and '%(_MixedResourceWithCulture.Type)'==''">Resx</Type>
      </EmbeddedResource>
      <EmbeddedResource Include="@(_MixedResourceWithNoCulture);@(_MixedResourceWithCulture)" Condition="'%(Extension)'!='.resx' and '%(Extension)'!='.restext'">
        <Type Condition="'%(_MixedResourceWithNoCulture.Type)'=='' and '%(_MixedResourceWithCulture.Type)'==''">Non-Resx</Type>
      </EmbeddedResource>

      <!-- EMITTED FOR COMPATIBILITY REASONS ONLY. CONSUME EMBEDDEDRESOURCE INSTEAD -->
      <ResxWithNoCulture Remove="@(ResxWithNoCulture)"/>
      <NonResxWithNoCulture Remove="@(NonResxWithNoCulture)"/>
      <ResxWithCulture Remove="@(ResxWithCulture)"/>
      <NonResxWithCulture Remove="@(NonResxWithCulture)"/>
      <ResxWithNoCulture Include="@(_MixedResourceWithNoCulture)" Condition="'%(WithCulture)'=='false' and ('%(Extension)'=='.resx' or '%(Extension)'=='.restext')"/>
      <NonResxWithNoCulture Include="@(_MixedResourceWithNoCulture)" Condition="'%(WithCulture)'=='false' and ('%(Extension)'!='.resx' and '%(Extension)'!='.restext')"/>
      <ResxWithCulture Include="@(_MixedResourceWithCulture)" Condition="'%(WithCulture)'=='true' and ('%(Extension)'=='.resx' or '%(Extension)'=='.restext')"/>
      <NonResxWithCulture Include="@(_MixedResourceWithCulture)" Condition="'%(WithCulture)'=='true' and ('%(Extension)'!='.resx' and '%(Extension)'!='.restext')"/>

      <!-- Clean up temporary lists -->
      <_MixedResourceWithNoCulture Remove="@(_MixedResourceWithNoCulture)" />
      <_MixedResourceWithCulture Remove="@(_MixedResourceWithCulture)" />

    </ItemGroup>

  </Target>

  <!--
    =======================================================================
                                        CreateCustomManifestResourceNames

    Allows custom manifest resource name generation tasks to plug
    into the build process
    =======================================================================
    -->
  <PropertyGroup>
    <CreateCustomManifestResourceNamesDependsOn></CreateCustomManifestResourceNamesDependsOn>
  </PropertyGroup>

  <Target
      Name="CreateCustomManifestResourceNames"
      DependsOnTargets="$(CreateCustomManifestResourceNamesDependsOn)"/>

  <!--
    ============================================================
                                        ResGen

    Run GenerateResource on the given resx files.

    ============================================================
    -->
  <PropertyGroup>
    <ResGenDependsOn>ResolveAssemblyReferences;SplitResourcesByCulture;BeforeResGen;CoreResGen;AfterResGen</ResGenDependsOn>
    <CoreResGenDependsOn>FindReferenceAssembliesForReferences</CoreResGenDependsOn>
    <UseSourcePath Condition="'$(UseSourcePath)'==''">true</UseSourcePath>
    <ResGenExecuteAsTool Condition="'$(ResGenExecuteAsTool)'==''">false</ResGenExecuteAsTool>
  </PropertyGroup>

  <Target
      Name="ResGen"
      DependsOnTargets="$(ResGenDependsOn)"/>

  <!--
    ============================================================
                                        BeforeResGen

    Redefine this target in your project in order to run tasks just before Resgen.
    ============================================================
    -->
  <Target Name="BeforeResGen"/>

  <!--
    ============================================================
                                        AfterResGen

    Redefine this target in your project in order to run tasks just after Resgen.
    ============================================================
    -->
  <Target Name="AfterResGen"/>

  <!--
    ============================================================
                                        CoreResGen
    ============================================================
    -->
  <Target
      Name="CoreResGen"
      DependsOnTargets="$(CoreResGenDependsOn)">

    <ItemGroup>
      <_Temporary Remove="@(_Temporary)" />
    </ItemGroup>

    <PropertyGroup>
      <GenerateResourceMSBuildArchitecture Condition="'$(GenerateResourceMSBuildArchitecture)' == ''">$(PlatformTargetAsMSBuildArchitecture)</GenerateResourceMSBuildArchitecture>

      <ResgenToolPath Condition="'$(ResgenToolPath)' == ''">$(TargetFrameworkSDKToolsDirectory)</ResgenToolPath>
    </PropertyGroup>

    <PropertyGroup Condition="'$(TargetFrameworkAsMSBuildRuntime)' != '' and '$(GenerateResourceMSBuildArchitecture)' != ''">
      <!-- In the general case, we want to fail to run the task if the task host it's requesting doesn't exist, because we'd rather let the
           user know there's something wrong than just silently generate something that's probably not quite right. However, in a few
           circumstances, there are tasks that are already aware of runtime / bitness concerns, in which case even if we go ahead and run
           the more recent version of the task, it should be able to generate something correct.  GenerateResource is one such task, so
           we check for the existence of the targeted task host so that we can use it preferentially, but if it can't be found, we'll fall
           back to the current task since it's still mostly correct.

           In particular, we need to do this because otherwise people with Dev10 on a machine that they upgrade to Win8 will be broken:
           they'll have ResGen from the 7.0A SDK installed, so launching ResGen will still work, but the CLR2 task host is only installed by
           the 8.0A SDK, which they won't have installed, and thus without this fallback mechanism, their projects targeting v3.5 will
           suddenly start failing to build.-->
      <GenerateResourceMSBuildRuntime
          Condition="'$(GenerateResourceMSBuildRuntime)' == '' and
                     $([MSBuild]::DoesTaskHostExist(`$(TargetFrameworkAsMSBuildRuntime)`, `$(GenerateResourceMSBuildArchitecture)`))">$(TargetFrameworkAsMSBuildRuntime)</GenerateResourceMSBuildRuntime>

      <!-- If the targeted runtime doesn't exist, fall back to current -->
      <GenerateResourceMSBuildRuntime Condition="'$(GenerateResourceMSBuildRuntime)' == ''">CurrentRuntime</GenerateResourceMSBuildRuntime>
    </PropertyGroup>

    <!-- 4.0 task has some new parameters that we want to make use of if we're targeting 4.0 -->
    <GenerateResource
        Sources="@(EmbeddedResource)"
        UseSourcePath="$(UseSourcePath)"
        References="@(ReferencePathWithRefAssemblies)"
        UsePreserializedResources="$(GenerateResourceUsePreserializedResources)"
        AdditionalInputs="$(MSBuildAllProjects)"
        NeverLockTypeAssemblies="$(GenerateResourceNeverLockTypeAssemblies)"
        StateFile="$(IntermediateOutputPath)$(MSBuildProjectFile).GenerateResource.cache"
        StronglyTypedClassName="%(EmbeddedResource.StronglyTypedClassName)"
        StronglyTypedFileName="%(EmbeddedResource.StronglyTypedFileName)"
        StronglyTypedLanguage="%(EmbeddedResource.StronglyTypedLanguage)"
        StronglyTypedNamespace="%(EmbeddedResource.StronglyTypedNamespace)"
        StronglyTypedManifestPrefix="%(EmbeddedResource.StronglyTypedManifestPrefix)"
        PublicClass="%(EmbeddedResource.PublicClass)"
        OutputResources="@(EmbeddedResource->'$(IntermediateOutputPath)%(ManifestResourceName).resources')"
        Condition="'%(EmbeddedResource.Type)' == 'Resx' and '%(EmbeddedResource.GenerateResource)' != 'false' and '$(GenerateResourceMSBuildRuntime)' != 'CLR2'"
        SdkToolsPath="$(ResgenToolPath)"
        ExecuteAsTool="$(ResGenExecuteAsTool)"
        EnvironmentVariables="$(ResGenEnvironment)"
        WarnOnBinaryFormatterUse="$(GenerateResourceWarnOnBinaryFormatterUse)"
        MSBuildRuntime="$(GenerateResourceMSBuildRuntime)"
        MSBuildArchitecture="$(GenerateResourceMSBuildArchitecture)"
        >

      <Output TaskParameter="FilesWritten" ItemName="FileWrites"/>
      <Output TaskParameter="StronglyTypedFileName" ItemName="Compile"/>

      <!-- Gather Sources as an output since it will contain OutputResource metadata indicating the final output resource that it was compiled into -->
      <Output TaskParameter="Sources" ItemName="_Temporary" />

    </GenerateResource>

    <!-- But we can't use those parameters if we're targeting 3.5, since we're using the 3.5 task -->
    <GenerateResource
        Sources="@(EmbeddedResource)"
        UseSourcePath="$(UseSourcePath)"
        References="@(ReferencePath)"
        AdditionalInputs="$(MSBuildAllProjects)"
        NeverLockTypeAssemblies="$(GenerateResourceNeverLockTypeAssemblies)"
        StateFile="$(IntermediateOutputPath)$(MSBuildProjectFile).GenerateResource.cache"
        StronglyTypedClassName="%(EmbeddedResource.StronglyTypedClassName)"
        StronglyTypedFileName="%(EmbeddedResource.StronglyTypedFileName)"
        StronglyTypedLanguage="%(EmbeddedResource.StronglyTypedLanguage)"
        StronglyTypedNamespace="%(EmbeddedResource.StronglyTypedNamespace)"
        StronglyTypedManifestPrefix="%(EmbeddedResource.StronglyTypedManifestPrefix)"
        PublicClass="%(EmbeddedResource.PublicClass)"
        OutputResources="@(EmbeddedResource->'$(IntermediateOutputPath)%(ManifestResourceName).resources')"
        MSBuildRuntime="$(GenerateResourceMSBuildRuntime)"
        MSBuildArchitecture="$(GenerateResourceMSBuildArchitecture)"
        Condition="'%(EmbeddedResource.Type)' == 'Resx' and '%(EmbeddedResource.GenerateResource)' != 'false' and '$(GenerateResourceMSBuildRuntime)' == 'CLR2'">

      <Output TaskParameter="FilesWritten" ItemName="FileWrites"/>
      <Output TaskParameter="StronglyTypedFileName" ItemName="Compile"/>

      <!-- Gather Sources as an output since it will contain OutputResource metadata indicating the final output resource that it was compiled into -->
      <Output TaskParameter="Sources" ItemName="_Temporary" />

    </GenerateResource>

    <ItemGroup>
      <EmbeddedResource Remove="@(_Temporary)" />

      <!-- Add back the Sources list (with OutputResource metadata) that we output from GenerateResource into EmbeddedResource -->
      <EmbeddedResource Include="@(_Temporary)" />
      <_Temporary Remove="@(_Temporary)" />

      <!-- EMITTED FOR COMPATIBILITY REASONS ONLY. CONSUME EMBEDDEDRESOURCE INSTEAD -->
      <ManifestResourceWithNoCulture Include="@(EmbeddedResource->'%(OutputResource)')" Condition="'%(EmbeddedResource.WithCulture)'=='false' and '%(EmbeddedResource.Type)' == 'Resx'">
        <EmittedForCompatibilityOnly>true</EmittedForCompatibilityOnly>
      </ManifestResourceWithNoCulture>
      <ManifestNonResxWithNoCultureOnDisk Include="@(EmbeddedResource)" Condition="'%(EmbeddedResource.WithCulture)'=='false' and '%(EmbeddedResource.Type)' == 'Non-Resx'">
        <EmittedForCompatibilityOnly>true</EmittedForCompatibilityOnly>
      </ManifestNonResxWithNoCultureOnDisk>

      <!-- EMITTED FOR COMPATIBILITY REASONS ONLY. CONSUME EMBEDDEDRESOURCE INSTEAD -->
      <ManifestResourceWithCulture Include="@(EmbeddedResource->'%(OutputResource)')" Condition="'%(EmbeddedResource.WithCulture)'=='true' and '%(EmbeddedResource.Type)' == 'Resx'">
        <EmittedForCompatibilityOnly>true</EmittedForCompatibilityOnly>
      </ManifestResourceWithCulture>
      <ManifestNonResxWithCultureOnDisk Include="@(EmbeddedResource)" Condition="'%(EmbeddedResource.WithCulture)'=='true' and '%(EmbeddedResource.Type)' == 'Non-Resx'">
        <EmittedForCompatibilityOnly>true</EmittedForCompatibilityOnly>
      </ManifestNonResxWithCultureOnDisk>

    </ItemGroup>

  </Target>

  <!--
    ============================================================
                                        CompileLicxFiles

    Compile .licx files (containing information about licensed controls used by the application) into .licenses files.

        [IN]
        @(_LicxFile) - The list of .licx files in the project (usually there will be just one)

        [OUT]
        @(CompiledLicenseFile) - The list of compiled .licenses files (there will be just one)
    ============================================================
    -->
  <PropertyGroup>
    <CompileLicxFilesDependsOn></CompileLicxFilesDependsOn>
  </PropertyGroup>

  <Target
      Name="CompileLicxFiles"
      Condition="'@(_LicxFile)'!=''"
      DependsOnTargets="$(CompileLicxFilesDependsOn)"
      Inputs="$(MSBuildAllProjects);@(_LicxFile);@(ReferencePathWithRefAssemblies);@(ReferenceDependencyPaths)"
      Outputs="$(IntermediateOutputPath)$(TargetFileName).licenses">

    <PropertyGroup>
      <LCMSBuildArchitecture Condition="'$(LCMSBuildArchitecture)' == ''">$(PlatformTargetAsMSBuildArchitecture)</LCMSBuildArchitecture>
    </PropertyGroup>

    <LC
        Sources="@(_LicxFile)"
        LicenseTarget="$(TargetFileName)"
        OutputDirectory="$(IntermediateOutputPath)"
        OutputLicense="$(IntermediateOutputPath)$(TargetFileName).licenses"
        ReferencedAssemblies="@(ReferencePathWithRefAssemblies);@(ReferenceDependencyPaths)"
        NoLogo="$(NoLogo)"
        ToolPath="$(LCToolPath)"
        SdkToolsPath="$(TargetFrameworkSDKToolsDirectory)"
        EnvironmentVariables="$(LCEnvironment)"
        MSBuildArchitecture="$(LCMSBuildArchitecture)"
        TargetFrameworkVersion="$(TargetFrameworkVersion)"
        >

      <Output TaskParameter="OutputLicense" ItemName="CompiledLicenseFile"/>
      <Output TaskParameter="OutputLicense" ItemName="FileWrites"/>

    </LC>

  </Target>

  <!--
    ***********************************************************************************************
    ***********************************************************************************************
                                                                ResolveKeySource Section
    ***********************************************************************************************
    ***********************************************************************************************
    -->

  <!--
    ============================================================
                                        ResolveKeySource

    Resolve the strong name key used to sign the assembly as well as the certificate used to
    sign the ClickOnce manifests.

        [IN]
        $(AssemblyOriginatorKeyFile)     - The file used to sign the assembly (.snk or .pfx)
        $(ManifestCertificateThumbprint) - The thumbprint used to locate the certificate in the
                                           user's certificate store.
        $(ManifestKeyFile)               - The key file that contains the certificate in case the
                                           certificate is not in the user's store.

        [OUT]
        $(ResolvedAssemblyKeyFile)        - Key used to sign the assembly
        $(_DeploymentResolvedManifestCertificateThumbprint) - Certificate used to sign the manifests
    ============================================================
    -->
  <Target
      Name="ResolveKeySource"
      Condition="$(SignManifests) == 'true' or $(SignAssembly) == 'true'">

    <ResolveKeySource
        KeyFile="$(AssemblyOriginatorKeyFile)"
        CertificateThumbprint="$(ManifestCertificateThumbprint)"
        CertificateFile="$(ManifestKeyFile)"
        SuppressAutoClosePasswordPrompt="$(BuildingInsideVisualStudio)"
        ShowImportDialogDespitePreviousFailures="$(BuildingProject)"
        ContinueOnError="!$(BuildingProject)"
          >

      <Output TaskParameter="ResolvedKeyFile" PropertyName="KeyOriginatorFile" Condition=" '$(SignAssembly)' == 'true' "/>
      <Output TaskParameter="ResolvedKeyContainer" PropertyName="KeyContainerName" Condition=" '$(SignAssembly)' == 'true' "/>
      <Output TaskParameter="ResolvedThumbprint" PropertyName="_DeploymentResolvedManifestCertificateThumbprint" Condition=" '$(SignManifests)' == 'true' "/>

    </ResolveKeySource>

  </Target>

  <!--
    ***********************************************************************************************
    ***********************************************************************************************
                                                                Compile Section
    ***********************************************************************************************
    ***********************************************************************************************
    -->

  <!--
    ============================================================
                                        Compile
    ============================================================
    -->
  <PropertyGroup>
    <CompileDependsOn>
      ResolveReferences;
      ResolveKeySource;
      SetWin32ManifestProperties;
      _SetPreferNativeArm64Win32ManifestProperties;
      FindReferenceAssembliesForReferences;
      _GenerateCompileInputs;
      BeforeCompile;
      _TimeStampBeforeCompile;
      _GenerateCompileDependencyCache;
      CoreCompile;
      _TimeStampAfterCompile;
      AfterCompile;
    </CompileDependsOn>
  </PropertyGroup>

  <Target
      Name="Compile"
      DependsOnTargets="$(CompileDependsOn)"/>

  <!--
    ============================================================
                                        _GenerateCompileInputs

    Create the _CoreCompileResourceInputs list of inputs to the CoreCompile target.
    ============================================================
    -->
  <Target Name="_GenerateCompileInputs">

    <MSBuildInternalMessage
      Condition="'@(ManifestResourceWithNoCulture)'!='' and '%(ManifestResourceWithNoCulture.EmittedForCompatibilityOnly)'==''"
      ResourceName="CommonSdk.ManifestResourceWithNoCultureWarning"
      Severity="Warning"
      FormatArguments="MSB9004;ManifestResourceWithNoCulture;false;Resx" />
    <MSBuildInternalMessage
      Condition="'@(ManifestNonResxWithNoCultureOnDisk)'!='' and '%(ManifestNonResxWithNoCultureOnDisk.EmittedForCompatibilityOnly)'==''"
      ResourceName="CommonSdk.ManifestResourceWithNoCultureWarning"
      Severity="Warning"
      FormatArguments="MSB9005;ManifestNonResxWithNoCultureOnDisk;false;Non-Resx" />

    <ItemGroup>

      <!-- _CoreCompileResourceInputs is the list of TLDA inputs that should trigger CoreCompile, and are listed as inputs to that target -->
      <_CoreCompileResourceInputs Include="@(EmbeddedResource->'%(OutputResource)')" Condition="'%(EmbeddedResource.WithCulture)' == 'false' and '%(EmbeddedResource.Type)' == 'Resx'" />
      <_CoreCompileResourceInputs Include="@(EmbeddedResource)" Condition="'%(EmbeddedResource.WithCulture)' == 'false' and '%(EmbeddedResource.Type)' == 'Non-Resx' " />

      <!-- CONSUMED FOR COMPATIBILITY REASONS ONLY. EMIT EMBEDDEDRESOURCE INSTEAD -->
      <_CoreCompileResourceInputs Include="@(ManifestResourceWithNoCulture)" Condition="'%(ManifestResourceWithNoCulture.EmittedForCompatibilityOnly)'==''">
        <Type>Resx</Type>
        <WithCulture>false</WithCulture>
      </_CoreCompileResourceInputs>
      <_CoreCompileResourceInputs Include="@(ManifestNonResxWithNoCultureOnDisk)" Condition="'%(ManifestNonResxWithNoCultureOnDisk.EmittedForCompatibilityOnly)'==''">
        <Type>Non-Resx</Type>
        <WithCulture>false</WithCulture>
      </_CoreCompileResourceInputs>

    </ItemGroup>

  </Target>

  <!--
    ============================================================
                                        GenerateTargetFrameworkMonikerAttribute

    Emit the target framework moniker attribute as  a code fragment into a temporary source file for the compiler.
    ============================================================
    -->
  <PropertyGroup Condition="'$(TargetFrameworkMoniker)' != ''">
    <!-- Do not clean if we are going to default the path to the temp directory -->
    <TargetFrameworkMonikerAssemblyAttributesFileClean Condition="'$(TargetFrameworkMonikerAssemblyAttributesFileClean)' == '' and '$(TargetFrameworkMonikerAssemblyAttributesPath)' != ''">true</TargetFrameworkMonikerAssemblyAttributesFileClean>
    <TargetFrameworkMonikerAssemblyAttributesPath Condition="'$(TargetFrameworkMonikerAssemblyAttributesPath)' == ''">$([System.IO.Path]::Combine('$(IntermediateOutputPath)','$(TargetFrameworkMoniker).AssemblyAttributes$(DefaultLanguageSourceExtension)'))</TargetFrameworkMonikerAssemblyAttributesPath>
  </PropertyGroup>

  <PropertyGroup>
    <GenerateTargetFrameworkAttribute Condition="'$(GenerateTargetFrameworkAttribute)' == '' and '$(TargetFrameworkMoniker)' != '' and '$(TargetingClr2Framework)' != 'true'">true</GenerateTargetFrameworkAttribute>
  </PropertyGroup>

  <ItemGroup Condition="'$(TargetFrameworkMonikerAssemblyAttributesFileClean)' == 'true'">
    <Clean Include="$(TargetFrameworkMonikerAssemblyAttributesPath)"/>
  </ItemGroup>

  <Target Name="GenerateTargetFrameworkMonikerAttribute"
          BeforeTargets="BeforeCompile"
          DependsOnTargets="PrepareForBuild;GetReferenceAssemblyPaths"
          Inputs="$(MSBuildToolsPath)\Microsoft.Common.targets"
          Outputs="$(TargetFrameworkMonikerAssemblyAttributesPath)"
          Condition="'@(Compile)' != '' and '$(GenerateTargetFrameworkAttribute)' == 'true'">

    <!-- This is a file shared between projects so we have to take care to handle simultaneous writes (by ContinueOnError)
             and a race between clean from one project and build from another (by not adding to FilesWritten so it doesn't clean) -->
    <WriteLinesToFile
        File="$(TargetFrameworkMonikerAssemblyAttributesPath)"
        Lines="$(TargetFrameworkMonikerAssemblyAttributeText)"
        Overwrite="true"
        ContinueOnError="true"
        Condition="'@(Compile)' != '' and '$(TargetFrameworkMonikerAssemblyAttributeText)' != ''"
        />

    <ItemGroup Condition="'@(Compile)' != '' and '$(TargetFrameworkMonikerAssemblyAttributeText)' != ''">
      <Compile Include="$(TargetFrameworkMonikerAssemblyAttributesPath)"/>
      <!-- Do not put in FileWrites: this is a file shared between projects in %temp%, and cleaning it would create a race between projects during rebuild -->
    </ItemGroup>

  </Target>

  <!--
    ============================================================
                                        GenerateAdditionalSources

    Emit any specified code fragments into a temporary source file for the compiler.
    ============================================================
    -->

  <PropertyGroup Condition="'$(AssemblyAttributesPath)' != ''">
    <GenerateAdditionalSources Condition="'$(GenerateAdditionalSources)' == ''">true</GenerateAdditionalSources>
  </PropertyGroup>

  <ItemGroup Condition="'$(AssemblyAttributesPath)' != ''">
    <Clean Include="$(AssemblyAttributesPath)" Condition="'$(AssemblyAttributesFileClean)' != 'false'" />
  </ItemGroup>

  <Target Name="GenerateAdditionalSources"
          BeforeTargets="BeforeCompile"
          DependsOnTargets="PrepareForBuild;GetReferenceAssemblyPaths"
          Inputs="$(MSBuildAllProjects)"
          Outputs="$(AssemblyAttributesPath)"
          Condition="'@(AssemblyAttributes)' != '' and '$(GenerateAdditionalSources)' == 'true'">
    <WriteCodeFragment
          AssemblyAttributes="@(AssemblyAttributes)"
          OutputFile="$(AssemblyAttributesPath)"
          Language="$(Language)">
      <Output TaskParameter="OutputFile" ItemName="Compile"/>
      <Output TaskParameter="OutputFile" ItemName="FileWrites"/>
    </WriteCodeFragment>
  </Target>

  <!--
    ============================================================
                                        BeforeCompile

    Redefine this target in your project in order to run tasks just before Compile.
    ============================================================
    -->
  <Target Name="BeforeCompile"/>

  <!--
    ============================================================
                                        AfterCompile

    Redefine this target in your project in order to run tasks just after Compile.
    ============================================================
    -->
  <Target Name="AfterCompile"/>

  <!--
    ============================================================
                                        _TimeStampBeforeCompile

    If post-build events are set to fire "OnOutputUpdated", then take before
    and after timestamps so that we can compare them.
    ============================================================
    -->
  <Target
      Name="_TimeStampBeforeCompile"
      Condition="'$(RunPostBuildEvent)'=='OnOutputUpdated' or ('$(RegisterForComInterop)'=='true' and '$(OutputType)'=='library')">

    <PropertyGroup>
      <_AssemblyTimestampBeforeCompile>%(IntermediateAssembly.ModifiedTime)</_AssemblyTimestampBeforeCompile>
    </PropertyGroup>

  </Target>

  <!--
    ============================================================
                                        _GenerateSuggestedBindingRedirectsCache
    Generate a file used to track whether suggested binding redirects changed between builds.
    @(SuggestedBindingRedirects) never contains a file on disk, so create a file
    that contains a hash of the items to prevent `GenerateBindingRedirects`
    from running every build.

    See https://github.com/dotnet/msbuild/issues/5943 for details.
    ============================================================
    -->
  <Target Name="_GenerateSuggestedBindingRedirectsCache" Condition="'$(DesignTimeBuild)' != 'true' and '$(BuildingProject)' == 'true'" DependsOnTargets="ResolveAssemblyReferences">
    <PropertyGroup>
      <SuggestedBindingRedirectsCacheFile>$(IntermediateOutputPath)$(MSBuildProjectFile).SuggestedBindingRedirects.cache</SuggestedBindingRedirectsCacheFile>
    </PropertyGroup>

      <Hash ItemsToHash="@(SuggestedBindingRedirects)">
        <Output TaskParameter="HashResult" PropertyName="SuggestedBindingRedirectsHash"/>
      </Hash>

      <WriteLinesToFile Lines="$(SuggestedBindingRedirectsHash)" File="$(SuggestedBindingRedirectsCacheFile)" Overwrite="true" WriteOnlyWhenDifferent="true"/>

      <ItemGroup>
        <FileWrites Include="$(SuggestedBindingRedirectsCacheFile)"/>
      </ItemGroup>
  </Target>

  <!--
    ============================================================
                                        _GenerateCompileDependencyCache

    Generate a file used to track compiler dependencies between incremental build
    executions. This handles cases where items are added or removed from a glob (e.g.
    <Compile Include="**\*.cs" />) and can't otherwise be detected with timestamp
    comparisons. The file contains a hash of compiler inputs that are known to
    contribute to incremental build inconsistencies.
    ============================================================
    -->
  <Target Name="_GenerateCompileDependencyCache" Condition="'$(DesignTimeBuild)' != 'true' and '$(BuildingProject)' == 'true'" DependsOnTargets="ResolveAssemblyReferences;_GenerateCompileInputs">
    <ItemGroup>
      <CustomAdditionalCompileInputs Include="$(IntermediateOutputPath)$(MSBuildProjectFile).CoreCompileInputs.cache" />
      <CoreCompileCache Include="@(Compile)" />
      <CoreCompileCache Include="@(ReferencePath)" />
      <CoreCompileCache Include="$(DefineConstants)" />
      <CoreCompileCache Include="$(LangVersion)" />
      <CoreCompileCache Include="$(Deterministic)" />
      <CoreCompileCache Include="$(PathMap)" />
      <CoreCompileCache Include="@(_CoreCompileResourceInputs)"/>
    </ItemGroup>

    <Hash
      ItemsToHash="@(CoreCompileCache)"
      IgnoreCase="$([MSBuild]::ValueOrDefault(`$(CoreCompileCacheIgnoreCase)`, `true`))">
      <Output TaskParameter="HashResult" PropertyName="CoreCompileDependencyHash" />
    </Hash>

    <WriteLinesToFile Lines="$(CoreCompileDependencyHash)" File="$(IntermediateOutputPath)$(MSBuildProjectFile).CoreCompileInputs.cache" Overwrite="true" WriteOnlyWhenDifferent="true" />

    <ItemGroup>
      <FileWrites Include="$(IntermediateOutputPath)$(MSBuildProjectFile).CoreCompileInputs.cache" />
    </ItemGroup>
  </Target>

  <!--
    ============================================================
                                        _TimeStampAfterCompile

    If post-build events are set to fire "OnOutputUpdated", then take before
    and after timestamps so that we can compare them.
    ============================================================
    -->
  <Target
      Name="_TimeStampAfterCompile"
      Condition="'$(RunPostBuildEvent)'=='OnOutputUpdated' or ('$(RegisterForComInterop)'=='true' and '$(OutputType)'=='library')">

    <PropertyGroup>
      <_AssemblyTimestampAfterCompile>%(IntermediateAssembly.ModifiedTime)</_AssemblyTimestampAfterCompile>
    </PropertyGroup>

  </Target>

  <!--
    ================================================================
                                        _ComputeNonExistentFileProperty

    There are certain situations in which we want to always run the CoreCompile target (and
    thus the Csc task), even if the timestamps of the outputs appear to be up-to-date on disk.
    If we're inside the IDE during design-time, then the Csc/Vbc/Vjc task is simply being used to
    initialize the host compiler, so we always want to run it.  Also, if we're inside the IDE, and
    the host compiler is responsible for doing the compilation during an actual build, we want to let
    the host compiler determine whether the output is up-to-date, because there may be source files
    in the IDE's in-memory buffers that we don't know about.

    So, we always run the CoreCompile target if we're in the IDE, and either we're in design-time or
    we're delegating to the host compiler for the actual build.

    We compare against BuildOutOfProcess != true because we cannot assume that the build process will
    have set BuildOutOfProcess to true or false. Therefore the default behavior should be to do the
    legacy behavior seen before BuildingOutOfProcess was introduced if the property is not set.
    ================================================================
    -->
  <Target
      Name="_ComputeNonExistentFileProperty"
      Condition="('$(BuildingInsideVisualStudio)' == 'true') and ('$(BuildingOutOfProcess)' != 'true') and (('$(BuildingProject)' == 'false') or ('$(UseHostCompilerIfAvailable)' == 'true'))">

    <PropertyGroup>
      <NonExistentFile>__NonExistentSubDir__\__NonExistentFile__</NonExistentFile>
    </PropertyGroup>

  </Target>

  <!--
    ***********************************************************************************************
    ***********************************************************************************************
                                                                GenerateSerializationAssemblies Section
    ***********************************************************************************************
    ***********************************************************************************************
    -->

  <PropertyGroup>
    <_SGenDllName>$(TargetName).XmlSerializers.dll</_SGenDllName>
    <_SGenDllCreated>false</_SGenDllCreated>
    <_SGenGenerateSerializationAssembliesConfig>$(GenerateSerializationAssemblies)</_SGenGenerateSerializationAssembliesConfig>
    <_SGenGenerateSerializationAssembliesConfig Condition="'$(GenerateSerializationAssemblies)' == ''">Auto</_SGenGenerateSerializationAssembliesConfig>
    <_SGenGenerateSerializationAssembliesConfig Condition="'$(ConfigurationName)'=='Debug' and '$(_SGenGenerateSerializationAssembliesConfig)' == 'Auto'">Off</_SGenGenerateSerializationAssembliesConfig>
    <SGenUseProxyTypes Condition="'$(SGenUseProxyTypes)' == ''">true</SGenUseProxyTypes>
    <SGenUseKeep Condition="'$(SGenUseKeep)'==''">false</SGenUseKeep>
    <SGenShouldGenerateSerializer Condition="'$(SGenShouldGenerateSerializer)' == ''">true</SGenShouldGenerateSerializer>
  </PropertyGroup>

  <!--
    ============================================================
                                        GenerateSerializationAssemblies

    Run GenerateSerializationAssemblies on the assembly produced by this build.

        [IN]
        @(BuildAssemblyName) - The assembly generated by this build.
        @(BuildAssemblyPath) - The path where the assembly resides.
        @(ReferencePath) - The list of references used by this assembly.

        [OUT]
        @(SerializationAssembly) - The path to the serialization assembly.  Maybe we'll just append to an existing list.
    ============================================================
    -->
  <Target
      Name="GenerateSerializationAssemblies"
      Condition="'$(_SGenGenerateSerializationAssembliesConfig)' == 'On' or ('@(WebReferenceUrl)'!='' and '$(_SGenGenerateSerializationAssembliesConfig)' == 'Auto')"
      DependsOnTargets="AssignTargetPaths;Compile;ResolveKeySource"
      Inputs="$(MSBuildAllProjects);@(IntermediateAssembly)"
      Outputs="$(IntermediateOutputPath)$(_SGenDllName)">

    <PropertyGroup>
      <SGenMSBuildArchitecture Condition="'$(SGenMSBuildArchitecture)' == ''">$(PlatformTargetAsMSBuildArchitecture)</SGenMSBuildArchitecture>
    </PropertyGroup>

    <SGen
        BuildAssemblyName="$(TargetFileName)"
        BuildAssemblyPath="$(IntermediateOutputPath)"
        References="@(ReferencePath)"
        ShouldGenerateSerializer="$(SGenShouldGenerateSerializer)"
        UseProxyTypes="$(SGenUseProxyTypes)"
        UseKeep="$(SGenUseKeep)"
        KeyContainer="$(KeyContainerName)"
        KeyFile="$(KeyOriginatorFile)"
        DelaySign="$(DelaySign)"
        ToolPath="$(SGenToolPath)"
        SdkToolsPath="$(TargetFrameworkSDKToolsDirectory)"
        EnvironmentVariables="$(SGenEnvironment)"
        MSBuildArchitecture="$(SGenMSBuildArchitecture)"
        SerializationAssembly="$(IntermediateOutputPath)$(_SGenDllName)"
        Platform="$(SGenPlatformTarget)"
        Types="$(SGenSerializationTypes)">

      <Output TaskParameter="SerializationAssembly" ItemName="SerializationAssembly"/>

    </SGen>

  </Target>

  <!--
    ***********************************************************************************************
    ***********************************************************************************************
                                                                CreateSatelliteAssemblies Section
    ***********************************************************************************************
    ***********************************************************************************************
    -->

  <!--
    ============================================================
                                        CreateSatelliteAssemblies

    Create one satellite assembly for every unique culture in the resources.
    ============================================================
    -->
  <PropertyGroup>
    <CreateSatelliteAssembliesDependsOn>
      $(CreateSatelliteAssembliesDependsOn);
      _GenerateSatelliteAssemblyInputs;
      ComputeIntermediateSatelliteAssemblies;
      GenerateSatelliteAssemblies
    </CreateSatelliteAssembliesDependsOn>
  </PropertyGroup>

  <Target
      Name="CreateSatelliteAssemblies"
      DependsOnTargets="$(CreateSatelliteAssembliesDependsOn)" />

  <!--
    ============================================================
                                        _GenerateSatelliteAssemblyInputs

    Create the _SatelliteAssemblyResourceInputs list of inputs to the CreateSatelliteAssemblies target.
    ============================================================
    -->
  <Target Name="_GenerateSatelliteAssemblyInputs">

    <MSBuildInternalMessage
      Condition="'@(ManifestResourceWithCulture)'!='' and '%(ManifestResourceWithCulture.EmittedForCompatibilityOnly)'==''"
      ResourceName="CommonSdk.ManifestResourceWithNoCultureWarning"
      Severity="Warning"
      FormatArguments="MSB9006;ManifestResourceWithCulture;true;Resx" />
    <MSBuildInternalMessage
      Condition="'@(ManifestNonResxWithCultureOnDisk)'!='' and '%(ManifestNonResxWithCultureOnDisk.EmittedForCompatibilityOnly)'==''"
      ResourceName="CommonSdk.ManifestResourceWithNoCultureWarning"
      Severity="Warning"
      FormatArguments="MSB9007;ManifestNonResxWithCultureOnDisk;true;Non-Resx" />

    <ItemGroup>
      <!-- _SatelliteAssemblyResourceInputs is the list of TLDA inputs that should trigger CreateSatelliteAssemblies, so listed as inputs to that target -->
      <_SatelliteAssemblyResourceInputs Include="@(EmbeddedResource->'%(OutputResource)')" Condition="'%(EmbeddedResource.WithCulture)' == 'true' and '%(EmbeddedResource.Type)' == 'Resx'" />
      <_SatelliteAssemblyResourceInputs Include="@(EmbeddedResource)" Condition="'%(EmbeddedResource.WithCulture)' == 'true' and '%(EmbeddedResource.Type)' == 'Non-Resx'" />

      <!-- CONSUMED FOR COMPATIBILITY REASONS ONLY. EMIT EMBEDDEDRESOURCE INSTEAD -->
      <_SatelliteAssemblyResourceInputs Include="@(ManifestResourceWithCulture)" Condition="'%(ManifestResourceWithCulture.EmittedForCompatibilityOnly)'==''">
        <Type>Resx</Type>
        <WithCulture>true</WithCulture>
      </_SatelliteAssemblyResourceInputs>
      <_SatelliteAssemblyResourceInputs Include="@(ManifestNonResxWithCultureOnDisk)" Condition="'%(ManifestNonResxWithCultureOnDisk.EmittedForCompatibilityOnly)'==''">
        <Type>Non-Resx</Type>
        <WithCulture>true</WithCulture>
      </_SatelliteAssemblyResourceInputs>

    </ItemGroup>

  </Target>

  <!--
    ============================================================
                                        GenerateSatelliteAssemblies

    Actually run al.exe to create the satellite assemblies.
    ============================================================
    -->
  <Target Name="GenerateSatelliteAssemblies"
          Inputs="$(MSBuildAllProjects);@(_SatelliteAssemblyResourceInputs);$(IntermediateOutputPath)$(TargetName)$(TargetExt)"
          Outputs="$(IntermediateOutputPath)%(Culture)\$(TargetName).resources.dll"
          Condition="'@(_SatelliteAssemblyResourceInputs)' != '' and '$(GenerateSatelliteAssembliesForCore)' != 'true'">

    <PropertyGroup>
      <_ALExeToolPath Condition="'$(_ALExeToolPath)' == ''">$(TargetFrameworkSDKToolsDirectory)</_ALExeToolPath>
    </PropertyGroup>

    <MakeDir
        Directories="@(EmbeddedResource->'$(IntermediateOutputPath)%(Culture)')" />

    <AL AlgorithmId="$(Satellite_AlgorithmId)"
        BaseAddress="$(Satellite_BaseAddress)"
        CompanyName="$(Satellite_CompanyName)"
        Configuration="$(Satellite_Configuration)"
        Copyright="$(Satellite_Copyright)"
        Culture="%(Culture)"
        DelaySign="$(DelaySign)"
        Description="$(Satellite_Description)"
        EmbedResources="@(_SatelliteAssemblyResourceInputs)"
        EnvironmentVariables="$(AlEnvironment)"
        EvidenceFile="$(Satellite_EvidenceFile)"
        FileVersion="$(Satellite_FileVersion)"
        Flags="$(Satellite_Flags)"
        GenerateFullPaths="$(Satellite_GenerateFullPaths)"
        KeyContainer="$(KeyContainerName)"
        KeyFile="$(KeyOriginatorFile)"
        LinkResources="@(Satellite_LinkResource)"
        MainEntryPoint="$(Satellite_MainEntryPoint)"
        OutputAssembly="$(IntermediateOutputPath)%(Culture)\$(TargetName).resources.dll"
        Platform="$(PlatformTarget)"
        ProductName="$(Satellite_ProductName)"
        ProductVersion="$(Satellite_ProductVersion)"
        ResponseFiles="@(AlResponseFile)"
        SourceModules="@(Satellite_SourceModule)"
        TargetType="$(Satellite_TargetType)"
        TemplateFile="$(IntermediateOutputPath)$(TargetName)$(TargetExt)"
        Title="$(Satellite_Title)"
        ToolPath="$(AlToolPath)"
        ToolExe ="$(AlToolExe)"
        SdkToolsPath="$(_ALExeToolPath)"
        Trademark="$(Satellite_Trademark)"
        Version="$(Satellite_Version)"
        Win32Icon="$(Satellite_Win32Icon)"
        Win32Resource="$(Satellite_Win32Resource)">

      <Output TaskParameter="OutputAssembly" ItemName="FileWrites"/>

    </AL>

  </Target>
  <!--
    ============================================================
                                        ComputeIntermediateSatelliteAssemblies

    Compute the paths to the intermediate satellite assemblies,
    with culture attributes so we can copy them to the right place.
    ============================================================
    -->
  <PropertyGroup>
    <ComputeIntermediateSatelliteAssembliesDependsOn>
      CreateManifestResourceNames
    </ComputeIntermediateSatelliteAssembliesDependsOn>
  </PropertyGroup>

  <Target
      Name="ComputeIntermediateSatelliteAssemblies"
      Condition="@(EmbeddedResource->'%(WithCulture)') != ''"
      DependsOnTargets="$(ComputeIntermediateSatelliteAssembliesDependsOn)">

    <ItemGroup>
      <IntermediateSatelliteAssembliesWithTargetPath Include="$(IntermediateOutputPath)%(EmbeddedResource.Culture)\$(TargetName).resources.dll"
                                                     Condition="'%(EmbeddedResource.Culture)' != ''">
        <Culture>%(EmbeddedResource.Culture)</Culture>
        <TargetPath>%(EmbeddedResource.Culture)\$(TargetName).resources.dll</TargetPath>
      </IntermediateSatelliteAssembliesWithTargetPath>
    </ItemGroup>

  </Target>

  <!--
    ***********************************************************************************************
    ***********************************************************************************************
                                                                SetWin32ManifestProperties Section
    ***********************************************************************************************
    ***********************************************************************************************
    -->

  <PropertyGroup>
    <EmbeddedWin32Manifest>$(Win32Manifest)</EmbeddedWin32Manifest>
  </PropertyGroup>

  <!--
    ============================================================
                                        SetWin32ManifestProperties

    Set Win32Manifest and EmbeddedManifest properties to be used later in the build.
    ============================================================
    -->
  <Target
      Name="SetWin32ManifestProperties"
      Condition="'$(Win32Manifest)'==''"
      DependsOnTargets="ResolveComReferences;ResolveNativeReferences;_SetExternalWin32ManifestProperties;_SetEmbeddedWin32ManifestProperties" />

  <Target
      Name="_SetExternalWin32ManifestProperties"
      Condition="'$(GenerateClickOnceManifests)'=='true' or '@(NativeReference)'!='' or '@(ResolvedIsolatedComModules)'!=''" >

    <PropertyGroup>
      <!-- set _DeploymentBaseManifest property to the value of $(ApplicationManifest) if the property is set,
                 but use _DeploymentBaseManifestWithTargetPath item-group if the property is not set to support backwards
                 compat with earlier MSBuild versions when manifest files were determined by the item-group. If the newer
                 property is set though, prefer that one be used to specify the manifest. -->
      <_DeploymentBaseManifest>$(ApplicationManifest)</_DeploymentBaseManifest>
      <_DeploymentBaseManifest Condition="'$(_DeploymentBaseManifest)'==''">@(_DeploymentBaseManifestWithTargetPath)</_DeploymentBaseManifest>

      <!-- when using external manifests, always set the NoWin32Manifest property to
                 true if there is no value set in the incoming project file so the
                 compilers that support manifest embedding know not to add
                 a manifest to their built assemblies -->
      <NoWin32Manifest Condition="'$(NoWin32Manifest)'==''">true</NoWin32Manifest>
    </PropertyGroup>

  </Target>

  <Target
      Name="_SetEmbeddedWin32ManifestProperties"
      Condition="'$(GenerateClickOnceManifests)'!='true' and '@(NativeReference)'=='' and '@(ResolvedIsolatedComModules)'==''" >

    <PropertyGroup>
      <EmbeddedWin32Manifest>$(ApplicationManifest)</EmbeddedWin32Manifest>
      <Win32Manifest>$(ApplicationManifest)</Win32Manifest>
    </PropertyGroup>

    <!-- If PreferNativeArm64 is enabled, it searches for the same default.win32manifest  -->
    <GetFrameworkPath Condition="'$(ApplicationManifest)'=='' and '$(NoWin32Manifest)'!='true' and '$(PreferNativeArm64)' != 'true'">
      <Output TaskParameter="FrameworkVersion40Path"  PropertyName="_FrameworkVersion40Path" />
    </GetFrameworkPath>

    <PropertyGroup>
      <EmbeddedWin32Manifest Condition="'$(ApplicationManifest)'=='' and '$(NoWin32Manifest)'!='true' and '$(PreferNativeArm64)' != 'true' and Exists('$(_FrameworkVersion40Path)\default.win32manifest')">$(_FrameworkVersion40Path)\default.win32manifest</EmbeddedWin32Manifest>
    </PropertyGroup>

  </Target>

  <!--
    ============================================================
                                        _SetPreferNativeArm64Win32ManifestProperties

    Populates Manifest with SupportedArchitectures and updates Win32Manifest property to be used later in the build.
    ============================================================
    -->

  <Target
      Name="_SetPreferNativeArm64Win32ManifestProperties"
      Condition=" '$(PreferNativeArm64)'=='true' and '$(NoWin32Manifest)'!='true'"
      DependsOnTargets="SetWin32ManifestProperties">

    <AddToWin32Manifest
      ApplicationManifest="$(Win32Manifest)"
      OutputDirectory="$(IntermediateOutputPath)"
      SupportedArchitectures="$(_SupportedArchitectures)">

      <Output TaskParameter="ManifestPath" PropertyName="_Win32Manifest"/>
    </AddToWin32Manifest>

    <PropertyGroup>
      <Win32Manifest Condition="'$(_Win32Manifest)' != ''">$(_Win32Manifest)</Win32Manifest>
    </PropertyGroup>

  </Target>

  <!--
    ***********************************************************************************************
    ***********************************************************************************************
                                                                GenerateManifests Section
    ***********************************************************************************************
    ***********************************************************************************************
    -->

  <!--
    ============================================================
                                        GenerateManifests

    Generates ClickOnce application and deployment manifests or a native manifest.
    ============================================================
    -->
  <PropertyGroup>
    <GenerateManifestsDependsOn>
      SetWin32ManifestProperties;
      GenerateApplicationManifest;
      GenerateDeploymentManifest
    </GenerateManifestsDependsOn>
  </PropertyGroup>

  <!--
    ============================================================
                  _GenerateResolvedDeploymentManifestEntryPoint

    Use the ResolveManifestFiles to generate the GenerateResolvedDeploymentManifestEntryPoint

    ============================================================
    -->
  <Target
      Name="_GenerateResolvedDeploymentManifestEntryPoint">

    <ItemGroup>
      <_DeploymentPublishFileOfTypeManifestEntryPoint Include="@(PublishFile)" Condition="'%(FileType)'=='ManifestEntryPoint'"/>
    </ItemGroup>

    <ResolveManifestFiles
        TargetFrameworkVersion="$(TargetFrameworkVersion)"
        TargetFrameworkIdentifier="$(TargetFrameworkIdentifier)"
        SigningManifests="$(SignManifests)"
        DeploymentManifestEntryPoint="@(ApplicationManifest)"
        PublishFiles="@(_DeploymentPublishFileOfTypeManifestEntryPoint)">
      <Output TaskParameter="OutputDeploymentManifestEntryPoint" ItemName="_DeploymentResolvedDeploymentManifestEntryPoint"/>
    </ResolveManifestFiles>

  </Target>

  <Target
      Name="GenerateManifests"
      Condition="'$(GenerateClickOnceManifests)'=='true' or '@(NativeReference)'!='' or '@(ResolvedIsolatedComModules)'!='' or '$(GenerateAppxManifest)' == 'true'"
      DependsOnTargets="$(GenerateManifestsDependsOn)"/>

  <!--
    ============================================================
                                        GenerateApplicationManifest

    Generates a ClickOnce or native application manifest.
    An application manifest specifies declarative application identity, dependency and security information.

        [IN]
        $(_DeploymentBaseManifest) - The base app.manifest from project.
        @(ResolvedIsolatedComModules) - The list of COM references to be isolated as reg-free COM dependencies for native assembly loader.
        @(_DeploymentManifestFiles) - The list of loose files (content, pdb, xml, etc.) for ClickOnce.
        @(_DeploymentManifestDependencies) - The list of application dependencies (typically this is the set of assembly dependencies in bin\) for ClickOnce.
        @(AppConfigWithTargetPath) - App config file, if present.
        $(_DeploymentManifestType) - Type of manifest to be generated, either "Native" or "ClickOnce".

        [OUT]
        @(ApplicationManifest) - Generated native or ClickOnce application manifest, i.e. WindowsApplication1.exe.manifest
    ============================================================
    -->
  <Target
      Name="GenerateApplicationManifest"
      DependsOnTargets="
            _DeploymentSetClickOnceVersions;
            _DeploymentGenerateLauncher;
            _DeploymentComputeNativeManifestInfo;
            _DeploymentComputeClickOnceManifestInfo;
            ResolveComReferences;
            ResolveNativeReferences;
            _GenerateResolvedDeploymentManifestEntryPoint"
      Inputs="
            $(MSBuildAllProjects);
            @(AppConfigWithTargetPath);
            $(_DeploymentBaseManifest);
            @(ResolvedIsolatedComModules);
            @(_DeploymentManifestDependencies);
            @(_DeploymentResolvedManifestEntryPoint);
            @(_DeploymentManifestFiles)"
      Outputs="@(ApplicationManifest)">

    <RequiresFramework35SP1Assembly
      ReferencedAssemblies="@(Reference)"
        ErrorReportUrl="$(_DeploymentFormattedErrorReportUrl)"
        TargetFrameworkVersion="$(TargetFrameworkVersion)"
        CreateDesktopShortcut="$(CreateDesktopShortcut)"
        SigningManifests="$(SignManifests)"
        Assemblies="@(_DeploymentManifestDependencies)"
        DeploymentManifestEntryPoint="@(_DeploymentResolvedDeploymentManifestEntryPoint)"
        EntryPoint="@(_DeploymentResolvedManifestEntryPoint)"
        Files="@(_DeploymentManifestFiles)"
        SuiteName="$(SuiteName)" >

      <Output TaskParameter="RequiresMinimumFramework35SP1" PropertyName="_DeploymentRequiresMinimumFramework35SP1" />
    </RequiresFramework35SP1Assembly>

    <GenerateApplicationManifest
        AssemblyName="$(_DeploymentApplicationManifestIdentity)"
        AssemblyVersion="$(_DeploymentManifestVersion)"
        ConfigFile="@(AppConfigWithTargetPath)"
        ClrVersion="$(ClrVersion)"
        Dependencies="@(_DeploymentManifestDependencies)"
        Description="$(Description)"
        EntryPoint="@(_DeploymentResolvedManifestEntryPoint)"
        ErrorReportUrl="$(_DeploymentFormattedErrorReportUrl)"
        FileAssociations="@(FileAssociation)"
        Files="@(_DeploymentManifestFiles)"
        HostInBrowser="$(HostInBrowser)"
        IconFile="@(_DeploymentManifestIconFile)"
        InputManifest="$(_DeploymentBaseManifest)"
        IsolatedComReferences="@(ResolvedIsolatedComModules)"
        LauncherBasedDeployment="$(_DeploymentLauncherBased)"
        ManifestType="$(_DeploymentManifestType)"
        MaxTargetPath="$(MaxTargetPath)"
        OutputManifest="@(ApplicationManifest)"
        OSVersion="$(OSVersion)"
        Platform="$(_DeploymentPlatformTarget)"
        Product="$(ProductName)"
        Publisher="$(PublisherName)"
        RequiresMinimumFramework35SP1="$(_DeploymentRequiresMinimumFramework35SP1)"
        SuiteName="$(SuiteName)"
        SupportUrl="$(_DeploymentFormattedSupportUrl)"
        TargetCulture="$(TargetCulture)"
        TargetFrameworkSubset="$(TargetFrameworkSubset)"
        TargetFrameworkProfile="$(TargetFrameworkProfile)"
        TargetFrameworkVersion="$(_DeploymentManifestTargetFrameworkVersion)"
        TrustInfoFile="@(_DeploymentIntermediateTrustInfoFile)"
        UseApplicationTrust="$(UseApplicationTrust)">

      <Output TaskParameter="OutputManifest" ItemName="FileWrites"/>

    </GenerateApplicationManifest>

    <AddToWin32Manifest
        Condition="'$(PreferNativeArm64)'=='true'"
        ApplicationManifest="@(ApplicationManifest)"
        OutputDirectory="$(IntermediateOutputPath)"
        SupportedArchitectures="$(_SupportedArchitectures)">
    </AddToWin32Manifest>

    <PropertyGroup>
      <_DeploymentCopyApplicationManifest>true</_DeploymentCopyApplicationManifest>
    </PropertyGroup>

  </Target>

  <!--
    ============================================================
                                        _DeploymentSetClickOnceVersions

    Sets ClickOnce versions
    ============================================================
    -->
  <Target
      Name="_DeploymentSetClickOnceVersions"
      Condition="'$(GenerateClickOnceManifests)'=='true'">

    <PropertyGroup>
      <_DeploymentManifestTargetFrameworkMoniker>$(TargetFrameworkMoniker)</_DeploymentManifestTargetFrameworkMoniker>
      <_DeploymentManifestTargetFrameworkVersion>$(TargetFrameworkVersion)</_DeploymentManifestTargetFrameworkVersion>
    </PropertyGroup>

  </Target>

  <!--
    ============================================================
                                        _DeploymentGenerateLauncher

    Generates Launcher if needed
    ============================================================
    -->
  <Target
      Name="_DeploymentGenerateLauncher"
      Condition="'$(GenerateClickOnceManifests)'=='true' and '$(_DeploymentLauncherBased)' == 'true'">

    <!--
      If apphost based built EXE is found, use that as the Launcher.exe's entry point otherwise
      use the built DLL as the entry point
    -->
    <ItemGroup Condition="'$(UseAppHost)' == 'true' and '$(_IsExecutable)' == 'true' and exists('$(AppHostIntermediatePath)')">
      <EntryPointForLauncher Include="$(AppHostIntermediatePath)" TargetPath="$(AssemblyName).exe"/>
      <ContentWithTargetPath Include="@(EntryPointForLauncher)"/>
    </ItemGroup>
    <ItemGroup Condition="'$(EntryPointForLauncher)'==''">
      <EntryPointForLauncher Include="$(_DeploymentManifestEntryPoint)"/>
    </ItemGroup>

    <!-- Generates Launcher and obtains its Framework version and moniker -->
    <GenerateLauncher
        AssemblyName="$(_DeploymentApplicationManifestIdentity)"
        EntryPoint="@(EntryPointForLauncher)"
        OutputPath="$(IntermediateOutputPath)"
        VisualStudioVersion="$(VisualStudioVersion)">

      <Output TaskParameter="OutputEntryPoint" ItemName="_DeploymentManifestLauncherEntryPoint"/>
    </GenerateLauncher>

    <!--
      .NET Core ClickOnce deployments use Launcher, which targets .NET FX 4.5 as the minimum
      supported ClickOnce runtime version on target user's machine.

      TargetFramework Verion and Moniker properties are used in Deployment manifest generation
      task to set compatibleFrameworks element, which needs to match Launcher's target version.

      Version can be overriden with DeploymentManifestTargetFrameworkVersionOverride property.
    -->
    <PropertyGroup>
      <_DeploymentManifestTargetFrameworkVersion Condition="'$(DeploymentManifestTargetFrameworkVersionOverride)' == ''">v4.5</_DeploymentManifestTargetFrameworkVersion>
      <_DeploymentManifestTargetFrameworkVersion Condition="'$(DeploymentManifestTargetFrameworkVersionOverride)' != ''">$(DeploymentManifestTargetFrameworkVersionOverride)</_DeploymentManifestTargetFrameworkVersion>
      <_DeploymentManifestTargetFrameworkMoniker>.NETFramework,Version=$(_DeploymentManifestTargetFrameworkVersion)</_DeploymentManifestTargetFrameworkMoniker>
    </PropertyGroup>

    <!-- Sign Launcher EXE -->
    <SignFile
        CertificateThumbprint="$(_DeploymentResolvedManifestCertificateThumbprint)"
        TimestampUrl="$(ManifestTimestampUrl)"
        SigningTarget="@(_DeploymentManifestLauncherEntryPoint)"
        TargetFrameworkVersion="$(TargetFrameworkVersion)"
        TargetFrameworkIdentifier="$(TargetFrameworkIdentifier)"
        Condition="'$(_DeploymentSignClickOnceManifests)'=='true'" />

    <!-- Sign the original ClickOnce entrypoint -->
    <SignFile
        CertificateThumbprint="$(_DeploymentResolvedManifestCertificateThumbprint)"
        TimestampUrl="$(ManifestTimestampUrl)"
        SigningTarget="@(_DeploymentManifestEntryPoint)"
        TargetFrameworkVersion="$(TargetFrameworkVersion)"
        TargetFrameworkIdentifier="$(TargetFrameworkIdentifier)"
        Condition="'$(_DeploymentSignClickOnceManifests)'=='true'" />

    <!-- Sign apphost.exe if it's the entrypoint for the Launcher.exe. This is the case in loose file publish -->
    <SignFile
        CertificateThumbprint="$(_DeploymentResolvedManifestCertificateThumbprint)"
        TimestampUrl="$(ManifestTimestampUrl)"
        SigningTarget="$(AppHostIntermediatePath)"
        TargetFrameworkVersion="$(TargetFrameworkVersion)"
        TargetFrameworkIdentifier="$(TargetFrameworkIdentifier)"
        Condition="'$(_DeploymentSignClickOnceManifests)'=='true' and '$(UseAppHost)' == 'true' and '$(PublishSingleFile)' != 'true' and '$(_IsExecutable)' == 'true' and exists('$(AppHostIntermediatePath)')" />

    <!--
      Replace entry-point with Launcher and move original project's entry-point to content group.
    -->
    <ItemGroup>
      <ContentWithTargetPath Include="@(_DeploymentManifestEntryPoint)"/>
      <_DeploymentManifestEntryPoint Remove="@(_DeploymentManifestEntryPoint)"/>
      <_DeploymentManifestEntryPoint Include="@(_DeploymentManifestLauncherEntryPoint)"/>
    </ItemGroup>

  </Target>

  <!--
    ============================================================
                                        _DeploymentComputeNativeManifestInfo

    Compute info for native manifest generation
    ============================================================
    -->
  <Target
      Name="_DeploymentComputeNativeManifestInfo"
      Condition="'$(GenerateClickOnceManifests)'!='true'">

    <!-- Create list of items for manifest generation -->
    <ResolveManifestFiles NativeAssemblies="@(NativeReferenceFile);@(_DeploymentNativePrerequisite)">
      <Output TaskParameter="OutputAssemblies" ItemName="_DeploymentManifestDependencies"/>
    </ResolveManifestFiles>

    <PropertyGroup>
      <_DeploymentManifestType>Native</_DeploymentManifestType>
    </PropertyGroup>

    <!-- Obtain manifest version from the built assembly -->
    <GetAssemblyIdentity AssemblyFiles="@(IntermediateAssembly)">
      <Output TaskParameter="Assemblies" ItemName="_IntermediateAssemblyIdentity"/>
    </GetAssemblyIdentity>

    <PropertyGroup>
      <_DeploymentManifestVersion>@(_IntermediateAssemblyIdentity->'%(Version)')</_DeploymentManifestVersion>
    </PropertyGroup>

  </Target>

  <!--
    ============================================================
                                        _DeploymentComputeClickOnceManifestInfo

    Compute info for  ClickOnce manifest generation
    ============================================================
    -->

  <Target
      Name="_DeploymentComputeClickOnceManifestInfo"
      Condition="'$(GenerateClickOnceManifests)'=='true'"
      DependsOnTargets="$(DeploymentComputeClickOnceManifestInfoDependsOn)">

    <!-- Grab just the serialization assemblies for a referenced assembly.  There may also be a symbols file in ReferenceRelatedPaths -->
    <ItemGroup>
      <_SGenDllsRelatedToCurrentDll Include="@(_ReferenceSerializationAssemblyPaths->'%(FullPath)')" Condition="'%(Extension)' == '.dll'"/>
      <_SGenDllsRelatedToCurrentDll Include="@(SerializationAssembly->'%(FullPath)')" Condition="'%(Extension)' == '.dll'"/>
    </ItemGroup>

    <ItemGroup Condition="!exists('$(ProjectLockFile)')">
      <_CopyLocalFalseRefPaths Include="@(ReferencePath)" Condition="'%(CopyLocal)' == 'false'" />
      <_CopyLocalFalseRefPathsWithExclusion Include="@(_CopyLocalFalseRefPaths)"
                                            Exclude="@(ReferenceCopyLocalPaths);@(_NETStandardLibraryNETFrameworkLib)" />
    </ItemGroup>

    <ItemGroup Condition="'$(PublishSingleFile)' != 'true'">
      <_ClickOnceSatelliteAssemblies Include="@(IntermediateSatelliteAssembliesWithTargetPath);@(ReferenceSatellitePaths)" />
    </ItemGroup>

    <!-- Flag primary dependencies-certain warnings emitted during application manifest generation apply only to them. -->
    <ItemGroup>
      <_DeploymentReferencePaths Include="@(ReferenceCopyLocalPaths)"
                                 Condition="('%(Extension)' == '.dll' Or '%(Extension)' == '.exe' Or '%(Extension)' == '.md') and ('%(ReferenceCopyLocalPaths.CopyToPublishDirectory)' != 'false')">
        <IsPrimary>true</IsPrimary>
      </_DeploymentReferencePaths>
      <_DeploymentReferencePaths Include="@(_CopyLocalFalseRefPathsWithExclusion)" />
    </ItemGroup>

    <!-- Include managed references in clickonce manifest only if single file publish is false -->
    <ItemGroup Condition="'$(PublishSingleFile)' != 'true'">
      <_ManifestManagedReferences Include="@(_DeploymentReferencePaths);@(ReferenceDependencyPaths);@(_SGenDllsRelatedToCurrentDll);@(SerializationAssembly);@(ReferenceCOMWrappersToCopyLocal)"
                               Exclude="@(_ClickOnceSatelliteAssemblies);@(_ReferenceScatterPaths);@(_ExcludedAssembliesFromManifestGeneration)" />
    </ItemGroup>

    <!-- Include the following files in clickonce manifest only if single file publish is false -->
    <ItemGroup Condition="'$(PublishSingleFile)' != 'true'">
      <!--
      _ClickOnceRuntimeCopyLocalItems group contains any runtimes folder assets of Nuget packages that are not included in
      _DeploymentReferencePaths (e.g. pdbs). They are populated from the RuntimeTargetsCopyLocalItems and NativeCopyLocalItems
      group that contain the RID-specific assets that go in runtimes folder on publish. They are output groups of the
      ResolvePackageAssets target in dotnet/sdk
      -->
      <_ClickOnceRuntimeCopyLocalItems Include="@(RuntimeTargetsCopyLocalItems)"
                                      Condition="'%(RuntimeTargetsCopyLocalItems.CopyLocal)' == 'true'" />

      <_ClickOnceRuntimeCopyLocalItems Include="@(NativeCopyLocalItems)"
                                      Condition="'%(NativeCopyLocalItems.CopyLocal)' == 'true'" />
      <_ClickOnceRuntimeCopyLocalItems Remove="@(_DeploymentReferencePaths)" />

      <!--
        For .NET>=5, we need to check if we need to publish any content items from transitive project references. For such items to be published, they
        either have the .exe/.dll extension or their publish status has been overriden in VS so they will show up in the PublishFiles collection.
        The PublishProtocol property is available only in .NET>=5 so we will used that to exclude .NET FX 4.X case.
      -->
      <_ClickOnceTransitiveContentItemsTemp Include="@(_TransitiveItemsToCopyToOutputDirectory->WithoutMetadataValue('CopyToPublishDirectory', 'Never')->'%(TargetPath)')" Condition="'$(PublishProtocol)' == 'ClickOnce'" >
        <SavedIdentity>%(Identity)</SavedIdentity>
      </_ClickOnceTransitiveContentItemsTemp>
      <_ClickOnceTransitiveContentItems Include="@(_ClickOnceTransitiveContentItemsTemp->'%(SavedIdentity)')" Condition="'%(Identity)'=='@(PublishFile)' Or '%(Extension)'=='.exe' Or '%(Extension)'=='.dll'" />

      <!--
        ClickOnce content items is union of transitive content items and content items from this project.
        We also exclude content items from this project that have set CopyToPublishDirectory to Never.
      -->
      <_ClickOnceContentItems Include="@(ContentWithTargetPath->WithoutMetadataValue('CopyToPublishDirectory', 'Never'))" />
      <_ClickOnceContentItems Include="@(_ClickOnceTransitiveContentItems)" />

      <!--
        For .NET>=5, we need to check if we need to publish any copylocal items from None group. For such items to be published, they either
        have .exe/.dll extension or their publish status has been overriden in VS so they will show up in the PublishFiles collection.
        The PublishProtocol property is available only in .NET>=5 so we will used that to exclude .NET FX 4.X case.
      -->
      <!-- Include items from None group for publishing -->
      <_ClickOnceNoneItemsTemp Include="@(_NoneWithTargetPath->WithoutMetadataValue('CopyToPublishDirectory', 'Never')->'%(TargetPath)')" Condition="'$(PublishProtocol)'=='Clickonce' And ('%(_NoneWithTargetPath.CopyToOutputDirectory)'=='Always' or '%(_NoneWithTargetPath.CopyToOutputDirectory)'=='PreserveNewest' or '%(_NoneWithTargetPath.CopyToOutputDirectory)'=='IfDifferent')">
        <SavedIdentity>%(Identity)</SavedIdentity>
      </_ClickOnceNoneItemsTemp>
      <_ClickOnceNoneItems Include="@(_ClickOnceNoneItemsTemp->'%(SavedIdentity)')" Condition="'%(Identity)'=='@(PublishFile)' Or '%(Extension)'=='.exe' Or '%(Extension)'=='.dll'" />

      <_ClickOnceFiles Include="@(_ClickOnceContentItems);@(_DeploymentManifestIconFile);@(AppConfigWithTargetPath);@(NetCoreRuntimeJsonFilesForClickOnce);@(_ClickOnceRuntimeCopyLocalItems);@(_ClickOnceNoneItems)" />

      <!-- clear temporary item groups to free memory -->
      <_ClickOnceNoneItemsTemp Remove="@(_ClickOnceNoneItemsTemp)"/>
      <_ClickOnceNoneItems Remove="@(_ClickOnceNoneItems)"/>
      <_ClickOnceTransitiveContentItemsTemp Remove="@(_ClickOnceTransitiveContentItemsTemp)"/>
      <_ClickOnceTransitiveContentItems Remove="@(_ClickOnceTransitiveContentItems)"/>
      <_ClickOnceContentItems Remove="@(_ClickOnceContentItems)"/>
      <_ClickOnceRuntimeCopyLocalItems Remove="@(_ClickOnceRuntimeCopyLocalItems)"/>
    </ItemGroup>

    <!-- For single file publish, we need to include the SF bundle EXE, application icon file and files excluded from the bundle EXE in the clickonce manifest -->
    <ItemGroup Condition="'$(PublishSingleFile)' == 'true'">
      <_ClickOnceFiles Include="$(PublishedSingleFilePath);@(_DeploymentManifestIconFile)"/>
      <_ClickOnceFiles Include="@(_FilesExcludedFromBundle)"/>

      <!-- Include file association icons from Content as loose files -->
      <_FileAssociationIcons Include="%(FileAssociation.DefaultIcon)"/>
      <_ClickOnceFiles Include="@(ContentWithTargetPath)" Condition="'%(Identity)'=='@(_FileAssociationIcons)'"/>
    </ItemGroup>

    <!-- For single file publish in .net core app, sign the SF EXE if signing is enabled -->
    <SignFile
      CertificateThumbprint="$(_DeploymentResolvedManifestCertificateThumbprint)"
      TimestampUrl="$(ManifestTimestampUrl)"
      SigningTarget="$(PublishedSingleFilePath)"
      TargetFrameworkVersion="$(TargetFrameworkVersion)"
      TargetFrameworkIdentifier="$(TargetFrameworkIdentifier)"
      Condition="'$(_DeploymentSignClickOnceManifests)'=='true' and '$(_DeploymentLauncherBased)' == 'true' and '$(PublishSingleFile)' == 'true'"
      />

    <!--
    If ReadyToRun is enabled in loose files scenario, we need to remove entries of the IL images that have gone through R2R
    compiler and replace them with the entries for their R2R images. The R2R application image also needs to be signed if necessary.
    -->

    <ItemGroup Condition="'$(PublishReadyToRun)' == 'true' and '$(PublishSingleFile)' != 'true'">
      <_ManifestManagedReferences Remove="@(_ReadyToRunCompileList)" />
      <_ClickOnceFiles Remove="@(_ReadyToRunCompileList)" />
      <_ClickOnceFiles Include="@(_ReadyToRunFilesToPublish)" />
      <_ClickOnceTargetFile Include="@(_ReadyToRunFilesToPublish)" Condition="'%(Filename)%(Extension)' == '$(TargetFileName)'" />
    </ItemGroup>

    <!-- Sign application image created by R2R -->
    <SignFile
        CertificateThumbprint="$(_DeploymentResolvedManifestCertificateThumbprint)"
        TimestampUrl="$(ManifestTimestampUrl)"
        SigningTarget="@(_ClickOnceTargetFile)"
        TargetFrameworkVersion="$(TargetFrameworkVersion)"
        TargetFrameworkIdentifier="$(TargetFrameworkIdentifier)"
        Condition="'$(_DeploymentSignClickOnceManifests)' == 'true' and '$(PublishReadyToRun)' == 'true' and '$(PublishSingleFile)' != 'true'" />

    <!-- Copy the application executable from Obj folder to app.publish folder.
    This is being done to avoid Windows Forms designer memory issues that can arise while operating directly on files located in Obj directory. -->
    <Copy
      SourceFiles="@(_DeploymentManifestEntryPoint)"
      DestinationFolder="$(ClickOncePublishDir)">

      <Output TaskParameter="DestinationFiles" ItemName="_DeploymentClickOnceApplicationExecutable" />
    </Copy>

    <!-- Sign the application executable located in app.publish folder.  Signing this file is done to comply with SmartScreen. -->
    <SignFile
      CertificateThumbprint="$(_DeploymentResolvedManifestCertificateThumbprint)"
      TimestampUrl="$(ManifestTimestampUrl)"
      SigningTarget="@(_DeploymentClickOnceApplicationExecutable)"
      Condition="'$(_DeploymentResolvedManifestCertificateThumbprint)'!='' and '$(_DeploymentSignClickOnceManifests)'=='true' and '$(TargetExt)' == '.exe'"
      />

    <!-- Create list of items for manifest generation -->
    <ResolveManifestFiles
        AssemblyName="$(_DeploymentApplicationManifestIdentity)"
        EntryPoint="@(_DeploymentClickOnceApplicationExecutable)"
        ExtraFiles="@(_DebugSymbolsIntermediatePath);$(IntermediateOutputPath)$(TargetName).xml;@(_ReferenceRelatedPaths)"
        Files="@(_ClickOnceFiles)"
        IsSelfContainedPublish="$(SelfContained)"
        IsSingleFilePublish="$(PublishSingleFile)"
        LauncherBasedDeployment="$(_DeploymentLauncherBased)"
        ManagedAssemblies="@(_ManifestManagedReferences)"
        NativeAssemblies="@(NativeReferenceFile);@(_DeploymentNativePrerequisite)"
        PublishFiles="@(PublishFile)"
        RuntimePackAssets="@(RuntimePackAsset)"
        SatelliteAssemblies="@(_ClickOnceSatelliteAssemblies)"
        SigningManifests="$(SignManifests)"
        TargetCulture="$(TargetCulture)"
        TargetFrameworkIdentifier="$(TargetFrameworkIdentifier)"
        TargetFrameworkVersion="$(TargetFrameworkVersion)">

      <Output TaskParameter="OutputAssemblies" ItemName="_DeploymentManifestDependenciesUnfiltered"/>
      <Output TaskParameter="OutputFiles" ItemName="_DeploymentManifestFiles"/>
      <Output TaskParameter="OutputEntryPoint" ItemName="_DeploymentResolvedManifestEntryPoint"/>

    </ResolveManifestFiles>

    <!-- We have to filter items out of the dependencies that have neither CopyLocal set to true, -->
    <!-- nor the dependency type manually set to 'Install'.                                       -->
    <ItemGroup>
      <_DeploymentManifestDependencies Include="@(_DeploymentManifestDependenciesUnfiltered)"
          Condition="!('%(_DeploymentManifestDependenciesUnfiltered.CopyLocal)' == 'false' And '%(_DeploymentManifestDependenciesUnfiltered.DependencyType)' != 'Install')" />
    </ItemGroup>

    <PropertyGroup>
      <_DeploymentManifestType>ClickOnce</_DeploymentManifestType>
    </PropertyGroup>

    <!--
      Manifest platform should always be MSIL for Launcher-based deployments, as the Launcher is MSIL.
      Do not set _DeploymentPlatformTarget property in Launcher case - this is interpreted as MSIL,
      by GenerateApplicationManifest and GenerateDeploymentManifest tasks.
      Otherwise, set it to PlatformTarget.
    -->
    <PropertyGroup>
      <_DeploymentPlatformTarget Condition="'$(_DeploymentLauncherBased)' != 'true'">$(PlatformTarget)</_DeploymentPlatformTarget>
    </PropertyGroup>

    <!-- Obtain manifest version from ApplicationVersion and ApplicationRevision properties -->
    <FormatVersion Version="$(ApplicationVersion)" Revision="$(ApplicationRevision)">
      <Output TaskParameter="OutputVersion" PropertyName="_DeploymentManifestVersion"/>
    </FormatVersion>

    <FormatUrl InputUrl="$(_DeploymentUrl)">
      <Output TaskParameter="OutputUrl" PropertyName="_DeploymentFormattedDeploymentUrl"/>
    </FormatUrl>

    <FormatUrl InputUrl="$(SupportUrl)">
      <Output TaskParameter="OutputUrl" PropertyName="_DeploymentFormattedSupportUrl"/>
    </FormatUrl>

    <FormatUrl InputUrl="$(ErrorReportUrl)">
      <Output TaskParameter="OutputUrl" PropertyName="_DeploymentFormattedErrorReportUrl"/>
    </FormatUrl>

  </Target>

  <!--
    ============================================================
                                        _DeploymentGenerateTrustInfo

    Generates the application permission set for inclusion in the generated ClickOnce application manifest.
    ============================================================
    -->
  <Target
      Name="_DeploymentGenerateTrustInfo"
      Condition="'$(TargetZone)'!=''"
      Inputs="
            $(MSBuildAllProjects);
            $(_DeploymentBaseManifest);
            "
      Outputs="@(_DeploymentIntermediateTrustInfoFile)">

    <GenerateTrustInfo
        BaseManifest="$(_DeploymentBaseManifest)"
        ApplicationDependencies="@(ReferencePath);@(ReferenceDependencyPaths)"
        ExcludedPermissions="$(ExcludedPermissions)"
        TargetFrameworkMoniker="$(TargetFrameworkMoniker)"
        TargetZone="$(TargetZone)"
        TrustInfoFile="@(_DeploymentIntermediateTrustInfoFile)">

      <Output TaskParameter="TrustInfoFile" ItemName="FileWrites"/>

    </GenerateTrustInfo>

  </Target>

  <!--
    ============================================================
                                        GenerateDeploymentManifest

    Generates a ClickOnce deployment manifest.
    An deployment manifest specifies declarative application identity and application update information.
    ============================================================
    -->
  <Target
      Name="GenerateDeploymentManifest"
      DependsOnTargets="GenerateApplicationManifest"
      Inputs="
            $(MSBuildAllProjects);
            @(ApplicationManifest)
            "
      Outputs="@(DeployManifest)">

    <GenerateDeploymentManifest
          AssemblyName="$(_DeploymentDeployManifestIdentity)"
          AssemblyVersion="$(_DeploymentManifestVersion)"
          CreateDesktopShortcut="$(CreateDesktopShortcut)"
          DeploymentUrl="$(_DeploymentFormattedDeploymentUrl)"
          Description="$(Description)"
          DisallowUrlActivation="$(DisallowUrlActivation)"
          EntryPoint="@(_DeploymentResolvedDeploymentManifestEntryPoint)"
          ErrorReportUrl="$(_DeploymentFormattedErrorReportUrl)"
          Install="$(Install)"
          LauncherBasedDeployment="$(_DeploymentLauncherBased)"
          MapFileExtensions="$(MapFileExtensions)"
          MaxTargetPath="$(MaxTargetPath)"
          MinimumRequiredVersion="$(_DeploymentBuiltMinimumRequiredVersion)"
          OutputManifest="@(DeployManifest)"
          Platform="$(_DeploymentPlatformTarget)"
          Product="$(ProductName)"
          Publisher="$(PublisherName)"
          SuiteName="$(SuiteName)"
          SupportUrl="$(_DeploymentFormattedSupportUrl)"
          TargetCulture="$(TargetCulture)"
          TargetFrameworkVersion="$(_DeploymentManifestTargetFrameworkVersion)"
          TargetFrameworkMoniker="$(_DeploymentManifestTargetFrameworkMoniker)"
          TrustUrlParameters="$(TrustUrlParameters)"
          UpdateEnabled="$(UpdateEnabled)"
          UpdateInterval="$(_DeploymentBuiltUpdateInterval)"
          UpdateMode="$(UpdateMode)"
          UpdateUnit="$(_DeploymentBuiltUpdateIntervalUnits)"
          Condition="'$(GenerateClickOnceManifests)'=='true'">

      <Output TaskParameter="OutputManifest" ItemName="FileWrites"/>

    </GenerateDeploymentManifest>

  </Target>

  <!--
    ***********************************************************************************************
    ***********************************************************************************************
                                                                PrepareForRun Section
    ***********************************************************************************************
    ***********************************************************************************************
    -->

  <PropertyGroup>
    <SkipCopyUnchangedFiles Condition="'$(SkipCopyUnchangedFiles)' == ''">true</SkipCopyUnchangedFiles>
    <UseCommonOutputDirectory Condition="'$(UseCommonOutputDirectory)' == ''">false</UseCommonOutputDirectory>
  </PropertyGroup>

  <!--
    ============================================================
                                        PrepareForRun

    Copy the build outputs to the final directory if they have changed.
    ============================================================
    -->
  <PropertyGroup>
    <PrepareForRunDependsOn>
      CopyFilesToOutputDirectory
    </PrepareForRunDependsOn>
  </PropertyGroup>

  <Target
      Name="PrepareForRun"
      DependsOnTargets="$(PrepareForRunDependsOn)"/>

  <!--
    ============================================================
                                        CopyFilesToOutputDirectory

    Copy all build outputs, satellites and other necessary files to the final directory.
    ============================================================
    -->
  <PropertyGroup>
    <!-- By default we're not using Hard or Symbolic Links to copy to the output directory, and never when building in VS -->
    <CreateHardLinksForCopyAdditionalFilesIfPossible Condition="'$(BuildingInsideVisualStudio)' == 'true' or '$(CreateHardLinksForCopyAdditionalFilesIfPossible)' == ''">false</CreateHardLinksForCopyAdditionalFilesIfPossible>
    <CreateSymbolicLinksForCopyAdditionalFilesIfPossible Condition="'$(BuildingInsideVisualStudio)' == 'true' or '$(CreateSymbolicLinksForCopyAdditionalFilesIfPossible)' == ''">false</CreateSymbolicLinksForCopyAdditionalFilesIfPossible>
  </PropertyGroup>

  <Target
      Name="CopyFilesToOutputDirectory"
      DependsOnTargets="
            ComputeIntermediateSatelliteAssemblies;
            _CopyFilesMarkedCopyLocal;
            _CopySourceItemsToOutputDirectory;
            _CopyAppConfigFile;
            _CopyManifestFiles;
            _CheckForCompileOutputs;
            _SGenCheckForOutputs">

    <PropertyGroup>
      <!-- By default we're not using Hard Links to copy to the output directory, and never when building in VS -->
      <CreateHardLinksForCopyFilesToOutputDirectoryIfPossible Condition="'$(BuildingInsideVisualStudio)' == 'true' or '$(CreateHardLinksForCopyFilesToOutputDirectoryIfPossible)' == ''">false</CreateHardLinksForCopyFilesToOutputDirectoryIfPossible>
      <CreateSymbolicLinksForCopyFilesToOutputDirectoryIfPossible Condition="'$(BuildingInsideVisualStudio)' == 'true' or '$(CreateSymbolicLinksForCopyFilesToOutputDirectoryIfPossible)' == ''">false</CreateSymbolicLinksForCopyFilesToOutputDirectoryIfPossible>
      <ErrorIfLinkFailsForCopyFilesToOutputDirectory Condition="'$(BuildingInsideVisualStudio)' == 'true' or '$(ErrorIfLinkFailsForCopyFilesToOutputDirectory)' == ''">false</ErrorIfLinkFailsForCopyFilesToOutputDirectory>
    </PropertyGroup>

    <PropertyGroup>
      <CopyBuildOutputToOutputDirectory Condition="'$(CopyBuildOutputToOutputDirectory)'==''">true</CopyBuildOutputToOutputDirectory>
      <CopyOutputSymbolsToOutputDirectory Condition="'$(CopyOutputSymbolsToOutputDirectory)'==''">true</CopyOutputSymbolsToOutputDirectory>
      <CopyDocumentationFileToOutputDirectory Condition="'$(CopyDocumentationFileToOutputDirectory)'==''">true</CopyDocumentationFileToOutputDirectory>
    </PropertyGroup>

    <!-- Copy the build product (.dll or .exe). -->
    <Copy
        SourceFiles="@(IntermediateAssembly)"
        DestinationFolder="$(OutDir)"
        SkipUnchangedFiles="$(SkipCopyUnchangedFiles)"
        OverwriteReadOnlyFiles="$(OverwriteReadOnlyFiles)"
        Retries="$(CopyRetryCount)"
        RetryDelayMilliseconds="$(CopyRetryDelayMilliseconds)"
        UseHardlinksIfPossible="$(CreateHardLinksForCopyFilesToOutputDirectoryIfPossible)"
        UseSymboliclinksIfPossible="$(CreateSymbolicLinksForCopyFilesToOutputDirectoryIfPossible)"
        ErrorIfLinkFails="$(ErrorIfLinkFailsForCopyFilesToOutputDirectory)"
        Condition="'$(CopyBuildOutputToOutputDirectory)' == 'true' and '$(SkipCopyBuildProduct)' != 'true'"
            >

      <Output TaskParameter="DestinationFiles" ItemName="MainAssembly"/>
      <Output TaskParameter="DestinationFiles" ItemName="FileWrites"/>

    </Copy>

    <!-- Copy the reference assembly build product (.dll or .exe). -->
    <CopyRefAssembly
        SourcePath="@(IntermediateRefAssembly)"
        DestinationPath="$(TargetRefPath)"
        Condition="'$(ProduceReferenceAssembly)' == 'true' and '$(CopyBuildOutputToOutputDirectory)' == 'true' and '$(SkipCopyBuildProduct)' != 'true'"
            >

      <Output TaskParameter="DestinationPath" ItemName="ReferenceAssembly"/>
      <Output TaskParameter="DestinationPath" ItemName="FileWrites"/>

    </CopyRefAssembly>

    <Message Importance="High" Text="$(MSBuildProjectName) -&gt; @(MainAssembly->'%(FullPath)')" Condition="'$(CopyBuildOutputToOutputDirectory)' == 'true' and '$(SkipCopyBuildProduct)'!='true'" />

    <!-- Copy the additional modules. -->
    <Copy
        SourceFiles="@(AddModules)"
        DestinationFolder="$(OutDir)"
        SkipUnchangedFiles="$(SkipCopyUnchangedFiles)"
        OverwriteReadOnlyFiles="$(OverwriteReadOnlyFiles)"
        Retries="$(CopyRetryCount)"
        RetryDelayMilliseconds="$(CopyRetryDelayMilliseconds)"
        UseHardlinksIfPossible="$(CreateHardLinksForCopyAdditionalFilesIfPossible)"
        UseSymboliclinksIfPossible="$(CreateSymbolicLinksForCopyAdditionalFilesIfPossible)"
        Condition="'@(AddModules)' != ''"
            >

      <Output TaskParameter="DestinationFiles" ItemName="FileWrites"/>

    </Copy>

    <!-- Copy the serialization assembly if it exists. -->
    <Copy
        SourceFiles="$(IntermediateOutputPath)$(_SGenDllName)"
        DestinationFiles="$(OutDir)$(_SGenDllName)"
        SkipUnchangedFiles="$(SkipCopyUnchangedFiles)"
        OverwriteReadOnlyFiles="$(OverwriteReadOnlyFiles)"
        Retries="$(CopyRetryCount)"
        RetryDelayMilliseconds="$(CopyRetryDelayMilliseconds)"
        UseHardlinksIfPossible="$(CreateHardLinksForCopyFilesToOutputDirectoryIfPossible)"
        UseSymboliclinksIfPossible="$(CreateSymbolicLinksForCopyFilesToOutputDirectoryIfPossible)"
        ErrorIfLinkFails="$(ErrorIfLinkFailsForCopyFilesToOutputDirectory)"
        Condition="'$(_SGenDllCreated)'=='true'">

      <Output TaskParameter="DestinationFiles" ItemName="FileWrites"/>

    </Copy>

    <!-- Copy the debug information file (.pdb), if any -->
    <Copy
        SourceFiles="@(_DebugSymbolsIntermediatePath)"
        DestinationFiles="@(_DebugSymbolsOutputPath)"
        SkipUnchangedFiles="$(SkipCopyUnchangedFiles)"
        OverwriteReadOnlyFiles="$(OverwriteReadOnlyFiles)"
        Retries="$(CopyRetryCount)"
        RetryDelayMilliseconds="$(CopyRetryDelayMilliseconds)"
        UseHardlinksIfPossible="$(CreateHardLinksForCopyFilesToOutputDirectoryIfPossible)"
        UseSymboliclinksIfPossible="$(CreateSymbolicLinksForCopyFilesToOutputDirectoryIfPossible)"
        ErrorIfLinkFails="$(ErrorIfLinkFailsForCopyFilesToOutputDirectory)"
        Condition="'$(_DebugSymbolsProduced)'=='true' and '$(SkipCopyingSymbolsToOutputDirectory)' != 'true' and '$(CopyOutputSymbolsToOutputDirectory)'=='true'">

      <Output TaskParameter="DestinationFiles" ItemName="FileWrites"/>

    </Copy>

    <!-- Copy the resulting XML documentation file, if any. -->
    <Copy
        SourceFiles="@(DocFileItem)"
        DestinationFiles="@(FinalDocFile)"
        SkipUnchangedFiles="$(SkipCopyUnchangedFiles)"
        OverwriteReadOnlyFiles="$(OverwriteReadOnlyFiles)"
        Retries="$(CopyRetryCount)"
        RetryDelayMilliseconds="$(CopyRetryDelayMilliseconds)"
        UseHardlinksIfPossible="$(CreateHardLinksForCopyFilesToOutputDirectoryIfPossible)"
        UseSymboliclinksIfPossible="$(CreateSymbolicLinksForCopyFilesToOutputDirectoryIfPossible)"
        ErrorIfLinkFails="$(ErrorIfLinkFailsForCopyFilesToOutputDirectory)"
        Condition="'$(_DocumentationFileProduced)'=='true' and '$(CopyDocumentationFileToOutputDirectory)'=='true'">

      <Output TaskParameter="DestinationFiles" ItemName="FileWrites"/>

    </Copy>

    <!-- Copy satellite assemblies. -->
    <Copy
        SourceFiles="@(IntermediateSatelliteAssembliesWithTargetPath)"
        DestinationFiles="@(IntermediateSatelliteAssembliesWithTargetPath->'$(OutDir)%(Culture)\$(TargetName).resources.dll')"
        SkipUnchangedFiles="$(SkipCopyUnchangedFiles)"
        OverwriteReadOnlyFiles="$(OverwriteReadOnlyFiles)"
        Retries="$(CopyRetryCount)"
        RetryDelayMilliseconds="$(CopyRetryDelayMilliseconds)"
        UseHardlinksIfPossible="$(CreateHardLinksForCopyFilesToOutputDirectoryIfPossible)"
        UseSymboliclinksIfPossible="$(CreateSymbolicLinksForCopyFilesToOutputDirectoryIfPossible)"
        ErrorIfLinkFails="$(ErrorIfLinkFailsForCopyFilesToOutputDirectory)"
        Condition="'@(IntermediateSatelliteAssembliesWithTargetPath)' != ''"
            >

      <Output TaskParameter="DestinationFiles" ItemName="FileWrites"/>

    </Copy>

    <!--
        Copy COM reference wrappers, isolated COM references, COM references included by
        native (manifest) references, native (manifest) reference files themselves.
        -->
    <Copy
        SourceFiles="@(ReferenceComWrappersToCopyLocal); @(ResolvedIsolatedComModules); @(_DeploymentLooseManifestFile); @(NativeReferenceFile)"
        DestinationFolder="$(OutDir)"
        SkipUnchangedFiles="$(SkipCopyUnchangedFiles)"
        OverwriteReadOnlyFiles="$(OverwriteReadOnlyFiles)"
        Retries="$(CopyRetryCount)"
        RetryDelayMilliseconds="$(CopyRetryDelayMilliseconds)"
        UseHardlinksIfPossible="$(CreateHardLinksForCopyAdditionalFilesIfPossible)"
        UseSymboliclinksIfPossible="$(CreateSymbolicLinksForCopyAdditionalFilesIfPossible)"
        Condition="'@(ReferenceComWrappersToCopyLocal)' != '' or '@(ResolvedIsolatedComModules)' != '' or '@(_DeploymentLooseManifestFile)' != '' or '@(NativeReferenceFile)' != '' "
            >

      <Output TaskParameter="DestinationFiles" ItemName="FileWritesShareable"/>

    </Copy>

    <!-- Copy the build product of WinMDExp. -->
    <Copy
        SourceFiles="@(WinMDExpArtifacts)"
        DestinationFolder="$(OutDir)"
        SkipUnchangedFiles="$(SkipCopyUnchangedFiles)"
        OverwriteReadOnlyFiles="$(OverwriteReadOnlyFiles)"
        Retries="$(CopyRetryCount)"
        RetryDelayMilliseconds="$(CopyRetryDelayMilliseconds)"
        UseHardlinksIfPossible="$(CreateHardLinksForCopyFilesToOutputDirectoryIfPossible)"
        UseSymboliclinksIfPossible="$(CreateSymbolicLinksForCopyFilesToOutputDirectoryIfPossible)"
        ErrorIfLinkFails="$(ErrorIfLinkFailsForCopyFilesToOutputDirectory)"
        Condition="'$(SkipCopyWinMDArtifact)' != 'true' and '@(WinMDExpArtifacts)' != ''"
            >
      <Output TaskParameter="DestinationFiles" ItemName="FileWrites"/>
      <Output TaskParameter="DestinationFiles" ItemName="FinalWinmdExpArtifacts" />
    </Copy>

    <Message Importance="High" Text="$(MSBuildProjectName) -&gt; $([System.IO.Path]::GetFullPath('$(_WindowsMetadataOutputPath)'))" Condition="'$(SkipCopyWinMDArtifact)' != 'true' and '$(_WindowsMetadataOutputPath)' != ''" />

  </Target>

  <!--
    ============================================================
                                        _CopyFilesMarkedCopyLocal

    Copy references that are marked as "CopyLocal" and their dependencies, including .pdbs, .xmls and satellites.
    ============================================================
    -->
  <Target
      Name="_CopyFilesMarkedCopyLocal"
      Condition="'@(ReferenceCopyLocalPaths)' != ''"
        >

    <PropertyGroup>
      <!-- By default we're not using Hard Links to copy to the output directory, and never when building in VS -->
      <CreateHardLinksForCopyLocalIfPossible Condition="'$(BuildingInsideVisualStudio)' == 'true' or '$(CreateHardLinksForCopyLocalIfPossible)' == ''">false</CreateHardLinksForCopyLocalIfPossible>
      <CreateSymbolicLinksForCopyLocalIfPossible Condition="'$(BuildingInsideVisualStudio)' == 'true' or '$(CreateSymbolicLinksForCopyLocalIfPossible)' == ''">false</CreateSymbolicLinksForCopyLocalIfPossible>
    </PropertyGroup>

    <Copy
        SourceFiles="@(ReferenceCopyLocalPaths)"
        DestinationFiles="@(ReferenceCopyLocalPaths->'$(OutDir)%(DestinationSubDirectory)%(Filename)%(Extension)')"
        SkipUnchangedFiles="$(SkipCopyUnchangedFiles)"
        OverwriteReadOnlyFiles="$(OverwriteReadOnlyFiles)"
        Retries="$(CopyRetryCount)"
        RetryDelayMilliseconds="$(CopyRetryDelayMilliseconds)"
        UseHardlinksIfPossible="$(CreateHardLinksForCopyLocalIfPossible)"
        UseSymboliclinksIfPossible="$(CreateSymbolicLinksForCopyLocalIfPossible)"
        Condition="'$(UseCommonOutputDirectory)' != 'true'"
            >

      <Output TaskParameter="DestinationFiles" ItemName="FileWritesShareable"/>
      <Output TaskParameter="CopiedFiles" ItemName="ReferencesCopiedInThisBuild"/>
      <Output TaskParameter="WroteAtLeastOneFile" PropertyName="WroteAtLeastOneFile"/>

    </Copy>

    <!-- If this project produces reference assemblies *and* copied (possibly transitive)
         references on this build, subsequent builds of projects that depend on it must
         not be considered up to date, so touch this marker file that is considered an
         input to projects that reference this one. -->
    <Touch Files="@(CopyUpToDateMarker)"
      AlwaysCreate="true"
      Condition="'@(ReferencesCopiedInThisBuild)' != '' and '$(WroteAtLeastOneFile)' == 'true'" />

    <ItemGroup>
      <FileWrites Include="@(CopyUpToDateMarker)" />
    </ItemGroup>

  </Target>

  <!--
    ============================================================
                                        _CopySourceItemsToOutputDirectory
    ============================================================
    -->
  <Target
      Name="_CopySourceItemsToOutputDirectory"
      DependsOnTargets="
            GetCopyToOutputDirectoryItems;
            _CopyOutOfDateSourceItemsToOutputDirectory;
            _CopyOutOfDateSourceItemsToOutputDirectoryAlways;
            _CopyDifferingSourceItemsToOutputDirectory"/>
  <!--
    ============================================================
                                        GetCopyToOutputDirectoryItems

    Get all project items that may need to be transferred to the output directory.
    This includes baggage items from transitively referenced projects.

    As of 17.0, content items are copied transitively by default.
    Set `MSBuildCopyContentTransitively` to false to opt out.
    See https://github.com/dotnet/msbuild/pull/6622 for more info.
    ============================================================
    -->
  <PropertyGroup>
    <_TargetsThatPrepareProjectReferences>_SplitProjectReferencesByFileExistence</_TargetsThatPrepareProjectReferences>
    <!--
      GetCopyToOutputDirectoryItems depends on an unspecified dependency _SplitProjectReferencesByFileExistence -> AssignProjectConfiguration (https://github.com/dotnet/msbuild/issues/4677).
      When the unspecified dependency does not happen by accident, content copying is only 1 level deep instead of transitive.
      This target enforces the dependency.
    -->

    <MSBuildCopyContentTransitively Condition=" '$(MSBuildCopyContentTransitively)' == ''">true</MSBuildCopyContentTransitively>

    <_TargetsThatPrepareProjectReferences Condition=" '$(MSBuildCopyContentTransitively)' == 'true' ">
      AssignProjectConfiguration;
      _SplitProjectReferencesByFileExistence
    </_TargetsThatPrepareProjectReferences>

    <GetCopyToOutputDirectoryItemsDependsOn>
      AssignTargetPaths;
      $(_TargetsThatPrepareProjectReferences);
      _GetProjectReferenceTargetFrameworkProperties;
      _PopulateCommonStateForGetCopyToOutputDirectoryItems
    </GetCopyToOutputDirectoryItemsDependsOn>

    <!--
      Mitigation for https://github.com/dotnet/msbuild/issues/4677
      When MSBuildCopyContentTransitively == true, all content copying is transitive.
      When MSBuildCopyContentTransitively == false, content copying is 1 level deep.
      When MSBuildCopyContentTransitively != {true, false}, the legacy behaviour in https://github.com/dotnet/msbuild/issues/4677 manifests.
     -->
    <_RecursiveTargetForContentCopying>GetCopyToOutputDirectoryItems</_RecursiveTargetForContentCopying>
    <!-- Enforce 1 level deep content copying by replacing the recursive content target with the target that retrieves the content for the current project only. -->
    <_RecursiveTargetForContentCopying Condition=" '$(MSBuildCopyContentTransitively)' == 'false' ">_GetCopyToOutputDirectoryItemsFromThisProject</_RecursiveTargetForContentCopying>
  </PropertyGroup>

  <Target Name="_PopulateCommonStateForGetCopyToOutputDirectoryItems">
    <!-- In the general case, clients need very little of the metadata which is generated by invoking this target on this project and its children.  For those
         cases, we can immediately discard the unwanted metadata, reducing memory usage, particularly in very large and interconnected systems of projects.
         However, if some client does require the original functionality, it is sufficient to set MSBuildDisableGetCopyToOutputDirectoryItemsOptimization to
         a non-empty value and the original behavior will be restored. -->
    <PropertyGroup Condition=" '$(MSBuildDisableGetCopyToOutputDirectoryItemsOptimization)' == '' ">
      <_GCTODIKeepDuplicates>false</_GCTODIKeepDuplicates>
      <_GCTODIKeepMetadata>CopyToOutputDirectory;TargetPath</_GCTODIKeepMetadata>
    </PropertyGroup>
  </Target>

  <Target
    Name="_GetCopyToOutputDirectoryItemsFromTransitiveProjectReferences"
    DependsOnTargets="_PopulateCommonStateForGetCopyToOutputDirectoryItems;_AddOutputPathToGlobalPropertiesToRemove"
    Returns="@(_CopyToOutputDirectoryTransitiveItems)">

    <!-- Get items from child projects first. -->
    <MSBuild
        Projects="@(_MSBuildProjectReferenceExistent)"
        Targets="$(_RecursiveTargetForContentCopying)"
        BuildInParallel="$(BuildInParallel)"
        Properties="%(_MSBuildProjectReferenceExistent.SetConfiguration); %(_MSBuildProjectReferenceExistent.SetPlatform); %(_MSBuildProjectReferenceExistent.SetTargetFramework)"
        Condition="'@(_MSBuildProjectReferenceExistent)' != '' and '$(_GetChildProjectCopyToOutputDirectoryItems)' == 'true' and '%(_MSBuildProjectReferenceExistent.Private)' != 'false' and '$(UseCommonOutputDirectory)' != 'true'"
        ContinueOnError="$(ContinueOnError)"
        SkipNonexistentTargets="true"
        RemoveProperties="%(_MSBuildProjectReferenceExistent.GlobalPropertiesToRemove)$(_GlobalPropertiesToRemoveFromProjectReferences)">

      <Output TaskParameter="TargetOutputs" ItemName="_AllChildProjectItemsWithTargetPath"/>

    </MSBuild>

    <!-- Target outputs must be full paths because they will be consumed by a different project. -->
    <ItemGroup>
      <_CopyToOutputDirectoryTransitiveItems   KeepDuplicates=" '$(_GCTODIKeepDuplicates)' != 'false' " KeepMetadata="$(_GCTODIKeepMetadata)" Include="@(_AllChildProjectItemsWithTargetPath->'%(FullPath)')" Condition="'%(_AllChildProjectItemsWithTargetPath.CopyToOutputDirectory)'=='Always'"/>
      <_CopyToOutputDirectoryTransitiveItems   KeepDuplicates=" '$(_GCTODIKeepDuplicates)' != 'false' " KeepMetadata="$(_GCTODIKeepMetadata)" Include="@(_AllChildProjectItemsWithTargetPath->'%(FullPath)')" Condition="'%(_AllChildProjectItemsWithTargetPath.CopyToOutputDirectory)'=='PreserveNewest'"/>
      <_CopyToOutputDirectoryTransitiveItems   KeepDuplicates=" '$(_GCTODIKeepDuplicates)' != 'false' " KeepMetadata="$(_GCTODIKeepMetadata)" Include="@(_AllChildProjectItemsWithTargetPath->'%(FullPath)')" Condition="'%(_AllChildProjectItemsWithTargetPath.CopyToOutputDirectory)'=='IfDifferent'"/>
    </ItemGroup>

    <!-- Remove items which we will never again use - they just sit around taking up memory otherwise -->
    <ItemGroup>
      <_AllChildProjectItemsWithTargetPath       Remove="@(_AllChildProjectItemsWithTargetPath)"/>
    </ItemGroup>

    <!-- Copy paste _GetCopyToOutputDirectoryItemsFromThisProject but keep the items that came from other projects via ProjectReference's OutputItemType metadata -->
    <ItemGroup>
      <_CopyToOutputDirectoryTransitiveItems       KeepMetadata="$(_GCTODIKeepMetadata)" Include="@(ContentWithTargetPath->'%(FullPath)')" Condition="'%(ContentWithTargetPath.CopyToOutputDirectory)'=='Always' AND '%(ContentWithTargetPath.MSBuildSourceProjectFile)'!=''"/>
      <_CopyToOutputDirectoryTransitiveItems       KeepMetadata="$(_GCTODIKeepMetadata)" Include="@(ContentWithTargetPath->'%(FullPath)')" Condition="'%(ContentWithTargetPath.CopyToOutputDirectory)'=='PreserveNewest' AND '%(ContentWithTargetPath.MSBuildSourceProjectFile)'!=''"/>
      <_CopyToOutputDirectoryTransitiveItems       KeepMetadata="$(_GCTODIKeepMetadata)" Include="@(ContentWithTargetPath->'%(FullPath)')" Condition="'%(ContentWithTargetPath.CopyToOutputDirectory)'=='IfDifferent' AND '%(ContentWithTargetPath.MSBuildSourceProjectFile)'!=''"/>
    </ItemGroup>

    <ItemGroup>
      <_CopyToOutputDirectoryTransitiveItems       KeepMetadata="$(_GCTODIKeepMetadata)" Include="@(EmbeddedResource->'%(FullPath)')" Condition="'%(EmbeddedResource.CopyToOutputDirectory)'=='Always' AND '%(EmbeddedResource.MSBuildSourceProjectFile)'!=''"/>
      <_CopyToOutputDirectoryTransitiveItems       KeepMetadata="$(_GCTODIKeepMetadata)" Include="@(EmbeddedResource->'%(FullPath)')" Condition="'%(EmbeddedResource.CopyToOutputDirectory)'=='PreserveNewest' AND '%(EmbeddedResource.MSBuildSourceProjectFile)'!=''"/>
        <_CopyToOutputDirectoryTransitiveItems       KeepMetadata="$(_GCTODIKeepMetadata)" Include="@(EmbeddedResource->'%(FullPath)')" Condition="'%(EmbeddedResource.CopyToOutputDirectory)'=='IfDifferent' AND '%(EmbeddedResource.MSBuildSourceProjectFile)'!=''"/>
    </ItemGroup>

    <ItemGroup>
      <_CompileItemsToCopy Include="@(Compile->'%(FullPath)')" Condition="('%(Compile.CopyToOutputDirectory)'=='Always' or '%(Compile.CopyToOutputDirectory)'=='PreserveNewest' or '%(Compile.CopyToOutputDirectory)'=='IfDifferent') AND '%(Compile.MSBuildSourceProjectFile)'!=''"/>
    </ItemGroup>

    <AssignTargetPath Files="@(_CompileItemsToCopy)" RootFolder="$(MSBuildProjectDirectory)">
      <Output TaskParameter="AssignedFiles" ItemName="_CompileItemsToCopyWithTargetPath" />
    </AssignTargetPath>

    <ItemGroup>
      <_CopyToOutputDirectoryTransitiveItems       KeepMetadata="$(_GCTODIKeepMetadata)" Include="@(_CompileItemsToCopyWithTargetPath)" Condition="'%(_CompileItemsToCopyWithTargetPath.CopyToOutputDirectory)'=='Always'"/>
      <_CopyToOutputDirectoryTransitiveItems       KeepMetadata="$(_GCTODIKeepMetadata)" Include="@(_CompileItemsToCopyWithTargetPath)" Condition="'%(_CompileItemsToCopyWithTargetPath.CopyToOutputDirectory)'=='PreserveNewest'"/>
      <_CopyToOutputDirectoryTransitiveItems       KeepMetadata="$(_GCTODIKeepMetadata)" Include="@(_CompileItemsToCopyWithTargetPath)" Condition="'%(_CompileItemsToCopyWithTargetPath.CopyToOutputDirectory)'=='IfDifferent'"/>
    </ItemGroup>

    <ItemGroup>
      <_CopyToOutputDirectoryTransitiveItems       KeepMetadata="$(_GCTODIKeepMetadata)" Include="@(_NoneWithTargetPath->'%(FullPath)')" Condition="'%(_NoneWithTargetPath.CopyToOutputDirectory)'=='Always' AND '%(_NoneWithTargetPath.MSBuildSourceProjectFile)'!=''"/>
      <_CopyToOutputDirectoryTransitiveItems       KeepMetadata="$(_GCTODIKeepMetadata)" Include="@(_NoneWithTargetPath->'%(FullPath)')" Condition="'%(_NoneWithTargetPath.CopyToOutputDirectory)'=='PreserveNewest' AND '%(_NoneWithTargetPath.MSBuildSourceProjectFile)'!=''"/>
      <_CopyToOutputDirectoryTransitiveItems       KeepMetadata="$(_GCTODIKeepMetadata)" Include="@(_NoneWithTargetPath->'%(FullPath)')" Condition="'%(_NoneWithTargetPath.CopyToOutputDirectory)'=='IfDifferent' AND '%(_NoneWithTargetPath.MSBuildSourceProjectFile)'!=''"/>
    </ItemGroup>

  </Target>

  <Target
      Name="_GetCopyToOutputDirectoryItemsFromThisProject"
      DependsOnTargets="AssignTargetPaths;_PopulateCommonStateForGetCopyToOutputDirectoryItems"
      Returns="@(_ThisProjectItemsToCopyToOutputDirectory)">

    <ItemGroup>
      <_ThisProjectItemsToCopyToOutputDirectory       KeepMetadata="$(_GCTODIKeepMetadata)" Include="@(ContentWithTargetPath->'%(FullPath)')" Condition="'%(ContentWithTargetPath.CopyToOutputDirectory)'=='Always' AND '%(ContentWithTargetPath.MSBuildSourceProjectFile)'==''"/>
      <_ThisProjectItemsToCopyToOutputDirectory       KeepMetadata="$(_GCTODIKeepMetadata)" Include="@(ContentWithTargetPath->'%(FullPath)')" Condition="'%(ContentWithTargetPath.CopyToOutputDirectory)'=='PreserveNewest' AND '%(ContentWithTargetPath.MSBuildSourceProjectFile)'==''"/>
      <_ThisProjectItemsToCopyToOutputDirectory       KeepMetadata="$(_GCTODIKeepMetadata)" Include="@(ContentWithTargetPath->'%(FullPath)')" Condition="'%(ContentWithTargetPath.CopyToOutputDirectory)'=='IfDifferent' AND '%(ContentWithTargetPath.MSBuildSourceProjectFile)'==''"/>
    </ItemGroup>

    <ItemGroup>
      <_ThisProjectItemsToCopyToOutputDirectory       KeepMetadata="$(_GCTODIKeepMetadata)" Include="@(EmbeddedResource->'%(FullPath)')" Condition="'%(EmbeddedResource.CopyToOutputDirectory)'=='Always' AND '%(EmbeddedResource.MSBuildSourceProjectFile)'==''"/>
      <_ThisProjectItemsToCopyToOutputDirectory       KeepMetadata="$(_GCTODIKeepMetadata)" Include="@(EmbeddedResource->'%(FullPath)')" Condition="'%(EmbeddedResource.CopyToOutputDirectory)'=='PreserveNewest' AND '%(EmbeddedResource.MSBuildSourceProjectFile)'==''"/>
      <_ThisProjectItemsToCopyToOutputDirectory       KeepMetadata="$(_GCTODIKeepMetadata)" Include="@(EmbeddedResource->'%(FullPath)')" Condition="'%(EmbeddedResource.CopyToOutputDirectory)'=='IfDifferent' AND '%(EmbeddedResource.MSBuildSourceProjectFile)'==''"/>
    </ItemGroup>

    <ItemGroup>
      <_CompileItemsToCopy Include="@(Compile->'%(FullPath)')" Condition="('%(Compile.CopyToOutputDirectory)'=='Always' or '%(Compile.CopyToOutputDirectory)'=='PreserveNewest' or '%(Compile.CopyToOutputDirectory)'=='IfDifferent') AND '%(Compile.MSBuildSourceProjectFile)'==''"/>
    </ItemGroup>

    <AssignTargetPath Files="@(_CompileItemsToCopy)" RootFolder="$(MSBuildProjectDirectory)">
      <Output TaskParameter="AssignedFiles" ItemName="_CompileItemsToCopyWithTargetPath" />
    </AssignTargetPath>

    <ItemGroup>
      <_ThisProjectItemsToCopyToOutputDirectory       KeepMetadata="$(_GCTODIKeepMetadata)" Include="@(_CompileItemsToCopyWithTargetPath)" Condition="'%(_CompileItemsToCopyWithTargetPath.CopyToOutputDirectory)'=='Always'"/>
      <_ThisProjectItemsToCopyToOutputDirectory       KeepMetadata="$(_GCTODIKeepMetadata)" Include="@(_CompileItemsToCopyWithTargetPath)" Condition="'%(_CompileItemsToCopyWithTargetPath.CopyToOutputDirectory)'=='PreserveNewest'"/>
      <_ThisProjectItemsToCopyToOutputDirectory       KeepMetadata="$(_GCTODIKeepMetadata)" Include="@(_CompileItemsToCopyWithTargetPath)" Condition="'%(_CompileItemsToCopyWithTargetPath.CopyToOutputDirectory)'=='IfDifferent'"/>
    </ItemGroup>

    <ItemGroup>
      <_ThisProjectItemsToCopyToOutputDirectory       KeepMetadata="$(_GCTODIKeepMetadata)" Include="@(_NoneWithTargetPath->'%(FullPath)')" Condition="'%(_NoneWithTargetPath.CopyToOutputDirectory)'=='Always' AND '%(_NoneWithTargetPath.MSBuildSourceProjectFile)'==''"/>
      <_ThisProjectItemsToCopyToOutputDirectory       KeepMetadata="$(_GCTODIKeepMetadata)" Include="@(_NoneWithTargetPath->'%(FullPath)')" Condition="'%(_NoneWithTargetPath.CopyToOutputDirectory)'=='PreserveNewest' AND '%(_NoneWithTargetPath.MSBuildSourceProjectFile)'==''"/>
      <_ThisProjectItemsToCopyToOutputDirectory       KeepMetadata="$(_GCTODIKeepMetadata)" Include="@(_NoneWithTargetPath->'%(FullPath)')" Condition="'%(_NoneWithTargetPath.CopyToOutputDirectory)'=='IfDifferent' AND '%(_NoneWithTargetPath.MSBuildSourceProjectFile)'==''"/>
    </ItemGroup>

  </Target>

  <Target
      Name="GetCopyToOutputDirectoryItems"
      Returns="@(AllItemsFullPathWithTargetPath)"
      KeepDuplicateOutputs=" '$(MSBuildDisableGetCopyToOutputDirectoryItemsOptimization)' == '' "
      DependsOnTargets="$(GetCopyToOutputDirectoryItemsDependsOn)">

    <!-- Compose the content items as the union between transitive content items and content items from this project. -->
    <!-- Use CallTarget to avoid breaking targets that hook right before GetCopyToOutputDirectoryItems but expect to run after _GetCopyToOutputDirectoryItemsFromTransitiveProjectReferences and _GetCopyToOutputDirectoryItemsFromThisProject -->
    <CallTarget Targets="_GetCopyToOutputDirectoryItemsFromTransitiveProjectReferences">
      <Output TaskParameter="TargetOutputs" ItemName="_TransitiveItemsToCopyToOutputDirectory" />
    </CallTarget>

    <CallTarget Targets="_GetCopyToOutputDirectoryItemsFromThisProject">
      <Output TaskParameter="TargetOutputs" ItemName="_ThisProjectItemsToCopyToOutputDirectory" />
    </CallTarget>

    <ItemGroup Condition="'$(CopyConflictingTransitiveContent)' == 'false'">
      <_TransitiveItemsToCopyToOutputDirectory Remove="@(_ThisProjectItemsToCopyToOutputDirectory)" MatchOnMetadata="TargetPath" MatchOnMetadataOptions="PathLike" />
    </ItemGroup>

    <ItemGroup>
      <_TransitiveItemsToCopyToOutputDirectoryAlways               KeepDuplicates=" '$(_GCTODIKeepDuplicates)' != 'false' " KeepMetadata="$(_GCTODIKeepMetadata)" Include="@(_TransitiveItemsToCopyToOutputDirectory->'%(FullPath)')" Condition="'%(_TransitiveItemsToCopyToOutputDirectory.CopyToOutputDirectory)'=='Always'"/>
      <_TransitiveItemsToCopyToOutputDirectoryPreserveNewest       KeepDuplicates=" '$(_GCTODIKeepDuplicates)' != 'false' " KeepMetadata="$(_GCTODIKeepMetadata)" Include="@(_TransitiveItemsToCopyToOutputDirectory->'%(FullPath)')" Condition="'%(_TransitiveItemsToCopyToOutputDirectory.CopyToOutputDirectory)'=='PreserveNewest'"/>
      <_TransitiveItemsToCopyToOutputDirectoryIfDifferent          KeepDuplicates=" '$(_GCTODIKeepDuplicates)' != 'false' " KeepMetadata="$(_GCTODIKeepMetadata)" Include="@(_TransitiveItemsToCopyToOutputDirectory->'%(FullPath)')" Condition="'%(_TransitiveItemsToCopyToOutputDirectory.CopyToOutputDirectory)'=='IfDifferent'"/>

      <_ThisProjectItemsToCopyToOutputDirectoryAlways              KeepDuplicates=" '$(_GCTODIKeepDuplicates)' != 'false' " KeepMetadata="$(_GCTODIKeepMetadata)" Include="@(_ThisProjectItemsToCopyToOutputDirectory->'%(FullPath)')" Condition="'%(_ThisProjectItemsToCopyToOutputDirectory.CopyToOutputDirectory)'=='Always'"/>
      <_ThisProjectItemsToCopyToOutputDirectoryPreserveNewest      KeepDuplicates=" '$(_GCTODIKeepDuplicates)' != 'false' " KeepMetadata="$(_GCTODIKeepMetadata)" Include="@(_ThisProjectItemsToCopyToOutputDirectory->'%(FullPath)')" Condition="'%(_ThisProjectItemsToCopyToOutputDirectory.CopyToOutputDirectory)'=='PreserveNewest'"/>
      <_ThisProjectItemsToCopyToOutputDirectoryIfDifferent         KeepDuplicates=" '$(_GCTODIKeepDuplicates)' != 'false' " KeepMetadata="$(_GCTODIKeepMetadata)" Include="@(_ThisProjectItemsToCopyToOutputDirectory->'%(FullPath)')" Condition="'%(_ThisProjectItemsToCopyToOutputDirectory.CopyToOutputDirectory)'=='IfDifferent'"/>

      <!-- Append the items from this project last so that they will be copied last. -->
      <_SourceItemsToCopyToOutputDirectoryAlways                   Include="@(_TransitiveItemsToCopyToOutputDirectoryAlways);@(_ThisProjectItemsToCopyToOutputDirectoryAlways)"/>
      <_SourceItemsToCopyToOutputDirectory                         Include="@(_TransitiveItemsToCopyToOutputDirectoryPreserveNewest);@(_ThisProjectItemsToCopyToOutputDirectoryPreserveNewest)"/>
      <_SourceItemsToCopyToOutputDirectoryIfDifferent              Include="@(_TransitiveItemsToCopyToOutputDirectoryIfDifferent);@(_ThisProjectItemsToCopyToOutputDirectoryIfDifferent)"/>

      <AllItemsFullPathWithTargetPath                              Include="@(_SourceItemsToCopyToOutputDirectoryAlways->'%(FullPath)');@(_SourceItemsToCopyToOutputDirectory->'%(FullPath)');@(_SourceItemsToCopyToOutputDirectoryIfDifferent->'%(FullPath)')"/>

      <!-- Empty intermediate items to release memory -->
      <_TransitiveItemsToCopyToOutputDirectoryAlways               Remove="@(_TransitiveItemsToCopyToOutputDirectoryAlways)"/>
      <_TransitiveItemsToCopyToOutputDirectoryPreserveNewest       Remove="@(_TransitiveItemsToCopyToOutputDirectoryPreserveNewest)"/>
      <_TransitiveItemsToCopyToOutputDirectoryIfDifferent          Remove="@(_TransitiveItemsToCopyToOutputDirectoryIfDifferent)"/>

      <_ThisProjectItemsToCopyToOutputDirectoryAlways              Remove="@(_ThisProjectItemsToCopyToOutputDirectoryAlways)"/>
      <_ThisProjectItemsToCopyToOutputDirectoryPreserveNewest      Remove="@(_ThisProjectItemsToCopyToOutputDirectoryPreserveNewest)"/>
      <_ThisProjectItemsToCopyToOutputDirectory                    Remove="@(_ThisProjectItemsToCopyToOutputDirectory)"/>
      <_ThisProjectItemsToCopyToOutputDirectoryIfDifferent         Remove="@(_ThisProjectItemsToCopyToOutputDirectoryIfDifferent)"/>
    </ItemGroup>

  </Target>

  <!--
    ============================================================
                                        GetCopyToPublishDirectoryItems

    Default implementation of GetCopyToPublishDirectoryItems for projects that do not
    use Microsoft.NET.Sdk. It simply returns whatever GetCopyToOutputDirectoryItems
    does with CopyToPublishDirectory implied  by CopyToOutputDirectory, which is the
    same as Microsoft.NET.Sdk default when its CopyToPublishDirectory is not used.

    Microsoft.NET.Sdk projects  will override this to allow the publish output to be
    customized independently from the build output.

    Having a default implementation here allows the Microsoft.NET.Sdk Publish target
    to work when a Microsoft.NET.Sdk-based project references a non-Microsoft.NET.Sdk-based
    project.
    ============================================================
    -->
    <Target
      Name="GetCopyToPublishDirectoryItems"
      DependsOnTargets="GetCopyToOutputDirectoryItems"
      Returns="@(AllPublishItemsFullPathWithTargetPath)">

    <ItemGroup>
      <AllPublishItemsFullPathWithTargetPath Include="@(AllItemsFullPathWithTargetPath)">
        <CopyToPublishDirectory>%(CopyToOutputDirectory)</CopyToPublishDirectory>
      </AllPublishItemsFullPathWithTargetPath>
    </ItemGroup>

  </Target>

  <!--
    ============================================================
                                        _CopyOutOfDateSourceItemsToOutputDirectory

    Copy files that have the CopyToOutputDirectory attribute set to 'PreserveNewest'.
    ============================================================
    -->
  <Target
      Name="_CopyOutOfDateSourceItemsToOutputDirectory"
      Condition=" '@(_SourceItemsToCopyToOutputDirectory)' != '' "
      Inputs="@(_SourceItemsToCopyToOutputDirectory)"
      Outputs="@(_SourceItemsToCopyToOutputDirectory->'$(OutDir)%(TargetPath)')">

    <!--
        Not using SkipUnchangedFiles="true" because the items we pass in are already only those that have newer timestampts in the source (determined by _GetCopyToOutputDirectoryItemsFromThisProject).
        -->
    <Copy
        SourceFiles = "@(_SourceItemsToCopyToOutputDirectory)"
        DestinationFiles = "@(_SourceItemsToCopyToOutputDirectory->'$(OutDir)%(TargetPath)')"
        OverwriteReadOnlyFiles="$(OverwriteReadOnlyFiles)"
        Retries="$(CopyRetryCount)"
        RetryDelayMilliseconds="$(CopyRetryDelayMilliseconds)"
        UseHardlinksIfPossible="$(CreateHardLinksForAdditionalFilesIfPossible)"
        UseSymboliclinksIfPossible="$(CreateSymbolicLinksForAdditionalFilesIfPossible)"
            >

      <Output TaskParameter="DestinationFiles" ItemName="FileWrites"/>

    </Copy>

  </Target>

  <!--
    ============================================================
                                        _CopyOutOfDateSourceItemsToOutputDirectoryAlways

    Copy files that have the CopyToOutputDirectory attribute set to 'Always'.
    ============================================================
    -->
  <Target
      Name="_CopyOutOfDateSourceItemsToOutputDirectoryAlways"
      Condition=" '@(_SourceItemsToCopyToOutputDirectoryAlways)' != '' ">

    <!--
        Not using SkipUnchangedFiles="true" by default for backwards compatibility.
        -->

    <PropertyGroup>
      <SkipUnchangedFilesOnCopyAlways Condition="'$(SkipUnchangedFilesOnCopyAlways)' == ''">false</SkipUnchangedFilesOnCopyAlways>
    </PropertyGroup>

    <Copy
        SourceFiles = "@(_SourceItemsToCopyToOutputDirectoryAlways)"
        DestinationFiles = "@(_SourceItemsToCopyToOutputDirectoryAlways->'$(OutDir)%(TargetPath)')"
        SkipUnchangedFiles="$(SkipUnchangedFilesOnCopyAlways)"
        OverwriteReadOnlyFiles="$(OverwriteReadOnlyFiles)"
        Retries="$(CopyRetryCount)"
        RetryDelayMilliseconds="$(CopyRetryDelayMilliseconds)"
        UseHardlinksIfPossible="$(CreateHardLinksForAdditionalFilesIfPossible)"
        UseSymboliclinksIfPossible="$(CreateSymbolicLinksForAdditionalFilesIfPossible)"
            >

      <Output TaskParameter="DestinationFiles" ItemName="FileWrites"/>

    </Copy>

  </Target>

  <!--
    ============================================================
                                        _CopyDifferingSourceItemsToOutputDirectory

    Copy files that have the CopyToOutputDirectory attribute set to 'IfDifferent'.
    ============================================================
    -->
  <Target
      Name="_CopyDifferingSourceItemsToOutputDirectory"
      Condition=" '@(_SourceItemsToCopyToOutputDirectoryIfDifferent)' != '' ">

    <!--
        Using SkipUnchangedFiles="true" because we want only differing files.
        -->
    <Copy
        SourceFiles = "@(_SourceItemsToCopyToOutputDirectoryIfDifferent)"
        DestinationFiles = "@(_SourceItemsToCopyToOutputDirectoryIfDifferent->'$(OutDir)%(TargetPath)')"
        SkipUnchangedFiles="true"
        OverwriteReadOnlyFiles="$(OverwriteReadOnlyFiles)"
        Retries="$(CopyRetryCount)"
        RetryDelayMilliseconds="$(CopyRetryDelayMilliseconds)"
        UseHardlinksIfPossible="$(CreateHardLinksForAdditionalFilesIfPossible)"
        UseSymboliclinksIfPossible="$(CreateSymbolicLinksForAdditionalFilesIfPossible)"
            >

      <Output TaskParameter="DestinationFiles" ItemName="FileWrites"/>

    </Copy>

  </Target>

  <!--
    ============================================================
                                        _CopyAppConfigFile

    Copy the application config file.
    ============================================================
    -->
  <Target
      Name="_CopyAppConfigFile"
      Condition=" '@(AppConfigWithTargetPath)' != '' "
      Inputs="@(AppConfigWithTargetPath)"
      Outputs="@(AppConfigWithTargetPath->'$(OutDir)%(TargetPath)')">

    <!--
        Copy the application's .config file, if any.
        Not using SkipUnchangedFiles="true" because the application may want to change
        the app.config and not have an incremental build replace it.
        -->
    <Copy
        SourceFiles="@(AppConfigWithTargetPath)"
        DestinationFiles="@(AppConfigWithTargetPath->'$(OutDir)%(TargetPath)')"
        OverwriteReadOnlyFiles="$(OverwriteReadOnlyFiles)"
        Retries="$(CopyRetryCount)"
        RetryDelayMilliseconds="$(CopyRetryDelayMilliseconds)"
        UseHardlinksIfPossible="$(CreateHardLinksForAdditionalFilesIfPossible)"
        UseSymboliclinksIfPossible="$(CreateSymbolicLinksForAdditionalFilesIfPossible)"
            >

      <Output TaskParameter="DestinationFiles" ItemName="FileWrites"/>

    </Copy>

  </Target>

  <!--
    ================================================================
                                         _CopyManifestFiles
    ================================================================

    Copy the built manifests (.exe.manifest, .application/.xbap) to the final directory.
    -->
  <Target
      Name="_CopyManifestFiles"
      Condition=" '$(_DeploymentCopyApplicationManifest)'=='true' or '$(GenerateClickOnceManifests)'=='true' "
      DependsOnTargets="PrepareForBuild">

    <Copy
        SourceFiles="@(ApplicationManifest)"
        DestinationFolder="$(OutDir)"
        SkipUnchangedFiles="$(SkipCopyUnchangedFiles)"
        OverwriteReadOnlyFiles="$(OverwriteReadOnlyFiles)"
        Retries="$(CopyRetryCount)"
        RetryDelayMilliseconds="$(CopyRetryDelayMilliseconds)"
        UseHardlinksIfPossible="$(CreateHardLinksForAdditionalFilesIfPossible)"
        UseSymboliclinksIfPossible="$(CreateSymbolicLinksForAdditionalFilesIfPossible)"
        Condition="'$(GenerateClickOnceManifests)'=='true' or '$(_DeploymentCopyApplicationManifest)'=='true'">

      <Output TaskParameter="DestinationFiles" ItemName="_DeploymentMainApplicationManifest"/>
      <Output TaskParameter="DestinationFiles" ItemName="FileWrites"/>

    </Copy>

    <Message Importance="Normal" Condition="'$(_DeploymentCopyApplicationManifest)'=='true'" Text="$(MSBuildProjectName) -&gt; @(_DeploymentMainApplicationManifest->'%(FullPath)')" />

    <Copy
        SourceFiles="@(DeployManifest)"
        DestinationFolder="$(OutDir)"
        SkipUnchangedFiles="$(SkipCopyUnchangedFiles)"
        OverwriteReadOnlyFiles="$(OverwriteReadOnlyFiles)"
        Retries="$(CopyRetryCount)"
        RetryDelayMilliseconds="$(CopyRetryDelayMilliseconds)"
        UseHardlinksIfPossible="$(CreateHardLinksForAdditionalFilesIfPossible)"
        UseSymboliclinksIfPossible="$(CreateSymbolicLinksForAdditionalFilesIfPossible)"
        Condition="'$(GenerateClickOnceManifests)'=='true'">

      <Output TaskParameter="DestinationFiles" ItemName="_DeploymentMainDeployManifest"/>
      <Output TaskParameter="DestinationFiles" ItemName="FileWrites"/>

    </Copy>

    <Message Importance="Normal" Condition="'$(GenerateClickOnceManifests)'=='true'" Text="$(MSBuildProjectName) -&gt; @(_DeploymentMainDeployManifest->'%(FullPath)')" />

  </Target>

  <!--
    ================================================================
                                         _CheckForCompileOutputs

    Checks each file output from the main "Compile" target to make sure they really exist.
    If they do, then record them in the clean cache.
    ============================================================
    -->
  <Target
      Name="_CheckForCompileOutputs">

    <!--Record the main compile outputs.-->
    <ItemGroup>
      <FileWrites Include="@(IntermediateAssembly)" Condition="Exists('@(IntermediateAssembly)')"/>
      <FileWrites Include="@(IntermediateRefAssembly)" Condition="'$(ProduceReferenceAssembly)' == 'true' and Exists('@(IntermediateRefAssembly)')"/>
    </ItemGroup>

    <!-- Record the .xml if one was produced. -->
    <PropertyGroup>
      <_DocumentationFileProduced Condition="!Exists('@(DocFileItem)')">false</_DocumentationFileProduced>
    </PropertyGroup>

    <ItemGroup>
      <FileWrites Include="@(DocFileItem)" Condition="'$(_DocumentationFileProduced)'=='true'"/>
    </ItemGroup>

    <!-- Record the .pdb if one was produced. -->
    <PropertyGroup>
      <_DebugSymbolsProduced Condition="!Exists('@(_DebugSymbolsIntermediatePath)')">false</_DebugSymbolsProduced>
    </PropertyGroup>

    <ItemGroup>
      <FileWrites Include="@(_DebugSymbolsIntermediatePath)" Condition="'$(_DebugSymbolsProduced)'=='true'"/>
    </ItemGroup>

  </Target>

  <!--
    ============================================================
                                        _SGenCheckForOutputs

    Checks each file output from the "GenerateSerializationAssemblies" target to make sure they really exist.
    If they do, then record them in the clean cache.
    ============================================================
    -->
  <Target
      Name="_SGenCheckForOutputs"
      Condition="'$(_SGenGenerateSerializationAssembliesConfig)' == 'On' or ('@(WebReferenceUrl)'!='' and '$(_SGenGenerateSerializationAssembliesConfig)' == 'Auto')"
        >

    <!-- Record the serializer .dll if one was produced.-->
    <PropertyGroup>
      <_SGenDllCreated Condition="Exists('$(IntermediateOutputPath)$(_SGenDllName)')">true</_SGenDllCreated>
    </PropertyGroup>

    <ItemGroup>
      <FileWrites Include="$(IntermediateOutputPath)$(_SGenDllName)" Condition="Exists('$(IntermediateOutputPath)$(_SGenDllName)')"/>
    </ItemGroup>

  </Target>

  <!--
    ***********************************************************************************************
    ***********************************************************************************************
                                                                UnmanagedRegistration Section
    ***********************************************************************************************
    ***********************************************************************************************
    -->

  <!--
    ============================================================
                                        UnmanagedRegistration

    Registers the main assembly for COM interop.
    ============================================================
    -->
  <PropertyGroup>
    <UnmanagedRegistrationDependsOn></UnmanagedRegistrationDependsOn>
  </PropertyGroup>

  <Target
      Name="UnmanagedRegistration"
      Condition="'$(RegisterForComInterop)'=='true' and '$(OutputType)'=='library'"
      DependsOnTargets="$(UnmanagedRegistrationDependsOn)"
        >

    <PropertyGroup>
      <RegisterAssemblyMSBuildArchitecture Condition="'$(RegisterAssemblyMSBuildArchitecture)' == ''">$(PlatformTargetAsMSBuildArchitecture)</RegisterAssemblyMSBuildArchitecture>
    </PropertyGroup>

    <PropertyGroup Condition="'$(TargetFrameworkAsMSBuildRuntime)' != '' and '$(RegisterAssemblyMSBuildArchitecture)' != ''">
      <!-- Falling back to the current runtime if we are targeting CLR2 and the task host doesn't exist will lead to
           incorrect behavior in some cases, but it's the same incorrect behavior as Visual Studio 2010, and thus better
           than causing build breaks on upgrade to Win8 the way not doing so would.  For more details, see the
           corresponding comment in GenerateResource. -->
      <RegisterAssemblyMSBuildRuntime
          Condition="'$(RegisterAssemblyMSBuildRuntime)' == '' and
                     $([MSBuild]::DoesTaskHostExist(`$(TargetFrameworkAsMSBuildRuntime)`, `$(RegisterAssemblyMSBuildArchitecture)`))">$(TargetFrameworkAsMSBuildRuntime)</RegisterAssemblyMSBuildRuntime>

      <!-- If the targeted runtime doesn't exist, fall back to current -->
      <RegisterAssemblyMSBuildRuntime Condition="'$(RegisterAssemblyMSBuildRuntime)' == ''">CurrentRuntime</RegisterAssemblyMSBuildRuntime>
    </PropertyGroup>

    <RegisterAssembly
        Assemblies="@(_OutputPathItem->'%(FullPath)$(TargetFileName)')"
        TypeLibFiles="@(_OutputPathItem->'%(FullPath)$(TargetName).tlb')"
        AssemblyListFile="@(_UnmanagedRegistrationCache)"
        CreateCodeBase="true"
        MSBuildRuntime="$(RegisterAssemblyMSBuildRuntime)"
        MSBuildArchitecture="$(RegisterAssemblyMSBuildArchitecture)"
        Condition="!Exists('@(_UnmanagedRegistrationCache)')"/>

    <ItemGroup>
      <FileWrites Include="@(_OutputPathItem->'%(FullPath)$(TargetName).tlb')"/>
    </ItemGroup>

  </Target>

  <!--
    ***********************************************************************************************
    ***********************************************************************************************
                                                                IncrementalClean Section
    ***********************************************************************************************
    ***********************************************************************************************
    -->

  <!--
    ============================================================
                                        IncrementalClean

    Remove files that were produced in a prior build but weren't produced in the current build.
    The reason is that if, for example, the name of the .exe has changed we want to delete the
    old copy.

    Leave the Clean cache file containing only the files produced in the current build.
    ============================================================
    -->
  <Target
       Name="IncrementalClean"
       DependsOnTargets="$(IncrementalCleanDependsOn);_CleanGetCurrentAndPriorFileWrites">

    <!-- Subtract list of files produced in prior builds from list of files produced in this build. -->
    <ItemGroup>
      <_CleanOrphanFileWrites Include="@(_CleanPriorFileWrites)" Exclude="@(_CleanCurrentFileWrites)"/>
    </ItemGroup>

    <!-- Find all files in the final output directory. -->
    <FindUnderPath Path="$(OutDir)" Files="@(_CleanOrphanFileWrites)">
      <Output TaskParameter="InPath" ItemName="_CleanOrphanFileWritesInOutput"/>
    </FindUnderPath>

    <!-- Find all files in the intermediate output directory. -->
    <FindUnderPath Path="$(IntermediateOutputPath)"    Files="@(_CleanOrphanFileWrites)">
      <Output TaskParameter="InPath" ItemName="_CleanOrphanFileWritesInIntermediate"/>
    </FindUnderPath>

    <!-- Delete the orphaned files. -->
    <Delete
        Files="@(_CleanOrphanFileWritesInIntermediate);@(_CleanOrphanFileWritesInOutput)"
        TreatErrorsAsWarnings="true">

      <Output TaskParameter="DeletedFiles" ItemName="_CleanOrphanFilesDeleted"/>

    </Delete>

    <!-- Create a list of everything that wasn't deleted or was outside
             the current final output and intermediate output directories. -->
    <ItemGroup>
      <_CleanRemainingFileWritesAfterIncrementalClean Include="@(_CleanPriorFileWrites);@(_CleanCurrentFileWrites)" Exclude="@(_CleanOrphanFilesDeleted)"/>
    </ItemGroup>

    <!-- Remove duplicates. -->
    <RemoveDuplicates Inputs="@(_CleanRemainingFileWritesAfterIncrementalClean)">
      <Output TaskParameter="Filtered" ItemName="_CleanUniqueRemainingFileWritesAfterIncrementalClean"/>
    </RemoveDuplicates>

    <!-- Write new list of current files back to disk, replacing the existing list.-->
    <WriteLinesToFile
        File="$(IntermediateOutputPath)$(CleanFile)"
        Lines="@(_CleanUniqueRemainingFileWritesAfterIncrementalClean)"
        Condition="'@(_CleanUnfilteredPriorFileWrites)'!='@(_CleanUniqueRemainingFileWritesAfterIncrementalClean)'"
        Overwrite="true"/>

  </Target>

  <!--
    ============================================================
                                        _CleanGetCurrentAndPriorFileWrites

    Get the list of files built in the current build and in prior builds.
    ============================================================
    -->
  <Target
       Name="_CleanGetCurrentAndPriorFileWrites"
       DependsOnTargets="_CheckForCompileOutputs;_SGenCheckForOutputs">

    <!-- Read the list of files produced by a prior builds from disk. -->
    <ReadLinesFromFile File="$(IntermediateOutputPath)$(CleanFile)">
      <Output TaskParameter="Lines" ItemName="_CleanUnfilteredPriorFileWrites"/>
    </ReadLinesFromFile>

    <!--
        Convert the list of references to the absolute paths so we can make valid comparisons
        across two lists
         -->
    <ConvertToAbsolutePath Paths="@(_ResolveAssemblyReferenceResolvedFiles)">
      <Output TaskParameter="AbsolutePaths" ItemName="_ResolveAssemblyReferenceResolvedFilesAbsolute"/>
    </ConvertToAbsolutePath>

    <!--
        Subtract any resolved assembly files from *prior* file writes because deleting
        these would break subsequent builds because the assemblies would be unresolvable.
         -->
    <ItemGroup>
      <_CleanPriorFileWrites Include="@(_CleanUnfilteredPriorFileWrites)" Exclude="@(_ResolveAssemblyReferenceResolvedFilesAbsolute)"/>
    </ItemGroup>
<<<<<<< HEAD

    <!--
        Of shareable files, keep only those that are in the project's directory.
        We never clean shareable files outside of the project directory because
        the build may be to a common output directory and other projects may need
        them.

        Only subtract the outputs from ResolveAssemblyReferences target because that's the
        only "Resolve" target that tries to resolve assemblies directly from the output
        directory.
        -->
    <FindUnderPath Path="$(MSBuildProjectDirectory)" Files="@(FileWritesShareable)" UpdateToAbsolutePaths="true">
      <Output TaskParameter="InPath" ItemName="FileWrites"/>
    </FindUnderPath>

    <!-- Find all files in the final output directory. -->
    <FindUnderPath Path="$(OutDir)" Files="@(FileWrites)" UpdateToAbsolutePaths="true">
      <Output TaskParameter="InPath" ItemName="_CleanCurrentFileWritesInOutput"/>
    </FindUnderPath>

    <!-- Find all files in the intermediate output directory. -->
    <FindUnderPath Path="$(IntermediateOutputPath)" Files="@(FileWrites)" UpdateToAbsolutePaths="true">
=======
    
    <PropertyGroup>
      <!-- 
        If set, FileWritesShareable will be located under the OutDir and IntermediateOutputPath.
        If not set, FileWritesShareable will be located only under the MSBuildProjectDirectory.

        The default layout of projects is that everything particular to the project is
        located under the MSBuildProjectDirectory, so it's considered safe to track/delete those.
        The assumption was that anything outside the project's directory is shared between multiple projects
        and should not be deleted by the Clean target.

        However, this is not always the case. The .NET SDK has a feature called Artifacts Layout
        where project outputs are tracked in _project-specific_ locations under a root that is
        outside of the project directory. In such cases, we need to be able to track FileWritesShareable
        even from those locations.
      -->
      <TrackFileWritesShareableOutsideOfProjectDirectory Condition=" '$(TrackFileWritesShareableOutsideOfProjectDirectory)' == '' ">false</TrackFileWritesShareableOutsideOfProjectDirectory>
    </PropertyGroup>
    
    <!-- Even if we don't allow cleaning filewrites from outside of the project bubble, we should still include FileWritesShareable that are inside the bubble -->
    <FindUnderPath Condition="!$(TrackFileWritesShareableOutsideOfProjectDirectory)" Path="$(MSBuildProjectDirectory)" Files="@(FileWritesShareable)" UpdateToAbsolutePaths="true">
      <Output TaskParameter="InPath" ItemName="FileWrites"/>
    </FindUnderPath>

    <!-- Find all files in the final output directory. Use separate item includes for Files based on condition so we don't create a whole new
         item list unnecessarily -->
    <FindUnderPath Path="$(OutDir)" Files="@(FileWrites)" UpdateToAbsolutePaths="true" Condition="!$(TrackFileWritesShareableOutsideOfProjectDirectory)">
      <Output TaskParameter="InPath" ItemName="_CleanCurrentFileWritesInOutput"/>
    </FindUnderPath>
    <FindUnderPath Path="$(OutDir)" Files="@(FileWrites);@(FileWritesShareable)" UpdateToAbsolutePaths="true" Condition="$(TrackFileWritesShareableOutsideOfProjectDirectory)">
      <Output TaskParameter="InPath" ItemName="_CleanCurrentFileWritesInOutput"/>
    </FindUnderPath>

    <!-- Find all files in the intermediate output directory. Same as above, use Conditions to prevent new item list writes -->
    <FindUnderPath Path="$(IntermediateOutputPath)" Files="@(FileWrites)" UpdateToAbsolutePaths="true" Condition="!$(TrackFileWritesShareableOutsideOfProjectDirectory)">
      <Output TaskParameter="InPath" ItemName="_CleanCurrentFileWritesInIntermediate"/>
    </FindUnderPath>
    <FindUnderPath Path="$(IntermediateOutputPath)" Files="@(FileWrites);@(FileWritesShareable)" UpdateToAbsolutePaths="true" Condition="$(TrackFileWritesShareableOutsideOfProjectDirectory)">
>>>>>>> 3427ef4b
      <Output TaskParameter="InPath" ItemName="_CleanCurrentFileWritesInIntermediate"/>
    </FindUnderPath>

    <!--
        Subtract any resolved assembly files from *current* file writes because deleting
        these would break subsequent builds because the assemblies would be unresolvable.

        Only subtract the outputs from ResolveAssemblyReferences target because that's the
        only "Resolve" target that tries to resolve assemblies directly from the output
        directory.
         -->
    <ItemGroup>
      <_CleanCurrentFileWritesWithNoReferences Include="@(_CleanCurrentFileWritesInOutput);@(_CleanCurrentFileWritesInIntermediate)" Exclude="@(_ResolveAssemblyReferenceResolvedFilesAbsolute)"/>
    </ItemGroup>

    <!-- Remove duplicates from files produced in this build. -->
    <RemoveDuplicates Inputs="@(_CleanCurrentFileWritesWithNoReferences)" >
      <Output TaskParameter="Filtered" ItemName="_CleanCurrentFileWrites"/>
    </RemoveDuplicates>

  </Target>

  <!--
    ***********************************************************************************************
    ***********************************************************************************************
                                                                Clean Section
    ***********************************************************************************************
    ***********************************************************************************************
    -->

  <!--
    ============================================================
                                        Clean

    Delete all intermediate and final build outputs.
    ============================================================
    -->
  <PropertyGroup>
    <CleanDependsOn>
      BeforeClean;
      UnmanagedUnregistration;
      CoreClean;
      CleanReferencedProjects;
      CleanPublishFolder;
      AfterClean
    </CleanDependsOn>
  </PropertyGroup>

  <Target
      Name="Clean"
      Condition=" '$(_InvalidConfigurationWarning)' != 'true' "
      DependsOnTargets="$(CleanDependsOn)" />

  <!--
    ============================================================
                                        BeforeClean

    Redefine this target in your project in order to run tasks just before Clean.
    ============================================================
    -->
  <Target Name="BeforeClean"/>

  <!--
    ============================================================
                                        AfterClean

    Redefine this target in your project in order to run tasks just after Clean.
    ============================================================
    -->
  <Target Name="AfterClean"/>

  <!--
    ============================================================
                                        CleanReferencedProjects

    Call Clean target on all Referenced Projects.
    ============================================================
    -->
  <Target
      Name="CleanReferencedProjects"
      DependsOnTargets="PrepareProjectReferences">

    <!--
        When building the project directly from the command-line, clean those referenced projects
        that exist on disk.  For IDE builds and command-line .SLN builds, the solution build manager
        takes care of this.
        -->
    <MSBuild
        Projects="@(_MSBuildProjectReferenceExistent)"
        Targets="Clean"
        Properties="%(_MSBuildProjectReferenceExistent.SetConfiguration); %(_MSBuildProjectReferenceExistent.SetPlatform); %(_MSBuildProjectReferenceExistent.SetTargetFramework)"
        BuildInParallel="$(BuildInParallel)"
        Condition="'$(BuildingInsideVisualStudio)' != 'true' and '$(BuildProjectReferences)' == 'true' and '@(_MSBuildProjectReferenceExistent)' != ''"
        ContinueOnError="$(ContinueOnError)"
        RemoveProperties="%(_MSBuildProjectReferenceExistent.GlobalPropertiesToRemove)$(_GlobalPropertiesToRemoveFromProjectReferences)"/>

  </Target>

  <!--
    ============================================================
                                        CoreClean
    ============================================================
    -->
  <PropertyGroup>
    <CoreCleanDependsOn></CoreCleanDependsOn>
  </PropertyGroup>

  <Target
      Name="CoreClean"
      DependsOnTargets="$(CoreCleanDependsOn)">

    <!-- First clean any explicitly specified cleanable files.
             Declare items of this type if you want Clean to delete them. -->
    <Delete
        Files="@(Clean)"
        TreatErrorsAsWarnings="true"/>

    <!-- Read in list of files that were written to disk in past builds. -->
    <ReadLinesFromFile File="$(IntermediateOutputPath)$(CleanFile)">
      <Output TaskParameter="Lines" ItemName="_CleanPriorFileWrites"/>
    </ReadLinesFromFile>

    <!-- Find all files in the final output directory. -->
    <FindUnderPath Path="$(OutDir)" Files="@(_CleanPriorFileWrites)">
      <Output TaskParameter="InPath" ItemName="_CleanPriorFileWritesInOutput"/>
    </FindUnderPath>

    <!-- Find all files in the intermediate output directory. -->
    <FindUnderPath Path="$(IntermediateOutputPath)"    Files="@(_CleanPriorFileWrites)">
      <Output TaskParameter="InPath" ItemName="_CleanPriorFileWritesInIntermediate"/>
    </FindUnderPath>

    <!-- Delete those files. -->
    <Delete
        Files="@(_CleanPriorFileWritesInOutput);@(_CleanPriorFileWritesInIntermediate)"
        TreatErrorsAsWarnings="true">

      <Output TaskParameter="DeletedFiles" ItemName="_CleanPriorFileWritesDeleted"/>

    </Delete>

    <!-- Create a list of everything that wasn't deleted. -->
    <ItemGroup>
      <_CleanRemainingFileWritesAfterClean Include="@(_CleanPriorFileWrites)" Exclude="@(_CleanPriorFileWritesDeleted)"/>
    </ItemGroup>

    <!-- Remove duplicates. -->
    <RemoveDuplicates Inputs="@(_CleanRemainingFileWritesAfterClean)">
      <Output TaskParameter="Filtered" ItemName="_CleanUniqueRemainingFileWrites"/>
    </RemoveDuplicates>

    <!-- Make sure the directory exists. -->
    <MakeDir Directories="$(IntermediateOutputPath)"/>

    <!-- Write new list of current files back to disk. -->
    <WriteLinesToFile File="$(IntermediateOutputPath)$(CleanFile)" Lines="@(_CleanUniqueRemainingFileWrites)" WriteOnlyWhenDifferent="true" Overwrite="true" />

  </Target>

  <!--
    ============================================================
                                        _CleanRecordFileWrites

    Save the list of all files written to disk so that it can be used for "Clean" later.

    Files written in prior builds are not removed from Clean cache.
    ============================================================
    -->
  <Target
       Name="_CleanRecordFileWrites"
       DependsOnTargets="_CleanGetCurrentAndPriorFileWrites">

    <!--
        Merge list of files from prior builds with the current build and then
        remove duplicates.
        -->
    <RemoveDuplicates Inputs="@(_CleanPriorFileWrites);@(_CleanCurrentFileWrites)">
      <Output TaskParameter="Filtered" ItemName="_CleanUniqueFileWrites"/>
    </RemoveDuplicates>

    <!-- Make sure the directory exists. -->
    <MakeDir Directories="$(IntermediateOutputPath)"/>

    <!-- Write merged file list back to disk, replacing existing contents. -->
    <WriteLinesToFile
        File="$(IntermediateOutputPath)$(CleanFile)"
        Lines="@(_CleanUniqueFileWrites)"
        Overwrite="true"
        WriteOnlyWhenDifferent="true" />

  </Target>

  <!--
    ============================================================
                                        CleanPublishFolder
    ============================================================
    -->
  <Target
      Name="CleanPublishFolder">

    <RemoveDir
        Directories="$(ClickOncePublishDir)"
        Condition="'$(ClickOncePublishDir)'=='$(OutputPath)app.publish\' and Exists('$(ClickOncePublishDir)')"/>

  </Target>

  <!--
    ***********************************************************************************************
    ***********************************************************************************************
                                                                PostBuildEvent Section
    ***********************************************************************************************
    ***********************************************************************************************
    -->

  <!--
    ============================================================
                                        PostBuildEvent

    Run the post-build event. This step is driven by two parameters:

    (1) The $(RunPostBuildEvent) property is set by the user through the IDE and can be one of four values.

        - OnBuildSuccess: In this case, every step of the build must succeed for the post-build step to run.
        - <Blank>: This is the same as OnBuildSuccess.
        - OnOutputUpdated: In this case, the post-build step will run only if the main output assembly was
        actually updated.
        - Always: The post-build step is always run.

    (2) The $(_AssemblyTimestampBeforeCompile) and $(_AssemblyTimestampAfterCompile) values are
        set by the _TimeStampBeforeCompile and _TimeStampAfterCompile targets.  If the assembly was actually
        rebuilt during this build, then the two values will be different.
    ============================================================
    -->
  <PropertyGroup>
    <PostBuildEventDependsOn></PostBuildEventDependsOn>
  </PropertyGroup>

  <Target
      Name="PostBuildEvent"
      Condition="'$(PostBuildEvent)' != '' and ('$(RunPostBuildEvent)' != 'OnOutputUpdated' or '$(_AssemblyTimestampBeforeCompile)' != '$(_AssemblyTimestampAfterCompile)')"
      DependsOnTargets="$(PostBuildEventDependsOn)">

    <Exec WorkingDirectory="$(OutDir)" Command="$(PostBuildEvent)" />

  </Target>

  <!--
    ***********************************************************************************************
    ***********************************************************************************************
                                                                Publish Section
    ***********************************************************************************************
    ***********************************************************************************************
    -->

  <PropertyGroup>
    <DeploymentComputeClickOnceManifestInfoDependsOn>
      CleanPublishFolder;
      $(_RecursiveTargetForContentCopying);
      _DeploymentGenerateTrustInfo;
      $(DeploymentComputeClickOnceManifestInfoDependsOn)
    </DeploymentComputeClickOnceManifestInfoDependsOn>
  </PropertyGroup>

  <!--
    ============================================================
                                        Publish

    This target is only called when doing ClickOnce publishing outside the IDE, which implicitly builds before publishing.
    ============================================================
    -->
  <PropertyGroup>
    <PublishDependsOn Condition="'$(PublishableProject)'=='true'">
      SetGenerateManifests;
      Build;
      PublishOnly
    </PublishDependsOn>
    <PublishDependsOn Condition="'$(PublishableProject)'!='true'">
      _DeploymentUnpublishable
    </PublishDependsOn>
  </PropertyGroup>

  <Target
      Name="Publish"
      DependsOnTargets="$(PublishDependsOn)"/>

  <!--
    ============================================================
                                        _DeploymentUnpublishable

    This target is used to block an attempt to ClickOnce publish a non-publishable project, such as a ClassLibrary, when building outside the IDE.
    ============================================================
    -->
  <Target
      Name="_DeploymentUnpublishable">

    <MSBuildInternalMessage ResourceName="CommonSdk.DeploymentUnpublishable" Severity="Message"/>

  </Target>

  <!--
    ============================================================
                                        SetGenerateManifests

    This target simply assures the GenerateClickOnceManifests property is set whenever the publish target is invoked.
    ============================================================
    -->
  <Target
      Name="SetGenerateManifests">

    <MSBuildInternalMessage Condition="'$(OutputType)'!='winexe' and '$(OutputType)'!='exe' and '$(OutputType)'!='appcontainerexe'" ResourceName="CommonSdk.GenerateManifestsOnlyForExe" Severity="Error"/>
    <MSBuildInternalMessage Condition="'$(_DeploymentSignClickOnceManifests)'=='true' and '$(ManifestCertificateThumbprint)'=='' and '$(ManifestKeyFile)'==''" ResourceName="CommonSdk.SigningKeyRequired" Severity="Error"/>

    <PropertyGroup>
      <GenerateClickOnceManifests>true</GenerateClickOnceManifests>
    </PropertyGroup>

  </Target>

  <!--
    ============================================================
                                        PublishOnly

    The "PublishOnly" target is intended for ClickOnce publishing inside the IDE, where the build has already been done
    by the BuildManager.
    ============================================================
    -->
  <PropertyGroup>
    <PublishOnlyDependsOn>
      SetGenerateManifests;
      PublishBuild;
      BeforePublish;
      GenerateManifests;
      CopyFilesToOutputDirectory;
      _CopyFilesToPublishFolder;
      _DeploymentGenerateBootstrapper;
      ResolveKeySource;
      _DeploymentSignClickOnceDeployment;
      AfterPublish
    </PublishOnlyDependsOn>
  </PropertyGroup>

  <Target
      Name="PublishOnly"
      DependsOnTargets="$(PublishOnlyDependsOn)"/>

  <!--
    ============================================================
                                        BeforePublish

    Redefine this target in your project in order to run tasks just before Publish.
    ============================================================
    -->
  <Target Name="BeforePublish"/>

  <!--
    ============================================================
                                        AfterPublish

    Redefine this target in your project in order to run tasks just after Publish.
    ============================================================
    -->
  <Target Name="AfterPublish"/>

  <!--
    ============================================================
                                        PublishBuild

    Defines the set of targets that publishing is directly dependent on.
    ============================================================
    -->
  <PropertyGroup>
    <PublishBuildDependsOn>
      BuildOnlySettings;
      PrepareForBuild;
      ResolveReferences;
      PrepareResources;
      ResolveKeySource;
      GenerateSerializationAssemblies;
      CreateSatelliteAssemblies;
    </PublishBuildDependsOn>
  </PropertyGroup>

  <Target
      Name="PublishBuild"
      DependsOnTargets="$(PublishBuildDependsOn)"/>

  <!--
    ============================================================
                                        _CopyFilesToPublishFolder
    ============================================================
    -->
  <Target
      Name="_CopyFilesToPublishFolder">

    <!-- Compute name of application folder, which includes the assembly name plus formatted application version.
             The application version is formatted to use "_" in place of "." chars (i.e. "1_0_0_0" instead of "1.0.0.0").
             This is done because some servers misinterpret "." as a file extension. -->
    <FormatVersion Version="$(ApplicationVersion)" Revision="$(ApplicationRevision)" FormatType="Path">
      <Output TaskParameter="OutputVersion" PropertyName="_DeploymentApplicationVersionFragment"/>
    </FormatVersion>

    <PropertyGroup>
      <_DeploymentApplicationFolderName>Application Files\$(AssemblyName)_$(_DeploymentApplicationVersionFragment)</_DeploymentApplicationFolderName>
      <_DeploymentApplicationDir>$(ClickOncePublishDir)$(_DeploymentApplicationFolderName)\</_DeploymentApplicationDir>
    </PropertyGroup>

    <PropertyGroup>
      <!-- By default we're not using Hard or Symbolic Links to copy to the publish directory, and never when building in VS -->
      <CreateHardLinksForPublishFilesIfPossible Condition="'$(BuildingInsideVisualStudio)' == 'true' or '$(CreateHardLinksForPublishFilesIfPossible)' == ''">false</CreateHardLinksForPublishFilesIfPossible>
      <CreateSymbolicLinksForPublishFilesIfPossible Condition="'$(BuildingInsideVisualStudio)' == 'true' or '$(CreateSymbolicLinksForPublishFilesIfPossible)' == ''">false</CreateSymbolicLinksForPublishFilesIfPossible>
    </PropertyGroup>

    <!-- Copy files to publish folder -->
    <Copy
        Condition="'$(PublishSingleFile)' != 'true'"
        SourceFiles=
                "@(_ApplicationManifestFinal);
                @(_DeploymentResolvedManifestEntryPoint);
                @(_DeploymentManifestFiles);
                @(ReferenceComWrappersToCopyLocal);
                @(ResolvedIsolatedComModules);
                @(_DeploymentLooseManifestFile)"
        DestinationFiles=
                "@(_ApplicationManifestFinal->'$(_DeploymentApplicationDir)%(TargetPath)');
                @(_DeploymentManifestEntryPoint->'$(_DeploymentApplicationDir)%(TargetPath)$(_DeploymentFileMappingExtension)');
                @(_DeploymentManifestFiles->'$(_DeploymentApplicationDir)%(TargetPath)$(_DeploymentFileMappingExtension)');
                @(ReferenceComWrappersToCopyLocal->'$(_DeploymentApplicationDir)%(FileName)%(Extension)$(_DeploymentFileMappingExtension)');
                @(ResolvedIsolatedComModules->'$(_DeploymentApplicationDir)%(FileName)%(Extension)$(_DeploymentFileMappingExtension)');
                @(_DeploymentLooseManifestFile->'$(_DeploymentApplicationDir)%(FileName)%(Extension)$(_DeploymentFileMappingExtension)')"
        SkipUnchangedFiles="$(SkipCopyUnchangedFiles)"
        OverwriteReadOnlyFiles="$(OverwriteReadOnlyFiles)"
        Retries="$(CopyRetryCount)"
        UseHardlinksIfPossible="$(CreateHardLinksForPublishFilesIfPossible)"
        UseSymboliclinksIfPossible="$(CreateSymbolicLinksForPublishFilesIfPossible)"
        RetryDelayMilliseconds="$(CopyRetryDelayMilliseconds)"/>

    <Copy
        SourceFiles="@(_DeploymentManifestDependencies)"
        DestinationFiles="@(_DeploymentManifestDependencies->'$(_DeploymentApplicationDir)%(TargetPath)$(_DeploymentFileMappingExtension)')"
        SkipUnchangedFiles="$(SkipCopyUnchangedFiles)"
        OverwriteReadOnlyFiles="$(OverwriteReadOnlyFiles)"
        Retries="$(CopyRetryCount)"
        RetryDelayMilliseconds="$(CopyRetryDelayMilliseconds)"
        UseHardlinksIfPossible="$(CreateHardLinksForPublishFilesIfPossible)"
        UseSymboliclinksIfPossible="$(CreateSymbolicLinksForPublishFilesIfPossible)"
        Condition="'$(PublishSingleFile)' != 'true' and '%(_DeploymentManifestDependencies.DependencyType)'=='Install'"/>

    <Copy
        Condition="'$(PublishSingleFile)' != 'true'"
        SourceFiles="@(_ReferenceScatterPaths)"
        DestinationFiles="@(_ReferenceScatterPaths->'$(_DeploymentApplicationDir)%(Filename)%(Extension)$(_DeploymentFileMappingExtension)')"
        SkipUnchangedFiles="$(SkipCopyUnchangedFiles)"
        OverwriteReadOnlyFiles="$(OverwriteReadOnlyFiles)"
        Retries="$(CopyRetryCount)"
        RetryDelayMilliseconds="$(CopyRetryDelayMilliseconds)"
        UseHardlinksIfPossible="$(CreateHardLinksForPublishFilesIfPossible)"
        UseSymboliclinksIfPossible="$(CreateSymbolicLinksForPublishFilesIfPossible)"
            />

    <ItemGroup Condition="'$(PublishSingleFile)' == 'true'">
      <PublishedSingleFileToBeCopied Include="@(_DeploymentManifestFiles)"/>
    </ItemGroup>

    <!-- For single-file publish case, we need to only copy the clickonce manifest, manifest entry point (launcher) and the SF EXE -->
    <Copy
        Condition="'$(PublishSingleFile)' == 'true'"
        SourceFiles=
                "@(_ApplicationManifestFinal);
                 @(_DeploymentResolvedManifestEntryPoint);
                 @(PublishedSingleFileToBeCopied);"
        DestinationFiles=
                "@(_ApplicationManifestFinal->'$(_DeploymentApplicationDir)%(TargetPath)');
                 @(_DeploymentManifestEntryPoint->'$(_DeploymentApplicationDir)%(TargetPath)$(_DeploymentFileMappingExtension)');
                 @(PublishedSingleFileToBeCopied->'$(_DeploymentApplicationDir)%(TargetPath)$(_DeploymentFileMappingExtension)')"
        SkipUnchangedFiles="$(SkipCopyUnchangedFiles)"
        OverwriteReadOnlyFiles="$(OverwriteReadOnlyFiles)"
        Retries="$(CopyRetryCount)"
        UseHardlinksIfPossible="$(CreateHardLinksForPublishFilesIfPossible)"
        UseSymboliclinksIfPossible="$(CreateSymbolicLinksForPublishFilesIfPossible)"
        RetryDelayMilliseconds="$(CopyRetryDelayMilliseconds)"/>

    <FormatUrl InputUrl="$(_DeploymentApplicationUrl)">
      <Output TaskParameter="OutputUrl" PropertyName="_DeploymentFormattedApplicationUrl"/>
    </FormatUrl>

    <FormatUrl InputUrl="$(_DeploymentComponentsUrl)">
      <Output TaskParameter="OutputUrl" PropertyName="_DeploymentFormattedComponentsUrl"/>
    </FormatUrl>

  </Target>

  <!--
    ============================================================
                                        _DeploymentGenerateBootstrapper
    ============================================================
    -->
  <Target
      Name="_DeploymentGenerateBootstrapper">

    <!-- Build setup.exe bootstrapper and copy referenced packages -->
    <GenerateBootstrapper
        ApplicationFile="$(TargetDeployManifestFileName)"
        ApplicationName="$(AssemblyName)"
        ApplicationUrl="$(_DeploymentFormattedApplicationUrl)"
        BootstrapperItems="@(BootstrapperPackage)"
        ComponentsLocation="$(BootstrapperComponentsLocation)"
        ComponentsUrl="$(_DeploymentFormattedComponentsUrl)"
        Culture="$(TargetCulture)"
        FallbackCulture="$(FallbackCulture)"
        OutputPath="$(ClickOncePublishDir)"
        SupportUrl="$(_DeploymentFormattedSupportUrl)"
        Path="$(GenerateBootstrapperSdkPath)"
        VisualStudioVersion="$(VisualStudioVersion)"
        Condition="'$(BootstrapperEnabled)'=='true'"/>

  </Target>

  <!--
    ============================================================
                                        _DeploymentSignClickOnceDeployment
    ============================================================
    -->
  <Target
      Name="_DeploymentSignClickOnceDeployment">

    <!-- Sign manifests and the bootstrapper -->
    <SignFile
        CertificateThumbprint="$(_DeploymentResolvedManifestCertificateThumbprint)"
        TimestampUrl="$(ManifestTimestampUrl)"
        SigningTarget="$(_DeploymentApplicationDir)$(_DeploymentTargetApplicationManifestFileName)"
        TargetFrameworkIdentifier="$(TargetFrameworkIdentifier)"
        TargetFrameworkVersion="$(TargetFrameworkVersion)"
        DisallowMansignTimestampFallback="$(DisallowMansignTimestampFallback)"
        Condition="'$(_DeploymentSignClickOnceManifests)'=='true'" />

    <!-- Update entry point path in deploy manifest -->
    <UpdateManifest
        ApplicationPath="$(_DeploymentApplicationFolderName)\$(_DeploymentTargetApplicationManifestFileName)"
        TargetFrameworkVersion="$(_DeploymentManifestTargetFrameworkVersion)"
        ApplicationManifest="$(_DeploymentApplicationDir)$(_DeploymentTargetApplicationManifestFileName)"
        InputManifest="$(OutDir)$(TargetDeployManifestFileName)"
        OutputManifest="$(ClickOncePublishDir)$(TargetDeployManifestFileName)">

      <Output TaskParameter="OutputManifest" ItemName="PublishedDeployManifest"/>

    </UpdateManifest>

    <SignFile
        CertificateThumbprint="$(_DeploymentResolvedManifestCertificateThumbprint)"
        TimestampUrl="$(ManifestTimestampUrl)"
        SigningTarget="$(ClickOncePublishDir)$(TargetDeployManifestFileName)"
        TargetFrameworkIdentifier="$(TargetFrameworkIdentifier)"
        TargetFrameworkVersion="$(TargetFrameworkVersion)"
        DisallowMansignTimestampFallback="$(DisallowMansignTimestampFallback)"
        Condition="'$(_DeploymentSignClickOnceManifests)'=='true'" />

    <SignFile
        CertificateThumbprint="$(_DeploymentResolvedManifestCertificateThumbprint)"
        TimestampUrl="$(ManifestTimestampUrl)"
        SigningTarget="$(ClickOncePublishDir)setup.exe"
        Condition="'$(BootstrapperEnabled)'=='true' and '$(_DeploymentSignClickOnceManifests)'=='true'" />

  </Target>

  <!--
    ***********************************************************************************************
    ***********************************************************************************************
                                                                AllProjectOutputGroups Section
    ***********************************************************************************************
    ***********************************************************************************************
    -->

  <!--
    ============================================================
                                        AllProjectOutputGroups

    The targets below drive output groups, which provide generic information about a
    project's inputs (e.g., content files, compilation sources, etc.) and built outputs
    (e.g., built EXE/DLL, PDB, XML documentation files, etc.)

    Each target may produce two kinds of items:  outputs and dependencies.  Outputs are
    items from the current project; dependencies are items that are brought into the
    current project as a result of referencing other projects or components.

    For both outputs and dependencies, the Include attribute
    specifies the location of the output/dependency; it must be a full path.  Any number
    of additional attributes may be placed on an output/dependency item.
    ============================================================
    -->
  <Target
      Name="AllProjectOutputGroups"
      DependsOnTargets="
            BuiltProjectOutputGroup;
            DebugSymbolsProjectOutputGroup;
            DocumentationProjectOutputGroup;
            SatelliteDllsProjectOutputGroup;
            SourceFilesProjectOutputGroup;
            ContentFilesProjectOutputGroup;
            SGenFilesOutputGroup"/>

  <!--
    This is the key output for the BuiltProjectOutputGroup and is meant to be read directly from the IDE.
    Reading an item is faster than invoking a target.
    -->
  <ItemGroup Condition=" '$(OutputType)' != 'winmdobj' ">
    <BuiltProjectOutputGroupKeyOutput Include="@(IntermediateAssembly->'%(FullPath)')">
      <IsKeyOutput>true</IsKeyOutput>
      <FinalOutputPath>$(TargetPath)</FinalOutputPath>
      <TargetPath>$(TargetFileName)</TargetPath>
      <COM2REG Condition="'$(RegisterForComInterop)'=='true' and '$(OutputType)'=='library'">true</COM2REG>
    </BuiltProjectOutputGroupKeyOutput>
  </ItemGroup>

  <ItemGroup Condition=" '$(OutputType)' == 'winmdobj' ">
    <WinMDExpOutputWindowsMetadataFileItem Include="$(_IntermediateWindowsMetadataPath)" Condition="'$(_IntermediateWindowsMetadataPath)' != ''" />
    <BuiltProjectOutputGroupKeyOutput Include="@(WinMDExpOutputWindowsMetadataFileItem->'%(FullPath)')">
      <IsKeyOutput>true</IsKeyOutput>
      <FinalOutputPath>$(TargetPath)</FinalOutputPath>
      <TargetPath>$(TargetFileName)</TargetPath>
    </BuiltProjectOutputGroupKeyOutput>
  </ItemGroup>

  <!--
    ============================================================
                                        BuiltProjectOutputGroup
    ============================================================
    -->
  <PropertyGroup>
    <BuiltProjectOutputGroupDependsOn>PrepareForBuild</BuiltProjectOutputGroupDependsOn>
    <AddAppConfigToBuildOutputs Condition="('$(AddAppConfigToBuildOutputs)'=='') and ('$(OutputType)'!='library' and '$(OutputType)'!='winmdobj')">true</AddAppConfigToBuildOutputs>
  </PropertyGroup>

  <Target
      Name="BuiltProjectOutputGroup"
      Returns="@(BuiltProjectOutputGroupOutput)"
      DependsOnTargets="$(BuiltProjectOutputGroupDependsOn)">

    <ItemGroup>
      <_BuiltProjectOutputGroupOutputIntermediate Include="@(BuiltProjectOutputGroupKeyOutput)"/>
    </ItemGroup>

    <!-- This item represents the app.config file -->
    <ItemGroup>
      <_BuiltProjectOutputGroupOutputIntermediate Include="$(AppConfig)"  Condition="'$(AddAppConfigToBuildOutputs)'=='true'">
        <FinalOutputPath>$(TargetDir)$(TargetFileName).config</FinalOutputPath>
        <TargetPath>$(TargetFileName).config</TargetPath>
        <!-- For compatibility with 2.0 -->
        <OriginalItemSpec>$(AppConfig)</OriginalItemSpec>
      </_BuiltProjectOutputGroupOutputIntermediate>
    </ItemGroup>

    <ItemGroup>
      <_IsolatedComReference Include="@(COMReference)" Condition=" '%(COMReference.Isolated)' == 'true' "/>
      <_IsolatedComReference Include="@(COMFileReference)" Condition=" '%(COMFileReference.Isolated)' == 'true' "/>
    </ItemGroup>

    <!-- This item represents the native manifest, example: WindowsApplication1.exe.manifest or Native.ClassLibrary1.manifest -->
    <ItemGroup>
      <_BuiltProjectOutputGroupOutputIntermediate Include="$(OutDir)$(_DeploymentTargetApplicationManifestFileName)" Condition="('@(NativeReference)'!='' or '@(_IsolatedComReference)'!='') And Exists('$(OutDir)$(_DeploymentTargetApplicationManifestFileName)')">
        <TargetPath>$(_DeploymentTargetApplicationManifestFileName)</TargetPath>
        <!-- For compatibility with 2.0 -->
        <OriginalItemSpec>$(OutDir)$(_DeploymentTargetApplicationManifestFileName)</OriginalItemSpec>
      </_BuiltProjectOutputGroupOutputIntermediate>
    </ItemGroup>

    <!-- Convert intermediate items into final items; this way we can get the full path for each item -->
    <ItemGroup>
      <BuiltProjectOutputGroupOutput Include="@(_BuiltProjectOutputGroupOutputIntermediate->'%(FullPath)')">
        <!-- For compatibility with 2.0 -->
        <OriginalItemSpec Condition="'%(_BuiltProjectOutputGroupOutputIntermediate.OriginalItemSpec)' == ''">%(_BuiltProjectOutputGroupOutputIntermediate.FullPath)</OriginalItemSpec>
      </BuiltProjectOutputGroupOutput>
    </ItemGroup>

  </Target>

  <!--
    ============================================================
                                        DebugSymbolsProjectOutputGroup

    This target performs population of the Debug Symbols project output group.
    ============================================================
    -->
  <PropertyGroup>
    <DebugSymbolsProjectOutputGroupDependsOn></DebugSymbolsProjectOutputGroupDependsOn>
  </PropertyGroup>

  <ItemGroup Condition="'$(_DebugSymbolsProduced)' != 'false' and '$(OutputType)' != 'winmdobj'">
    <DebugSymbolsProjectOutputGroupOutput Include="@(_DebugSymbolsIntermediatePath->'%(FullPath)')">
      <FinalOutputPath>@(_DebugSymbolsOutputPath->'%(FullPath)')</FinalOutputPath>
      <TargetPath>@(_DebugSymbolsIntermediatePath->'%(Filename)%(Extension)')</TargetPath>
    </DebugSymbolsProjectOutputGroupOutput>
  </ItemGroup>

  <ItemGroup Condition="'$(_DebugSymbolsProduced)' != 'false' and '$(OutputType)' == 'winmdobj'">
    <WinMDExpOutputPdbItem Include="$(WinMDExpOutputPdb)" Condition="'$(WinMDExpOutputPdb)' != ''" />
    <WinMDExpFinalOutputPdbItem Include="$(_WinMDDebugSymbolsOutputPath)" Condition="'$(_WinMDDebugSymbolsOutputPath)' != ''" />
    <DebugSymbolsProjectOutputGroupOutput Include="@(WinMDExpOutputPdbItem->'%(FullPath)')">
      <FinalOutputPath>@(WinMDExpFinalOutputPdbItem->'%(FullPath)')</FinalOutputPath>
      <TargetPath>@(WinMDExpOutputPdbItem->'%(Filename)%(Extension)')</TargetPath>
    </DebugSymbolsProjectOutputGroupOutput>
  </ItemGroup>

  <Target
      Name="DebugSymbolsProjectOutputGroup"
      Returns="@(DebugSymbolsProjectOutputGroupOutput)"
      DependsOnTargets="$(DebugSymbolsProjectOutputGroupDependsOn)"/>

  <!--
    ============================================================
                                        DocumentationProjectOutputGroup

    This target performs population of the Documentation project output group.
    ============================================================
    -->
  <PropertyGroup>
    <DocumentationProjectOutputGroupDependsOn></DocumentationProjectOutputGroupDependsOn>
  </PropertyGroup>

  <ItemGroup Condition="'$(DocumentationFile)'!='' and '$(OutputType)' != 'winmdobj'">
    <DocumentationProjectOutputGroupOutput Include="@(DocFileItem->'%(FullPath)')">
      <FinalOutputPath>@(FinalDocFile->'%(FullPath)')</FinalOutputPath>
      <IsKeyOutput>true</IsKeyOutput>
      <TargetPath>@(DocFileItem->'%(Filename)%(Extension)')</TargetPath>
    </DocumentationProjectOutputGroupOutput>
  </ItemGroup>

  <ItemGroup Condition="'$(DocumentationFile)' != '' and '$(OutputType)' == 'winmdobj'">
    <WinMDOutputDocumentationFileItem Include="$(WinMDOutputDocumentationFile)" Condition="'$(WinMDOutputDocumentationFile)' != ''" />
    <WinMDExpFinalOutputDocItem Include="$(_WinMDDocFileOutputPath)" Condition="'$(_WinMDDocFileOutputPath)' != ''" />
    <DocumentationProjectOutputGroupOutput Include="@(WinMDOutputDocumentationFileItem->'%(FullPath)')">
      <FinalOutputPath>@(WinMDExpFinalOutputDocItem->'%(FullPath)')</FinalOutputPath>
      <TargetPath>@(WinMDOutputDocumentationFileItem->'%(Filename)%(Extension)')</TargetPath>
    </DocumentationProjectOutputGroupOutput>
  </ItemGroup>

  <Target
      Name="DocumentationProjectOutputGroup"
      Returns="@(DocumentationProjectOutputGroupOutput)"
      DependsOnTargets="$(DocumentationProjectOutputGroupDependsOn)"/>

  <!--
    ============================================================
                                        SatelliteDllsProjectOutputGroup

    This target performs population of the Satellite Files project output group.
    ============================================================
    -->
  <PropertyGroup>
    <SatelliteDllsProjectOutputGroupDependsOn>$(SatelliteDllsProjectOutputGroupDependsOn);PrepareForBuild;PrepareResourceNames</SatelliteDllsProjectOutputGroupDependsOn>
  </PropertyGroup>

  <Target
      Name="SatelliteDllsProjectOutputGroup"
      Returns="@(SatelliteDllsProjectOutputGroupOutput)"
      DependsOnTargets="$(SatelliteDllsProjectOutputGroupDependsOn)">

    <ItemGroup>
      <SatelliteDllsProjectOutputGroupOutputIntermediate Include="$(IntermediateOutputPath)%(EmbeddedResource.Culture)\$(TargetName).resources.dll"
                                                         Condition="'%(EmbeddedResource.WithCulture)' == 'true'">
        <TargetPath>%(EmbeddedResource.Culture)\$(TargetName).resources.dll</TargetPath>
        <Culture>%(EmbeddedResource.Culture)</Culture>
      </SatelliteDllsProjectOutputGroupOutputIntermediate>
    </ItemGroup>

    <!-- Convert intermediate items into final items; this way we can get the full path for each item. -->
    <ItemGroup>
      <SatelliteDllsProjectOutputGroupOutput Include="@(SatelliteDllsProjectOutputGroupOutputIntermediate->'%(FullPath)')">
        <FinalOutputPath Condition=" '%(SatelliteDllsProjectOutputGroupOutputIntermediate.FinalOutputPath)' == '' ">$(TargetDir)%(SatelliteDllsProjectOutputGroupOutputIntermediate.TargetPath)</FinalOutputPath>
        <!-- For compatibility with 2.0 -->
        <OriginalItemSpec>%(SatelliteDllsProjectOutputGroupOutputIntermediate.Identity)</OriginalItemSpec>
      </SatelliteDllsProjectOutputGroupOutput>
    </ItemGroup>

  </Target>

  <!--
    ============================================================
                                        SourceFilesProjectOutputGroup

    This target performs population of the Source Files project output group.
    Source files are items in the project whose type is "Compile" and "EmbeddedResource".
    ============================================================
    -->
  <PropertyGroup>
    <SourceFilesProjectOutputGroupDependsOn>PrepareForBuild;AssignTargetPaths</SourceFilesProjectOutputGroupDependsOn>
  </PropertyGroup>

  <Target
      Name="SourceFilesProjectOutputGroup"
      Returns="@(SourceFilesProjectOutputGroupOutput)"
      DependsOnTargets="$(SourceFilesProjectOutputGroupDependsOn)">

    <AssignTargetPath Files="@(Compile)" RootFolder="$(MSBuildProjectDirectory)">
      <Output TaskParameter="AssignedFiles" ItemName="_CompileWithTargetPath" />
    </AssignTargetPath>

    <ItemGroup>
      <!-- First we deal with Compile, EmbeddedResource and AppConfig -->
      <SourceFilesProjectOutputGroupOutput Include="@(_CompileWithTargetPath->'%(FullPath)');@(EmbeddedResource->'%(FullPath)');@(_LicxFile->'%(FullPath)');@(AppConfigWithTargetPath->'%(FullPath)')"/>

      <!-- Include the project file -->
      <SourceFilesProjectOutputGroupOutput Include="$(MSBuildProjectFullPath)">
        <!-- For compatibility with 2.0 -->
        <OriginalItemSpec>$(MSBuildProjectFullPath)</OriginalItemSpec>
        <TargetPath>$(ProjectFileName)</TargetPath>
      </SourceFilesProjectOutputGroupOutput>
    </ItemGroup>

  </Target>

  <!-- Get just the compile items -->
  <Target Name="GetCompile" Returns="@(Compile)"/>

  <!--
    ============================================================
                                        ContentFilesProjectOutputGroup

    This target performs population of the Content Files project output group.
    Content files are items in the project whose type is "Content".
    ============================================================
    -->
  <PropertyGroup>
    <ContentFilesProjectOutputGroupDependsOn>PrepareForBuild;AssignTargetPaths</ContentFilesProjectOutputGroupDependsOn>
  </PropertyGroup>

  <Target
      Name="ContentFilesProjectOutputGroup"
      Returns="@(ContentFilesProjectOutputGroupOutput)"
      DependsOnTargets="$(ContentFilesProjectOutputGroupDependsOn)">

    <!-- Convert items into final items; this way we can get the full path for each item. -->
    <ItemGroup>
      <ContentFilesProjectOutputGroupOutput Include="@(ContentWithTargetPath->'%(FullPath)')"/>
    </ItemGroup>

  </Target>

  <!--
    ============================================================
                                        SGenFilesOutputGroup

    This target performs population of the GenerateSerializationAssemblies Files project output group.
    GenerateSerializationAssemblies files are those generated by the GenerateSerializationAssemblies target and task.
    ============================================================
    -->
  <PropertyGroup>
    <SGenFilesOutputGroupDependsOn></SGenFilesOutputGroupDependsOn>
  </PropertyGroup>

  <ItemGroup
      Condition="'$(_SGenGenerateSerializationAssembliesConfig)' == 'On' or ('@(WebReferenceUrl)'!='' and '$(_SGenGenerateSerializationAssembliesConfig)' == 'Auto')">
    <SGenFilesOutputGroupOutput Include="@(_OutputPathItem->'%(FullPath)$(_SGenDllName)')">
      <FinalOutputPath>@(_OutputPathItem->'%(FullPath)$(_SGenDllName)')</FinalOutputPath>
      <TargetPath>$(_SGenDllName)</TargetPath>
    </SGenFilesOutputGroupOutput>
  </ItemGroup>

  <Target
      Name="SGenFilesOutputGroup"
      Returns="@(SGenFilesOutputGroupOutput)"
      DependsOnTargets="$(SGenFilesOutputGroupDependsOn)"/>

  <!--
    ============================================================
                                        SDKRelated Output groups

    These targets are to gather information from the SDKs.
    ============================================================
   -->
  <!-- Get the resolved SDK reference items -->
  <Target Name="GetResolvedSDKReferences" DependsOnTargets="ResolveSDKReferences" Returns="@(ResolvedSDKReference)"/>

  <!-- Target will return no results by default but will be populated by other targets elsewhere.
       Needed for certain build environments that import partial sets of targets. -->
  <Target Name="CollectReferencedNuGetPackages" Returns="@(ReferencedNuGetPackages)"/>

  <!-- Get the TargetFrameworks that are supported for the Visual Studio TargetFramework drop down -->
  <Target Name="GenerateSupportedTargetFrameworkAlias" Returns="@(SupportedTargetFrameworkAlias)"/>

  <!--
    ============================================================
                                        PriFilesOutputGroup

    This target performs population of the pri files output group
    ============================================================
    -->
  <Target
      Name="PriFilesOutputGroup"
      Condition="'@(_ReferenceRelatedPaths)' != ''"
      DependsOnTargets="BuildOnlySettings;PrepareForBuild;AssignTargetPaths;ResolveReferences"
      Returns="@(PriFilesOutputGroupOutput)">

    <!-- This item represents dependent pri file's -->
    <ItemGroup>
      <PriFilesOutputGroupOutput Include="@(_ReferenceRelatedPaths->'%(FullPath)')" Condition="'%(Extension)' == '.pri'"/>
    </ItemGroup>

  </Target>

  <PropertyGroup>
    <SDKRedistOutputGroupDependsOn>ResolveSDKReferences;ExpandSDKReferences</SDKRedistOutputGroupDependsOn>
  </PropertyGroup>

  <!--
    ============================================================
                                        SDKRedistOutputGroup

    This target gathers the Redist folders from the SDKs which have been resolved.
    ============================================================
  -->
  <Target
      Name="SDKRedistOutputGroup"
      Returns="@(SDKRedistOutputGroupOutput)"
      DependsOnTargets="$(SDKRedistOutputGroupDependsOn)">

    <!-- This list starts with the least specific files to the most specific so that later files can overwrite earlier files-->
    <ItemGroup>
      <SDKRedistOutputGroupOutput Include="@(ResolvedRedistFiles)"/>
    </ItemGroup>
  </Target>

  <!--
    ***********************************************************************************************
    ***********************************************************************************************
                                                                AllProjectOutputGroupsDependencies Section
    ***********************************************************************************************
    ***********************************************************************************************
    -->

  <!--
    ============================================================
                                        CommonOutputGroupsDependsOn

    Dependencies common to many of the *OutputGroupDependencies targets.
    ============================================================
    -->
  <PropertyGroup>
    <CommonOutputGroupsDependsOn>
      $(CommonOutputGroupsDependsOn);
      BuildOnlySettings;
      PrepareForBuild;
      AssignTargetPaths;
      ResolveReferences
    </CommonOutputGroupsDependsOn>
  </PropertyGroup>

  <!--
    ============================================================
                                        AllProjectOutputGroupsDependencies
    ============================================================
    -->
  <Target
      Name="AllProjectOutputGroupsDependencies"
      DependsOnTargets="
            BuiltProjectOutputGroupDependencies;
            DebugSymbolsProjectOutputGroupDependencies;
            SatelliteDllsProjectOutputGroupDependencies;
            DocumentationProjectOutputGroupDependencies;
            SGenFilesOutputGroupDependencies"/>

  <!--
    ============================================================
                                        BuiltProjectOutputGroupDependencies

    This target performs population of the Built project output group dependencies.
    ============================================================
    -->
  <PropertyGroup>
    <BuiltProjectOutputGroupDependenciesDependsOn>
      $(BuiltProjectOutputGroupDependenciesDependsOn);
      $(CommonOutputGroupsDependsOn)
    </BuiltProjectOutputGroupDependenciesDependsOn>
  </PropertyGroup>

  <Target
      Name="BuiltProjectOutputGroupDependencies"
      DependsOnTargets="$(BuiltProjectOutputGroupDependenciesDependsOn)"
      Returns="@(BuiltProjectOutputGroupDependency)">

    <ItemGroup>
      <BuiltProjectOutputGroupDependency  Include="@(ReferencePath->'%(FullPath)');
                                                         @(ReferenceDependencyPaths->'%(FullPath)');
                                                         @(NativeReferenceFile->'%(FullPath)');
                                                         @(_DeploymentLooseManifestFile->'%(FullPath)');
                                                         @(ResolvedIsolatedComModules->'%(FullPath)')"/>
    </ItemGroup>

  </Target>

  <!--
    ============================================================
                                        DebugSymbolsProjectOutputGroupDependencies

    This target performs population of the dependencies for the debug symbols project output group.
    ============================================================
    -->
  <PropertyGroup>
    <DebugSymbolsProjectOutputGroupDependenciesDependsOn>
      $(DebugSymbolsProjectOutputGroupDependenciesDependsOn);
      $(CommonOutputGroupsDependsOn)
    </DebugSymbolsProjectOutputGroupDependenciesDependsOn>
  </PropertyGroup>

  <Target
      Name="DebugSymbolsProjectOutputGroupDependencies"
      Condition="'$(DebugSymbols)'!='false'"
      DependsOnTargets="$(DebugSymbolsProjectOutputGroupDependenciesDependsOn)"
      Returns="@(DebugSymbolsProjectOutputGroupDependency)">

    <!-- This item represents dependent PDB's -->
    <ItemGroup>
      <DebugSymbolsProjectOutputGroupDependency Include="@(_ReferenceRelatedPaths->'%(FullPath)')" Condition="'%(Extension)' == '.pdb'"/>
    </ItemGroup>

  </Target>

  <!--
    ============================================================
                                        SatelliteDllsProjectOutputGroupDependencies

    This target performs population of the dependencies for the satellite files project output group.
    ============================================================
    -->
  <PropertyGroup>
    <SatelliteDllsProjectOutputGroupDependenciesDependsOn>
      $(SatelliteDllsProjectOutputGroupDependenciesDependsOn);
      $(CommonOutputGroupsDependsOn)
    </SatelliteDllsProjectOutputGroupDependenciesDependsOn>
  </PropertyGroup>

  <Target
      Name="SatelliteDllsProjectOutputGroupDependencies"
      DependsOnTargets="$(SatelliteDllsProjectOutputGroupDependenciesDependsOn)"
      Returns="@(SatelliteDllsProjectOutputGroupDependency)">

    <!-- This item represents dependent satellites -->
    <ItemGroup>
      <SatelliteDllsProjectOutputGroupDependency Include="@(ReferenceSatellitePaths->'%(FullPath)')"/>
    </ItemGroup>

  </Target>

  <!--
    ============================================================
                                        DocumentationProjectOutputGroupDependencies

    This target performs population of the dependencies for the documentation project output group.
    ============================================================
    -->
  <PropertyGroup>
    <DocumentationProjectOutputGroupDependenciesDependsOn>
      $(DocumentationProjectOutputGroupDependenciesDependsOn);
      $(CommonOutputGroupsDependsOn)
    </DocumentationProjectOutputGroupDependenciesDependsOn>
  </PropertyGroup>

  <Target
      Name="DocumentationProjectOutputGroupDependencies"
      Condition="'$(DocumentationFile)'!=''"
      DependsOnTargets="$(DocumentationProjectOutputGroupDependenciesDependsOn)"
      Returns="@(DocumentationProjectOutputGroupDependency)">

    <!-- This item represents dependent XMLs -->
    <ItemGroup>
      <DocumentationProjectOutputGroupDependency Include="@(_ReferenceRelatedPaths->'%(FullPath)')" Condition="'%(Extension)' == '.xml'"/>
    </ItemGroup>

  </Target>

  <!--
    ============================================================
                                        SGenFilesOutputGroupDependencies

    This target performs population of the dependencies for the GenerateSerializationAssemblies project output group.
    ============================================================
    -->
  <PropertyGroup>
    <SGenFilesOutputGroupDependenciesDependsOn>
      $(SGenFilesOutputGroupDependenciesDependsOn);
      $(CommonOutputGroupsDependsOn)
    </SGenFilesOutputGroupDependenciesDependsOn>
  </PropertyGroup>

  <Target
      Name="SGenFilesOutputGroupDependencies"
      DependsOnTargets="$(SGenFilesOutputGroupDependenciesDependsOn)"
      Returns="@(SGenFilesOutputGroupDependency)">

    <!-- This item represents sgen xml serializer dll's -->
    <ItemGroup>
      <SGenFilesOutputGroupDependency Include="@(_ReferenceSerializationAssemblyPaths->'%(FullPath)')" Condition="'%(Extension)' == '.dll'"/>
    </ItemGroup>

  </Target>

  <!--
    ============================================================
                                        ReferenceCopyLocalPathsOutputGroup

    Exposes the set of items that should be copied locally based on the project's references.
    ============================================================
    -->
  <PropertyGroup>
    <ReferenceCopyLocalPathsOutputGroupDependsOn>
      $(ReferenceCopyLocalPathsOutputGroupDependsOn);
      $(CommonOutputGroupsDependsOn)
    </ReferenceCopyLocalPathsOutputGroupDependsOn>
  </PropertyGroup>

  <Target
      Name="ReferenceCopyLocalPathsOutputGroup"
      DependsOnTargets="$(ReferenceCopyLocalPathsOutputGroupDependsOn)"
      Returns="@(ReferenceCopyLocalPathsOutputGroupOutput)">

    <ItemGroup>
      <ReferenceCopyLocalPathsOutputGroupOutput Include="@(ReferenceCopyLocalPaths)">
        <TargetPath>%(ReferenceCopyLocalPaths.DestinationSubDirectory)%(ReferenceCopyLocalPaths.Filename)%(ReferenceCopyLocalPaths.Extension)</TargetPath>
      </ReferenceCopyLocalPathsOutputGroupOutput>
    </ItemGroup>

  </Target>

  <!--
    ============================================================
         DesignerRuntimeImplementationProjectOutputGroup

    Exposes build items to be used by designer. The default is empty, but
    SDKs can override it as appropriate. The empty stub is required so that
    the project system can always rely on calling it even if it is not
    overridden.
    ============================================================
    -->
  <PropertyGroup>
    <DesignerRuntimeImplementationProjectOutputGroupDependsOn>
      $(DesignerRuntimeImplementationProjectOutputGroupDependsOn);
      $(CommonOutputGroupsDependsOn)
    </DesignerRuntimeImplementationProjectOutputGroupDependsOn>
  </PropertyGroup>

  <Target
      Name="DesignerRuntimeImplementationProjectOutputGroup"
      DependsOnTargets="$(DesignerRuntimeImplementationProjectOutputGroupDependsOn)"
      Returns="@(DesignerRuntimeImplementationProjectOutputGroupOutput)">
  </Target>

  <!--
    ============================================================
                       .editorconfig support
    ============================================================
  -->
  <!-- Expose the set of potential .editorconfig files so the project system can
       retrieve them. -->
  <Target Name="GetPotentialEditorConfigFiles" Returns="@(PotentialEditorConfigFiles)" />

  <PropertyGroup>
    <CodeAnalysisTargets Condition="'$(CodeAnalysisTargets)'==''">$(MSBuildExtensionsPath32)\Microsoft\VisualStudio\v$(VisualStudioVersion)\CodeAnalysis\Microsoft.CodeAnalysis.targets</CodeAnalysisTargets>
  </PropertyGroup>

  <Import Project="$(CodeAnalysisTargets)" Condition="Exists('$(CodeAnalysisTargets)')"/>

  <Import Project="$(ReportingServicesTargets)" Condition="Exists('$(ReportingServicesTargets)')"/>

  <Import Project="$(MSBuildToolsPath)\Microsoft.NETFramework.targets" Condition="('$(TargetFrameworkIdentifier)' == ''  or '$(TargetFrameworkIdentifier)' == '.NETFramework') and ('$(TargetRuntime)' == 'Managed')"/>

  <PropertyGroup>
    <ImportXamlTargets Condition="'$(ImportXamlTargets)'=='' and ('$(TargetFrameworkVersion)' != 'v2.0' and '$(TargetFrameworkVersion)' != 'v3.5') and Exists('$(MSBuildToolsPath)\Microsoft.Xaml.targets')">true</ImportXamlTargets>
  </PropertyGroup>

  <Import Project="$(MSBuildToolsPath)\Microsoft.Xaml.targets" Condition="('$(ImportXamlTargets)' == 'true')" />

  <!-- imports Microsoft.WorkflowBuildExtensions.targets only if TargetFrameworkVersion is v4.5 or above or TargetFrameworkfVersion specified does not conform to the format of vX.X[.X.X] -->
  <!-- Underlying assumption is that there shouldn't be any other versions between v4.0.* and v4.5 -->
  <Import Project="$(MSBuildToolsPath)\Microsoft.WorkflowBuildExtensions.targets"
          Condition="('$(TargetFrameworkVersion)' != 'v2.0' and '$(TargetFrameworkVersion)' != 'v3.5' and (!$([System.String]::IsNullOrEmpty('$(TargetFrameworkVersion)')) and !$(TargetFrameworkVersion.StartsWith('v4.0')))) and Exists('$(MSBuildToolsPath)\Microsoft.WorkflowBuildExtensions.targets')"/>

  <!-- This import is temporary and will be removed once it is moved into the silverlight targets -->
  <Import Project="$(MSBuildToolsPath)\Microsoft.WinFX.targets" Condition="'$(TargetFrameworkIdentifier)' == 'Silverlight' and Exists('$(MSBuildToolsPath)\Microsoft.WinFX.targets')"/>

  <PropertyGroup>
    <MsTestToolsTargets Condition="'$(MsTestToolsTargets)'==''">$(MSBuildExtensionsPath32)\Microsoft\VisualStudio\v$(VisualStudioVersion)\TeamTest\Microsoft.TeamTest.targets</MsTestToolsTargets>
  </PropertyGroup>

  <Import Project="$(MsTestToolsTargets)" Condition="Exists('$(MsTestToolsTargets)')" />

  <PropertyGroup>
    <UseMSBuildTestInfrastructure Condition="'$(UseMSBuildTestInfrastructure)' == ''">false</UseMSBuildTestInfrastructure>
  </PropertyGroup>
  <Import Project="$(MSBuildToolsPath)\Microsoft.Common.Test.targets" Condition="'$(UseMSBuildTestInfrastructure)' == 'true'"/>
  <!-- App packaging support -->

  <!--
    Following two targets are needed to be present in every project being built
    because the app packaging targets recursively scan all projects referenced
    from projects that generate app packages for them.
  -->
  <Target Name="CleanAppxPackage" />
  <Target Name="GetPackagingOutputs" />

  <PropertyGroup>
    <MsAppxPackageTargets Condition="'$(MsAppxPackageTargets)'==''">$(MSBuildExtensionsPath32)\Microsoft\VisualStudio\v$(VisualStudioVersion)\AppxPackage\Microsoft.AppXPackage.Targets</MsAppxPackageTargets>

    <!-- Opt-out switch to allow disabling importing the 'AppxPackage' targets for UWP class libraries using modern .NET -->
    <EnableAppxPackageTargetsForUwpClassLibraries Condition="'$(EnableAppxPackageTargetsForUwpClassLibraries)' == ''">true</EnableAppxPackageTargetsForUwpClassLibraries>
  </PropertyGroup>

  <!--
    We want to import the 'AppXPackage' .targets in two scenarios:
      - For legacy UWP, in all cases (original behavior). These projects will always set 'WindowsAppContainer' by default.
      - For UWP (XAML) apps and libraries on modern .NET, we only enable this for class libraries. This allows the existing
        .appx tooling to take care of generating .pri resources without the need to pull in WinAppSDK or other external tools.
        We cannot use this for applications, because the rest of that tooling is not capable of handling modern .NET projects.
        In that case, we either leverage the tooling in WinAppSDK, or DesktopBridge (via a .wapproj project for packaging).
  -->
  <Import Project="$(MsAppxPackageTargets)" Condition="('$(WindowsAppContainer)' == 'true' or ('$(UseUwpTools)' == 'true' and '$(OutputType)' == 'Library' and '$(EnableAppxPackageTargetsForUwpClassLibraries)' != 'false')) and Exists('$(MsAppxPackageTargets)')" />

  <!-- This import is temporary and will be removed once it is moved into the silverlight targets -->
  <Import Project="$(MSBuildToolsPath)\Microsoft.Data.Entity.targets" Condition="'$(TargetFrameworkIdentifier)' == 'Silverlight' and Exists('$(MSBuildToolsPath)\Microsoft.Data.Entity.targets')"/>

  <!-- Import NuGet.targets (required for GetReferenceNearestTargetFrameworkTask and used for Restore functionality) -->
  <PropertyGroup>
    <MSBuildUseVisualStudioDirectoryLayout Condition="'$(MSBuildUseVisualStudioDirectoryLayout)'==''">$([MSBuild]::IsRunningFromVisualStudio())</MSBuildUseVisualStudioDirectoryLayout>
    <NuGetRestoreTargets Condition="'$(NuGetRestoreTargets)'=='' and '$(MSBuildUseVisualStudioDirectoryLayout)'=='true'">$([MSBuild]::GetToolsDirectory32())\..\..\..\Common7\IDE\CommonExtensions\Microsoft\NuGet\NuGet.targets</NuGetRestoreTargets>
    <NuGetRestoreTargets Condition="'$(NuGetRestoreTargets)'==''">$(MSBuildToolsPath)\NuGet.targets</NuGetRestoreTargets>
  </PropertyGroup>

  <Import Condition="'$(IsRestoreTargetsFileLoaded)' != 'true' and Exists('$(NuGetRestoreTargets)')" Project="$(NuGetRestoreTargets)" />

  <Import Project="$(CustomAfterMicrosoftCommonTargets)" Condition="'$(CustomAfterMicrosoftCommonTargets)' != '' and Exists('$(CustomAfterMicrosoftCommonTargets)')"/>

  <Import Project="$(MSBuildExtensionsPath)\$(MSBuildToolsVersion)\Microsoft.Common.targets\ImportAfter\*" Condition="'$(ImportByWildcardAfterMicrosoftCommonTargets)' == 'true' and exists('$(MSBuildExtensionsPath)\$(MSBuildToolsVersion)\Microsoft.Common.targets\ImportAfter')"/>
  <Import Project="$(MSBuildUserExtensionsPath)\$(MSBuildToolsVersion)\Microsoft.Common.targets\ImportAfter\*" Condition="'$(ImportUserLocationsByWildcardAfterMicrosoftCommonTargets)' == 'true' and exists('$(MSBuildUserExtensionsPath)\$(MSBuildToolsVersion)\Microsoft.Common.targets\ImportAfter')"/>
</Project><|MERGE_RESOLUTION|>--- conflicted
+++ resolved
@@ -5761,8 +5761,6 @@
     <ItemGroup>
       <_CleanPriorFileWrites Include="@(_CleanUnfilteredPriorFileWrites)" Exclude="@(_ResolveAssemblyReferenceResolvedFilesAbsolute)"/>
     </ItemGroup>
-<<<<<<< HEAD
-
     <!--
         Of shareable files, keep only those that are in the project's directory.
         We never clean shareable files outside of the project directory because
@@ -5784,46 +5782,6 @@
 
     <!-- Find all files in the intermediate output directory. -->
     <FindUnderPath Path="$(IntermediateOutputPath)" Files="@(FileWrites)" UpdateToAbsolutePaths="true">
-=======
-    
-    <PropertyGroup>
-      <!-- 
-        If set, FileWritesShareable will be located under the OutDir and IntermediateOutputPath.
-        If not set, FileWritesShareable will be located only under the MSBuildProjectDirectory.
-
-        The default layout of projects is that everything particular to the project is
-        located under the MSBuildProjectDirectory, so it's considered safe to track/delete those.
-        The assumption was that anything outside the project's directory is shared between multiple projects
-        and should not be deleted by the Clean target.
-
-        However, this is not always the case. The .NET SDK has a feature called Artifacts Layout
-        where project outputs are tracked in _project-specific_ locations under a root that is
-        outside of the project directory. In such cases, we need to be able to track FileWritesShareable
-        even from those locations.
-      -->
-      <TrackFileWritesShareableOutsideOfProjectDirectory Condition=" '$(TrackFileWritesShareableOutsideOfProjectDirectory)' == '' ">false</TrackFileWritesShareableOutsideOfProjectDirectory>
-    </PropertyGroup>
-    
-    <!-- Even if we don't allow cleaning filewrites from outside of the project bubble, we should still include FileWritesShareable that are inside the bubble -->
-    <FindUnderPath Condition="!$(TrackFileWritesShareableOutsideOfProjectDirectory)" Path="$(MSBuildProjectDirectory)" Files="@(FileWritesShareable)" UpdateToAbsolutePaths="true">
-      <Output TaskParameter="InPath" ItemName="FileWrites"/>
-    </FindUnderPath>
-
-    <!-- Find all files in the final output directory. Use separate item includes for Files based on condition so we don't create a whole new
-         item list unnecessarily -->
-    <FindUnderPath Path="$(OutDir)" Files="@(FileWrites)" UpdateToAbsolutePaths="true" Condition="!$(TrackFileWritesShareableOutsideOfProjectDirectory)">
-      <Output TaskParameter="InPath" ItemName="_CleanCurrentFileWritesInOutput"/>
-    </FindUnderPath>
-    <FindUnderPath Path="$(OutDir)" Files="@(FileWrites);@(FileWritesShareable)" UpdateToAbsolutePaths="true" Condition="$(TrackFileWritesShareableOutsideOfProjectDirectory)">
-      <Output TaskParameter="InPath" ItemName="_CleanCurrentFileWritesInOutput"/>
-    </FindUnderPath>
-
-    <!-- Find all files in the intermediate output directory. Same as above, use Conditions to prevent new item list writes -->
-    <FindUnderPath Path="$(IntermediateOutputPath)" Files="@(FileWrites)" UpdateToAbsolutePaths="true" Condition="!$(TrackFileWritesShareableOutsideOfProjectDirectory)">
-      <Output TaskParameter="InPath" ItemName="_CleanCurrentFileWritesInIntermediate"/>
-    </FindUnderPath>
-    <FindUnderPath Path="$(IntermediateOutputPath)" Files="@(FileWrites);@(FileWritesShareable)" UpdateToAbsolutePaths="true" Condition="$(TrackFileWritesShareableOutsideOfProjectDirectory)">
->>>>>>> 3427ef4b
       <Output TaskParameter="InPath" ItemName="_CleanCurrentFileWritesInIntermediate"/>
     </FindUnderPath>
 
