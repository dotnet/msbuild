﻿// Licensed to the .NET Foundation under one or more agreements.
// The .NET Foundation licenses this file to you under the MIT license.

using System;
using System.IO;
using System.IO.Compression;
using Microsoft.Build.Framework;

#nullable disable

namespace Microsoft.Build.Tasks
{
    public sealed class ZipDirectory : TaskExtension, IIncrementalTask
    {
        /// <summary>
        /// Gets or sets a <see cref="ITaskItem"/> containing the full path to the destination file to create.
        /// </summary>
        [Required]
        public ITaskItem DestinationFile { get; set; }

        /// <summary>
        /// Gets or sets a value indicating if the destination file should be overwritten.
        /// </summary>
        public bool Overwrite { get; set; }

        /// <summary>
        /// Gets or sets a <see cref="ITaskItem"/> containing the full path to the source directory to create a zip archive from.
        /// </summary>
        [Required]
        public ITaskItem SourceDirectory { get; set; }

        /// <summary>
<<<<<<< HEAD
        /// Set by MSBuild when Question flag is used.
=======
        /// Question the incremental nature of this task.
>>>>>>> 0aa8c5fc
        /// </summary>
        /// <remarks>This task does not support incremental build and will error out instead.</remarks>
        public bool FailIfNotIncremental { get; set; }

        public override bool Execute()
        {
            DirectoryInfo sourceDirectory = new DirectoryInfo(SourceDirectory.ItemSpec);

            if (!sourceDirectory.Exists)
            {
                Log.LogErrorWithCodeFromResources("ZipDirectory.ErrorDirectoryDoesNotExist", sourceDirectory.FullName);
                return false;
            }

            FileInfo destinationFile = new FileInfo(DestinationFile.ItemSpec);

            BuildEngine3.Yield();

            try
            {
                if (destinationFile.Exists)
                {
                    if (!Overwrite || FailIfNotIncremental)
                    {
                        Log.LogErrorWithCodeFromResources("ZipDirectory.ErrorFileExists", destinationFile.FullName);

                        return false;
                    }

                    try
                    {
                        File.Delete(destinationFile.FullName);
                    }
                    catch (Exception e)
                    {
                        Log.LogErrorWithCodeFromResources("ZipDirectory.ErrorFailed", sourceDirectory.FullName, destinationFile.FullName, e.Message);

                        return false;
                    }
                }

                try
                {
                    if (FailIfNotIncremental)
                    {
                        Log.LogErrorFromResources("ZipDirectory.Comment", sourceDirectory.FullName, destinationFile.FullName);
                    }
                    else
                    {
                        Log.LogMessageFromResources(MessageImportance.High, "ZipDirectory.Comment", sourceDirectory.FullName, destinationFile.FullName);
                        ZipFile.CreateFromDirectory(sourceDirectory.FullName, destinationFile.FullName);
                    }
                }
                catch (Exception e)
                {
                    Log.LogErrorWithCodeFromResources("ZipDirectory.ErrorFailed", sourceDirectory.FullName, destinationFile.FullName, e.Message);
                }
            }
            finally
            {
                BuildEngine3.Reacquire();
            }

            return !Log.HasLoggedErrors;
        }
    }
}<|MERGE_RESOLUTION|>--- conflicted
+++ resolved
@@ -30,11 +30,7 @@
         public ITaskItem SourceDirectory { get; set; }
 
         /// <summary>
-<<<<<<< HEAD
-        /// Set by MSBuild when Question flag is used.
-=======
         /// Question the incremental nature of this task.
->>>>>>> 0aa8c5fc
         /// </summary>
         /// <remarks>This task does not support incremental build and will error out instead.</remarks>
         public bool FailIfNotIncremental { get; set; }
