--- conflicted
+++ resolved
@@ -230,17 +230,6 @@
         }
 
         private static bool IsAsciiString(string str)
-<<<<<<< HEAD
-        {
-            foreach (char c in str)
-            {
-                if (c > 127)
-                {  return false; }
-            }
-            return true;
-        }
-=======
             => str.All(c => c <= 127);
->>>>>>> 9e311e47
     }
 }