--- conflicted
+++ resolved
@@ -45,27 +45,4 @@
     </None>
   </ItemGroup>
 
-<<<<<<< HEAD
-  <ItemGroup>
-    <Compile Remove="TestAssets\SampleAnalyzerIntegrationTest\**" />
-    <EmbeddedResource Remove="TestAssets\SampleAnalyzerIntegrationTest\**" />
-    <None Remove="TestAssets\SampleAnalyzerIntegrationTest\**" />
-  </ItemGroup>
-
-  <ItemGroup>
-    <None Remove="TestAssets\SampleCheckIntegrationTest\.editorconfigcustomised" />
-    <None Remove="TestAssets\SampleCheckIntegrationTest\.editorconfigcustomised" />
-  </ItemGroup>
-
-  <ItemGroup>
-    <None Update="TestAssets\CheckCandidateWithMultipleChecksInjected\.editorconfigtest">
-      <CopyToOutputDirectory>PreserveNewest</CopyToOutputDirectory>
-    </None>
-    <None Update="TestAssets\CheckCandidate\.editorconfigtest">
-      <CopyToOutputDirectory>PreserveNewest</CopyToOutputDirectory>
-    </None>
-  </ItemGroup>
-
-=======
->>>>>>> 5c934f81
 </Project>