--- conflicted
+++ resolved
@@ -162,6 +162,7 @@
 
         string contents2 = $"""
             <Project Sdk="Microsoft.NET.Sdk">
+                               
                 <PropertyGroup>
                 <OutputType>Exe</OutputType>
                 <TargetFramework>net8.0</TargetFramework>
@@ -187,20 +188,27 @@
         projectFile = _env.CreateFile(workFolder, "FooBar.csproj", contents);
         TransientTestFile projectFile2 = _env.CreateFile(workFolder, "FooBar-Copy.csproj", contents2);
 
-        TransientTestFile config = _env.CreateFile(workFolder, ".editorconfig",
+        // var cache = new SimpleProjectRootElementCache();
+        // ProjectRootElement xml = ProjectRootElement.OpenProjectOrSolution(projectFile.Path, /*unused*/null, /*unused*/null, cache, false /*Not explicitly loaded - unused*/);
+
+        TransientTestFile config = _env.CreateFile(workFolder, "editorconfig.json",
+            /*lang=json,strict*/
             """
-            root=true
-
-            [*.csproj]
-            build_check.BC0101.IsEnabled=true
-            build_check.BC0101.Severity=warning
-
-            build_check.COND0543.IsEnabled=false
-            build_check.COND0543.Severity=Error
-            build_check.COND0543.EvaluationAnalysisScope=AnalyzedProjectOnly
-            build_check.COND0543.CustomSwitch=QWERTY
-
-            build_check.BLA.IsEnabled=false
+            {
+                "BC0101": {
+                    "IsEnabled": true,
+                    "Severity": "Error"
+                },
+                "COND0543": {
+                    "IsEnabled": false,
+                    "Severity": "Error",
+                    "EvaluationAnalysisScope": "AnalyzedProjectOnly",
+                    "CustomSwitch": "QWERTY"
+                },
+                "BLA": {
+                    "IsEnabled": false
+                }
+            }
             """);
 
         // OSX links /var into /private, which makes Path.GetTempPath() return "/var..." but Directory.GetCurrentDirectory return "/private/var...".
@@ -210,23 +218,6 @@
 
         _env.SetEnvironmentVariable("MSBUILDNOINPROCNODE", buildInOutOfProcessNode ? "1" : "0");
         _env.SetEnvironmentVariable("MSBUILDLOGPROPERTIESANDITEMSAFTEREVALUATION", "1");
-<<<<<<< HEAD
-=======
-        string output = RunnerUtilities.ExecBootstrapedMSBuild(
-            $"{Path.GetFileName(projectFile.Path)} /m:1 -nr:False -restore" +
-            (analysisRequested ? " -analyze" : string.Empty), out bool success, false, _env.Output, timeoutMilliseconds: 120_000);
-        _env.Output.WriteLine(output);
-        success.ShouldBeTrue();
-        // The conflicting outputs warning appears - but only if analysis was requested
-        if (analysisRequested)
-        {
-            output.ShouldContain("BC0101");
-        }
-        else
-        {
-            output.ShouldNotContain("BC0101");
-        }
->>>>>>> 72f42c41
     }
 
     [Theory]
@@ -240,7 +231,7 @@
             AddCustomDataSourceToNugetConfig(analysisCandidatePath);
 
             string projectAnalysisBuildLog = RunnerUtilities.ExecBootstrapedMSBuild(
-                $"{Path.Combine(analysisCandidatePath, $"{analysisCandidate}.csproj")} /m:1 -nr:False -restore /p:OutputPath={env.CreateFolder().Path} -analyze -verbosity:n",
+                $"{Path.Combine(analysisCandidatePath, $"{analysisCandidate}.csproj")} /m:1 -nr:False -restore /p:OutputPath={env.CreateFolder().Path} -analyze -verbosity:d",
                 out bool successBuild);
             successBuild.ShouldBeTrue(projectAnalysisBuildLog);
 
@@ -265,7 +256,6 @@
         if (doc.DocumentElement != null)
         {
             XmlNode? packageSourcesNode = doc.SelectSingleNode("//packageSources");
-
             // The test packages are generated during the test project build and saved in CustomAnalyzers folder.
             string analyzersPackagesPath = Path.Combine(Directory.GetParent(AssemblyLocation)?.Parent?.FullName ?? string.Empty, "CustomAnalyzers");
             AddPackageSource(doc, packageSourcesNode, "Key", analyzersPackagesPath);
