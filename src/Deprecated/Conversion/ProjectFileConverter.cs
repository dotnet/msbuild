// Copyright (c) Microsoft. All rights reserved.
// Licensed under the MIT license. See LICENSE file in the project root for full license information.

using System;
using System.Collections;
using System.IO;
using System.Globalization;
using System.Reflection;
using System.Resources;
using System.Xml;
using System.Text;
using System.Security;
using System.Collections.Generic;
using System.Diagnostics.CodeAnalysis;
using System.Text.RegularExpressions;
using System.Linq;

using Microsoft.Build.Construction;
using Microsoft.Build.Shared;
using ProjectLoadSettings = Microsoft.Build.BuildEngine.ProjectLoadSettings;
using OldProject = Microsoft.Build.BuildEngine.Project;
using OldEngine = Microsoft.Build.BuildEngine.Engine;

using InvalidProjectFileException = Microsoft.Build.Exceptions.InvalidProjectFileException;
using ProjectXmlUtilities = Microsoft.Build.Internal.ProjectXmlUtilities;

using error = Microsoft.Build.Shared.ErrorUtilities;
using Microsoft.Build.Evaluation;

namespace Microsoft.Build.Conversion
{
    /***************************************************************************
     *
     * An outline of the structure of a VS.NET 2002/2003 project file is shown
     * below:
     *
     * <VisualStudioProject>
     *    <CSHARP, VisualBasic, or VISUALJSHARP attributes>
     *      <Build>
     *          <Settings attributes>
     *              <Config Name="..." attributes>
     *                  <InteropRegistration attributes /> (.USER file only)
     *              </Config>
     *              <Config Name="..." attributes>
     *                  <InteropRegistration attributes /> (.USER file only)
     *              </Config>
     *              ...
     *          </Settings>
     *
     *          <References>
     *              <Reference
     *                  Name="alias"                    (required)
     *                  Private="True/False"
     *                  Guid="guid"                     (COM2 references only)
     *                  VersionMinor="minorversion"     (COM2 references only)
     *                  VersionMajor="majorversion"     (COM2 references only)
     *                  Lcid="lcid"                     (COM2 references only)
     *                  WrapperTool="wrappertool"       (COM2 references only)
     *                  Project="projectguid"           (Project references only)
     *                  Package="packageguid"           (Project references only)
     *                  AssemblyName="assembly"         (.NET references only)
     *                  HintPath="hintpath"             (.NET references only)
     *                  AssemblyFolderKey="asmfolder"   (.NET references only)
     *                  />
     *              <Reference .../>
     *              ...
     *          </References>
     *
     *          <Imports>
     *              <Import Namespace="namespace" />
     *              <Import Namespace="namespace" />
     *              ...
     *          </Imports>
     *      </Build>
     *
     *      <Files>
     *          <Include>
     *              <File
     *                  RelPath="project-relative path"
     *                  Link="path to actual file"      (Linked files only)
     *                  SubType="subtype"
     *                  BuildAction="buildaction"
     *                  DesignTime="true/false"
     *                  AutoGen="true/false"
     *                  Generator="generator"
     *                  CustomToolNamespace="customtoolns"
     *                  LastGenOutputs="lastgenoutputs"
     *                  DependentUpon="dependentfile"
     *                  />
     *              <Folder
     *                  RelPath="relpath"
     *                  WebReferences="true"        (Web reference folders only)
     *                  WebReferenceURL="url"       (Web references only)
     *                  UrlBehavior="urlbehavior"   (Web references only)
     *                  />
     *              ...
     *          </Include>
     *      </Files>
     *
     *      <StartupServices>
     *          <Service ID="id"/>
     *          <Service ID="id"/>
     *          ...
     *      </StartupServices>
     *
     *      <UserProperties attributes>
     *          random goop?
     *      </UserProperties>
     *
     *      <OtherProjectSettings attributes /> (.USER file only)
     *
     *    </CSHARP, /VisualBasic, or /VISUALJSHARP>
     *
     * </VisualStudioProject>
     *
     **************************************************************************/
    /// <summary>
    /// This class performs a project file format conversion from Visual Studio
    /// .NET 2002 or 2003 to MSBuild format (for Whidbey).
    /// </summary>
    /// <owner>rgoel</owner>
    public sealed class ProjectFileConverter
    {
        // The filename of the old VS7/Everett project file.
        private string oldProjectFile = null;

        // The target Whidbey project file for the conversion.
        private string newProjectFile = null;

        // Is the project file we're converting a .USER file?
        private bool isUserFile = false;

        // Is the conversion a minor upgrade operation?
        // Minor upgrade also means the converted project file can be opened in old VS as well, so we won't update the tools version.
        private bool isMinorUpgrade = false;

        // The object representing the destination XMake project.
        private ProjectRootElement xmakeProject = null;

        // This is the XMake object representing the global property group
        // in the destination project file.
        private ProjectPropertyGroupElement globalPropertyGroup = null;

        // The language for the project we're converting -- CSHARP, VisualBasic, VISUALJSHARP
        private string language = null;

        // This is the project instance GUID for the project we're converting
        // (only if it's the main project file -- this doesn't apply for .USER
        // files).
        private string projectGuid = null;

        // This is the fullpath to the solution file that contains this project
        // being converted.  When conversion is done from the IDE in-proc, this
        // information can be given to us unambiguously.  However, in the command-
        // line case, we may have to use a heuristic to search for the containing
        // SLN ourselves.
        private string solutionFile = null;

        // This is the object representing the VS solution named above.
        private SolutionFile solution = null;

        // The PreBuildEvent and PostBuildEvent properties are handled specially.
        private string preBuildEvent = null;
        private string postBuildEvent = null;

        // If we see any web references in the project, we must add some new properties to the
        // Whidbey project file, in order to force the proxy generation code to mimic the
        // Everett behavior.
        private bool newWebReferencePropertiesAdded = false;

        // If this is a VSD ( devices ) project, this is the platform retrieved.  It's needed in two places...
        private string platformForVSD = null;
        private string frameworkVersionForVSD = null;

        // Cache the assembly name (used for converting DocumentationFile property for VB)
        private string assemblyName = null;

        // Cache the output type (used for choosing the correct MyType for VB projects).
        private string outputType = null;

        // Whether or not System.Windows.Forms is present as a reference.
        private bool hasWindowsFormsReference = false;

        private bool isMyTypeAlreadySetInOriginalProject = false;

        // Internal collecction that collects the conversion warnings,
        // to be exposed through the ConversionWarnings property
        private ArrayList conversionWarnings = null;

        // A list of property names whose values we need to escape when converting to Whidbey.
        private Dictionary<string,string> propertiesToEscape = null;

        /// <summary>
        /// Default constructor.  We need a constructor that takes zero parameters,
        /// because this class needs to be instantiated from COM.
        /// </summary>
        /// <owner>rgoel</owner>
        public ProjectFileConverter
            (
            )
        {
            this.oldProjectFile = null;
            this.newProjectFile = null;
            this.isUserFile = false;
            this.solutionFile = null;

            Initialize();
        }

        /// <summary>
        /// The read/write accessor for the old project filename.  This must be
        /// set by the consumer before calling Convert().
        /// </summary>
        /// <owner>rgoel</owner>
        public string OldProjectFile
        {
            get
            {
                return oldProjectFile;
            }
            set
            {
                oldProjectFile = value;
            }
        }

        /// <summary>
        /// The read/write accessor for the new project filename.  This must be
        /// set by the consumer before calling Convert().
        /// </summary>
        /// <owner>rgoel</owner>
        public string NewProjectFile
        {
            get
            {
                return newProjectFile;
            }
            set
            {
                newProjectFile = value;
            }
        }

        /// <summary>
        /// The read/write accessor for the boolean which tells the converter
        /// whether the project file we're converting is a "main" project file
        /// or a .USER file.  Most of the conversion logic is identical for
        /// both types of files, but for example, one difference is that the
        /// "main" project file gets an &lt;Import&gt; tag inserted at the end.
        /// </summary>
        /// <owner>rgoel</owner>
        public bool IsUserFile
        {
            get
            {
                return isUserFile;
            }
            set
            {
                isUserFile = value;
            }
        }

        /// <summary>
        /// The read/write accessor for the solution file which contains this
        /// project being converted.  This is used to look up information about the
        /// project-to-project references.
        /// </summary>
        /// <owner>rgoel</owner>
        public string SolutionFile
        {
            get
            {
                return solutionFile;
            }
            set
            {
                solutionFile = Path.GetFullPath(value);
            }
        }

        /// <summary>
        /// Indicates if the last attempted conversion was skipped because the project is already in the latest format.
        /// This will always return false;
        /// </summary>
        /// <owner>SumedhK</owner>
        /// <value>true, if conversion was skipped</value>
        public bool ConversionSkippedBecauseProjectAlreadyConverted
        {
            get
            {
                return false;
            }
        }

        /// <summary>
        /// This property returns the list of warnings that were generated during the conversion
        /// </summary>
        /// <owner>faisalmo</owner>
        /// <value>true, if conversion was skipped</value>
        [SuppressMessage("Microsoft.Performance", "CA1819:PropertiesShouldNotReturnArrays", Justification = "Public interface that has shipped previously. ")]
        public string[] ConversionWarnings
        {
            get
            {
                return (string[]) conversionWarnings.ToArray(typeof(string));
            }
        }

        /// <summary>
        /// Is the conversion a minor upgrade operation?
        /// Minor upgrade also means the converted project file can be opened in old VS as well, so we won't update the tools version.
        /// </summary>
        public bool IsMinorUpgrade
        {
            get
            {
                return this.isMinorUpgrade;
            }

            set
            {
                this.isMinorUpgrade = value;
            }
        }

        /// <summary>
        /// This is the entry point method, which performs the project file format
        /// conversion.  This method will overwrite "newProjectFile" if it already
        /// exists, so the caller of this method should confirm with the user
        /// that that's what he really wants to do.
        /// </summary>
        /// <owner>rgoel</owner>
        public void Convert()
        {
            DoConvert();
        }

        /// <summary>
        /// This is the entry point method, which performs the project file format
        /// conversion.  This method will overwrite "newProjectFile" if it already
        /// exists, so the caller of this method should confirm with the user
        /// that that's what he really wants to do.
        /// </summary>
        /// <owner>rgoel</owner>
        [Obsolete("Use parameterless overload instead")]
        public void Convert(ProjectLoadSettings projectLoadSettings)
        {
            DoConvert();
        }

        /// <summary>
        /// This is the entry point method, which performs the project file format
        /// conversion.  This method will overwrite "newProjectFile" if it already
        /// exists, so the caller of this method should confirm with the user
        /// that that's what he really wants to do.
        /// </summary>
        /// <owner>rgoel</owner>
        [Obsolete("Use parameterless overload instead.")]
        public void Convert
            (
            string msbuildBinPath
            )
        {
            DoConvert();
        }

        /// <summary>
        /// Helper method to convert given an engine
        /// </summary>
        private void DoConvert()
        {
            // Make sure we were passed in non-empty source and destination project
            // file names.
<<<<<<< HEAD
            error.VerifyThrowArgument((this.oldProjectFile?.Length > 0),
                "MissingOldProjectFile");
            error.VerifyThrowArgument((this.newProjectFile?.Length > 0),
=======
            error.VerifyThrowArgument(!string.IsNullOrEmpty(this.oldProjectFile),
                "MissingOldProjectFile");
            error.VerifyThrowArgument(!string.IsNullOrEmpty(this.newProjectFile),
>>>>>>> e8c17c12
                "MissingNewProjectFile");

            ConvertInMemoryToMSBuildProject();

            this.xmakeProject.Save(newProjectFile);
        }

        /// <summary>
        /// Initialize all member variables to get ready for a conversion.
        /// </summary>
        /// <owner>RGoel</owner>
        private void Initialize()
        {
            this.xmakeProject = null;
            this.globalPropertyGroup = null;
            this.language = null;
            this.projectGuid = null;
            this.preBuildEvent = null;
            this.postBuildEvent = null;
            this.solution = null;
            this.newWebReferencePropertiesAdded = false;
            this.platformForVSD = null;
            this.assemblyName = null;
            this.outputType = null;
            this.hasWindowsFormsReference = false;
            this.isMyTypeAlreadySetInOriginalProject = false;
            this.conversionWarnings = new ArrayList();

            this.propertiesToEscape = new Dictionary<string,string>(StringComparer.OrdinalIgnoreCase);
            this.propertiesToEscape.Add("ApplicationIcon", null);
            this.propertiesToEscape.Add("AssemblyKeyContainerName", null);
            this.propertiesToEscape.Add("AssemblyName", null);
            this.propertiesToEscape.Add("AssemblyOriginatorKeyFile", null);
            this.propertiesToEscape.Add("RootNamespace", null);
            this.propertiesToEscape.Add("StartupObject", null);
            this.propertiesToEscape.Add("ConfigurationOverrideFile", null);
            this.propertiesToEscape.Add("DocumentationFile", null);
            this.propertiesToEscape.Add("OutputPath", null);
        }

        /// <summary>
        /// This is the entry point method, which performs the project file format
        /// conversion.  This method will simply create a new XmlDocument
        /// in memory, instead of trying to write it to disk.
        /// </summary>
        /// <owner>RGoel</owner>
        private void ConvertInMemoryToMSBuildProject()
        {
            // Make sure we were passed in non-empty source and destination project
            // file names.
<<<<<<< HEAD
            error.VerifyThrowArgument((this.oldProjectFile?.Length > 0),
=======
            error.VerifyThrowArgument(!string.IsNullOrEmpty(this.oldProjectFile),
>>>>>>> e8c17c12
                "MissingOldProjectFile");

            // Make sure the source project file exists.
            error.VerifyThrowArgument(File.Exists(oldProjectFile), "ProjectFileNotFound",
                oldProjectFile);

            Initialize();

            // Load the old project file as an XML document.
            XmlDocumentWithLocation oldProjectDocument = new XmlDocumentWithLocation();
            oldProjectDocument.PreserveWhitespace = true;
            TextReader oldProjectFileReader = new OldVSProjectFileReader(oldProjectFile);
            try
            {
                // We have our own custom XML reader to read in the old VS7/Everett project
                // file.  This is because the VS7/Everett project file format supported
                // having characters like <, >, &, etc. embedded inside XML attribute
                // values, but the default XmlTextReader won't handle this.
                using (XmlTextReader xmlReader = new XmlTextReader(oldProjectFileReader))
                {
                    xmlReader.DtdProcessing = DtdProcessing.Ignore;
                    oldProjectDocument.Load(xmlReader);
                }
            }
            catch (Exception e)
            {
                throw new InvalidProjectFileException(e.Message);
            }
            finally
            {
                oldProjectFileReader.Close();
            }

            // Get the top-level nodes from the XML.
            XmlNodeList rootNodes = oldProjectDocument.ChildNodes;
            XmlElementWithLocation visualStudioProjectElement = null;

            // The XML parser will guarantee that we only have one real root element,
            // but since XML comments may appear outside of the <VisualStudioProject> scope,
            // it's possible to get more than one child node.  Just find the first
            // non-comment node.  That should be the <VisualStudioProject> element.
            foreach(XmlNode childNode in rootNodes)
            {
                if ((childNode.NodeType != XmlNodeType.Comment) &&
                    (childNode.NodeType != XmlNodeType.XmlDeclaration) &&
                    (childNode.NodeType != XmlNodeType.Whitespace))
                {
                    visualStudioProjectElement = (XmlElementWithLocation) childNode;
                    break;
                }
            }

            IElementLocation oldProjectDocumentLocation = ElementLocation.Create(oldProjectDocument.FullPath, 1, 1);

            // Verify that we found a non-comment root node.
            ProjectErrorUtilities.VerifyThrowInvalidProject(visualStudioProjectElement != null,
                oldProjectDocumentLocation,
                "NoRootProjectElement", VSProjectElements.visualStudioProject);

            // If the root element is <Project>, then assume that this project is
            // already in XMake format.
            if (visualStudioProjectElement.Name == XMakeProjectStrings.project)
            {
                this.xmakeProject = ProjectRootElement.Open(oldProjectFile);

                // For Whidbey project just need to set the "ToolsVersion" attribute for the main project file
                // and remove imports like <Import Project="$(MSBuildBinPath)\Microsoft.WinFX.targets" />
                // because the Fidalgo stuff is part of .NET Framework 3.5

                // For upgraded workflow projects, the workflow targets need to reference the new v3.5 targets instead of v3.0 targets
                // this change is required to fix the msbuild break when building workflow rules.
                // e.g. before upgrade :<Import Project="$(MSBuildExtensionsPath)\Microsoft\Windows Workflow Foundation\v3.0\Workflow.Targets" />
                // after upgrade  <Import Project="$(MSBuildExtensionsPath)\Microsoft\Windows Workflow Foundation\v3.5\Workflow.Targets" />

                string oldToolsVersion = xmakeProject.ToolsVersion;

                xmakeProject.ToolsVersion = XMakeProjectStrings.toolsVersion;
                List<ProjectImportElement> listOfImportsToBeDeleted = new List<ProjectImportElement>();
                List<ProjectImportElement> listOfWFImportsToBeDeleted = new List<ProjectImportElement>();
                List<string> workflowImportsToAdd = new List<string>();
                string workflowTargetsBasePath = @"$(MSBuildExtensionsPath)\Microsoft\Windows Workflow Foundation\";
                string workflowOldWhidbeyTargetsPath = workflowTargetsBasePath + @"v3.0\";
                string workflowOldOrcasTargetsPath = workflowTargetsBasePath + @"v3.5\";
                string workflowNewTargetsPath = @"$(MSBuildToolsPath)\";
                bool removedWFWhidbeyTargets = false;
                bool changedProject = false;

                // Find matching imports but don't delete whilst enumerating else it will throw an error
                foreach (ProjectImportElement nextImport in xmakeProject.Imports)
                {
                    if (String.Equals(nextImport.Project, @"$(MSBuildBinPath)\Microsoft.WinFX.targets", StringComparison.OrdinalIgnoreCase))
                    {
                        listOfImportsToBeDeleted.Add(nextImport);
                    }

                    if (nextImport.Project.Contains(workflowOldWhidbeyTargetsPath))
                    {
                        listOfWFImportsToBeDeleted.Add(nextImport);
                        workflowImportsToAdd.Add(nextImport.Project.Replace(workflowOldWhidbeyTargetsPath, workflowNewTargetsPath));
                        removedWFWhidbeyTargets = true;
                    }
                    if (nextImport.Project.Contains(workflowOldOrcasTargetsPath))
                    {
                        listOfWFImportsToBeDeleted.Add(nextImport);
                        workflowImportsToAdd.Add(nextImport.Project.Replace(workflowOldOrcasTargetsPath, workflowNewTargetsPath));
                    }
                }

                // Now delete any matching imports
                foreach (ProjectImportElement importToDelete in listOfWFImportsToBeDeleted)
                {
                    this.xmakeProject.RemoveChild(importToDelete);
                    changedProject = true;
                }

                bool removedWinFXTargets = false;
                foreach (ProjectImportElement importToDelete in listOfImportsToBeDeleted)
                {
                    this.xmakeProject.RemoveChild(importToDelete);
                    removedWinFXTargets = true;
                    changedProject = true;
                }

                // If we removed WinFX targets this is a sparkle project and should use v3.0
                if (removedWinFXTargets)
                {
                    xmakeProject.AddProperty(XMakeProjectStrings.TargetFrameworkVersion, "v3.0");
                    changedProject = true;
                }

                //If we removed WFWhidbey imports, we should target this project to v3.0
                if (removedWFWhidbeyTargets)
                {
                    xmakeProject.AddProperty(XMakeProjectStrings.TargetFrameworkVersion, "v3.0");
                    changedProject = true;
                }

                // Re-add the workflow imports with the v4.0 targets.
                foreach (string workflowImportToAdd in workflowImportsToAdd)
                {
                    this.xmakeProject.AddImport(workflowImportToAdd);
                    changedProject = true;
                }

                // Find all the XAML files in the project and give them the custom attributes
                //   <Generator>MSBuild:Compile</Generator> (DevDiv Bugs bug 81222)
                //   <SubType>Designer</SubType> (DevDiv Bugs bug 82748)

                // Find all references to old VC project files (.vcproj extension) and change the
                // extension to .vcxproj instead.  NOTE: we assume that the actual .vcproj -> .vcxproj
                // conversion has already been / is being / will be done elsewhere.
                // Dev10 Bug 557388

                foreach (ProjectItemElement nextItem in xmakeProject.Items)
                {
                    if ((!nextItem.ItemType.Equals("Reference", StringComparison.OrdinalIgnoreCase)) &&
                        (nextItem.Include.Trim().EndsWith(".xaml", StringComparison.OrdinalIgnoreCase)))

                    {
                        if (!nextItem.Metadata.Any(m => String.Equals(m.Name, "Generator", StringComparison.OrdinalIgnoreCase)))
                        {
                            nextItem.AddMetadata("Generator", "MSBuild:Compile");
                            changedProject = true;
                        }

                        if (!nextItem.Metadata.Any(m => String.Equals(m.Name, "SubType", StringComparison.OrdinalIgnoreCase)))
                        {
                            nextItem.AddMetadata("SubType", "Designer");
                            changedProject = true;
                        }
                    }

                    if (String.Equals(nextItem.ItemType, "ProjectReference", StringComparison.OrdinalIgnoreCase) &&
                        nextItem.Include.Trim().EndsWith(".vcproj", StringComparison.OrdinalIgnoreCase))
                    {
                        nextItem.Include = Path.ChangeExtension(nextItem.Include, ".vcxproj");
                        changedProject = true;
                    }
                }

                // DevDiv Bugs bug 100701: if we removed the Microsoft.WinFX.targets import,
                // and if there is no ProjectTypeGuids property, add the WPF flavor GUID
                if (removedWinFXTargets)
                {
                    ProjectPropertyElement currentGuidsProperty = FindPropertyIfPresent(this.xmakeProject, XMakeProjectStrings.projectTypeGuids);
                    string newGuids = "{" + XMakeProjectStrings.wpfFlavorGuid + "}";
                    if (currentGuidsProperty == null || currentGuidsProperty.Value.Length == 0)
                    {
                        string currentGuids = String.Empty;

                        // To have a flavor GUID we need a base GUID.
                        if (oldProjectFile.EndsWith(".csproj", StringComparison.OrdinalIgnoreCase))
                        {
                            currentGuids = "{" + XMakeProjectStrings.cSharpGuid + "}";
                        }
                        if (oldProjectFile.EndsWith(".vbproj", StringComparison.OrdinalIgnoreCase))
                        {
                            currentGuids = "{" + XMakeProjectStrings.visualBasicGuid + "}";
                        }
                        xmakeProject.AddProperty(XMakeProjectStrings.projectTypeGuids, newGuids + ";" + currentGuids);
                        changedProject = true;
                    }
                }

                // Fix up TargetFrameworkSubset
                changedProject = FixTargetFrameworkSubset() || changedProject;

                var hasFSharpSpecificConversions = FSharpSpecificConversions(true);

                changedProject = hasFSharpSpecificConversions || changedProject;
                changedProject = VBSpecificConversions() || changedProject;

                // Do asset compat repair for any project that was previously a TV < 12.0
                if (
                        String.IsNullOrEmpty(oldToolsVersion) ||
                        String.Equals(oldToolsVersion, "3.5", StringComparison.OrdinalIgnoreCase) ||
                        String.Equals(oldToolsVersion, "4.0", StringComparison.OrdinalIgnoreCase)
                    )
                {
                    changedProject = DoRepairForAssetCompat() || changedProject;
                }

                // Remove any default fully qualified Code Analysis paths.
                // DevDiv bug 63415
                changedProject = FixCodeAnalysisPaths() || changedProject;

                if (hasFSharpSpecificConversions && !String.IsNullOrEmpty(oldToolsVersion))
                {
                    // for Bug 609702:A ToolsVersion=12.0 F# project fails to load in VS 2012
                    // for F# project after upgrade we restore previous value of ToolsVersion so Dev11 still can load upgraded project
                    // however if old ToolsVersion as 3.5 - it will be upgraded to 4.0 to avoid any unexpected behavior in Dev10\Dev11
                    xmakeProject.ToolsVersion = String.Equals(oldToolsVersion, "3.5", StringComparison.OrdinalIgnoreCase) ? "4.0" : oldToolsVersion;
                }
                else if (this.isMinorUpgrade ||
                        (!changedProject &&
                         !String.IsNullOrEmpty(oldToolsVersion) &&
                         !String.Equals(oldToolsVersion, "3.5", StringComparison.OrdinalIgnoreCase))
                    )
                {
                    // If it's minor upgrade, or nothing changed and the project was already TV 4.0 or higher,
                    // set the ToolsVersion back to its old value. 
                    xmakeProject.ToolsVersion = oldToolsVersion;
                }
            }
            else
            {
                // OK, we have to start with a fresh project and assemble it
                this.xmakeProject = ProjectRootElement.Create();

                // This root node must be a <VisualStudioProject> node.
                ProjectErrorUtilities.VerifyThrowInvalidProject(visualStudioProjectElement.Name ==
                    VSProjectElements.visualStudioProject,
                    visualStudioProjectElement.Location, "UnrecognizedElement", visualStudioProjectElement.Name);

                // Set the "DefaultTargets" attribute for the main project file.
                if (!isUserFile)
                {
                    xmakeProject.DefaultTargets = XMakeProjectStrings.defaultTargets;
                }

                // Set the "ToolsVersion" attribute for the main project file.
                if (!isUserFile)
                {
                    xmakeProject.ToolsVersion = XMakeProjectStrings.toolsVersion;
                }

                // Process the <VisualStudioProject> element in the source project file,
                // adding the necessary stuff to the XMake project.
                this.ProcessVisualStudioProjectElement(visualStudioProjectElement);
            }
        }

        /// <summary>
        /// returns 'false' if there was no repair required
        /// else does a repair and returns 'true'
        /// </summary>
        /// <returns>bool</returns>
        private bool DoRepairForAssetCompat()
        {
            var toRepairImports = RequiresRepairForAssetCompat();

            if (toRepairImports == null || toRepairImports.Count() == 0)
            {
                // no need to repair
                return false;
            }

            foreach (var toRepairImport in toRepairImports)
            {
                RepairImportForAssetCompat(toRepairImport);
            }

            //
            // Add PropertyGroup with Conditions right before where the Imports occur
            //   <PropertyGroup>
            //     <VisualStudioVersion Condition="'$(VisualStudioVersion)' == ''">10.0</VisualStudioVersion>
            //     <VSToolsPath Condition="'$(VSToolsPath)' == ''">$(MSBuildExtensionsPath32)\Microsoft\VisualStudio\v$(VisualStudioVersion)</VSToolsPath>
            //   </PropertyGroup>
            //
            var vsToolsPathPropGroup = this.xmakeProject.CreatePropertyGroupElement();
            var firstAmongImports = this.xmakeProject.Imports.First();
            firstAmongImports.Parent.InsertBeforeChild(vsToolsPathPropGroup, firstAmongImports);

            var vsVersionProperty = this.xmakeProject.CreatePropertyElement(XMakeProjectStrings.visualStudioVersion);
            vsVersionProperty.Value = @"10.0";
            vsVersionProperty.Condition = @"'$(VisualStudioVersion)' == ''";
            vsToolsPathPropGroup.AppendChild(vsVersionProperty);

            var vsToolsPathProperty = this.xmakeProject.CreatePropertyElement(XMakeProjectStrings.vsToolsPath);
            vsToolsPathProperty.Value = @"$(MSBuildExtensionsPath32)\Microsoft\VisualStudio\v$(VisualStudioVersion)";
            vsToolsPathProperty.Condition = @"'$(VSToolsPath)' == ''";
            vsToolsPathPropGroup.AppendChild(vsToolsPathProperty);

            //
            // Add a conditional import to Microsoft.Common.props at the beginning of project
            // <Import Project="$(MSBuildExtensionsPath)\$(MSBuildToolsVersion)\Microsoft.Common.props" Condition="Exists('$(MSBuildExtensionsPath)\$(MSBuildToolsVersion)\Microsoft.Common.props')"/>
            //
            var newImportElement = this.xmakeProject.CreateImportElement(@"$(MSBuildExtensionsPath)\$(MSBuildToolsVersion)\Microsoft.Common.props");
            newImportElement.Condition = @"Exists('$(MSBuildExtensionsPath)\$(MSBuildToolsVersion)\Microsoft.Common.props')";
            this.xmakeProject.InsertBeforeChild(newImportElement, this.xmakeProject.FirstChild);

            return true;
        }

        /// <summary>
        /// Repairs the given import element
        /// Change Import to use $(VSToolsPath), with Condition using $(VSToolsPath)
        /// e.g. From: Import Project="$(MSBuildExtensionsPath32)\Microsoft\VisualStudio\v10.0\WebApplications\Microsoft.WebApplication.targets"
        ///        To: Import Project="$(MSBuildExtensionsPath32)\Microsoft\VisualStudio\v10.0\WebApplications\Microsoft.WebApplication.targets" Condition="false"
        ///            Import Project="$(VSToolsPath)\WebApplications\Microsoft.WebApplication.targets"
        /// $(VSToolsPath) will be defined elsewhere in this upgrade to be: $(MSBuildExtensionsPath32)\Microsoft\VisualStudio\v$(VisualStudioVersion)
        /// </summary>
        /// <param name="toRepairImport"></param>
        private void RepairImportForAssetCompat(ProjectImportElement toRepairImport)
        {
            // We shouldn't have this happen but check anyway:
            ErrorUtilities.VerifyThrowInternalNull(toRepairImport, "toRepairImport");
            ErrorUtilities.VerifyThrow(!toRepairImport.Condition.Equals("false", StringComparison.OrdinalIgnoreCase), "RepairImportForAssetCompat should not receive imports with condition=false already");

            var newImportElement = this.xmakeProject.CreateImportElement(toRepairImport.Project);
            newImportElement.Condition = "false";
            newImportElement.Project = XMakeProjectStrings.toRepairPatternForAssetCompatV10 + ExtractImportTargetsString(newImportElement.Project);
            toRepairImport.Parent.InsertAfterChild(newImportElement, toRepairImport);

            toRepairImport.Project = @"$(VSToolsPath)\" + ExtractImportTargetsString(toRepairImport.Project);
            toRepairImport.Condition = @"'$(VSToolsPath)' != ''";
        }

        /// <summary>
        /// Extracts the actual targets imported without the repair -pattern path
        /// e.g. from: $(MSBuildExtensionsPath32)\Microsoft\VisualStudio\v10.0\WebApplications\Microsoft.WebApplication.targets
        /// we will extract: WebApplications\Microsoft.WebApplication.targets
        /// </summary>
        /// <param name="importProjectValue"></param>
        /// <returns></returns>
        private string ExtractImportTargetsString(string importProjectValue)
        {
            // For VS2005 Office Targets return: OfficeTools\Microsoft.VisualStudio.Tools.Office.targets
            if (importProjectValue.Equals(XMakeProjectStrings.officeTargetsVS2005Import, StringComparison.OrdinalIgnoreCase)
                || importProjectValue.Equals(XMakeProjectStrings.officeTargetsVS2005Import2, StringComparison.OrdinalIgnoreCase))
            {
                return XMakeProjectStrings.officeTargetsVS2005Repair;
            }

            string startString;

            if (importProjectValue.StartsWith(XMakeProjectStrings.toRepairPatternForAssetCompat, StringComparison.OrdinalIgnoreCase))
            {
                startString = XMakeProjectStrings.toRepairPatternForAssetCompat;
            }
            else
            {
                startString = XMakeProjectStrings.toRepairPatternForAssetCompatBeforeV10;
            }

            string result = importProjectValue.Remove(0, startString.Length);

            // Extract the version string
            Match m = Regex.Match(result, XMakeProjectStrings.repairHardCodedPathPattern);

            return result.Remove(0, m.Length);
        }

        /// <summary>
        /// Checks if repair is required
        /// </summary>
        /// <returns>bool</returns>
        private IEnumerable<ProjectImportElement> RequiresRepairForAssetCompat()
        {
            // check if the project has the to-repair pattern in the Imports
            // pattern: $(MSBuildExtensionsPath32)\Microsoft\VisualStudio\v10.0\
            var toRepairImports =  from import in xmakeProject.Imports
                                   where HasRepairPattern(import)
                                   select import;

            return toRepairImports;
        }

        /// <summary>
        /// Check if the Import element has a repair pattern:
        /// $(MSBuildExtensionsPath)\Microsoft\VisualStudio\vX.X
        /// or $(MSBuildExtensionsPath)\Microsoft.VisualStudio.OfficeTools.targets
        /// </summary>
        /// <param name="importElement"></param>
        /// <returns></returns>
        private bool HasRepairPattern(ProjectImportElement importElement)
        {
            bool bHasRepairPattern = false;

            // in case of an already repaired project the repair pattern will exist with Condition="false"
            if (!String.Equals(importElement.Condition, "false", StringComparison.OrdinalIgnoreCase))
            {
                if ((importElement.Project.StartsWith(XMakeProjectStrings.toRepairPatternForAssetCompat, StringComparison.OrdinalIgnoreCase))
                    || (importElement.Project.StartsWith(XMakeProjectStrings.toRepairPatternForAssetCompatBeforeV10, StringComparison.OrdinalIgnoreCase)))
                {
                    string startString;
                    if (importElement.Project.StartsWith(XMakeProjectStrings.toRepairPatternForAssetCompat, StringComparison.OrdinalIgnoreCase))
                    {
                        startString = XMakeProjectStrings.toRepairPatternForAssetCompat;
                    }
                    else
                    {
                        startString = XMakeProjectStrings.toRepairPatternForAssetCompatBeforeV10;
                    }

                    Match m = Regex.Match(importElement.Project.Substring(startString.Length), XMakeProjectStrings.repairHardCodedPathPattern);

                    if (m.Success)
                    {
                        bHasRepairPattern = true;
                    }
                }
                else
                {
                    // Check for VS2003/2005 Office Targets
                    // $(MSBuildExtensionsPath)\Microsoft.VisualStudio.OfficeTools.targets
                    if (importElement.Project.Equals(XMakeProjectStrings.officeTargetsVS2005Import, StringComparison.OrdinalIgnoreCase)
                        || importElement.Project.Equals(XMakeProjectStrings.officeTargetsVS2005Import2, StringComparison.OrdinalIgnoreCase))
                        bHasRepairPattern = true;
                }
            }

            return bHasRepairPattern;
        }

        /// <summary>
        /// Fixes <TargetFrameworkSubset/> properties in the project file.  This was the Orcas SP1 way of
        /// handling framework profiles, and that way is now incompatible with the VS 2010 way of handling
        /// profiles.
        /// </summary>
        /// <returns>true if changes were required, false otherwise</returns>
        private bool FixTargetFrameworkSubset()
        {
            bool changedProject = false;

            foreach (ProjectPropertyElement propertyElement in xmakeProject.Properties)
            {
                if (String.Equals(propertyElement.Name , XMakeProjectStrings.TargetFrameworkSubset, StringComparison.OrdinalIgnoreCase))
                {
                    // For the Client profile, which was the only profile supported in Orcas SP1, we want to replace 
                    // <TargetFrameworkSubset/> with <TargetFrameworkProfile/>.
                    if (String.Equals(propertyElement.Value, XMakeProjectStrings.ClientProfile, StringComparison.OrdinalIgnoreCase))
                    {
                        ProjectPropertyGroupElement parentGroup = (ProjectPropertyGroupElement) propertyElement.Parent;
                        parentGroup.SetProperty(XMakeProjectStrings.TargetFrameworkProfile, XMakeProjectStrings.ClientProfile);
                        changedProject = true;
                    }

                    // In all cases, <TargetFrameworkSubset/> is no longer supported.  If it comes from the project
                    // that we're converting, then we forcibly remove it.  If it comes from some import... the user is
                    // on their own.  
                    if (propertyElement.ContainingProject == xmakeProject)
                    {
                        propertyElement.Parent.RemoveChild(propertyElement);
                        changedProject = true;
                    }

                    break;
                }
            }

            return changedProject;
        }

        /// <summary>
        /// Performs conversions specific to F# projects (VS2008 CTP -> VS2012) and (VS2010 -> VS2012).
        /// This involves: changing the location of FSharp targets,
        /// and for 2008CTP, adding explicit mscorlib and FSharp.Core references.
        /// </summary>
        /// <param name="actuallyMakeChanges">if true, make the changes, otherwise, don't actually make any changes, but do report the return boolean as to whether you would make changes</param>
        /// <returns>true if anything was (would be) changed, false otherwise</returns>
        public bool FSharpSpecificConversions(bool actuallyMakeChanges)
        {
            // For FSharp projects, should import different location of FSharp targets
            const string fsharpFS10TargetsPath = @"$(MSBuildExtensionsPath)\FSharp\1.0\Microsoft.FSharp.Targets";
            const string fsharpFS10TargetsPath32 = @"$(MSBuildExtensionsPath32)\FSharp\1.0\Microsoft.FSharp.Targets";
            const string fsharpFS40TargetsPath = @"$(MSBuildExtensionsPath32)\..\Microsoft F#\v4.0\Microsoft.FSharp.Targets";
            const string fsharpFS45TargetsPath = @"$(MSBuildExtensionsPath32)\..\Microsoft SDKs\F#\3.0\Framework\v4.0\Microsoft.FSharp.Targets";
            const string fsharpPortableDev11TargetsPath = @"$(MSBuildExtensionsPath32)\..\Microsoft SDKs\F#\3.0\Framework\v4.0\Microsoft.Portable.FSharp.Targets";

            const string fsharpDev12PlusProperty = "FSharpTargetsPath";

            // Dev12+ projects import *.targets files using property
            const string fsharpDev12PlusImportsValue = @"$(" + fsharpDev12PlusProperty + ")";
            // Q: do we need to distinguish between different versions of F# for the same version of VS
            const string fsharpDev12PlusTargetsPath = @"$(MSBuildExtensionsPath32)\Microsoft\VisualStudio\v$(VisualStudioVersion)\FSharp\Microsoft.FSharp.Targets";
            const string fsharpDev12PlusPortableTargetsPath = @"$(MSBuildExtensionsPath32)\Microsoft\VisualStudio\v$(VisualStudioVersion)\FSharp\Microsoft.Portable.FSharp.Targets";

            bool isAtLeastDev10Project = false;

            ProjectImportElement fsharpTargetsFS10Import = null;
            ProjectImportElement fsharpTargetsFS40Import = null;
            ProjectImportElement fsharpTargetsFS45Import = null;
            ProjectImportElement fsharpTargetsDev12PlusImport = null;
            ProjectImportElement fsharpTargetsDev11PortableImport = null;

            if (!actuallyMakeChanges && this.xmakeProject == null)
            {
                // when coming down the actuallyMakeChanges==false code path (from the F# project system's UpgradeProject_CheckOnly method), we may not have loaded the Xml yet, so do that now
                this.xmakeProject = ProjectRootElement.Open(oldProjectFile);
            }

            // local function: string equality check using OrdinalIgnoreCase comparison
            Func<string, string, bool> equals = (s1, s2) => String.Equals(s1, s2, StringComparison.OrdinalIgnoreCase);

            // local function: wraps specified string value into Exists('value')
            Func<string, string> exists = s => string.Format(CultureInfo.InvariantCulture, "Exists('{0}')", s);

            // local function: 
            // Creates property group element containing one property fsharpDev12PlusProperty with value 'path'. 
            // If addCondition is true, property group will have Exists(path) condition
            Action<string, ProjectElementContainer> appendPropertyGroupForDev12PlusTargetsPath =
                (path, parent) =>
                {
                    var propGroup = xmakeProject.CreatePropertyGroupElement();
                    parent.AppendChild(propGroup);
                    var prop = xmakeProject.CreatePropertyElement(fsharpDev12PlusProperty);
                    prop.Value = path;
                    propGroup.AppendChild(prop);
                };

            foreach (ProjectImportElement importElement in xmakeProject.Imports)
            {
                if (equals(importElement.Project, fsharpFS10TargetsPath) || equals(importElement.Project, fsharpFS10TargetsPath32))
                {
                    fsharpTargetsFS10Import = importElement;
                    if (equals(@"!Exists('$(MSBuildToolsPath)\Microsoft.Build.Tasks.v4.0.dll')", fsharpTargetsFS10Import.Condition)
                        || equals(@"!Exists('$(MSBuildBinPath)\Microsoft.Build.Tasks.v4.0.dll')", fsharpTargetsFS10Import.Condition))
                    {
                        isAtLeastDev10Project = true;
                    }
                }
                else if (equals(importElement.Project, fsharpFS40TargetsPath))
                {
                    fsharpTargetsFS40Import = importElement;
                    isAtLeastDev10Project = true;
                }
                else if (equals(importElement.Project, fsharpFS45TargetsPath))
                {
                    fsharpTargetsFS45Import = importElement;
                    isAtLeastDev10Project = true;
                }
                else if (equals(importElement.Project, fsharpDev12PlusImportsValue))
                {
                    fsharpTargetsDev12PlusImport = importElement;
                    isAtLeastDev10Project = true;
                }
                else if (equals(importElement.Project, fsharpPortableDev11TargetsPath))
                {
                    fsharpTargetsDev11PortableImport = importElement;
                    isAtLeastDev10Project= true;
                }
            }

            if (fsharpTargetsDev12PlusImport != null)
            {
                // if project already contains version independent import - then assume it is already at least dev12 - do nothing
                return false;
            }

            // no other F# imports - do nothing
            if (fsharpTargetsFS10Import == null && fsharpTargetsFS40Import == null && fsharpTargetsFS45Import == null && fsharpTargetsDev11PortableImport == null)
                return false;

            if (!actuallyMakeChanges)
                return true;

            // both branches adds this elements to the project
            var chooseElement = xmakeProject.CreateChooseElement(); // (1)

            if (fsharpTargetsDev11PortableImport != null)
            {
                // Dev11 portable library
                // Expected fragment of the project file after upgrade
                //<Choose>
                //  <When Condition="'$(VisualStudioVersion)' == '11.0'"> (2)
                //    <PropertyGroup>
                //      <FSharpTargetsPath>$(MSBuildExtensionsPath32)\..\Microsoft SDKs\F#\3.0\Framework\v4.0\Microsoft.Portable.FSharp.Targets</FSharpTargetsPath>
                //    </PropertyGroup>
                //  </When>
                //  <Otherwise> (3)
                //    <PropertyGroup>
                //      <FSharpTargetsPath>$(MSBuildExtensionsPath32)\Microsoft\VisualStudio\v$(VisualStudioVersion)\FSharp\Microsoft.Portable.FSharp.Targets</FSharpTargetsPath>
                //    </PropertyGroup>
                //  </Otherwise>
                //</Choose>
                //<Import Project=""$(FSharpTargetsPath)"" Condition="Exists('$(FSharpTargetsPath)')"/>
                fsharpTargetsDev11PortableImport.Parent.InsertBeforeChild(chooseElement, fsharpTargetsDev11PortableImport);

                // portable libraries are supported since Dev11
                var whenVsVersionIsDev11 = xmakeProject.CreateWhenElement("'$(VisualStudioVersion)' == '11.0'"); // (2)
                chooseElement.AppendChild(whenVsVersionIsDev11);

                appendPropertyGroupForDev12PlusTargetsPath(fsharpPortableDev11TargetsPath, whenVsVersionIsDev11);

                var otherwiseIfVsVersionIsDev12Plus = xmakeProject.CreateOtherwiseElement(); // (3)
                chooseElement.AppendChild(otherwiseIfVsVersionIsDev12Plus);

                appendPropertyGroupForDev12PlusTargetsPath(fsharpDev12PlusPortableTargetsPath, otherwiseIfVsVersionIsDev12Plus);
            }
            else
            {
                // This is an FSharp project, and it does not already have a 4.5 import, and thus it needs repair.
                // one of these elements should be non-null, otherwise we'll exit based on the check above
                var someNonNullImportElement = fsharpTargetsFS10Import ?? fsharpTargetsFS40Import ?? fsharpTargetsFS45Import;

                someNonNullImportElement.Parent.InsertBeforeChild(chooseElement, someNonNullImportElement);

                // Expected fragment of the project file after upgrade 
                //<Choose>
                //  <When Condition="'$(VisualStudioVersion)' == '11.0'">
                //    <PropertyGroup>
                //      <FSharpTargetsPath>$(MSBuildExtensionsPath32)\..\Microsoft SDKs\F#\3.0\Framework\v4.0\Microsoft.FSharp.Targets</FSharpTargetsPath>
                //    </PropertyGroup>
                //  </When>
                //  <Otherwise>
                //    <PropertyGroup>
                //      <FSharpTargetsPath>$(MSBuildExtensionsPath32)\Microsoft\VisualStudio\v$(VisualStudioVersion)\FSharp\Microsoft.FSharp.Targets</FSharpTargetsPath>
                //    </PropertyGroup>
                //  </Otherwise>
                //</Choose>
                //<Import Project="$(FSharpTargetsPath)" Condition="Exists('$(FSharpTargetsPath)')" />           

                var whenVsVersionIsDev11 = xmakeProject.CreateWhenElement("'$(VisualStudioVersion)' == '11.0'");
                chooseElement.AppendChild(whenVsVersionIsDev11);
                {
                    appendPropertyGroupForDev12PlusTargetsPath(fsharpFS45TargetsPath, whenVsVersionIsDev11);
                }

                var otherwiseIfVsVersionIsDev12Plus = xmakeProject.CreateOtherwiseElement();
                chooseElement.AppendChild(otherwiseIfVsVersionIsDev12Plus);
                {
                    // Dev12+ projects - import target file based on property 'fsharpDev12PlusProperty'
                    appendPropertyGroupForDev12PlusTargetsPath(fsharpDev12PlusTargetsPath, otherwiseIfVsVersionIsDev12Plus);
                }
            }
            // add Dev12 specific Imports element
            var dev12PlusImportElement = xmakeProject.CreateImportElement(fsharpDev12PlusImportsValue);
            dev12PlusImportElement.Condition = exists(fsharpDev12PlusImportsValue);
            chooseElement.Parent.InsertAfterChild(dev12PlusImportElement, chooseElement);

            if (fsharpTargetsFS10Import != null)
                xmakeProject.RemoveChild(fsharpTargetsFS10Import);
            if (fsharpTargetsFS40Import != null)
                xmakeProject.RemoveChild(fsharpTargetsFS40Import);
            if (fsharpTargetsFS45Import != null)
                xmakeProject.RemoveChild(fsharpTargetsFS45Import);
            if (fsharpTargetsDev11PortableImport != null)
                xmakeProject.RemoveChild(fsharpTargetsDev11PortableImport);

            const string ReferenceItemType = "Reference";

            // find ItemGroup for Reference items
            ProjectItemGroupElement referencesItemGroup = xmakeProject.Items
                .Where(projectItem => projectItem.ItemType == ReferenceItemType && projectItem.Parent is ProjectItemGroupElement)
                .Select(projectItem => (ProjectItemGroupElement)projectItem.Parent)
                .FirstOrDefault();

            if (referencesItemGroup == null)
            {
                referencesItemGroup = this.xmakeProject.AddItemGroup();
            }

            var targetFrameworkVersionProperty = xmakeProject.Properties.FirstOrDefault(p => equals(p.Name, "TargetFrameworkVersion"));

            // fix FSharp.Core reference
            const string TargetFSharpCoreVersionProperty = "TargetFSharpCoreVersion";

            // by default import with minimal possible version
            const string DefaultFSharpCoreVersionFor40 = "4.3.0.0";
            const string DefaultFSharpCoreVersionFor20 = "2.3.0.0";
            const string DefaultPortableFSharpCoreVersion = "2.3.5.0";
            const string FSharpCoreName = "FSharp.Core";

            if (!isAtLeastDev10Project)
            {
                bool hasMscorlibReference = xmakeProject.Items.Any(projectItem => projectItem.ItemType == ReferenceItemType && equals(projectItem.Include, "mscorlib"));
                // It appears pre-dev10, so add explicit references to mscorlib
                if (!hasMscorlibReference)
                {
                    referencesItemGroup.AddItem(ReferenceItemType, "mscorlib");
                }
            }

            // try to find reference to FSharp.Core 
            ProjectItemElement fsharpCoreItem = null;
            foreach (var item in xmakeProject.Items.Where(x => x.ItemType == ReferenceItemType))
            {
                try
                {
                    var name = new AssemblyName(item.Include);
                    if (name.Name == FSharpCoreName)
                    {
                        fsharpCoreItem = item;
                        break;
                    }
                }
                catch (FileLoadException)
                {
                    // Include contains not AssemblyName but rather something else - not the case for F# projects
                }
            }

            const string Dev11PortableFSharpCoreLocation = @"$(MSBuildExtensionsPath32)\..\Reference Assemblies\Microsoft\FSharp\3.0\Runtime\.NETPortable\FSharp.Core.dll";
            const string Dev12PortableFSharpCoreLocationForDev11Projects = @"$(MSBuildExtensionsPath32)\..\Reference Assemblies\Microsoft\FSharp\.NETPortable\$(" + TargetFSharpCoreVersionProperty + @")\FSharp.Core.dll";
            const string HintPath = "HintPath";

            ProjectItemElement newFSharpCoreItem = null;
            string targetFSharpCoreVersionValue = null;

            var hintPathValue = fsharpCoreItem != null ? fsharpCoreItem.Metadata.FirstOrDefault(metadata => metadata.Name == HintPath) : null;
            if (hintPathValue != null)
            {
                if (equals(hintPathValue.Value, Dev11PortableFSharpCoreLocation))
                {
                    // Reference to Dev11 portable library
                    newFSharpCoreItem = referencesItemGroup.AddItem(ReferenceItemType, FSharpCoreName);
                    newFSharpCoreItem.AddMetadata(HintPath, Dev12PortableFSharpCoreLocationForDev11Projects);

                    targetFSharpCoreVersionValue = DefaultPortableFSharpCoreVersion;
                }
            }
            else if (!isAtLeastDev10Project || fsharpCoreItem != null)
            {
                newFSharpCoreItem = referencesItemGroup.AddItem(ReferenceItemType, string.Format("FSharp.Core, Version=$({0}), Culture=neutral, PublicKeyToken=b03f5f7f11d50a3a", TargetFSharpCoreVersionProperty));
                if (targetFrameworkVersionProperty == null || string.IsNullOrEmpty(targetFrameworkVersionProperty.Value) || !targetFrameworkVersionProperty.Value.StartsWith("v"))
                {
                    targetFSharpCoreVersionValue = DefaultFSharpCoreVersionFor40;
                }
                else
                {
                    var versionStr = targetFrameworkVersionProperty.Value.Substring(1); // strip 'v'
                    Version version;
                    targetFSharpCoreVersionValue =
                        Version.TryParse(versionStr, out version)
                        ? version.Major < 4 ? DefaultFSharpCoreVersionFor20 : DefaultFSharpCoreVersionFor40
                        : DefaultFSharpCoreVersionFor40;
                }
            }

            newFSharpCoreItem?.AddMetadata("Private", "True");

            const string MinimumVisualStudioVersionProperty = "MinimumVisualStudioVersion";
            var hasMinimumVSVersion = xmakeProject.Properties.Any(prop => prop.Name == MinimumVisualStudioVersionProperty);

            foreach(var group in xmakeProject.PropertyGroups)
            {
                // find first non-conditional property group to add TargetFSharpCoreVersion property
                if (string.IsNullOrEmpty(group.Condition))
                {
                    if (targetFSharpCoreVersionValue != null)
                    {
                        group.AddProperty(TargetFSharpCoreVersionProperty, targetFSharpCoreVersionValue);
                    }

                    if (!hasMinimumVSVersion)
                    {
                        var prop = group.AddProperty(MinimumVisualStudioVersionProperty, "11");
                        prop.Condition = "'$(" + MinimumVisualStudioVersionProperty + ")' == ''";
                    }

                    break;
                }
            }

            // new FSharp.Core was added - can delete the old reference
            if (newFSharpCoreItem != null && fsharpCoreItem != null)
            {
                fsharpCoreItem.Parent.RemoveChild(fsharpCoreItem);
            }

            return true;
        }

        /// <summary>
        /// Performs conversions specific to VB projects (VS2008 and VS2008 -> VS2010).
        /// This involves: Adding a set of nowarn settings to disable warnings added
        /// in VS2010 that break customers upgrading from previous releases.
        /// </summary>
        /// <returns>true if changes were required, false otherwise</returns>
        private bool VBSpecificConversions()
        {
            // Are we upgrading a VB project?
            // We are if the project file imports:
            //     "$(MSBuildToolsPath)\Microsoft.VisualBasic.targets" (VS2008)
            //     "$(MSBuildBinPath)\Microsoft.VisualBasic.targets"   (VS2005)

            bool vbProject = false;
            bool changedProject = false;

            foreach (var import in xmakeProject.Imports)
            {
                if (String.Equals(import.Project, XMakeProjectStrings.vbTargetsVS2008, StringComparison.OrdinalIgnoreCase) ||
                    String.Equals(import.Project, XMakeProjectStrings.vbTargetsVS2005, StringComparison.OrdinalIgnoreCase))
                {
                    vbProject = true;
                    break;
                }
            }

            // Not a VB project -> no work to do.
            if (!vbProject)
            {
                return changedProject;
            }

            // Any property group with a condition is of interest.
            // If we find it and it has "NoWarn" property, we add our warnings into it.
            // If it doesn't, we create new NoWarn property with the initial value
            foreach (var group in xmakeProject.PropertyGroups)
            {
                if (String.IsNullOrEmpty(group.Condition))
                {
                    continue;
                }

                string noWarn = null;
                foreach (var property in group.Properties)
                {
                    if (String.Equals(property.Name, XMakeProjectStrings.noWarn, StringComparison.OrdinalIgnoreCase))
                    {
                        noWarn = property.Value;
                        break;
                    }
                }

                if (String.IsNullOrWhiteSpace(noWarn))
                {
                    noWarn = String.Empty;
                }
                else
                {
                    noWarn = noWarn.Trim();
                }

                string originalNoWarnValue = noWarn;
                //
                // Split the no warning string and trim the results
                //
                string[] oldWarnings = noWarn.Split(',');
                for (var oi = 0; oi < oldWarnings.Length; oi++)
                {
                    oldWarnings[oi] = oldWarnings[oi].Trim();
                }

                //
                // Add the new warnings specific to Dev10: 42353,42354,42355
                // (if we don't have them already)
                //
                string[] newWarnings = new[] { "42353", "42354", "42355" };

                foreach (var newWarn in newWarnings)
                {
                    bool found = false;
                    foreach (var oldWarn in oldWarnings)
                    {
                        if (String.Equals(newWarn, oldWarn, StringComparison.OrdinalIgnoreCase))
                        {
                            found = true;
                            break;
                        }
                    }

                    if (!found)
                    {
                        // append the new warning
                        if (!String.IsNullOrEmpty(noWarn) && !noWarn.EndsWith(",", StringComparison.OrdinalIgnoreCase))
                        {
                            noWarn += ",";
                        }
                        noWarn += newWarn;
                    }
                }

                // Set the property value. If it doesn't exist, it will be added.
                if (!String.Equals(originalNoWarnValue, noWarn, StringComparison.OrdinalIgnoreCase))
                {
                    group.SetProperty(XMakeProjectStrings.noWarn, noWarn);
                    changedProject = true;
                }
            }

            return changedProject;
        }

        /// <summary>
        /// This is the entry point method, which performs the project file format
        /// conversion.  This method will simply create a new MSBuild Project object
        /// in memory, instead of trying to write it to disk.
        /// </summary>
        public ProjectRootElement ConvertInMemory()
        {
            ConvertInMemoryToMSBuildProject();

            return xmakeProject;
        }

        /// <summary>
        /// This is the entry point method, which performs the project file format
        /// conversion.  This method will simply create a new MSBuild Project object
        /// in memory, instead of trying to write it to disk.
        /// </summary>
        /// <returns></returns>
        /// <owner>rgoel</owner>
        [Obsolete("Use parameterless ConvertInMemory() method instead")]
        public OldProject ConvertInMemory
            (
                OldEngine engine
            )
        {
            return ConvertInMemory(engine, ProjectLoadSettings.None);
        }

        /// <summary>
        /// This is the entry point method, which performs the project file format
        /// conversion.  This method will simply create a new MSBuild Project object
        /// in memory, instead of trying to write it to disk.
        /// </summary>
        /// <returns></returns>
        /// <owner>rgoel</owner>
        [Obsolete("Use parameterless ConvertInMemory() method instead")]
        public OldProject ConvertInMemory
            (
                OldEngine engine,
                ProjectLoadSettings projectLoadSettings
            )
        {
            this.ConvertInMemoryToMSBuildProject();

            OldProject oldProject = new OldProject(engine);

            using (StringReader reader = new StringReader(xmakeProject.RawXml))
            {
                oldProject.Load(reader);
            }

            return oldProject;
        }

        /// <summary>
        /// Takes an XML element from an Everett project file, and loops through
        /// all its attributes.  For each attribute, it adds a new XMake property
        /// to the destination project file in the property group passed in.
        /// </summary>
        /// <owner>RGoel</owner>
        private void AddXMakePropertiesFromXMLAttributes
            (
            ProjectPropertyGroupElement propertyGroup,
            XmlElement          xmlElement
            )
        {
            error.VerifyThrow(propertyGroup != null, "Expected valid ProjectPropertyElementGroup to add properties to.");

            foreach (XmlAttribute xmlAttribute in xmlElement.Attributes)
            {
                // Add this as a property to the MSBuild project file.  If the property is one of those
                // that contains an identifier or a path, we must escape it to treat it as a literal.
                string value = xmlAttribute.Value;
                if (this.propertiesToEscape.ContainsKey(xmlAttribute.Name))
                {
                    value = ProjectCollection.Escape(value);
                }

                propertyGroup.AddProperty(xmlAttribute.Name, value);
            }
        }

        /// <summary>
        /// Processes the &lt;VisualStudioProject&gt; XML element, and everything
        /// within it.  As it is doing this, it will add stuff to the xmakeProject.
        /// </summary>
        /// <owner>RGoel</owner>
        private void ProcessVisualStudioProjectElement
            (
            XmlElementWithLocation      visualStudioProjectElement
            )
        {
            // Make sure this is the <VisualStudioProject> element.
            error.VerifyThrow((visualStudioProjectElement?.Name == VSProjectElements.visualStudioProject),
                "Expected <VisualStudioProject> element.");

            // Make sure the caller has given us a valid xmakeProject object.
            error.VerifyThrow(xmakeProject != null, "Expected valid XMake project object.");

            // This is just about better error reporting.  Detect if the user tried
            // to convert a VC++ or some other type of project, and give a more friendly
            // error message.
            string projectType = visualStudioProjectElement.GetAttribute(VSProjectAttributes.projectType);
            ProjectErrorUtilities.VerifyThrowInvalidProject(string.IsNullOrEmpty(projectType),
                visualStudioProjectElement.Location, "ProjectTypeCannotBeConverted", projectType);

            // Make sure the <VisualStudioProject> tag doesn't have any attributes.
            ProjectErrorUtilities.VerifyThrowInvalidProject(!visualStudioProjectElement.HasAttributes,
                visualStudioProjectElement.Location, "NoAttributesExpected",
                VSProjectElements.visualStudioProject);

            bool languageFound = false;

            // Loop through all the direct children of the <VisualStudioProject> element.
            foreach(XmlNode visualStudioProjectChildNode in visualStudioProjectElement)
            {
                // Handle XML comments under the <VisualStudioProject> node (just ignore them)
                if ((visualStudioProjectChildNode.NodeType == XmlNodeType.Comment) ||
                    (visualStudioProjectChildNode.NodeType == XmlNodeType.Whitespace))
                {
                    continue;
                }

                if (visualStudioProjectChildNode.NodeType == XmlNodeType.Element)
                {
                    XmlElementWithLocation visualStudioProjectChildElement = (XmlElementWithLocation)visualStudioProjectChildNode;

                    switch (visualStudioProjectChildElement.Name)
                    {
                        // See if we have a <CSHARP>, <VisualBasic>, or <VISUALJSHARP> element.
                        case VSProjectElements.cSharp:
                        case VSProjectElements.visualJSharp:
                        case VSProjectElements.visualBasic:
                        case VSProjectElements.ECSharp:
                        case VSProjectElements.EVisualBasic:
                            // Make sure this is the first language node we're encountering.
                            ProjectErrorUtilities.VerifyThrowInvalidProject(!languageFound, visualStudioProjectChildElement.Location,
                                "MultipleLanguageNodesNotAllowed", VSProjectElements.visualStudioProject);

                            languageFound = true;
                            this.language = visualStudioProjectChildNode.Name;
                            this.ProcessLanguageElement((XmlElementWithLocation)visualStudioProjectChildElement);
                            break;

                        default:
                            ProjectErrorUtilities.VerifyThrowInvalidProject(false, visualStudioProjectChildElement.Location,
                                "UnrecognizedChildElement", visualStudioProjectChildElement.Name,
                                VSProjectElements.visualStudioProject);
                            break;
                    }
                }
                else
                {
                    ProjectXmlUtilities.ThrowProjectInvalidChildElement(visualStudioProjectChildNode.Name, visualStudioProjectElement.Name, visualStudioProjectElement.Location);
                }
            }
        }

        /// <summary>
        /// Processes the language (e.g. &lt;CSHARP&gt;) XML element, and everything
        /// within it.  As it is doing this, it will add stuff to the xmakeProject.
        /// </summary>
        /// <owner>RGoel</owner>
        private void ProcessLanguageElement
            (
            XmlElementWithLocation      languageElement
            )
        {
            // Make sure we have a valid XML element to process.
            error.VerifyThrow(languageElement != null, "Expected valid XML language element.");

            // Make sure the caller has given us a valid xmakeProject object.
            error.VerifyThrow(xmakeProject != null, "Expected valid XMake project object.");

            // Get the project instance GUID for this project file.  It is required for
            // the main project file, but not for the .USER file.
            this.projectGuid = languageElement.GetAttribute(VSProjectAttributes.projectGuid);
            ProjectErrorUtilities.VerifyThrowInvalidProject((this.projectGuid != null) || (this.isUserFile),
                languageElement.Location, "MissingAttribute", languageElement.Name, VSProjectAttributes.projectGuid);

            // Get the project type for this project file.  We only support "Local".  We do not
            // convert web projects -- that's Venus's job.
            string projectType = languageElement.GetAttribute(VSProjectAttributes.projectType);
            ProjectErrorUtilities.VerifyThrowInvalidProject(string.IsNullOrEmpty(projectType) ||
                (String.Compare(projectType, VSProjectAttributes.local, StringComparison.OrdinalIgnoreCase) == 0),
                languageElement.Location, "ProjectTypeCannotBeConverted", projectType);

            // All of the attributes on the language tag get converted to XMake
            // properties.  A couple exceptions ... for the "ProductVersion"
            // and "SchemaVersion" properties, we don't just copy the previous
            // value; we actually set it to 8.0.##### and 2.0 respectively.
            // In addition, we also add a default value for the "Configuration"
            // property.  For example,
            // -----------------------------------------------------------------------
            // Everett format:
            // ===============
            //    <CSHARP
            //        ProjectType = "Local"
            //        ProductVersion = "7.10.2284"
            //        SchemaVersion = "1.0"
            //        ProjectGuid = "{71F4C768-901B-4027-BD9D-378665D6C0B2}"
            //    >
            //        ...
            //        ...
            //        ...
            //    </CSHARP>
            // -----------------------------------------------------------------------
            // XMake format:
            // =============
            //    <PropertyGroup>
            //        <ProjectType>Local</ProjectType>
            //        <ProductVersion>8.0.31031</ProductVersion>
            //        <SchemaVersion>2.0</SchemaVersion>
            //        <ProjectGuid>{71F4C768-901B-4027-BD9D-378665D6C0B2}</ProjectGuid>
            //        <Configuration Condition = " '$(Configuration)' == '' ">Debug</Configuration>
            //    </PropertyGroup>
            // -----------------------------------------------------------------------
            // For Dev11, we are removing "ProductVersion" and "SchemaVersion" from all
            // project templates. Thus, eliminated writing these tags from this method.
            // -----------------------------------------------------------------------

            string originalMyType = languageElement.GetAttribute(XMakeProjectStrings.myType);
            if (!string.IsNullOrEmpty(originalMyType))
            {
                // Flag the fact that the Everett project already had a MyType property in there,
                // so we don't try to override it later.
                this.isMyTypeAlreadySetInOriginalProject = true;
            }

            // Copy over all the other properties.
            this.globalPropertyGroup = xmakeProject.AddPropertyGroup();
            this.AddXMakePropertiesFromXMLAttributes(this.globalPropertyGroup, languageElement);

            // Add the "Configuration" property.  Put a condition on it so it only gets
            // set to the default if the user doesn't have an environment variable called
            // "Configuration".  The final XML looks something like this:
            //        <Configuration Condition = " '$(Configuration)' == '' ">Debug</Configuration>
            ProjectPropertyElement configurationProperty = this.globalPropertyGroup.AddProperty(
                XMakeProjectStrings.configuration, XMakeProjectStrings.defaultConfiguration);
            configurationProperty.Condition = XMakeProjectStrings.configurationPrefix +
                XMakeProjectStrings.configurationSuffix;

            // Add the "Platform" property.  Put a condition on it so it only gets
            // set to the default if the user doesn't have an environment variable called
            // "Platform".  The final XML looks something like this:
            //        <Property Platform = "AnyCPU" Condition = " '$(Platform)' == '' " />
            // Platform of course depends on the language we are dealing with - J# in whidbey supports only x86
            string platform = (this.language != VSProjectElements.visualJSharp)
                ? XMakeProjectStrings.defaultPlatform
                : XMakeProjectStrings.x86Platform;
            ProjectPropertyElement platformProperty = this.globalPropertyGroup.AddProperty(
                XMakeProjectStrings.platform, platform);
            platformProperty.Condition = XMakeProjectStrings.platformPrefix +
                XMakeProjectStrings.platformSuffix;

            bool isTriumphProject = false;

            // For SDE projects, we need to add a special <ProjectTypeGuids> property to
            // the project file.  This will contain the project types for both the
            // flavor and the main language project type.  In addition, SDE projects
            // need to have the host process disabled.
            if (!this.isUserFile)
            {
                if (languageElement.Name == VSProjectElements.ECSharp)
                {
                    this.globalPropertyGroup.AddProperty ( XMakeProjectStrings.projectTypeGuids,
                                                              "{" +
                                                              XMakeProjectStrings.VSDCSProjectTypeGuid +
                                                              "};{" +
                                                              XMakeProjectStrings.cSharpGuid +
                                                              "}" );
                    string visualStudioProjectExtensions =  GetProjectExtensionsString(XMakeProjectStrings.visualStudio);
                    visualStudioProjectExtensions += XMakeProjectStrings.disableCSHostProc;
                    SetProjectExtensionsString(XMakeProjectStrings.visualStudio, visualStudioProjectExtensions);
                }
                else if (languageElement.Name == VSProjectElements.EVisualBasic)
                {
                    this.globalPropertyGroup.AddProperty ( XMakeProjectStrings.projectTypeGuids,
                                                              "{" +
                                                              XMakeProjectStrings.VSDVBProjectTypeGuid +
                                                              "};{" +
                                                              XMakeProjectStrings.visualBasicGuid +
                                                              "}" );
                    string visualStudioProjectExtensions = GetProjectExtensionsString(XMakeProjectStrings.visualStudio);
                    visualStudioProjectExtensions += XMakeProjectStrings.disableVBHostProc;
                    SetProjectExtensionsString(XMakeProjectStrings.visualStudio, visualStudioProjectExtensions);
                }
            }

            // Loop through all the direct child elements of the language element.
            foreach(XmlNode languageChildNode in languageElement)
            {
                // Handle XML comments under the the language node (just ignore them).
                if ((languageChildNode.NodeType == XmlNodeType.Comment) ||
                    (languageChildNode.NodeType == XmlNodeType.Whitespace))
                {
                    continue;
                }

                if (languageChildNode.NodeType == XmlNodeType.Element)
                {
                    XmlElementWithLocation languageChildElement = (XmlElementWithLocation)languageChildNode;

                    switch (languageChildElement.Name)
                    {
                        // The <Build> element.
                        case VSProjectElements.build:
                            this.ProcessBuildElement((XmlElementWithLocation)languageChildElement);
                            break;

                        case VSProjectElements.files:
                            this.ProcessFilesElement((XmlElementWithLocation)languageChildElement);
                            break;

                        case VSProjectElements.startupServices:
                            this.ProcessStartupServicesElement((XmlElementWithLocation)languageChildElement);
                            break;

                        case VSProjectElements.userProperties:
                            this.ProcessUserPropertiesElement((XmlElementWithLocation)languageChildElement, out isTriumphProject);
                            break;

                        case VSProjectElements.otherProjectSettings:
                            this.ProcessOtherProjectSettingsElement((XmlElementWithLocation)languageChildElement);
                            break;

                        default:
                            ProjectErrorUtilities.VerifyThrowInvalidProject(false, languageChildElement.Location,
                                "UnrecognizedChildElement", languageChildNode.Name,
                                languageElement.Name);
                            break;
                    }
                }
                else
                {
                    ProjectXmlUtilities.ThrowProjectInvalidChildElement(languageChildNode.Name, languageElement.Name, languageElement.Location);
                }
            }

            AddFinalPropertiesAndImports(languageElement, isTriumphProject);
        }

        /// <summary>
        /// Adds any last-minute additional properties such as FileUpgradeFlags and MyType,
        /// and also adds in the necessary Import tags.
        /// </summary>
        /// <param name="languageElement"></param>
        /// <param name="isTriumphProject"></param>
        private void AddFinalPropertiesAndImports(XmlElementWithLocation languageElement, bool isTriumphProject)
        {
            // For the main project file only, add a line at the end of the new XMake
            // project file to import the appropriate .TARGETS file.
            if (!this.isUserFile)
            {
                // We set a property called "FileUpgradeFlags", so that for command-line conversions,
                // if this project is ever loaded into the IDE, the file upgrade (.VB code, etc.) will kick in.
                // The "20" means SxS upgrade.  For IDE conversions, the project system will itself set
                // this property immediately after the MSBuild conversion returns, so this value will
                // be overwritten.
                this.globalPropertyGroup.AddProperty(XMakeProjectStrings.fileUpgradeFlags, "20");

                // VisualBasic projects need MyType set.
                if
                (
                    (
                        (this.language == VSProjectElements.visualBasic) ||
                        (
                            (this.language == VSProjectElements.EVisualBasic) &&
                            (this.frameworkVersionForVSD == XMakeProjectStrings.vTwo)
                        )
                    ) &&
                    (!this.isMyTypeAlreadySetInOriginalProject) &&
                    !isTriumphProject        // Doesn't apply to Triumph->Trinity conversions.
                )
                {
<<<<<<< HEAD
                    if (this.outputType?.Length > 0)
=======
                    if (!string.IsNullOrEmpty(this.outputType))
>>>>>>> e8c17c12
                    {
                        if (String.Equals(this.outputType, XMakeProjectStrings.winExe, StringComparison.OrdinalIgnoreCase))
                        {
                            if (this.hasWindowsFormsReference)
                            {
                                // Only applies if there's a System.Windows.Forms reference.
                                this.globalPropertyGroup.AddProperty(XMakeProjectStrings.myType, XMakeProjectStrings.windowsFormsWithCustomSubMain);
                            }
                            else
                            {
                                this.globalPropertyGroup.AddProperty(XMakeProjectStrings.myType, XMakeProjectStrings.console);
                            }
                        }
                        else if (String.Equals(this.outputType, XMakeProjectStrings.exe, StringComparison.OrdinalIgnoreCase))
                        {
                            this.globalPropertyGroup.AddProperty(XMakeProjectStrings.myType, XMakeProjectStrings.console);
                        }
                        else if (String.Equals(this.outputType, XMakeProjectStrings.library, StringComparison.OrdinalIgnoreCase))
                        {
                            this.globalPropertyGroup.AddProperty(XMakeProjectStrings.myType, XMakeProjectStrings.windows);
                        }
                    }
                }
                else if (this.language == VSProjectElements.EVisualBasic)
                {
                    // For Devices, we always want a MyType of "Empty," as projects
                    //   are converted into v1 .NETCF, which doesn't support My.NET
                    this.globalPropertyGroup.AddProperty(XMakeProjectStrings.myType, XMakeProjectStrings.empty);
                }

                // We need to handle the SDE scenarios for C# and VB
                if (languageElement.Name == VSProjectElements.ECSharp)
                {
                    xmakeProject.AddImport(XMakeProjectStrings.importPrefix + XMakeProjectStrings.SDECSTargets);
                }
                else if (languageElement.Name == VSProjectElements.EVisualBasic)
                {
                    xmakeProject.AddImport(XMakeProjectStrings.importPrefix + XMakeProjectStrings.SDEVBTargets);
                }
                else if (languageElement.Name == VSProjectElements.cSharp)
                {
                    xmakeProject.AddImport(XMakeProjectStrings.importPrefix + XMakeProjectStrings.targetsFilenamePrefix + XMakeProjectStrings.csharpTargets + XMakeProjectStrings.importSuffix);
                }
                else if (languageElement.Name == VSProjectElements.visualBasic)
                {
                    xmakeProject.AddImport(XMakeProjectStrings.importPrefix + XMakeProjectStrings.targetsFilenamePrefix + XMakeProjectStrings.visualBasicTargets + XMakeProjectStrings.importSuffix);
                }
                else if (languageElement.Name == VSProjectElements.visualJSharp)
                {
                    xmakeProject.AddImport(XMakeProjectStrings.importPrefix + XMakeProjectStrings.targetsFilenamePrefix + XMakeProjectStrings.visualJSharpTargets + XMakeProjectStrings.importSuffix);
                }
                else
                {
                    xmakeProject.AddImport(XMakeProjectStrings.importPrefix + XMakeProjectStrings.targetsFilenamePrefix + languageElement.Name + XMakeProjectStrings.importSuffix);
                }

                // [ancrider] VSTO project migration will handle the import target changes.
                //if (isTriumphProject)
                //{
                //    xmakeProject.AddImport(XMakeProjectStrings.triumphImport, null);
                //}

                // Also add the PreBuildEvent and PostBuildEvent properties to the end
                // of the project file.  The reason is that they can contain embedded
                // macros that are defined in the .TARGETS file that was imported
                // above.
                if ((this.preBuildEvent != null) || (this.postBuildEvent != null))
                {
                    // In this case, we specifically need the property group at the end, so we can't just call AddPropertyGroup(..),
                    // but instead must do it ourselves
                    ProjectPropertyGroupElement preAndPostBuildEvents = xmakeProject.CreatePropertyGroupElement();
                    xmakeProject.AppendChild(preAndPostBuildEvents);

                    // Add the "PreBuildEvent" property.
                    if (this.preBuildEvent != null)
                    {
                        // We must escape the percent-sign in order to handle cases like
                        // "echo %DEBUGGER%".  We don't want MSBuild to treat the "%DE" as
                        // an escaped character.
                        preAndPostBuildEvents.AddProperty(VSProjectAttributes.preBuildEvent,
                            this.preBuildEvent.Replace("%", "%25"));
                    }

                    // Add the "PostBuildEvent" property.
                    if (this.postBuildEvent != null)
                    {
                        // We must escape the percent-sign in order to handle cases like
                        // "echo %DEBUGGER%".  We don't want MSBuild to treat the "%DE" as
                        // an escaped character.
                        preAndPostBuildEvents.AddProperty(VSProjectAttributes.postBuildEvent,
                            this.postBuildEvent.Replace("%", "%25"));
                    }
                }
            }
        }

        /// <summary>
        /// Processes the &lt;Build&gt; element, and everything within it.  As it is
        /// doing this, it will add stuff to the xmakeProject.
        /// </summary>
        /// <owner>RGoel</owner>
        private void ProcessBuildElement
            (
            XmlElementWithLocation      buildElement
            )
        {
            // Make sure this is the <Build> element.
            error.VerifyThrow((buildElement?.Name == VSProjectElements.build), "Expected <Build> element.");

            // Make sure the caller has given us a valid xmakeProject object.
            error.VerifyThrow(xmakeProject != null, "Expected valid XMake project object.");

            // Make sure the caller has given us a valid globalPropertyGroup object.
            error.VerifyThrow(globalPropertyGroup != null, "Expected valid global ProjectPropertyElementGroup.");

            // The <Build> element should not have any attributes on it.
            ProjectErrorUtilities.VerifyThrowInvalidProject(!buildElement.HasAttributes, buildElement.Location,
                "NoAttributesExpected", VSProjectElements.build);

            // Loop through all the direct child elements of the <Build> element.
            foreach(XmlNode buildChildNode in buildElement)
            {
                // Handle XML comments under the the <Build> node (just ignore them).
                if ((buildChildNode.NodeType == XmlNodeType.Comment) ||
                    (buildChildNode.NodeType == XmlNodeType.Whitespace))
                {
                    continue;
                }

                if (buildChildNode.NodeType == XmlNodeType.Element)
                {
                    XmlElementWithLocation buildChildElement = (XmlElementWithLocation)buildChildNode;
                    switch (buildChildElement.Name)
                    {
                        // The <Settings> element.
                        case VSProjectElements.settings:
                            this.ProcessSettingsElement((XmlElementWithLocation)buildChildElement);
                            break;

                        // The <References> element.
                        case VSProjectElements.references:
                            this.ProcessReferencesElement((XmlElementWithLocation)buildChildElement);
                            break;

                        // The <Imports> element.
                        case VSProjectElements.imports:
                            this.ProcessImportsElement((XmlElementWithLocation)buildChildElement);
                            break;

                        default:
                            ProjectErrorUtilities.VerifyThrowInvalidProject(false, buildChildElement.Location,
                                "UnrecognizedChildElement", buildChildNode.Name,
                                VSProjectElements.build);
                            break;
                    }
                }
                else
                {
                    ProjectXmlUtilities.ThrowProjectInvalidChildElement(buildChildNode.Name, buildElement.Name, buildElement.Location);
                }
            }
        }

        /// <summary>
        /// Processes the &lt;Settings&gt; element, and everything within it.  As it is
        /// doing this, it will add stuff to the xmakeProject.
        /// </summary>
        /// <owner>RGoel</owner>
        private void ProcessSettingsElement
            (
            XmlElementWithLocation      settingsElement
            )
        {
            // Make sure this is the <Settings> element.
            error.VerifyThrow((settingsElement?.Name == VSProjectElements.settings),
                "Expected <Settings> element.");

            // Make sure the caller has given us a valid xmakeProject object.
            error.VerifyThrow(xmakeProject != null, "Expected valid XMake project object.");

            // Make sure the caller has given us a valid globalPropertyGroup object.
            error.VerifyThrow(globalPropertyGroup != null, "Expected valid global ProjectPropertyElementGroup.");

            // All of the attributes on the <Settings> tag get converted to XMake
            // properties, except for PreBuildEvent and PostBuildEvent.  For example,
            // -----------------------------------------------------------------------
            // Everett format:
            // ===============
            //      <Settings
            //          ApplicationIcon = ""
            //          AssemblyKeyContainerName = ""
            //          AssemblyName = "XMakeBuildEngine"
            //          AssemblyOriginatorKeyFile = ""
            //          DefaultClientScript = "JScript"
            //          DefaultHTMLPageLayout = "Grid"
            //          DefaultTargetSchema = "IE50"
            //          DelaySign = "false"
            //          OutputType = "Library"
            //          PreBuildEvent = ""
            //          PostBuildEvent = "..\..\PostBuildEvent.bat"
            //          RootNamespace = "XMakeBuildEngine"
            //          RunPostBuildEvent = "OnBuildSuccess"
            //          StartupObject = ""
            //      >
            //          ...
            //          ...
            //          ...
            //      </Settings>
            // -----------------------------------------------------------------------
            // XMake format:
            // =============
            //    <PropertyGroup>
            //        <ApplicationIcon></ApplicationIcon>
            //        <AssemblyKeyContainerName></AssemblyKeyContainerName>
            //        <AssemblyName>XMakeBuildEngine</AssemblyName>
            //        <AssemblyOriginatorKeyFile></AssemblyOriginatorKeyFile>
            //        <DefaultClientScript>JScript</DefaultClientScript>
            //        <DefaultHTMLPageLayout>Grid</DefaultHTMLPageLayout>
            //        <DefaultTargetSchema>IE50</DefaultTargetSchema>
            //        <DelaySign>false</DelaySign>
            //        <OutputType>Library</OutputType>
            //        <RootNamespace>XMakeBuildEngine</RootNamespace>
            //        <RunPostBuildEvent>OnBuildSuccess</RunPostBuildEvent>
            //        <StartupObject></StartupObject>
            //    </PropertyGroup>
            // -----------------------------------------------------------------------

            // The "PreBuildEvent" and "PostBuildEvent" properties need to be handled
            // specially.  These can contain references to predefined macros, such
            // as "$(ProjectDir)".  But these get defined in Microsoft.CSharp.targets, so the
            // "PreBuildEvent" and "PostBuildEvent" properties need to get added to
            // the project file *after* the <Import> for Microsoft.CSharp.targets.  For now,
            // just save the values of these two properties.
            this.preBuildEvent = settingsElement.GetAttribute(VSProjectAttributes.preBuildEvent);
            settingsElement.RemoveAttribute(VSProjectAttributes.preBuildEvent);
            this.postBuildEvent = settingsElement.GetAttribute(VSProjectAttributes.postBuildEvent);
            settingsElement.RemoveAttribute(VSProjectAttributes.postBuildEvent);

            // cache the assembly name in case its needed to upgrade the
            // documentation file property)
            this.assemblyName = settingsElement.GetAttribute(VSProjectAttributes.assemblyName);

            // cache the output type.
            this.outputType = settingsElement.GetAttribute(XMakeProjectStrings.outputType);

            // Take care of copying all the other normal properties.
            this.AddXMakePropertiesFromXMLAttributes(this.globalPropertyGroup, settingsElement);

            // Loop through all the direct child elements of the <Build> element.
            foreach(XmlNode settingsChildNode in settingsElement)
            {
                // Handle XML comments under the the <Settings> node (just ignore them).
                if ((settingsChildNode.NodeType == XmlNodeType.Comment) ||
                    (settingsChildNode.NodeType == XmlNodeType.Whitespace))
                {
                    continue;
                }

                if (settingsChildNode.NodeType == XmlNodeType.Element)
                {
                    XmlElementWithLocation settingsChildElement = (XmlElementWithLocation)settingsChildNode;
                    switch (settingsChildElement.Name)
                    {
                        // The <Config> element.
                        case VSProjectElements.config:
                            this.ProcessConfigElement(settingsChildElement);
                            break;

                        // In the case of a VSD project, the <Platform> element
                        case VSProjectElements.platform:
                            this.ProcessPlatformElement(settingsChildElement);
                            break;

                        default:
                            ProjectErrorUtilities.VerifyThrowInvalidProject(false, settingsChildElement.Location,
                                "UnrecognizedChildElement", settingsChildElement.Name,
                                VSProjectElements.settings);
                            break;
                    }
                }
                else
                {
                    ProjectXmlUtilities.ThrowProjectInvalidChildElement(settingsChildNode.Name, settingsElement.Name, settingsElement.Location);
                }
            }
        }

        /// <summary>
        /// Processes the &lt;Config&gt; element, and everything within it.  As it is
        /// doing this, it will add stuff to the xmakeProject, including new
        /// configuration-specific property groups.
        /// </summary>
        /// <owner>RGoel</owner>
        private void ProcessConfigElement
            (
            XmlElementWithLocation      configElement
            )
        {
            // Make sure this is the <Config> element.
            error.VerifyThrow((configElement?.Name == VSProjectElements.config),
                "Expected <Config> element.");

            // Make sure the caller has given us a valid xmakeProject object.
            error.VerifyThrow(xmakeProject != null, "Expected valid XMake project object.");

            // All of the attributes on the <Config> tag get converted to XMake
            // properties, except for the "Name" attribute which becomes part of
            // the "Condition" on the <PropertyGroup>.  For example,
            // -----------------------------------------------------------------------
            // Everett format:
            // ===============
            //    <Config
            //        Name = "Debug"
            //        AllowUnsafeBlocks = "false"
            //        BaseAddress = "285212672"
            //        CheckForOverflowUnderflow = "false"
            //        ConfigurationOverrideFile = ""
            //        DefineConstants = "DEBUG;TRACE"
            //        DocumentationFile = ""
            //        DebugSymbols = "true"
            //        FileAlignment = "4096"
            //        IncrementalBuild = "true"
            //        NoStdLib = "false"
            //        NoWarn = ""
            //        Optimize = "false"
            //        OutputPath = "bin\Debug\"
            //        RegisterForComInterop = "false"
            //        RemoveIntegerChecks = "false"
            //        TreatWarningsAsErrors = "true"
            //        WarningLevel = "4"
            //    />
            // -----------------------------------------------------------------------
            // XMake format:
            // =============
            //    <PropertyGroup Condition=" '$(Configuration)|$(Platform)' == 'Debug|AnyCPU' ">
            //        <AllowUnsafeBlocks>false</AllowUnsafeBlocks>
            //        <BaseAddress>285212672</BaseAddress>
            //        <CheckForOverflowUnderflow>false</CheckForOverflowUnderflow>
            //        <ConfigurationOverrideFile></ConfigurationOverrideFile>
            //        <DefineConstants>DEBUG;TRACE</DefineConstants>
            //        <DocumentationFile></DocumentationFile>
            //        <DebugSymbols>true</DebugSymbols>
            //        <FileAlignment>4096</FileAlignment>
            //        <NoStdLib>false</NoStdLib>
            //        <NoWarn></NoWarn>
            //        <Optimize>false</Optimize>
            //        <OutputPath>bin\Debug\</OutputPath>
            //        <RegisterForComInterop>false</RegisterForComInterop>
            //        <RemoveIntegerChecks>false</RemoveIntegerChecks>
            //        <TreatWarningsAsErrors>true</TreatWarningsAsErrors>
            //        <WarningLevel>4</WarningLevel>
            //    </PropertyGroup>
            // -----------------------------------------------------------------------

            // Get the "Name" attribute of the <Config> element.
            string configName = configElement.GetAttribute(VSProjectAttributes.name);
<<<<<<< HEAD
            ProjectErrorUtilities.VerifyThrowInvalidProject((configName?.Length > 0),
=======
            ProjectErrorUtilities.VerifyThrowInvalidProject(!string.IsNullOrEmpty(configName),
>>>>>>> e8c17c12
                configElement.Location, "MissingAttribute", VSProjectElements.config, VSProjectAttributes.name);

            // In the case of VSD projects, the "Name" attribute will have a pipe in it,
            // followed by the device platform.  This last part needs to be removed,
            // leaving just the config name.
            if ( ( this.language == VSProjectElements.ECSharp ) ||
                 ( this.language == VSProjectElements.EVisualBasic ) )
            {
                int pipeLocation = configName.IndexOf ( '|' );
                if ( pipeLocation != -1 )
                {
                    configName = configName.Remove ( pipeLocation,
                                                     configName.Length - pipeLocation );
                }
            }

            // Remove the "Name" attribute from the <Config> element, so it doesn't get
            // added as an XMake property.
            configElement.RemoveAttribute(VSProjectAttributes.name);

            // PPD@31111: J# Only: We need to remove the AdditionalOptions attribute
            // (and note it down) before we create the property group out of the configElement
            string additionalOptionsValue = null;
            if (VSProjectElements.visualJSharp == this.language)
            {
                additionalOptionsValue = configElement.GetAttribute(VSProjectAttributes.additionalOptions);
                // Dont bother about getting a null value for additionalOptionsValue
                // GetAttribute return String.Empty if the attribute is not present
                configElement.RemoveAttribute(VSProjectAttributes.additionalOptions);
            }

            // Create a new property group, and add all of the XML attributes as XMake
            // properties.
            ProjectPropertyGroupElement configPropertyGroup = xmakeProject.AddPropertyGroup();

            // Process OutputPath attribute separately to ensure it contains trailing backslash
            string outputPath = configElement.GetAttribute(VSProjectAttributes.outputPath);
<<<<<<< HEAD
            if (outputPath?.Length > 0)
=======
            if (!string.IsNullOrEmpty(outputPath))
>>>>>>> e8c17c12
            {
                if (outputPath[outputPath.Length-1] != Path.DirectorySeparatorChar)
                    outputPath += Path.DirectorySeparatorChar;

                configElement.RemoveAttribute(VSProjectAttributes.outputPath);
                configPropertyGroup.AddProperty(VSProjectAttributes.outputPath, ProjectCollection.Escape(outputPath));
            }

            // If the "SelectedDevice" or "DeploymentPlatform" attributes exist in the per-user
            //   project file, we should get rid of them.
            string selectedDevice = configElement.GetAttribute ( VSProjectAttributes.selectedDevice );
            if (isUserFile && (selectedDevice?.Length > 0))
            {
                configElement.RemoveAttribute ( VSProjectAttributes.selectedDevice );
            }

            string deploymentPlatform = configElement.GetAttribute ( VSProjectAttributes.deploymentPlatform );
            if (isUserFile && (deploymentPlatform?.Length > 0))
            {
                configElement.RemoveAttribute ( VSProjectAttributes.deploymentPlatform );
            }

            // Get rid of the "IncrementalBuild" attribute
            string incrementalBuild = configElement.GetAttribute ( VSProjectAttributes.incrementalBuild );
<<<<<<< HEAD
            if (incrementalBuild?.Length > 0)
=======
            if (!string.IsNullOrEmpty(incrementalBuild))
>>>>>>> e8c17c12
            {
                configElement.RemoveAttribute ( VSProjectAttributes.incrementalBuild );
            }

            // VSWhidbey bug 261464.  For VB projects migrated from VS7/Everett, the VB team would
            // like to enable XML documentation by default (this feature was unavailable to VB users
            // in VS7/Everett. To enable for VB, set the DocumentationFile property to <assemblyname>.xml
            if ((!this.isUserFile) && (VSProjectElements.visualBasic == this.language))
            {
                string documentationFile = this.assemblyName + XMakeProjectStrings.xmlFileExtension;
                configPropertyGroup.AddProperty(VSProjectAttributes.documentationFile, ProjectCollection.Escape(documentationFile));
            }

            // process the rest of Config attributes
            this.AddXMakePropertiesFromXMLAttributes(configPropertyGroup, configElement);

            // PPD@31111: J# Only: We now need to parse the additionalOptionsValue for properties and
            // add the individual properties to configPropertyGroup.
            // This needs to be done after the AddXMakePropertiesFromXMLAttributes call above since
            // an property defined in the AdditionalOptions takes precedence.
            if (VSProjectElements.visualJSharp == this.language)
            {
                AdditionalOptionsParser addnlOptParser = new AdditionalOptionsParser();
                addnlOptParser.ProcessAdditionalOptions(additionalOptionsValue, configPropertyGroup);
            }

            // VSWhidbey bug 302946.  For VB projects migrated from VS7/Everett, the VB team would
            // like to disable the following new warnings for Whidbey:  42016,42017,42018,42019,42032
            // New projects created in Whidbey already have these warnings disabled by default.
            if ((!this.isUserFile) && (VSProjectElements.visualBasic == this.language))
            {
                configPropertyGroup.AddProperty(XMakeProjectStrings.noWarn, XMakeProjectStrings.disabledVBWarnings);
            }

            // VSWhidbey bug 472064.  For all projects that are converted, if "DebugSymbols" is set for a
            // particular platform/configuration, we set a "DebugType" property if and only if "DebugType" property
            // is not already there.  DebugType is set to "full" for DebugSymbols=true, DebugType is set to "none"
            // if DebugSymbols=false, and we don't do anything if DebugSymbols is not present in the source project.
            if (!this.isUserFile)
            {
                string debugType = configElement.GetAttribute(VSProjectAttributes.debugType);
                if (String.IsNullOrEmpty(debugType))
                {
                    string debugSymbols = configElement.GetAttribute(XMakeProjectStrings.debugSymbols);
                    if (  String.Equals ( debugSymbols, "true", StringComparison.OrdinalIgnoreCase ) )
                    {
                        configPropertyGroup.AddProperty(VSProjectAttributes.debugType, VSProjectAttributes.debugTypeFull);
                    }
                    else if ( String.Equals(debugSymbols, "false", StringComparison.OrdinalIgnoreCase) )
                    {
                        configPropertyGroup.AddProperty(VSProjectAttributes.debugType, VSProjectAttributes.debugTypeNone);
                    }
                }
            }

            // VSWhidbey bug 472064.  For all VC# projects that are converted, we add an ErrorReport
            // property, always set to "prompt"
            if ( !this.isUserFile && this.language == VSProjectElements.cSharp )
            {
                configPropertyGroup.AddProperty(VSProjectAttributes.errorReport, VSProjectAttributes.errorReportPrompt);
            }

            // Platform of course depends on the language we are dealing with - J# in whidbey supports only x86
            string platform = (this.language != VSProjectElements.visualJSharp)
                ? XMakeProjectStrings.defaultPlatform
                : XMakeProjectStrings.x86Platform;

            // Add the "Condition" to the new <PropertyGroup>.
            configPropertyGroup.Condition = XMakeProjectStrings.configplatformPrefix +
                ProjectCollection.Escape(configName) + XMakeProjectStrings.configplatformSeparator +
                ProjectCollection.Escape(platform) + XMakeProjectStrings.configplatformSuffix;

            // Loop through all the direct child elements of the <Config> element.
            foreach(XmlNode configChildNode in configElement)
            {
                // Handle XML comments under the the <Config> node (just ignore them).
                if ((configChildNode.NodeType == XmlNodeType.Comment) ||
                    (configChildNode.NodeType == XmlNodeType.Whitespace))
                {
                    continue;
                }

                if (configChildNode.NodeType == XmlNodeType.Element)
                {
                    XmlElementWithLocation configChildElement = (XmlElementWithLocation)configChildNode;
                    switch (configChildElement.Name)
                    {
                        // The <InteropRegistration> element.
                        case VSProjectElements.interopRegistration:
                            this.ProcessInteropRegistrationElement((XmlElementWithLocation)configChildElement, configPropertyGroup);
                            break;

                        default:
                            ProjectErrorUtilities.VerifyThrowInvalidProject(false, configChildElement.Location,
                                "UnrecognizedChildElement", configChildElement.Name,
                                VSProjectElements.config);
                            break;
                    }
                }
                else
                {
                    ProjectXmlUtilities.ThrowProjectInvalidChildElement(configChildNode.Name, configElement.Name, configElement.Location);
                }
            }
        }

        /// <summary>
        /// Processes the &lt;Platform&gt; element, and everything within it.  As it is
        /// doing this, it will add stuff to the xmakeProject, including new
        /// configuration-specific property groups.
        /// </summary>
        /// <owner>BCham</owner>
        private void ProcessPlatformElement
            (
            XmlElementWithLocation      platformElement
            )
        {
            if ( !IsUserFile )
            {
                // Make sure this is the <Platform> element.
                error.VerifyThrow((platformElement?.Name == VSProjectElements.platform),
                    "Expected <Platform> element.");

                // Make sure the caller has given us a valid xmakeProject object.
                error.VerifyThrow(xmakeProject != null, "Expected valid XMake project object.");

                // The platform listed in the <Platform> element will be the platform
                // used for the Whidbey project.
                // -----------------------------------------------------------------------
                // Everett format:
                // ===============
                //    <Platform Name = "Pocket PC" />
                // -----------------------------------------------------------------------
                // XMake format:
                // =============
                //    <PropertyGroup>
                //      <Property PlatformFamilyName="PocketPC"/>
                //      <Property PlatformID="3C41C503-53EF-4c2a-8DD4-A8217CAD115E"/>
                //    </PropertyGroup>
                // -----------------------------------------------------------------------

                // Get the "Name" attribute of the <Platform> element.
                platformForVSD = platformElement.GetAttribute(VSProjectAttributes.name);
<<<<<<< HEAD
                ProjectErrorUtilities.VerifyThrowInvalidProject((platformForVSD?.Length > 0),
=======
                ProjectErrorUtilities.VerifyThrowInvalidProject(!string.IsNullOrEmpty(platformForVSD),
>>>>>>> e8c17c12
                    platformElement.Location, "MissingAttribute", VSProjectElements.platform, VSProjectAttributes.name);

                // Create a new property group, and add all of the XML attributes as XMake
                // properties.
                ProjectPropertyGroupElement platformPropertyGroup = xmakeProject.AddPropertyGroup();

                string platformID;
                string platformFamily;

                frameworkVersionForVSD = XMakeProjectStrings.vOne;

                switch ( platformForVSD )
                {
                    case VSProjectElements.PocketPC:
                        platformID = "3C41C503-53EF-4c2a-8DD4-A8217CAD115E";
                        platformFamily = "PocketPC";
                        break;

                    case VSProjectElements.Smartphone:
                        platformID = "4DE813A2-67E0-4a00-945C-3188240A8243";
                        platformFamily = "Smartphone";
                        break;

                    case VSProjectElements.WindowsCE:
                    default:

                        // If we're dealing with a platform other than the three that Everett ships with, we'll assign it as Windows CE

                        platformID = "E2BECB1F-8C8C-41ba-B736-9BE7D946A398";
                        platformFamily = "WindowsCE";

                        // We don't ship with a v1.0 WindowsCE platform.  Default to v2.0 instead.

                        frameworkVersionForVSD = XMakeProjectStrings.vTwo;
                        break;
                }

                // Add the properties for PlatformID and PlatformFamilyName

                platformPropertyGroup.AddProperty(XMakeProjectStrings.platformID, platformID);
                platformPropertyGroup.AddProperty(XMakeProjectStrings.platformFamilyName, platformFamily);

                // Since we're here, we know this is a VSD project.  Therefore, let's
                //   add a property for the deployment target path.  Note, we only need a suffix.
                //   The prefix will be defaulted to based on the selected device.

                platformPropertyGroup.AddProperty(XMakeProjectStrings.deployTargetSuffix, "$(AssemblyName)" );

                // And, we should also set the Target Framework version.  For
                //   VSD projects, we want to stay with v1.0

                platformPropertyGroup.AddProperty(XMakeProjectStrings.TargetFrameworkVersion, frameworkVersionForVSD);
            }
        }

        /// <summary>
        /// Processes the &lt;InteropRegistration&gt; element, and everything within it.
        /// As it is doing this, it will add extra properties to the configuration's
        /// property group.
        /// </summary>
        /// <owner>RGoel</owner>
        private void ProcessInteropRegistrationElement
            (
            XmlElementWithLocation      interopRegistrationElement,
            ProjectPropertyGroupElement configPropertyGroup
            )
        {
            // Make sure this is the <InteropRegistration> element.
            error.VerifyThrow((interopRegistrationElement?.Name == VSProjectElements.interopRegistration),
                "Expected <InteropRegistration> element.");

            // Make sure we've been given a valid configuration property group.
            error.VerifyThrow(configPropertyGroup != null,
                "Expected configuration's property group.");

            // All of the attributes on the <InteropRegistration> tag get converted to XMake
            // properties.  For example,
            // -----------------------------------------------------------------------
            // Everett format:
            // ===============
            //    <Config
            //        ...
            //        ...
            //        ... <all other configuration properties>
            //        ...
            //        ...
            //    >
            //        <InteropRegistration
            //            RegisteredComClassic = "true"
            //            RegisteredOutput = "Project1.dll"
            //            RegisteredTypeLib = "Project1.tlb"
            //        />
            //    </Config>
            // -----------------------------------------------------------------------
            // XMake format:
            // =============
            //    <PropertyGroup Condition=" '$(Configuration)' == 'Debug' ">
            //        ...
            //        ...
            //        ... <all other configuration properties>
            //        ...
            //        ...
            //        <RegisteredComClassic>true</RegisteredComClassic>
            //        <RegisteredOutput>Project1.dll</RegisteredOutput>
            //        <RegisteredTypeLib>Project1.tlb</RegisteredTypeLib>
            //    </PropertyGroup>
            // -----------------------------------------------------------------------
            this.AddXMakePropertiesFromXMLAttributes(configPropertyGroup, interopRegistrationElement);

            // There should be no children of the <InteropRegistration> element.
            ProjectXmlUtilities.VerifyThrowProjectNoChildElements(interopRegistrationElement);
        }

        /// <summary>
        /// Processes the &lt;References&gt; element, and everything within it.  As it is
        /// doing this, it will add reference items to a new ProjectItemGroupElement.
        /// </summary>
        /// <owner>RGoel</owner>
        private void ProcessReferencesElement
            (
            XmlElementWithLocation      referencesElement
            )
        {
            // Make sure this is the <References> element.
            error.VerifyThrow((referencesElement?.Name == VSProjectElements.references),
                "Expected <References> element.");

            // Make sure the caller has given us a valid xmakeProject object.
            error.VerifyThrow(xmakeProject != null, "Expected valid XMake project object.");

            // The <References> tag should have no attributes.
            ProjectErrorUtilities.VerifyThrowInvalidProject(!referencesElement.HasAttributes, referencesElement.Location,
                "NoAttributesExpected", VSProjectElements.references);

            // Before we begin processing the individual references, let's make sure
            // we have an SLN file, so we can go look up the project-to-project references.
            // If the caller has not provided us with an SLN file, or if the SLN provided
            // doesn't actually exist on disk yet (which can happen in VS IDE scenarios because
            // the SLN is only in-memory and hasn't been saved yet), then we search for the
            // SLN using a heuristic.
            if (this.solutionFile == null || !File.Exists(this.solutionFile))
            {
                this.solutionFile = null;
                this.SearchForSolutionFile();
            }
            else
            {
                // We've been given a valid SLN file that exists on disk, so just parse
                // it.
                this.solution = new SolutionFile();
                this.solution.FullPath = this.solutionFile;
                this.solution.ParseSolutionFileForConversion();
                this.conversionWarnings.AddRange(this.solution.SolutionParserWarnings);
            }

            ProjectItemGroupElement referencesItemGroup = null;

            // Loop through all the direct child elements of the <References> element.
            foreach(XmlNode referencesChildNode in referencesElement)
            {
                // Handle XML comments under the the <References> node (just ignore them).
                if ((referencesChildNode.NodeType == XmlNodeType.Comment) ||
                    (referencesChildNode.NodeType == XmlNodeType.Whitespace))
                {
                    continue;
                }

                if (referencesChildNode.NodeType == XmlNodeType.Element)
                {
                    XmlElementWithLocation referencesChildElement = (XmlElementWithLocation)referencesChildNode;
                    switch (referencesChildElement.Name)
                    {
                        // The <Reference> element.
                        case VSProjectElements.reference:
                            if (referencesItemGroup == null)
                            {
                                referencesItemGroup = xmakeProject.AddItemGroup();
                            }

                            this.ProcessReferenceElement(referencesChildElement, referencesItemGroup);
                            break;

                        default:
                            ProjectErrorUtilities.VerifyThrowInvalidProject(false, referencesChildElement.Location,
                                "UnrecognizedChildElement", referencesChildElement.Name,
                                VSProjectElements.references);
                            break;
                    }
                }
                else
                {
                    ProjectXmlUtilities.ThrowProjectInvalidChildElement(referencesChildNode.Name, referencesElement.Name, referencesElement.Location);
                }
            }
        }

        /// <summary>
        /// Processes the &lt;Reference&gt; element, and add an appropriate reference
        /// items to the referencesItemGroup.
        /// </summary>
        /// <owner>RGoel</owner>
        private void ProcessReferenceElement
            (
            XmlElementWithLocation      referenceElement,
            ProjectItemGroupElement referencesItemGroup
            )
        {
            // Make sure this is the <Reference> element.
            error.VerifyThrow((referenceElement?.Name == VSProjectElements.reference),
                "Expected <Reference> element.");

            // Make sure the caller has already created an ProjectItemGroupElement for us to
            // put the new items in.
            error.VerifyThrow(referencesItemGroup != null, "Received null ProjectItemGroupElement");

            // Before we do anything else, look for the "Platform" attribute.
            //   If it's available, we need to remove it, and if it ends in
            //   "-Designer", we need to disregard this reference entirely.

            string platform = referenceElement.GetAttribute(VSProjectAttributes.platform);
<<<<<<< HEAD
            if ((platform?.Length > 0))
=======
            if (!string.IsNullOrEmpty(platform))
>>>>>>> e8c17c12
            {
                if (platform.IndexOf("-Designer", 0, platform.Length, StringComparison.Ordinal) != -1)
                {
                    return;
                }

                referenceElement.RemoveAttribute ( VSProjectAttributes.platform );
            }

            ProjectItemElement newReferenceItem;

            // Get the "Name" attribute.  This is a required attribute in the VS7/
            // Everett format.
            string referenceName = referenceElement.GetAttribute(VSProjectAttributes.name);
<<<<<<< HEAD
            ProjectErrorUtilities.VerifyThrowInvalidProject((referenceName?.Length > 0),
=======
            ProjectErrorUtilities.VerifyThrowInvalidProject(!string.IsNullOrEmpty(referenceName),
>>>>>>> e8c17c12
                referenceElement.Location, "MissingAttribute", VSProjectAttributes.name, VSProjectElements.reference);

            // Before we go any further, we must special-case some assemblies for VSD projects.

            if ( ( ( this.language == VSProjectElements.ECSharp ) ||
                   ( this.language == VSProjectElements.EVisualBasic ) ) )
            {
                if ( ( this.frameworkVersionForVSD == XMakeProjectStrings.vTwo ) &&
                     ( String.Equals ( referenceName, VSProjectElements.SystemDataCommon, StringComparison.OrdinalIgnoreCase ) ) )
                {
                    // We need to remove all references to "System.Data.Common" for VSD projects only.
                    //   Note : We only want to do this for projects that will be updated to v2.0
                    //          System.Data.Common is still valid for v1.0 upgraded projects.
                    return;
                }
                else if ( String.Equals ( referenceName, VSProjectElements.SystemSR, StringComparison.OrdinalIgnoreCase ) )
                {
                    // We always want to remove all references to "System.SR"
                    return;
                }
            }

            if ( ( this.language == VSProjectElements.EVisualBasic ) &&
                 ( String.Equals ( referenceName, VSProjectElements.MSCorLib, StringComparison.OrdinalIgnoreCase ) ) )
            {
                // We also want to get rid of all 'mscorlib' references for VB projects only.
                return;
            }

            // We need to find out what type of reference this is -- a .NET assembly
            // reference, a COM reference, or a project reference.  In the XMake format,
            // we use separate item types for each of these.

            // See if there's a "Guid" attribute on the <Reference> element.  If so,
            // it's a classic COM reference.
            string comReferenceGuid = referenceElement.GetAttribute(VSProjectAttributes.guid);

            // See if there's a "Project" guid attribute.  If so, it's a project
            // reference.
            string referencedProjectGuid = referenceElement.GetAttribute(VSProjectAttributes.project);

<<<<<<< HEAD
            if ((comReferenceGuid?.Length > 0) &&
=======
            if (!string.IsNullOrEmpty(comReferenceGuid) &&
>>>>>>> e8c17c12
                (comReferenceGuid != "{00000000-0000-0000-0000-000000000000}"))
            {
                newReferenceItem = ConvertClassicComReference(referenceElement, referencesItemGroup, referenceName);
            }
<<<<<<< HEAD
            else if ((referencedProjectGuid?.Length > 0))
=======
            else if (!string.IsNullOrEmpty(referencedProjectGuid))
>>>>>>> e8c17c12
            {
                newReferenceItem = ConvertProjectToProjectReference(referenceElement, referencesItemGroup, referenceName, ref referencedProjectGuid);
            }
            else
            {
                newReferenceItem = ConvertAssemblyReference(referenceElement, referencesItemGroup, referenceName);
            }

            // Add all the rest of the attributes on the <Reference> element to the new
            // XMake item.
            foreach (XmlAttribute referenceAttribute in referenceElement.Attributes)
            {
                newReferenceItem.AddMetadata(referenceAttribute.Name, ProjectCollection.Escape(referenceAttribute.Value));
            }

            // There should be no children of the <Reference> element.
            ProjectXmlUtilities.VerifyThrowProjectNoChildElements(referenceElement);
        }

        /// <summary>
        /// Given an element corresponding to a COM reference, create the appropriate element in the new project
        /// </summary>
        /// <param name="referenceElement"></param>
        /// <param name="referencesItemGroup"></param>
        /// <param name="referenceName"></param>
        /// <returns></returns>
        private static ProjectItemElement ConvertClassicComReference(XmlElementWithLocation referenceElement, ProjectItemGroupElement referencesItemGroup, string referenceName)
        {
            ProjectItemElement newReferenceItem;
            // This is a classic COM reference.

            // This gets added as a new XMake item of type "COMReference".
            // The "Include" attribute will contain the reference name,
            // and all the other attributes remain the same.  For example,
            // -----------------------------------------------------------------------
            // Everett format:
            // ===============
            //    <Reference
            //        Name = "UTILITIESLib"
            //        Guid = "{0EF79DA1-6555-11D2-A889-00AA006C2A9A}"
            //        VersionMajor = "1"
            //        VersionMinor = "0"
            //        Lcid = "0"
            //        WrapperTool = "tlbimp"
            //    />
            // -----------------------------------------------------------------------
            // XMake format:
            // =============
            //    <COMReference Include = "UTILITIESLib">
            //          <Guid>{0EF79DA1-6555-11D2-A889-00AA006C2A9A}</Guid>
            //          <VersionMajor>1</VersionMajor>
            //          <VersionMinor>0</VersionMinor>
            //          <Lcid>0</Lcid>
            //          <WrapperTool>tlbimp</WrapperTool>
            //    </COMReference>
            // -----------------------------------------------------------------------

            // Remove the "Name" attribute so we don't add it again at the end.
            referenceElement.RemoveAttribute(VSProjectAttributes.name);

            // Add a new item to XMake of type "COMReference".
            newReferenceItem = referencesItemGroup.AddItem(XMakeProjectStrings.comReference, ProjectCollection.Escape(referenceName));
            return newReferenceItem;
        }

        /// <summary>
        /// Given an element corresponding to a P2P reference, create the appropriate element in the new project
        /// </summary>
        /// <param name="referenceElement"></param>
        /// <param name="referencesItemGroup"></param>
        /// <param name="referenceName"></param>
        /// <param name="referencedProjectGuid"></param>
        /// <returns></returns>
        private ProjectItemElement ConvertProjectToProjectReference(XmlElementWithLocation referenceElement, ProjectItemGroupElement referencesItemGroup, string referenceName, ref string referencedProjectGuid)
        {
            ProjectItemElement newReferenceItem;
            // This is a project-to-project reference.

            // This gets added as a new XMake item of type "ProjectReference".
            // The "Include" attribute should be the relative path from the
            // current project to the referenced project file.  For example,
            // -----------------------------------------------------------------------
            // Everett format:
            // ===============
            //    <Reference
            //        Name = "XMakeTasks"
            //        Project = "{44342961-78F4-4F98-AFD6-720DA6E648A2}"
            //        Package = "{FAE04EC0-301F-11D3-BF4B-00C04F79EFBC}"
            //    />
            // -----------------------------------------------------------------------
            // XMake format:
            // =============
            //    <ProjectReference Include = "..\XMakeTasks\XMakeTasks.csproj">
            //          <Name>XMakeTasks</Name>
            //          <Project>{44342961-78F4-4F98-AFD6-720DA6E648A2}</Project>
            //          <Package>{FAE04EC0-301F-11D3-BF4B-00C04F79EFBC}</Package>
            //    </ProjectReference>
            // -----------------------------------------------------------------------

            // Apparently, sometimes project reference guids contain additional goo with relative project path.
            // Just strip it off. The project system does the same thing, and by doing this early we make
            // sure that we have the correct guid attribute in the project file and ResolveNonMSBuildReferences
            // does not complain about invalid characters there which causes all the references to fail to resolve.
            int barIndex = referencedProjectGuid.IndexOf('|');
            if (barIndex != -1)
            {
                referencedProjectGuid = referencedProjectGuid.Remove(barIndex);
                referenceElement.SetAttribute(VSProjectAttributes.project, referencedProjectGuid);
            }

            string pathToReferencedProject = this.GetRelativePathToReferencedProject(referencedProjectGuid);

            if (pathToReferencedProject != null)
            {
                // For VSD Projects, we want to transform all Everett ( .csdproj & .vbdproj ) project 2 project references into
                // Whidbey ( .csproj & .vbproj ) references.
                if (String.Equals(Path.GetExtension(pathToReferencedProject),
                                        XMakeProjectStrings.csdprojFileExtension,
                                        StringComparison.OrdinalIgnoreCase))
                {
                    pathToReferencedProject = Path.ChangeExtension(pathToReferencedProject, XMakeProjectStrings.csprojFileExtension);
                }
                else if (String.Equals(Path.GetExtension(pathToReferencedProject),
                                             XMakeProjectStrings.vbdprojFileExtension,
                                             StringComparison.OrdinalIgnoreCase))
                {
                    pathToReferencedProject = Path.ChangeExtension(pathToReferencedProject, XMakeProjectStrings.vbprojFileExtension);
                }
            }

            // Add a new item to XMake of type "ProjectReference".  If we were able to find
            // the relative path to the project, use it for the "Include", otherwise just use
            // the project name.
            string value = (pathToReferencedProject != null) ? pathToReferencedProject : referenceName;
            newReferenceItem = referencesItemGroup.AddItem(XMakeProjectStrings.projectReference, ProjectCollection.Escape(value));
            return newReferenceItem;
        }

        /// <summary>
        /// Given an element corresponding to a .NET Assembly reference, create the appropriate element in the new project
        /// </summary>
        /// <param name="referenceElement"></param>
        /// <param name="referencesItemGroup"></param>
        /// <param name="referenceName"></param>
        /// <returns></returns>
        private ProjectItemElement ConvertAssemblyReference(XmlElementWithLocation referenceElement, ProjectItemGroupElement referencesItemGroup, string referenceName)
        {
            ProjectItemElement newReferenceItem;
            // This is a regular .NET assembly reference.

            // This gets added as a new XMake item of type "Reference".  The "Include"
            // attribute is the assembly name, and all the other attributes remain
            // the same.  For example,
            // -----------------------------------------------------------------------
            // Everett format:
            // ===============
            //    <Reference
            //        Name = "System.Xml"
            //        AssemblyName = "System.Xml"
            //        HintPath = "..\..\binaries\x86chk\bin\i386\System.Xml.dll"
            //    />
            // -----------------------------------------------------------------------
            // XMake format:
            // =============
            //    <Reference Include="System.Xml">
            //          <Name>System.Xml</Name>
            //          <HintPath>..\..\binaries\x86chk\bin\i386\System.Xml.dll</HintPath>
            //    </Reference>
            // -----------------------------------------------------------------------

            // Get the "AssemblyName" attribute.  If not found, just use the value from the
            // "Name" attribute.  This is what the project loading code does in VS.
            string assemblyName = referenceElement.GetAttribute(VSProjectAttributes.assemblyName);
            if (string.IsNullOrEmpty(assemblyName))
            {
                assemblyName = referenceName;
            }
            else
            {
                // Remove the "AssemblyName" attribute so we don't add it again at
                // the end.
                referenceElement.RemoveAttribute(VSProjectAttributes.assemblyName);
            }

            // MyType should only be added when System.Windows.Forms is present. If this
            // reference is seen, then set a flag so we can later add MyType.
            if (String.Equals("System.Windows.Forms", assemblyName, StringComparison.OrdinalIgnoreCase))
            {
                hasWindowsFormsReference = true;
            }

            // Remove hint paths that we think are to RTM or Everett framework assemblies
            string hintPath = referenceElement.GetAttribute(VSProjectAttributes.hintPath);
            if (hintPath != null)
            {
                hintPath = hintPath.ToUpper(CultureInfo.InvariantCulture);
                if (hintPath.IndexOf(LegacyFrameworkPaths.RTMFrameworkPath, StringComparison.Ordinal) != -1 ||
                    hintPath.IndexOf(LegacyFrameworkPaths.EverettFrameworkPath, StringComparison.Ordinal) != -1 ||
                    hintPath.IndexOf(LegacyFrameworkPaths.JSharpRTMFrameworkPath, StringComparison.Ordinal) != -1)
                {
                    referenceElement.RemoveAttribute(VSProjectAttributes.hintPath);
                }
            }

            newReferenceItem = referencesItemGroup.AddItem(XMakeProjectStrings.reference, ProjectCollection.Escape(assemblyName));
            return newReferenceItem;
        }

        /// <summary>
        /// To convert project-to-project references correctly, we need some data
        /// out of the solution file.  If we weren't given a solution file, then
        /// we search the project's directory and every parent directory all the
        /// way up to the root for the corresponding SLN file.
        /// </summary>
        /// <owner>RGoel</owner>
        private void SearchForSolutionFile
            (
            )
        {
            error.VerifyThrow(this.solutionFile == null, "Solution file already passed in!");
            error.VerifyThrow(this.projectGuid != null, "Need project Guid to find solution file.");

            // Start by looking for a solution file in the directory of the original project file.
            DirectoryInfo searchDirectory = new DirectoryInfo(Path.GetDirectoryName(Path.GetFullPath(this.oldProjectFile)));

            while (searchDirectory != null)
            {
                // Get a list of all the .SLN files in the current search directory.
                FileInfo[] slnFiles = searchDirectory.GetFiles("*.sln");

                // Open each .SLN file and parse it.  We're searching for a .SLN
                // file that contains the current project that we're converting.
                foreach (FileInfo slnFile in slnFiles)
                {
                    // Check that the extension really is ".SLN", because the above call to
                    // GetFiles will also return files such as blah.SLN1 and bloo.SLN2.
                    if (String.Equals(".sln", slnFile.Extension, StringComparison.OrdinalIgnoreCase))
                    {
                        // Parse the .SLN file.
                        SolutionFile solutionParser = new SolutionFile();
                        solutionParser.FullPath = slnFile.FullName;

                        try
                        {
                            solutionParser.ParseSolutionFile();
                            this.conversionWarnings.AddRange(solutionParser.SolutionParserWarnings);

                            // Determine if our current project guid (for the project we're converting)
                            // is listed in the .SLN file.
                            if (solutionParser.GetProjectUniqueNameByGuid(this.projectGuid) != null)
                            {
                                // If we found our project listed, then this is the solution we will
                                // use to help us convert the project-to-project references.
                                this.solutionFile = slnFile.FullName;
                                this.solution = solutionParser;
                                return;
                            }
                        }
                        catch (InvalidProjectFileException)
                        {
                            // If the SLN wasn't valid, that's fine ... just skip it, and
                            // move on to the next one.
                        }
                    }
                }

                // Go up one directory, and search there.  Stop when we hit the root.
                searchDirectory = searchDirectory.Parent;
            }

            // If we don't find a solution file that contains our project, that's okay...
            // we can still proceed.  It just means that the converted project-to-project
            // references won't have the relative path to the referenced project.  This
            // may prevent command-line builds from being fully functional, but it's
            // not the end of the world.
        }

        /// <summary>
        /// Given a 'from' path and a 'to' path, compose a relative path from 'from'
        /// to 'to'.
        /// </summary>
        /// <owner>jomof</owner>
        internal static string RelativePathTo(string from, string to)
        {
            error.VerifyThrow(from.IndexOf("*", StringComparison.Ordinal) == -1, "Bug: RelativePathTo can't handle wild cards.");
            error.VerifyThrow(to.IndexOf("*", StringComparison.Ordinal) == -1, "Bug: RelativePathTo can't handle wild cards.");
            from = Path.GetFullPath(from);
            to = Path.GetFullPath(to);

            Uri uriFrom = new Uri(from);
            Uri uriTo = new Uri(to);
            Uri relative = uriFrom.MakeRelativeUri(uriTo);
            string result = Uri.UnescapeDataString(relative.ToString());

            // The URI class returns forward slashes instead of backslashes.  Replace
            // them now, and return the final path.
            result = result.Replace(Path.AltDirectorySeparatorChar, Path.DirectorySeparatorChar);

            return result;
        }

        /// <summary>
        /// Given a project guid for a referenced project, this method computes
        /// the relative path to that referenced project file from the current
        /// project file that is being converted.  In order to do this, we need
        /// some information out of the SLN file.
        /// </summary>
        /// <owner>RGoel</owner>
        private string GetRelativePathToReferencedProject
            (
            string referencedProjectGuid
            )
        {
            error.VerifyThrow(referencedProjectGuid != null, "Need valid project guid.");

            // If we don't have a pointer to the SLN file that contains this project,
            // then we really have no hope of finding the relative path to the
            // referenced project.
            if (this.solution == null)
            {
                // Log a warning that indicates that the complete solution file was not used
                string warning = ResourceUtilities.FormatString(
                    AssemblyResources.GetString("CouldNotFindCompleteSolutionFile"),
                    referencedProjectGuid);
                conversionWarnings.Add(warning);
                return null;
            }

            // Find the referenced project guid in the SLN file.
            string relativePathFromSolutionToReferencedProject =
                this.solution.GetProjectRelativePathByGuid(referencedProjectGuid);

            if (relativePathFromSolutionToReferencedProject == null)
            {
                // If the referenced project does not exist in the solution, we can't
                // get its relative path.  This is not a conversion error; it just means
                // the converted project file won't have the relative path to the
                // referenced project.  This may prevent some command-line build
                // scenarios from working completely.
                string warning = ResourceUtilities.FormatString(
                    AssemblyResources.GetString("ProjectNotListingInSolutionFile"),
                    referencedProjectGuid, this.solution.FullPath);
                conversionWarnings.Add(warning);
                return null;
            }

            if (relativePathFromSolutionToReferencedProject.StartsWith("http", StringComparison.OrdinalIgnoreCase))
            {
                // We've discovered a P2P reference to a web project. This feature is no
                // longer supported in Whidbey.  We will remove the
                // P2P reference to the web project and issue a warning into the upgrade log
                // telling the user he needs to fix this up himself.
                string warning = ResourceUtilities.FormatString(
                    AssemblyResources.GetString("UnsupportedProjectToProjectWebReference"),
                    relativePathFromSolutionToReferencedProject);
                conversionWarnings.Add(warning);
                return null;
            }

            // Get the full path to the referenced project.  Compute this by combining
            // the full path to the SLN file with the relative path specified within
            // the SLN file.
            string fullPathToReferencedProject = Path.Combine(
                Path.GetDirectoryName(this.solutionFile),
                relativePathFromSolutionToReferencedProject);

            // Now compute the relative path from the current project to the referenced
            // project.
            return RelativePathTo(this.oldProjectFile, fullPathToReferencedProject);
        }

        /// <summary>
        /// Processes the &lt;Imports&gt; element, and everything within it.  As it is
        /// doing this, it will add "Import" items to a new ProjectItemGroupElement.
        /// </summary>
        /// <owner>RGoel</owner>
        private void ProcessImportsElement
            (
            XmlElementWithLocation      importsElement
            )
        {
            // Make sure this is the <Imports> element.
            error.VerifyThrow((importsElement?.Name == VSProjectElements.imports),
                "Expected <Imports> element.");

            // Make sure the caller gave us a valid xmakeProject to stuff
            // our new items into.
            error.VerifyThrow(xmakeProject != null, "Expected valid xmake project object.");

            // The <Imports> tag should have no attributes.
            ProjectErrorUtilities.VerifyThrowInvalidProject(!importsElement.HasAttributes, importsElement.Location,
                "NoAttributesExpected", VSProjectElements.imports);

            ProjectItemGroupElement importsItemGroup = null;

            // Loop through all the direct child elements of the <Imports> element.
            foreach(XmlNode importsChildNode in importsElement)
            {
                // Handle XML comments under the the <Imports> node (just ignore them).
                if ((importsChildNode.NodeType == XmlNodeType.Comment) ||
                    (importsChildNode.NodeType == XmlNodeType.Whitespace))
                {
                    continue;
                }

                if (importsChildNode.NodeType == XmlNodeType.Element)
                {
                    XmlElementWithLocation importsChildElement = (XmlElementWithLocation)importsChildNode;
                    switch (importsChildNode.Name)
                    {
                        // The <Import> element.
                        case VSProjectElements.import:
                            if (importsItemGroup == null)
                            {
                                importsItemGroup = xmakeProject.AddItemGroup();
                            }

                            this.ProcessImportElement((XmlElementWithLocation)importsChildElement, importsItemGroup);
                            break;

                        default:
                            ProjectErrorUtilities.VerifyThrowInvalidProject(false, importsChildElement.Location,
                                "UnrecognizedChildElement", importsChildElement.Name,
                                VSProjectElements.imports);
                            break;
                    }
                }
                else
                {
                    ProjectXmlUtilities.ThrowProjectInvalidChildElement(importsChildNode.Name, importsElement.Name, importsElement.Location);
                }
            }
        }

        /// <summary>
        /// Processes the &lt;Import&gt; element, and add an appropriate reference
        /// items to the importsItemGroup.
        /// </summary>
        /// <owner>RGoel</owner>
        private void ProcessImportElement
            (
            XmlElementWithLocation importElement,
            ProjectItemGroupElement importsItemGroup
            )
        {
            // Make sure this is the <Import> element.
            error.VerifyThrow((importElement?.Name == VSProjectElements.import),
                "Expected <Import> element.");

            // Make sure the caller has already created an ProjectItemGroupElement for us to
            // put the new items in.
            error.VerifyThrow(importsItemGroup != null, "Received null ProjectItemGroupElement");

            // Get the required "Namespace" attribute.
            string importNamespace = importElement.GetAttribute(VSProjectAttributes.importNamespace);
<<<<<<< HEAD
            ProjectErrorUtilities.VerifyThrowInvalidProject((importNamespace?.Length > 0),
=======
            ProjectErrorUtilities.VerifyThrowInvalidProject(!string.IsNullOrEmpty(importNamespace),
>>>>>>> e8c17c12
                importElement.Location, "MissingAttribute", VSProjectAttributes.importNamespace, VSProjectElements.import);
            // Remove the "Namespace" attribute, so it doesn't show up in our loop later.
            importElement.RemoveAttribute(VSProjectAttributes.importNamespace);

            // The <Import> element gets converted to XMake as an item of type "Import".
            // The "Namespace" attribute becomes the "Include" for the new item.  For
            // example,
            // -----------------------------------------------------------------------
            // Everett format:
            // ===============
            //    <Import Namespace = "System.Collections" />
            // -----------------------------------------------------------------------
            // XMake format:
            // =============
            //    <Import Include="System.Collections" />
            // -----------------------------------------------------------------------
            importsItemGroup.AddItem(XMakeProjectStrings.import, ProjectCollection.Escape(importNamespace));

            // There should be no other attributes on the <Import> element (besides
            // "Namespace" which we already took care of).  But loop through them
            // anyway, so we can emit a useful error message.
            foreach (XmlAttributeWithLocation importAttribute in importElement.Attributes)
            {
                ProjectErrorUtilities.VerifyThrowInvalidProject(false, importAttribute.Location, "UnrecognizedAttribute",
                    importAttribute.Name, VSProjectElements.import);
            }

            // There should be no children of the <Import> element.
            ProjectXmlUtilities.VerifyThrowProjectNoChildElements(importElement);
        }

        /// <summary>
        /// Processes the &lt;Files&gt; element, and everything within it.  As it is
        /// doing this, it will add the appropriate items to a new ProjectItemGroupElement.
        /// </summary>
        /// <owner>RGoel</owner>
        private void ProcessFilesElement
            (
            XmlElementWithLocation      filesElement
            )
        {
            // Make sure this is the <Files> element.
            error.VerifyThrow((filesElement?.Name == VSProjectElements.files),
                "Expected <Files> element.");

            // Make sure the caller gave us a valid xmakeProject to stuff
            // our new items into.
            error.VerifyThrow(xmakeProject != null, "Expected valid xmake project object.");

            // The <Files> tag should have no attributes.
            ProjectErrorUtilities.VerifyThrowInvalidProject(!filesElement.HasAttributes, filesElement.Location,
                "NoAttributesExpected", VSProjectElements.files);

            // Loop through all the direct child elements of the <Files> element.
            foreach(XmlNode filesChildNode in filesElement)
            {
                // Handle XML comments under the the <Files> node (just ignore them).
                if ((filesChildNode.NodeType == XmlNodeType.Comment) ||
                    (filesChildNode.NodeType == XmlNodeType.Whitespace))
                {
                    continue;
                }

                if (filesChildNode.NodeType == XmlNodeType.Element)
                {
                    XmlElementWithLocation filesChildElement = (XmlElementWithLocation)filesChildNode;
                    switch (filesChildNode.Name)
                    {
                        // The <Include> element.
                        case VSProjectElements.include:
                            this.ProcessIncludeElement(filesChildElement);
                            break;

                        // The <Exclude> element.  Actually, the <Exclude> element is not supported
                        // by VS.  That is, VS completely ignores anything under the <Exclude>
                        // element.  Yet, some really old project files have this tag in there,
                        // even though it doesn't do anything.  So let's at least not fail if
                        // the project file contains this.
                        case VSProjectElements.exclude:
                            string warning = AssemblyResources.GetString("ExcludeFoundInProject");
                            conversionWarnings.Add(warning);
                            break;

                        default:
                            ProjectErrorUtilities.VerifyThrowInvalidProject(false, filesChildElement.Location,
                                "UnrecognizedChildElement", filesChildNode.Name,
                                VSProjectElements.files);
                            break;
                    }
                }
                else
                {
                    ProjectXmlUtilities.ThrowProjectInvalidChildElement(filesChildNode.Name, filesElement.Name, filesElement.Location);
                }
            }
        }

        /// <summary>
        /// Processes the &lt;Include&gt; element, and everything within it.  As it is
        /// doing this, it will add the appropriate items to a new ProjectItemGroupElement.
        /// </summary>
        /// <owner>RGoel</owner>
        private void ProcessIncludeElement
            (
            XmlElementWithLocation      includeElement
            )
        {
            // Make sure this is the <Include> element.
            error.VerifyThrow((includeElement?.Name == VSProjectElements.include),
                "Expected <Include> element.");

            // Make sure the caller gave us a valid xmakeProject to stuff
            // our new items into.
            error.VerifyThrow(xmakeProject != null, "Expected valid xmake project object.");

            // The <Include> tag should have no attributes.
            ProjectErrorUtilities.VerifyThrowInvalidProject(!includeElement.HasAttributes, includeElement.Location,
                "NoAttributesExpected", VSProjectElements.include);

            ProjectItemGroupElement filesItemGroup = null;

            // Loop through all the direct child elements of the <Include> element.
            foreach(XmlNode includeChildNode in includeElement)
            {
                // Handle XML comments under the the <Include> node (just ignore them).
                if ((includeChildNode.NodeType == XmlNodeType.Comment) ||
                    (includeChildNode.NodeType == XmlNodeType.Whitespace))
                {
                    continue;
                }

                if (includeChildNode.NodeType == XmlNodeType.Element)
                {
                    if (filesItemGroup == null)
                    {
                        filesItemGroup = xmakeProject.AddItemGroup();
                    }

                    XmlElementWithLocation includeChildElement = (XmlElementWithLocation)includeChildNode;
                    switch (includeChildElement.Name)
                    {
                        // The <File> element.
                        case VSProjectElements.file:
                            this.ProcessFileElement(includeChildElement, filesItemGroup);
                            break;

                        // The <Folder> element.
                        case VSProjectElements.folder:
                            this.ProcessFolderElement(includeChildElement, filesItemGroup);
                            break;

                        default:
                            ProjectErrorUtilities.VerifyThrowInvalidProject(false, includeChildElement.Location,
                                "UnrecognizedChildElement", includeChildNode.Name,
                                VSProjectElements.include);
                            break;
                    }
                }
                else
                {
                    ProjectXmlUtilities.ThrowProjectInvalidChildElement(includeChildNode.Name, includeElement.Name, includeElement.Location);
                }
            }
        }

        /// <summary>
        /// Processes the &lt;File&gt; element, and adds an appropriate item to the
        /// filesItemGroup.
        /// </summary>
        /// <owner>RGoel</owner>
        private void ProcessFileElement
            (
            XmlElementWithLocation      fileElement,
            ProjectItemGroupElement filesItemGroup
            )
        {
            // Make sure this is the <File> element.
            error.VerifyThrow((fileElement?.Name == VSProjectElements.file),
                "Expected <File> element.");

            // Make sure the caller has already created an ProjectItemGroupElement for us to
            // put the new items in.
            error.VerifyThrow(filesItemGroup != null, "Received null ProjectItemGroupElement");

            // Get the required "RelPath" attribute.
            string relPath = fileElement.GetAttribute(VSProjectAttributes.relPath);
<<<<<<< HEAD
            ProjectErrorUtilities.VerifyThrowInvalidProject((relPath?.Length > 0),
=======
            ProjectErrorUtilities.VerifyThrowInvalidProject(!string.IsNullOrEmpty(relPath),
>>>>>>> e8c17c12
                fileElement.Location, "MissingAttribute", VSProjectAttributes.relPath, VSProjectElements.file);
            // Remove the "RelPath" attribute, so we don't end up adding it twice.
            fileElement.RemoveAttribute(VSProjectAttributes.relPath);

            // Get the "Link" attribute.  This is for linked items only.
            string linkPath = fileElement.GetAttribute(VSProjectAttributes.link);
            // Remove the "Link" attribute, so we don't end up adding it twice.
            fileElement.RemoveAttribute(VSProjectAttributes.link);

            // Get the "BuildAction" attribute.  If it doesn't exist, figure out
            // what the build action is based on the file extension.  This is
            // what the project loading code does in VS.
            string buildAction = fileElement.GetAttribute(VSProjectAttributes.buildAction);
            if (string.IsNullOrEmpty(buildAction))
            {
                buildAction = VSProjectAttributes.buildActionNone;
            }
            // Remove the "BuildAction" attribute, so we don't end up adding it twice.
            fileElement.RemoveAttribute(VSProjectAttributes.buildAction);

            ProjectItemElement newFileItem;

            // Bug Whidbey #248965. If a .resx file is completely empty, do not include a reference
            // to it in the upgraded project file.
            if (!
                (String.Equals(Path.GetExtension(relPath), ".resx", StringComparison.OrdinalIgnoreCase)
                 && IsFilePresentButEmpty(relPath, linkPath))
               )
            {
                // Add the new item to XMake.
                if (string.IsNullOrEmpty(linkPath))
                {
                    // Normal item.

                    // The <File> element gets converted to XMake as a new item, where
                    // the item type is the BuildAction, and the "Include" contains
                    // the relative path to the item.  For
                    // example,
                    // -----------------------------------------------------------------------
                    // Everett format:
                    // ===============
                    //    <File
                    //        RelPath = "Properties\PropertyGroupCollection.cs"
                    //        SubType = "Code"
                    //        BuildAction = "Compile"
                    //    />
                    // -----------------------------------------------------------------------
                    // XMake format:
                    // =============
                    //    <Compile Include = "Properties\PropertyGroupCollection.cs">
                    //          <SubType>Code</SubType>
                    //    </Compile>
                    // -----------------------------------------------------------------------
                    newFileItem = filesItemGroup.AddItem(buildAction, ProjectCollection.Escape(relPath));
                }
                else
                {
                    // Linked item.

                    // The <File> element gets converted to XMake as a new item, where
                    // the item type is the BuildAction, the "Include" contains
                    // the physical relative path to the item, and the non-XMake "Link"
                    // attribute contains the project-relative path for item (for display
                    // purposes in the Solution Explorer).  For example,
                    // -----------------------------------------------------------------------
                    // Everett format:
                    // ===============
                    //    <File
                    //        RelPath = "Properties\PropertyGroupCollection.cs"
                    //        Link = "c:\Rajeev\External\PropertyGroupCollection.cs"
                    //        SubType = "Code"
                    //        BuildAction = "Compile"
                    //    />
                    // -----------------------------------------------------------------------
                    // XMake format:
                    // =============
                    //    <Compile Include = "c:\Rajeev\External\PropertyGroupCollection.cs">
                    //          <Link>Properties\PropertyGroupCollection.cs</Link>
                    //          <SubType>Code</SubType>
                    //    </Compile>
                    // -----------------------------------------------------------------------
                    newFileItem = filesItemGroup.AddItem(buildAction, ProjectCollection.Escape(linkPath));
                    newFileItem.AddMetadata(XMakeProjectStrings.link, ProjectCollection.Escape(relPath));
                }

                // Add all the rest of the attributes on the <File> element to the new
                // XMake item.
                foreach (XmlAttribute fileAttribute in fileElement.Attributes)
                {
                    newFileItem.AddMetadata(fileAttribute.Name, ProjectCollection.Escape(fileAttribute.Value));
                }

                // If this is a VSD(devices) project and we're dealing with a content file,
                // mark it to copy if newer.
                if ( ( ( ( this.language == VSProjectElements.ECSharp ) ||
                         ( this.language == VSProjectElements.EVisualBasic ) ) ) &&
                     ( String.Equals ( buildAction, XMakeProjectStrings.content, StringComparison.OrdinalIgnoreCase ) ) )
                {
                    newFileItem.AddMetadata ( XMakeProjectStrings.copytooutput,
                                              XMakeProjectStrings.preservenewest );
                }
            }
            else
            {
                string warning = ResourceUtilities.FormatString(
                    AssemblyResources.GetString("EmptyResxRemoved"),
                    relPath);
                conversionWarnings.Add(warning);
            }

            // There should be no children of the <File> element.
            ProjectXmlUtilities.VerifyThrowProjectNoChildElements(fileElement);
        }

        /// <summary>
        /// Checks whether a file has content. If it is empty, returns true.
        /// If file does not exist we may be waiting for it to download asynchronously
        /// via source control so return false to leave it in the project
        /// </summary>
        /// <owner>danmose</owner>
        private bool IsFilePresentButEmpty(string relPath, string linkPath)
        {
            // relpath is the filename
            // linkPath, if it exists, is the relative path from the project, or the absolute full path
            string path;
            if (string.IsNullOrEmpty(linkPath))
            {
                path = Path.Combine(Path.GetDirectoryName(oldProjectFile), relPath);
            }
            else
            {
                if (Path.IsPathRooted(linkPath)) // absolute
                {
                    path = linkPath;
                }
                else // relative
                {
                    path = Path.Combine(Path.GetDirectoryName(oldProjectFile), linkPath);
                }
            }

            if (!File.Exists(path))
            {
                // File does not exist - may be waiting to be download asynchronously via source control
                // so return false to leave it in the project
                return false;
            }

            long length = 0;

            try
            {
                FileInfo fi = new FileInfo(path);
                length = fi.Length;
            }
            catch (Exception e) // Catching Exception, but rethrowing unless it's a well-known exception.
            {
                if (ExceptionHandling.NotExpectedException(e))
                    throw;
                // if we can't say for sure it's empty, play safe and return false
                return false;
            }

            return (length == 0);
        }

        /// <summary>
        /// Processes the &lt;Folder&gt; element, and adds an appropriate item to the
        /// filesItemGroup.
        /// </summary>
        /// <owner>RGoel</owner>
        private void ProcessFolderElement
            (
            XmlElementWithLocation      folderElement,
            ProjectItemGroupElement filesItemGroup
            )
        {
            // Make sure this is the <Folder> element.
            error.VerifyThrow((folderElement?.Name == VSProjectElements.folder),
                "Expected <Folder> element.");

            // Make sure the caller has already created an ProjectItemGroupElement for us to
            // put the new items in.
            error.VerifyThrow(filesItemGroup != null, "Received null ProjectItemGroupElement");

            // Get the required "RelPath" attribute.
            string relPath = folderElement.GetAttribute(VSProjectAttributes.relPath);
<<<<<<< HEAD
            ProjectErrorUtilities.VerifyThrowInvalidProject((relPath?.Length > 0),
=======
            ProjectErrorUtilities.VerifyThrowInvalidProject(!string.IsNullOrEmpty(relPath),
>>>>>>> e8c17c12
                folderElement.Location, "MissingAttribute", VSProjectAttributes.relPath, VSProjectElements.folder);
            // Remove the "RelPath" attribute, so we don't end up adding it twice.
            folderElement.RemoveAttribute(VSProjectAttributes.relPath);

            // We need to find out what type of folder this is -- a web references
            // folder, a web reference URL, or just an empty project folder.

            // See if there's a "WebReferences" attribute on the <Folder> element.  If so,
            // and the value is set to "True", then it's a web reference folder.
            string webReferences = folderElement.GetAttribute(VSProjectAttributes.webReferences);
            // Remove the "WebReferences" attribute, so we don't end up adding it twice.
            folderElement.RemoveAttribute(VSProjectAttributes.webReferences);

            // See if there's a "WebReferenceURL" attribute.  If so, it's a web reference
            // URL.
            string webReferenceUrl = folderElement.GetAttribute(VSProjectAttributes.webReferenceUrl);
            // Remove the "WebReferenceURL" attribute, so we don't end up adding it twice.
            folderElement.RemoveAttribute(VSProjectAttributes.webReferenceUrl);

            ProjectItemElement newFolderItem;

            if ((webReferences != null) && (String.Equals(webReferences, "true", StringComparison.OrdinalIgnoreCase)))
            {
                // This is a web reference folder.

                // The <Folder> element gets converted to XMake as an item of type
                // "WebReferences".  The "Include" will contain the relative path.
                // For example,
                // -----------------------------------------------------------------------
                // Everett format:
                // ===============
                //    <Folder
                //        RelPath = "Web References\"
                //        WebReferences = "TRUE"
                //    />
                // -----------------------------------------------------------------------
                // XMake format:
                // =============
                //    <WebReferences Include = "Web References\" />
                // -----------------------------------------------------------------------
                newFolderItem = filesItemGroup.AddItem(XMakeProjectStrings.webReferences,
                    ProjectCollection.Escape(relPath));
            }
<<<<<<< HEAD
            else if ((webReferenceUrl?.Length > 0))
=======
            else if (!string.IsNullOrEmpty(webReferenceUrl))
>>>>>>> e8c17c12
            {
                // This is an actual web reference URL.

                // The <Folder> element gets converted to XMake as an item of type
                // "WebReferenceURL".  The "Include" will contain the URL.
                // For example,
                // -----------------------------------------------------------------------
                // Everett format:
                // ===============
                //    <Folder
                //        RelPath = "Web References\mobileakipman\"
                //        WebReferenceUrl = "http://mobileakipman/HelloName/service1.asmx"
                //        UrlBehavior = "Static"
                //    />
                // -----------------------------------------------------------------------
                // XMake format:
                // =============
                //    <WebReferenceUrl Include="http://mobileakipman/HelloName/service1.asmx">
                //          <RelPath>Web References\mobileakipman\</RelPath>
                //          <UrlBehavior>Static</UrlBehavior>
                //    </WebReferenceUrl>
                // -----------------------------------------------------------------------
                newFolderItem = filesItemGroup.AddItem(XMakeProjectStrings.webReferenceUrl,
                    ProjectCollection.Escape(webReferenceUrl));
                newFolderItem.AddMetadata(XMakeProjectStrings.relPath, ProjectCollection.Escape(relPath));

                // Whidbey projects have some new properties to control the behavior of the
                // proxy generation.  For projects migrated from Everett, we want to force
                // the proxy generation to mimic the Everett behavior, so that people's projects
                // still work the same as they did in Everett.  (These properties did not
                // exist in Everett.)  See spec at:
                // http://devdiv/SpecTool/Documents/Whidbey/VSCore/Solution%20Project%20Build/FeatureSpecs/Project-WebReferences.doc
                if (!this.newWebReferencePropertiesAdded)
                {
                    this.globalPropertyGroup.AddProperty(XMakeProjectStrings.webRefEnableProperties,
                        (this.language == VSProjectElements.visualJSharp) ? "false" : "true");
                    this.globalPropertyGroup.AddProperty(XMakeProjectStrings.webRefEnableSqlTypes, "false");
                    this.globalPropertyGroup.AddProperty(XMakeProjectStrings.webRefEnableLegacyEventing, "true");

                    this.newWebReferencePropertiesAdded = true;
                }
            }
            else
            {
                // This is just a project folder that happens not to have any files in it.

                // The <Folder> element gets converted to XMake as an item of type "Folder".
                // However, we do need to remove the trailing backslash, because XMake
                // interprets that as a recursion (bug # 58591).  For example,
                // -----------------------------------------------------------------------
                // Everett format:
                // ===============
                //    <Folder
                //        RelPath = "MyEmptyProjectFolder\"
                //    />
                // -----------------------------------------------------------------------
                // XMake format:
                // =============
                //    <Folder Include="MyEmptyProjectFolder" />
                // -----------------------------------------------------------------------

                // Remove the trailing backslash.  XMake interprets trailing backslashes
                // as a recursive wildcard.  This will be fixed in M2 -- bug # 58591
                if (relPath.EndsWith("\\", StringComparison.Ordinal))
                {
                    relPath = relPath.Remove(relPath.Length - 1, 1);
                }

                newFolderItem = filesItemGroup.AddItem(XMakeProjectStrings.folder,
                    ProjectCollection.Escape(relPath));
            }

            // Add all the rest of the attributes on the <Folder> element to the new
            // XMake item.
            foreach (XmlAttribute folderAttribute in folderElement.Attributes)
            {
                newFolderItem.AddMetadata(folderAttribute.Name, ProjectCollection.Escape(folderAttribute.Value));
            }

            // There should be no children of the <Folder> element.
            ProjectXmlUtilities.VerifyThrowProjectNoChildElements(folderElement);
        }

        /// <summary>
        /// Processes the &lt;StartupServices&gt; element, and everything within it.  As
        /// it is doing this, it will add new "StartupService" items to a new ProjectItemGroupElement.
        /// </summary>
        /// <owner>RGoel</owner>
        private void ProcessStartupServicesElement
            (
            XmlElementWithLocation      startupServicesElement
            )
        {
            // Make sure this is the <StartupServices> element.
            error.VerifyThrow((startupServicesElement?.Name == VSProjectElements.startupServices),
                "Expected <StartupServices> element.");

            // Make sure the caller gave us a valid xmakeProject to stuff
            // our new items into.
            error.VerifyThrow(xmakeProject != null, "Expected valid xmake project object.");

            // The <StartupServices> tag should have no attributes.
            ProjectErrorUtilities.VerifyThrowInvalidProject(!startupServicesElement.HasAttributes, startupServicesElement.Location,
                "NoAttributesExpected", VSProjectElements.startupServices);

            ProjectItemGroupElement startupServicesItemGroup = null;

            // Loop through all the direct child elements of the <StartupServices> element.
            foreach(XmlNode startupServicesChildNode in startupServicesElement)
            {
                // Handle XML comments under the the <StartupServices> node (just ignore them).
                if ((startupServicesChildNode.NodeType == XmlNodeType.Comment) ||
                    (startupServicesChildNode.NodeType == XmlNodeType.Whitespace))
                {
                    continue;
                }

                if (startupServicesChildNode.NodeType == XmlNodeType.Element)
                {
                    XmlElementWithLocation startupServicesChildElement = (XmlElementWithLocation)startupServicesChildNode;
                    switch (startupServicesChildElement.Name)
                    {
                        // The <Service> element.
                        case VSProjectElements.service:
                            if (startupServicesItemGroup == null)
                            {
                                startupServicesItemGroup = xmakeProject.AddItemGroup();
                            }

                            this.ProcessServiceElement(startupServicesChildElement, startupServicesItemGroup);
                            break;

                        default:
                            ProjectErrorUtilities.VerifyThrowInvalidProject(false, startupServicesChildElement.Location,
                                "UnrecognizedChildElement", startupServicesChildNode.Name,
                                VSProjectElements.startupServices);
                            break;
                    }
                }
                else
                {
                    ProjectXmlUtilities.ThrowProjectInvalidChildElement(startupServicesChildNode.Name, startupServicesElement.Name, startupServicesElement.Location);
                }
            }
        }

        /// <summary>
        /// Processes the &lt;Service&gt; element, and add an appropriate reference
        /// items to the startupServicesItemGroup.
        /// </summary>
        /// <owner>RGoel</owner>
        private void ProcessServiceElement
            (
            XmlElementWithLocation      serviceElement,
            ProjectItemGroupElement startupServicesItemGroup
            )
        {
            // Make sure this is the <Service> element.
            error.VerifyThrow((serviceElement?.Name == VSProjectElements.service),
                "Expected <Service> element.");

            // Make sure the caller has already created an ProjectItemGroupElement for us to
            // put the new items in.
            error.VerifyThrow(startupServicesItemGroup != null, "Received null ProjectItemGroupElement");

            // Get the required "ID" attribute.
            string id = serviceElement.GetAttribute(VSProjectAttributes.id);
<<<<<<< HEAD
            ProjectErrorUtilities.VerifyThrowInvalidProject((id?.Length > 0), serviceElement.Location,
=======
            ProjectErrorUtilities.VerifyThrowInvalidProject(!string.IsNullOrEmpty(id), serviceElement.Location,
>>>>>>> e8c17c12
                "MissingAttribute", VSProjectAttributes.id, VSProjectElements.service);
            // Remove the "ID" attribute, so it doesn't show up in our loop later.
            serviceElement.RemoveAttribute(VSProjectAttributes.id);

            // The <Service> element gets converted to XMake as an item of type "Service".
            // The "ID" attribute becomes the "Include" for the new item.  For
            // example,
            // -----------------------------------------------------------------------
            // Everett format:
            // ===============
            //    <Service ID = "ABCD1234-78F4-4F98-AFD6-720DA6E648A2" />
            // -----------------------------------------------------------------------
            // XMake format:
            // =============
            //    <Service Include="ABCD1234-78F4-4F98-AFD6-720DA6E648A2" />
            // -----------------------------------------------------------------------
            startupServicesItemGroup.AddItem(XMakeProjectStrings.service, ProjectCollection.Escape(id));

            // There should be no other attributes on the <Service> element (besides
            // "ID" which we already took care of).  But loop through them
            // anyway, so we can emit a useful error message.
            foreach (XmlAttributeWithLocation serviceAttribute in serviceElement.Attributes)
            {
                ProjectErrorUtilities.VerifyThrowInvalidProject(false, serviceAttribute.Location, "UnrecognizedAttribute",
                    serviceAttribute.Name, VSProjectElements.service);
            }

            // There should be no children of the <Service> element.
            ProjectXmlUtilities.VerifyThrowProjectNoChildElements(serviceElement);
        }

        /// <summary>
        /// Processes the &lt;OtherProjectSettings&gt; element, and everything within it.
        /// As it is doing this, it will add stuff to the globalPropertyGroup.
        /// </summary>
        /// <owner>RGoel</owner>
        private void ProcessOtherProjectSettingsElement
            (
            XmlElementWithLocation      otherProjectSettingsElement
            )
        {
            // Make sure this is the <OtherProjectSettings> element.
            error.VerifyThrow((otherProjectSettingsElement?.Name == VSProjectElements.otherProjectSettings),
                "Expected <Settings> element.");

            // Make sure the caller gave us a valid globalPropertyGroup to stuff
            // our properties into.
            error.VerifyThrow(globalPropertyGroup != null, "Expected valid global ProjectPropertyElementGroup.");

            // All of the attributes on the <Settings> tag get converted to XMake
            // properties.  For example,
            // -----------------------------------------------------------------------
            // Everett format:
            // ===============
            //    <OtherProjectSettings
            //        CopyProjectDestinationFolder = ""
            //        CopyProjectUncPath = ""
            //        CopyProjectOption = "0"
            //        ProjectView = "ProjectFiles"
            //        ProjectTrust = "0"
            //    />
            // -----------------------------------------------------------------------
            // XMake format:
            // =============
            //    <PropertyGroup>
            //        <CopyProjectDestinationFolder></CopyProjectDestinationFolder>
            //        <CopyProjectUncPath></CopyProjectUncPath>
            //        <CopyProjectOption>0</CopyProjectOption>
            //        <ProjectView>ProjectFiles</ProjectView>
            //        <ProjectTrust>0</ProjectTrust>
            //    </PropertyGroup>
            // -----------------------------------------------------------------------
            this.AddXMakePropertiesFromXMLAttributes(this.globalPropertyGroup, otherProjectSettingsElement);

            // There should be no children of the <OtherProjectSettings> element.
            ProjectXmlUtilities.VerifyThrowProjectNoChildElements(otherProjectSettingsElement);
        }

        /// <summary>
        /// Processes the &lt;UserProperties&gt; element, and everything within it.
        /// Basically, this element and its contents end up going verbatim into
        /// the &lt;ProjectExtensions&gt; section of the newly converted MSBuild project
        /// file.
        ///
        /// The one slight exception is that we do something special for Trinity
        /// conversion.  Specifically, if we detect that this is a White Rabbit
        /// project, we add the flavor GUID for Triumph.
        /// </summary>
        /// <param name="userPropertiesElement"></param>
        /// <param name="isTriumphProject"></param>
        /// <owner>rgoel</owner>
        private void ProcessUserPropertiesElement
            (
            XmlElementWithLocation      userPropertiesElement,
            out bool                    isTriumphProject
            )
        {
            // Make sure this is the <UserProperties> element.
            error.VerifyThrow((userPropertiesElement?.Name == VSProjectElements.userProperties),
                "Expected <UserProperties> element.");

            isTriumphProject = false;

            // All of the <UserProperties> node goes into the <ProjectExtensions> section
            // verbatim.  The one exception is that if we detect a White Rabbit project,
            // then we add the flavor GUID for Triumph.  For example,
            // -----------------------------------------------------------------------
            // Everett format:
            // ===============
            //    <UserProperties
            //        OfficeDocumentPath = ".\ExcelProject41.xls"
            //        OfficeDocumentType = "XLS"
            //        OfficeProject = "true"
            //        blun="1"
            //        bloo="2"
            //        blee="3"
            //    />
            // -----------------------------------------------------------------------
            // XMake format:
            // =============
            //  <Project>
            //
            //      <PropertyGroup>
            //          ...
            //          <ProjectTypeGuids>{BAA0C2D2-18E2-41B9-852F-F413020CAA33};{FAE04EC0-301F-11D3-BF4B-00C04F79EFBC}</ProjectTypeGuids>
            //          ...
            //      </PropertyGroup>
            //      ...
            //      <ProjectExtensions>
            //
            //          <VisualStudio>
            //
            //              <UserProperties
            //                  OfficeDocumentPath = ".\ExcelProject41.xls"
            //                  OfficeDocumentType = "XLS"
            //                  OfficeProject = "true"
            //                  blun="1"
            //                  bloo="2"
            //                  blee="3"
            //              />
            //
            //              <CommonProperties>
            //                  <FL_B3B1084D_C66C_4F4C_B279_5C1BA6092AFB>
            //                      <FL_FAE04EC0_301F_11D3_BF4B_00C04F79EFBC />
            //                  </FL_B3B1084D_C66C_4F4C_B279_5C1BA6092AFB>
            //              </CommonProperties>
            //
            //          </VisualStudio>
            //
            //      </ProjectExtensions>
            //
            //  </Project>
            // -----------------------------------------------------------------------

            string visualStudioProjectExtensions = GetProjectExtensionsString(XMakeProjectStrings.visualStudio);
            visualStudioProjectExtensions += userPropertiesElement.OuterXml;

            // If there are any attributes on the <UserProperties> element that indicate that
            // this was a White Rabbit project, add the Triumph flavor GUID.
            if (
                (userPropertiesElement.Attributes[VSProjectAttributes.officeDocumentPath] != null) ||
                (userPropertiesElement.Attributes[VSProjectAttributes.officeDocumentType] != null) ||
                (userPropertiesElement.Attributes[VSProjectAttributes.officeProject] != null)
               )
            {
                isTriumphProject = true;

                // We need the language-specific Guid as well.
                string languageGuid = String.Empty;

                if (this.language == VSProjectElements.cSharp)
                {
                    languageGuid = XMakeProjectStrings.cSharpGuid;
                }
                else if (this.language == VSProjectElements.visualBasic)
                {
                    languageGuid = XMakeProjectStrings.visualBasicGuid;
                }
                else if (this.language == VSProjectElements.visualJSharp)
                {
                    languageGuid = XMakeProjectStrings.visualJSharpGuid;
                }
                else
                {
                    error.VerifyThrow(false, "This project is not recognized as one of the following 3 languages:  C#, VB, VJ#");
                }

                // Add a new global property called ProjectTypeGuids.
                this.globalPropertyGroup.AddProperty(XMakeProjectStrings.projectTypeGuids,
                    "{" + XMakeProjectStrings.triumphProjectTypeGuid + "};{" + languageGuid + "}");

                // Add the Office document as a "None" item in the converted project file.
                XmlAttribute officeDocumentPathAttribute = userPropertiesElement.Attributes[VSProjectAttributes.officeDocumentPath];
                if (officeDocumentPathAttribute != null)
                {
                    string officeDocumentPath = officeDocumentPathAttribute.Value;
<<<<<<< HEAD
                    if ((officeDocumentPath?.Length > 0))
=======
                    if (!string.IsNullOrEmpty(officeDocumentPath))
>>>>>>> e8c17c12
                    {
                        string projectFileDirectory = Path.GetDirectoryName(Path.GetFullPath(this.oldProjectFile));
                        string officeDocumentFullPath = Path.GetFullPath(Path.Combine(projectFileDirectory, officeDocumentPath));

                        // If the office document is in the project directory ...
                        if (String.Equals(projectFileDirectory, Path.GetDirectoryName(officeDocumentFullPath), StringComparison.OrdinalIgnoreCase))
                        {
                            // If the office document actually exists on disk ...
                            if (File.Exists(officeDocumentFullPath))
                            {
                                // Add the office document as a "None" item to the converted project.
                                ProjectItemGroupElement officeDocumentItemGroup = this.xmakeProject.AddItemGroup();
                                officeDocumentItemGroup.AddItem("None", ProjectCollection.Escape(officeDocumentPath));
                            }
                        }
                    }
                }
            }

            SetProjectExtensionsString(XMakeProjectStrings.visualStudio, visualStudioProjectExtensions);
        }

        /// <summary>
        /// Fix hard-coded fully qualified paths in Code Analysis properties.
        ///
        /// Due to a bug in Whidbey configuration cloning, some Code Analysis
        /// properties in Whidbey project files contain fully qualified paths.
        /// They need to be detected and removed during project conversion so
        /// that Code Analysis will work on converted Whidbey projects.
        /// </summary>
        /// <owner>duanek</owner>
        /// <returns>true if changes were required, false otherwise</returns>
        // -----------------------------------------------------------------------
        // XMake format:
        // =============
        //  <Project>
        //      ...
        //      <PropertyGroup>
        //          ...
        //          <CodeAnalysisRuleAssemblies>C:\Program Files\Microsoft Visual Studio 8\Team Tools\Static Analysis Tools\FxCop\\rules</CodeAnalysisRuleAssemblies>
        //          ...
        //      </PropertyGroup>
        //      ...
        //  </Project>
        // -----------------------------------------------------------------------
        private bool FixCodeAnalysisPaths()
        {
            bool changedProject = false;

            // Iterate over all <PropertyGroup> nodes
            // Look for a <CodeAnalysisRuleAssemblies> node
            foreach (ProjectPropertyElement ProjectPropertyElement in xmakeProject.Properties)
            {
                if (ProjectPropertyElement.Name == XMakeProjectStrings.codeAnalysisRuleAssemblies)
                {
                    // We do not want to blindly remove this property since it
                    // is valid for the user to modify it in the project file.

                    // The default value in Microsoft.CodeAnalysis.Targets
                    // is a rooted path ending in "FxCop\\rules".
                    if (Path.IsPathRooted(ProjectPropertyElement.Value))
                    {
                        if (ProjectPropertyElement.Value.EndsWith(@"FxCop\\rules", StringComparison.Ordinal))
                        {
                            ProjectPropertyElement.Parent.RemoveChild(ProjectPropertyElement);
                            changedProject = true;
                        }
                    }

                    break;
                }
            }

            return changedProject;
        }

        /// <summary>
        /// Find the first property with the provided name in the ProjectRootElement.
        /// If none is found, returns null.
        /// </summary>
        private ProjectPropertyElement FindPropertyIfPresent(ProjectRootElement project, string name)
        {
            foreach (ProjectPropertyElement property in project.Properties)
            {
                if (String.Equals(property.Name, name, StringComparison.OrdinalIgnoreCase))
                {
                    return property;
                }
            }

            return null;
        }

        /// <summary>
        /// Get the project extensions string with a particular ID,
        /// or empty string if it does not exist or there is no project extensions at all
        /// </summary>
        private string GetProjectExtensionsString(string id)
        {
            ProjectExtensionsElement element = xmakeProject.ProjectExtensions;

            return (element == null) ? String.Empty : element[id];
        }

        /// <summary>
        /// Set a project extensions string with the provided Id,
        /// even if there is no project extensions tag at present
        /// </summary>
        private void SetProjectExtensionsString(string id, string content)
        {
            ProjectExtensionsElement element = xmakeProject.ProjectExtensions;

            if (element == null)
            {
                element = xmakeProject.CreateProjectExtensionsElement();
                xmakeProject.AppendChild(element);
            }

            element[id] = content;
        }
    }
}<|MERGE_RESOLUTION|>--- conflicted
+++ resolved
@@ -372,15 +372,9 @@
         {
             // Make sure we were passed in non-empty source and destination project
             // file names.
-<<<<<<< HEAD
-            error.VerifyThrowArgument((this.oldProjectFile?.Length > 0),
-                "MissingOldProjectFile");
-            error.VerifyThrowArgument((this.newProjectFile?.Length > 0),
-=======
             error.VerifyThrowArgument(!string.IsNullOrEmpty(this.oldProjectFile),
                 "MissingOldProjectFile");
             error.VerifyThrowArgument(!string.IsNullOrEmpty(this.newProjectFile),
->>>>>>> e8c17c12
                 "MissingNewProjectFile");
 
             ConvertInMemoryToMSBuildProject();
@@ -431,11 +425,7 @@
         {
             // Make sure we were passed in non-empty source and destination project
             // file names.
-<<<<<<< HEAD
-            error.VerifyThrowArgument((this.oldProjectFile?.Length > 0),
-=======
             error.VerifyThrowArgument(!string.IsNullOrEmpty(this.oldProjectFile),
->>>>>>> e8c17c12
                 "MissingOldProjectFile");
 
             // Make sure the source project file exists.
@@ -1716,11 +1706,7 @@
                     !isTriumphProject        // Doesn't apply to Triumph->Trinity conversions.
                 )
                 {
-<<<<<<< HEAD
-                    if (this.outputType?.Length > 0)
-=======
                     if (!string.IsNullOrEmpty(this.outputType))
->>>>>>> e8c17c12
                     {
                         if (String.Equals(this.outputType, XMakeProjectStrings.winExe, StringComparison.OrdinalIgnoreCase))
                         {
@@ -2077,11 +2063,7 @@
 
             // Get the "Name" attribute of the <Config> element.
             string configName = configElement.GetAttribute(VSProjectAttributes.name);
-<<<<<<< HEAD
-            ProjectErrorUtilities.VerifyThrowInvalidProject((configName?.Length > 0),
-=======
             ProjectErrorUtilities.VerifyThrowInvalidProject(!string.IsNullOrEmpty(configName),
->>>>>>> e8c17c12
                 configElement.Location, "MissingAttribute", VSProjectElements.config, VSProjectAttributes.name);
 
             // In the case of VSD projects, the "Name" attribute will have a pipe in it,
@@ -2119,11 +2101,7 @@
 
             // Process OutputPath attribute separately to ensure it contains trailing backslash
             string outputPath = configElement.GetAttribute(VSProjectAttributes.outputPath);
-<<<<<<< HEAD
-            if (outputPath?.Length > 0)
-=======
             if (!string.IsNullOrEmpty(outputPath))
->>>>>>> e8c17c12
             {
                 if (outputPath[outputPath.Length-1] != Path.DirectorySeparatorChar)
                     outputPath += Path.DirectorySeparatorChar;
@@ -2148,11 +2126,7 @@
 
             // Get rid of the "IncrementalBuild" attribute
             string incrementalBuild = configElement.GetAttribute ( VSProjectAttributes.incrementalBuild );
-<<<<<<< HEAD
-            if (incrementalBuild?.Length > 0)
-=======
             if (!string.IsNullOrEmpty(incrementalBuild))
->>>>>>> e8c17c12
             {
                 configElement.RemoveAttribute ( VSProjectAttributes.incrementalBuild );
             }
@@ -2296,11 +2270,7 @@
 
                 // Get the "Name" attribute of the <Platform> element.
                 platformForVSD = platformElement.GetAttribute(VSProjectAttributes.name);
-<<<<<<< HEAD
-                ProjectErrorUtilities.VerifyThrowInvalidProject((platformForVSD?.Length > 0),
-=======
                 ProjectErrorUtilities.VerifyThrowInvalidProject(!string.IsNullOrEmpty(platformForVSD),
->>>>>>> e8c17c12
                     platformElement.Location, "MissingAttribute", VSProjectElements.platform, VSProjectAttributes.name);
 
                 // Create a new property group, and add all of the XML attributes as XMake
@@ -2521,11 +2491,7 @@
             //   "-Designer", we need to disregard this reference entirely.
 
             string platform = referenceElement.GetAttribute(VSProjectAttributes.platform);
-<<<<<<< HEAD
-            if ((platform?.Length > 0))
-=======
             if (!string.IsNullOrEmpty(platform))
->>>>>>> e8c17c12
             {
                 if (platform.IndexOf("-Designer", 0, platform.Length, StringComparison.Ordinal) != -1)
                 {
@@ -2540,11 +2506,7 @@
             // Get the "Name" attribute.  This is a required attribute in the VS7/
             // Everett format.
             string referenceName = referenceElement.GetAttribute(VSProjectAttributes.name);
-<<<<<<< HEAD
-            ProjectErrorUtilities.VerifyThrowInvalidProject((referenceName?.Length > 0),
-=======
             ProjectErrorUtilities.VerifyThrowInvalidProject(!string.IsNullOrEmpty(referenceName),
->>>>>>> e8c17c12
                 referenceElement.Location, "MissingAttribute", VSProjectAttributes.name, VSProjectElements.reference);
 
             // Before we go any further, we must special-case some assemblies for VSD projects.
@@ -2586,20 +2548,12 @@
             // reference.
             string referencedProjectGuid = referenceElement.GetAttribute(VSProjectAttributes.project);
 
-<<<<<<< HEAD
-            if ((comReferenceGuid?.Length > 0) &&
-=======
             if (!string.IsNullOrEmpty(comReferenceGuid) &&
->>>>>>> e8c17c12
                 (comReferenceGuid != "{00000000-0000-0000-0000-000000000000}"))
             {
                 newReferenceItem = ConvertClassicComReference(referenceElement, referencesItemGroup, referenceName);
             }
-<<<<<<< HEAD
-            else if ((referencedProjectGuid?.Length > 0))
-=======
             else if (!string.IsNullOrEmpty(referencedProjectGuid))
->>>>>>> e8c17c12
             {
                 newReferenceItem = ConvertProjectToProjectReference(referenceElement, referencesItemGroup, referenceName, ref referencedProjectGuid);
             }
@@ -3055,11 +3009,7 @@
 
             // Get the required "Namespace" attribute.
             string importNamespace = importElement.GetAttribute(VSProjectAttributes.importNamespace);
-<<<<<<< HEAD
-            ProjectErrorUtilities.VerifyThrowInvalidProject((importNamespace?.Length > 0),
-=======
             ProjectErrorUtilities.VerifyThrowInvalidProject(!string.IsNullOrEmpty(importNamespace),
->>>>>>> e8c17c12
                 importElement.Location, "MissingAttribute", VSProjectAttributes.importNamespace, VSProjectElements.import);
             // Remove the "Namespace" attribute, so it doesn't show up in our loop later.
             importElement.RemoveAttribute(VSProjectAttributes.importNamespace);
@@ -3246,11 +3196,7 @@
 
             // Get the required "RelPath" attribute.
             string relPath = fileElement.GetAttribute(VSProjectAttributes.relPath);
-<<<<<<< HEAD
-            ProjectErrorUtilities.VerifyThrowInvalidProject((relPath?.Length > 0),
-=======
             ProjectErrorUtilities.VerifyThrowInvalidProject(!string.IsNullOrEmpty(relPath),
->>>>>>> e8c17c12
                 fileElement.Location, "MissingAttribute", VSProjectAttributes.relPath, VSProjectElements.file);
             // Remove the "RelPath" attribute, so we don't end up adding it twice.
             fileElement.RemoveAttribute(VSProjectAttributes.relPath);
@@ -3438,11 +3384,7 @@
 
             // Get the required "RelPath" attribute.
             string relPath = folderElement.GetAttribute(VSProjectAttributes.relPath);
-<<<<<<< HEAD
-            ProjectErrorUtilities.VerifyThrowInvalidProject((relPath?.Length > 0),
-=======
             ProjectErrorUtilities.VerifyThrowInvalidProject(!string.IsNullOrEmpty(relPath),
->>>>>>> e8c17c12
                 folderElement.Location, "MissingAttribute", VSProjectAttributes.relPath, VSProjectElements.folder);
             // Remove the "RelPath" attribute, so we don't end up adding it twice.
             folderElement.RemoveAttribute(VSProjectAttributes.relPath);
@@ -3486,12 +3428,7 @@
                 newFolderItem = filesItemGroup.AddItem(XMakeProjectStrings.webReferences,
                     ProjectCollection.Escape(relPath));
             }
-<<<<<<< HEAD
-            else if ((webReferenceUrl?.Length > 0))
-=======
             else if (!string.IsNullOrEmpty(webReferenceUrl))
->>>>>>> e8c17c12
-            {
                 // This is an actual web reference URL.
 
                 // The <Folder> element gets converted to XMake as an item of type
@@ -3658,11 +3595,7 @@
 
             // Get the required "ID" attribute.
             string id = serviceElement.GetAttribute(VSProjectAttributes.id);
-<<<<<<< HEAD
-            ProjectErrorUtilities.VerifyThrowInvalidProject((id?.Length > 0), serviceElement.Location,
-=======
             ProjectErrorUtilities.VerifyThrowInvalidProject(!string.IsNullOrEmpty(id), serviceElement.Location,
->>>>>>> e8c17c12
                 "MissingAttribute", VSProjectAttributes.id, VSProjectElements.service);
             // Remove the "ID" attribute, so it doesn't show up in our loop later.
             serviceElement.RemoveAttribute(VSProjectAttributes.id);
@@ -3859,11 +3792,7 @@
                 if (officeDocumentPathAttribute != null)
                 {
                     string officeDocumentPath = officeDocumentPathAttribute.Value;
-<<<<<<< HEAD
-                    if ((officeDocumentPath?.Length > 0))
-=======
                     if (!string.IsNullOrEmpty(officeDocumentPath))
->>>>>>> e8c17c12
                     {
                         string projectFileDirectory = Path.GetDirectoryName(Path.GetFullPath(this.oldProjectFile));
                         string officeDocumentFullPath = Path.GetFullPath(Path.Combine(projectFileDirectory, officeDocumentPath));
