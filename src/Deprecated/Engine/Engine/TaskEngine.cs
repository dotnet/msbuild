--- conflicted
+++ resolved
@@ -989,11 +989,7 @@
 
                 if (taskOutputSpecification.IsItemVector)
                 {
-<<<<<<< HEAD
-                    ErrorUtilities.VerifyThrow((itemName?.Length > 0), "Need item type.");
-=======
                     ErrorUtilities.VerifyThrow(!string.IsNullOrEmpty(itemName), "Need item type.");
->>>>>>> e8c17c12
 
                     // to store the outputs as items, use the string representations of the outputs as item-specs
                     foreach (object output in convertibleOutputs)
@@ -1014,11 +1010,7 @@
                 else
                 {
                     Debug.Assert(taskOutputSpecification.IsProperty);
-<<<<<<< HEAD
-                    ErrorUtilities.VerifyThrow((propertyName?.Length > 0), "Need property name.");
-=======
                     ErrorUtilities.VerifyThrow(!string.IsNullOrEmpty(propertyName), "Need property name.");
->>>>>>> e8c17c12
 
                     // to store an object array in a property, join all the string representations of the objects with
                     // semi-colons to make the property value
@@ -1055,11 +1047,7 @@
 
                 if (taskOutputSpecification.IsItemVector)
                 {
-<<<<<<< HEAD
-                    ErrorUtilities.VerifyThrow((itemName?.Length > 0), "Need item type.");
-=======
                     ErrorUtilities.VerifyThrow(!string.IsNullOrEmpty(itemName), "Need item type.");
->>>>>>> e8c17c12
 
                     foreach (ITaskItem output in taskItemOutputs)
                     {
@@ -1073,11 +1061,7 @@
                 else
                 {
                     Debug.Assert(taskOutputSpecification.IsProperty);
-<<<<<<< HEAD
-                    ErrorUtilities.VerifyThrow((propertyName?.Length > 0), "Need property name.");
-=======
                     ErrorUtilities.VerifyThrow(!string.IsNullOrEmpty(propertyName), "Need property name.");
->>>>>>> e8c17c12
 
                     // to store an ITaskItem array in a property, join all the item-specs with semi-colons to make the
                     // property value, and ignore/discard the attributes on the ITaskItems
@@ -1139,12 +1123,7 @@
                 if (taskOutputSpecification.IsItemVector)
                 {
                     // This is an output item.
-
-<<<<<<< HEAD
-                    ErrorUtilities.VerifyThrow((itemName?.Length > 0), "Need item type.");
-=======
                     ErrorUtilities.VerifyThrow(!string.IsNullOrEmpty(itemName), "Need item type.");
->>>>>>> e8c17c12
 
                     // Expand only with properties first, so that expressions like Include="@(foo)" will transfer the metadata of the "foo" items as well, not just their item specs.
                     Expander propertyAndMetadataExpander = new Expander(bucket.Expander, ExpanderOptions.ExpandPropertiesAndMetadata);
@@ -1177,13 +1156,8 @@
                 else
                 {
                     // This is an output property.
-
                     Debug.Assert(taskOutputSpecification.IsProperty);
-<<<<<<< HEAD
-                    ErrorUtilities.VerifyThrow((propertyName?.Length > 0), "Need property name.");
-=======
                     ErrorUtilities.VerifyThrow(!string.IsNullOrEmpty(propertyName), "Need property name.");
->>>>>>> e8c17c12
 
                     string taskParameterValue = bucket.Expander.ExpandAllIntoString(taskParameterAttribute);
 
