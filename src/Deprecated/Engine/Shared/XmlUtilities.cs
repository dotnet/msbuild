--- conflicted
+++ resolved
@@ -69,11 +69,7 @@
             string file = defaultFile;
 
             // NOTE: the XML node may not have a filename if it's purely an in-memory node
-<<<<<<< HEAD
-            if ((node.OwnerDocument.BaseURI?.Length > 0))
-=======
             if (!string.IsNullOrEmpty(node.OwnerDocument.BaseURI))
->>>>>>> e8c17c12
             {
                 file = new Uri(node.OwnerDocument.BaseURI).LocalPath;
             }
