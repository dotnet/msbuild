// Copyright (c) Microsoft. All rights reserved.
// Licensed under the MIT license. See LICENSE file in the project root for full license information.

using System;
using System.Collections;
using System.Collections.Generic;
using System.Xml;
using System.IO;
using System.Text;
using System.Globalization;
using System.Security;
using System.Text.RegularExpressions;

using error = Microsoft.Build.BuildEngine.Shared.ErrorUtilities;

namespace Microsoft.Build.BuildEngine.Shared
{
    /// <remarks>
    /// This class contains the functionality to parse a solution file and return a corresponding
    /// MSBuild project file containing the projects and dependencies defined in the solution.
    /// </remarks>
    internal class SolutionParser
    {
        #region Solution specific constants

        // An example of a project line looks like this:
        //  Project("{FAE04EC0-301F-11D3-BF4B-00C04F79EFBC}") = "ClassLibrary1", "ClassLibrary1\ClassLibrary1.csproj", "{05A5AD00-71B5-4612-AF2F-9EA9121C4111}"
        private static readonly Regex crackProjectLine = new Regex
        (
            "^"                                             // Beginning of line
            + "Project\\(\"(?<PROJECTTYPEGUID>.*)\"\\)"
            +"\\s*=\\s*"                                    // Any amount of whitespace plus "=" plus any amount of whitespace
            +"\"(?<PROJECTNAME>.*)\""
            + "\\s*,\\s*"                                   // Any amount of whitespace plus "," plus any amount of whitespace
            + "\"(?<RELATIVEPATH>.*)\""
            + "\\s*,\\s*"                                   // Any amount of whitespace plus "," plus any amount of whitespace
            + "\"(?<PROJECTGUID>.*)\""
            + "$"                                           // End-of-line
        );

        // An example of a property line looks like this:
        //      AspNetCompiler.VirtualPath = "/webprecompile"

        private static readonly Regex crackPropertyLine = new Regex
        (
            "^"                                             // Beginning of line
            + "(?<PROPERTYNAME>[^=]*)"
            +"\\s*=\\s*"                                    // Any amount of whitespace plus "=" plus any amount of whitespace
            +"(?<PROPERTYVALUE>[^=]*)"
            + "$"                                           // End-of-line
        );

        internal const int slnFileMinUpgradableVersion = 7; // Minimum version for MSBuild to give a nice message
        internal const int slnFileMinVersion           = 9; // Minimum version for MSBuild to actually do anything useful
        internal const int slnFileMaxVersion = VisualStudioConstants.CurrentVisualStudioSolutionFileVersion;

        private const string vbProjectGuid = "{F184B08F-C81C-45F6-A57F-5ABD9991F28F}";
        private const string csProjectGuid = "{FAE04EC0-301F-11D3-BF4B-00C04F79EFBC}";
        private const string vjProjectGuid = "{E6FDF86B-F3D1-11D4-8576-0002A516ECE8}";
        private const string vcProjectGuid = "{8BC9CEB8-8B4A-11D0-8D11-00A0C91BC942}";
        private const string webProjectGuid = "{E24C65DC-7377-472B-9ABA-BC803B73C61A}";
        private const string solutionFolderGuid = "{2150E333-8FDC-42A3-9474-1A3956D46DE8}";

        #endregion

        #region Member data

        private int slnFileActualVersion = 0;               // The major version number of the .SLN file we're reading.
        private string solutionFile = null;                 // Could be absolute or relative path to the .SLN file.
        private string solutionFileDirectory = null;        // Absolute path the solution file
        private bool solutionContainsWebProjects = false;    // Does this SLN contain any web projects?

        // The list of projects in this SLN, keyed by the project GUID.
        private Hashtable projects = null;

        // The list of projects in the SLN, in order of their appearance in the SLN.
        private ArrayList projectsInOrder = null;

        // The list of solution configurations in the solution
        private List<ConfigurationInSolution> solutionConfigurations;

        // cached default configuration name for GetDefaultConfigurationName
        private string defaultConfigurationName;

        // cached default platform name for GetDefaultPlatformName
        private string defaultPlatformName;

        //List of warnings that occurred while parsing solution
        private ArrayList solutionParserWarnings = null;

        //List of comments that occurred while parsing solution
        private ArrayList solutionParserComments = null;

        // unit-testing only
        private ArrayList solutionParserErrorCodes = null;

        StreamReader reader = null;
        int currentLineNumber = 0;

        #endregion

        #region Constructors

        /// <summary>
        /// Constructor
        /// </summary>
        /// <owner>RGoel</owner>
        internal SolutionParser()
        {
            this.solutionParserWarnings = new ArrayList();
            this.solutionParserErrorCodes = new ArrayList();
            this.solutionParserComments = new ArrayList();
        }

        #endregion

        #region Properties

        /// <summary>
        /// This property returns the list of warnings that were generated during solution parsing
        /// </summary>
        internal ArrayList SolutionParserWarnings
        {
            get
            {
                return solutionParserWarnings;
            }
        }

        /// <summary>
        /// This property returns the list of comments that were generated during the solution parsing
        /// </summary>
        internal ArrayList SolutionParserComments
        {
            get
            {
                return solutionParserComments;
            }
        }

        /// <summary>
        /// This property returns the list of error codes for warnings/errors that were generated during solution parsing. 
        /// UNIT TESTING ONLY
        /// </summary>
        internal ArrayList SolutionParserErrorCodes
        {
            get
            {
                return solutionParserErrorCodes;
            }
        }

        /// <summary>
        /// Returns the actual major version of the parsed solution file
        /// </summary>
        /// <owner>LukaszG</owner>
        internal int Version
        {
            get
            {
                return this.slnFileActualVersion;
            }
        }

        /// <summary>
        /// Returns true if the solution contains any web projects
        /// </summary>
        /// <owner>LukaszG</owner>
        internal bool ContainsWebProjects
        {
            get
            {
                return this.solutionContainsWebProjects;
            }
        }

        /// <summary>
        /// All projects in this solution, in the order they appeared in the solution file
        /// </summary>
        /// <owner>LukaszG</owner>
        internal ArrayList ProjectsInOrder
        {
            get
            {
                return this.projectsInOrder;
            }
            // For unit testing only
            set
            {
                this.projectsInOrder = value;
            }
        }

        /// <summary>
        /// The collection of projects in this solution, accessible by their guids
        /// </summary>
        internal Hashtable ProjectsByGuid
        {
            get
            {
                return this.projects;
            }
            // For unit testing only
            set
            {
                this.projects = value;
            }
        }

        /// <summary>
        /// This is the read/write accessor for the solution file which we will parse.  This
        /// must be set before calling any other methods on this class.
        /// </summary>
        /// <value></value>
        internal string SolutionFile
        {
            get
            {
                return solutionFile;
            }

            set
            {
                solutionFile = value;
            }
        }

        internal string SolutionFileDirectory
        {
            get
            {
                return solutionFileDirectory;
            }
            // This setter is only used by the unit tests
            set
            {
                this.solutionFileDirectory = value;
            }
        }

        /// <summary>
        /// For unit-testing only.
        /// </summary>
        /// <value></value>
        /// <owner>RGoel</owner>
        internal StreamReader SolutionReader
        {
            get
            {
                return reader;
            }

            set
            {
                reader = value;
            }
        }

        /// <summary>
        /// For unit-testing only.
        /// </summary>
        /// <value></value>
        internal ProjectInSolution[] Projects
        {
            get
            {
                return (ProjectInSolution[]) this.projectsInOrder.ToArray(typeof(ProjectInSolution));
            }
        }

        /// <summary>
        /// The list of all full solution configurations (configuration + platform) in this solution
        /// </summary>
        /// <owner>LukaszG</owner>
        internal List<ConfigurationInSolution> SolutionConfigurations
        {
            get
            {
                return this.solutionConfigurations;
            }
        }

        #endregion

        #region Methods

        /// <summary>
        /// Reads a line from the StreamReader, trimming leading and trailing whitespace.
        /// </summary>
        /// <returns></returns>
        /// <owner>RGoel</owner>
        private string ReadLine()
        {
            error.VerifyThrow(reader != null, "ParseFileHeader(): reader is null!");

            string line = reader.ReadLine();
            this.currentLineNumber++;

            if (line != null)
            {
                line = line.Trim();
            }

            return line;
        }

        /// <summary>
        /// This method takes a path to a solution file, parses the projects and project dependencies
        /// in the solution file, and creates internal data structures representing the projects within
        /// the SLN.
        /// </summary>
        /// <owner>RGoel</owner>
        internal void ParseSolutionFile()
        {
            error.VerifyThrow(!string.IsNullOrEmpty(solutionFile), "ParseSolutionFile() got a null solution file!");

            FileStream fileStream = null;
            reader = null;

            try
            {
                // Open the file
                fileStream = File.OpenRead(solutionFile);
                // Store the directory of the file as the current directory may change while we are processes the file
                solutionFileDirectory = Path.GetDirectoryName(Path.GetFullPath(solutionFile));
                reader = new StreamReader(fileStream, Encoding.Default); // HIGHCHAR: If solution files have no byte-order marks, then assume ANSI rather than ASCII.
                this.ParseSolution();
            }
            finally
            {
                fileStream?.Close();

                reader?.Close();
            }
        }

        /// <summary>
        /// Parses the SLN file represented by the StreamReader in this.reader, and populates internal
        /// data structures based on the SLN file contents.
        /// </summary>
        /// <owner>RGoel</owner>
        internal void ParseSolution()
        {
            this.projects = new Hashtable(StringComparer.OrdinalIgnoreCase);
            this.projectsInOrder = new ArrayList();
            this.solutionContainsWebProjects = false;
            this.slnFileActualVersion = 0;
            this.currentLineNumber = 0;
            this.solutionConfigurations = new List<ConfigurationInSolution>();
            this.defaultConfigurationName = null;
            this.defaultPlatformName = null;

            // the raw list of project configurations in solution configurations, to be processed after it's fully read in.
            Hashtable rawProjectConfigurationsEntries = null;

            ParseFileHeader();

            string str;
            while ((str = ReadLine()) != null)
            {
                if (str.StartsWith("Project(", StringComparison.Ordinal))
                {
                    ParseProject(str);
                }
                else if (str.StartsWith("GlobalSection(NestedProjects)", StringComparison.Ordinal))
                {
                    ParseNestedProjects();
                }
                else if (str.StartsWith("GlobalSection(SolutionConfigurationPlatforms)", StringComparison.Ordinal))
                {
                    ParseSolutionConfigurations();
                }
                else if (str.StartsWith("GlobalSection(ProjectConfigurationPlatforms)", StringComparison.Ordinal))
                {
                    rawProjectConfigurationsEntries = ParseProjectConfigurations();
                }
                else
                {
                    // No other section types to process at this point, so just ignore the line
                    // and continue.
                }
            }

            if (rawProjectConfigurationsEntries != null)
            {
                ProcessProjectConfigurationSection(rawProjectConfigurationsEntries);
            }

            // Cache the unique name of each project, and check that we don't have any duplicates.
            Hashtable projectsByUniqueName = new Hashtable(StringComparer.OrdinalIgnoreCase);

            foreach (ProjectInSolution proj in projectsInOrder)
            {
                // Find the unique name for the project.  This method also caches the unique name,
                // so it doesn't have to be recomputed later.
                string uniqueName = proj.GetUniqueProjectName();

                // Throw an error if there are any duplicates
                ProjectFileErrorUtilities.VerifyThrowInvalidProjectFile(
                    projectsByUniqueName[uniqueName] == null,
                    "SubCategoryForSolutionParsingErrors",
                    new BuildEventFileInfo(SolutionFile),
                    "SolutionParseDuplicateProject",
                    uniqueName);

                // Update the hash table with this unique name
                projectsByUniqueName[uniqueName] = proj;
            }
        } // ParseSolutionFile()

        /// <summary>
        /// This method searches the first two lines of the solution file opened by the specified
        /// StreamReader for the solution file header.  An exception is thrown if it is not found.
        /// 
        /// The solution file header looks like this:
        /// 
        ///     Microsoft Visual Studio Solution File, Format Version 9.00
        /// 
        /// </summary>
        /// <owner>RGoel</owner>
        private void ParseFileHeader()
        {
            error.VerifyThrow(reader != null, "ParseFileHeader(): reader is null!");

            const string slnFileHeaderNoVersion = "Microsoft Visual Studio Solution File, Format Version ";

            // Read the file header.  This can be on either of the first two lines.
            for (int i=1 ; i<=2 ; i++)
            {
                string str = ReadLine();
                if (str == null)
                {
                    break;
                }

                if (str.StartsWith(slnFileHeaderNoVersion, StringComparison.Ordinal))
                {
                    // Found it.  Validate the version.
                    ValidateSolutionFileVersion(str.Substring(slnFileHeaderNoVersion.Length));
                    return;
                }
            }

            // Didn't find the header on either the first or second line, so the solution file
            // is invalid.
            ProjectFileErrorUtilities.VerifyThrowInvalidProjectFile(false, "SubCategoryForSolutionParsingErrors",
                new BuildEventFileInfo(SolutionFile), "SolutionParseNoHeaderError");
        }

        /// <summary>
        /// This method extracts the whole part of the version number from the specified line
        /// containing the solution file format header, and throws an exception if the version number
        /// is outside of the valid range.
        /// 
        /// The solution file header looks like this:
        /// 
        ///     Microsoft Visual Studio Solution File, Format Version 9.00
        /// 
        /// </summary>
        /// <param name="versionString"></param>
        /// <owner>RGoel</owner>
        private void ValidateSolutionFileVersion(string versionString)
        {
            error.VerifyThrow(versionString != null, "ValidateSolutionFileVersion() got a null line!");

            Version version = null;
            try
            {
                version = new Version(versionString);
            }
            catch (FormatException)
            {
                // This happens if the version stamp wasn't a properly formed version number,
                // as in "1.a.b.c".
                ProjectFileErrorUtilities.VerifyThrowInvalidProjectFile(false, "SubCategoryForSolutionParsingErrors",
                    new BuildEventFileInfo(SolutionFile, this.currentLineNumber, 0), "SolutionParseVersionMismatchError", 
                    slnFileMinUpgradableVersion, slnFileMaxVersion);
            }
            catch (ArgumentException)
            {
                // This happens if the version stamp wasn't a properly formed version number.
                ProjectFileErrorUtilities.VerifyThrowInvalidProjectFile(false, "SubCategoryForSolutionParsingErrors",
                    new BuildEventFileInfo(SolutionFile, this.currentLineNumber, 0), "SolutionParseVersionMismatchError", 
                    slnFileMinUpgradableVersion, slnFileMaxVersion);
            }

            this.slnFileActualVersion = version.Major;

            // Validate against our min & max
            ProjectFileErrorUtilities.VerifyThrowInvalidProjectFile(
                this.slnFileActualVersion >= slnFileMinUpgradableVersion,
                "SubCategoryForSolutionParsingErrors",
                new BuildEventFileInfo(SolutionFile, this.currentLineNumber, 0), 
                "SolutionParseVersionMismatchError", 
                slnFileMinUpgradableVersion, slnFileMaxVersion);

            // If the solution file version is greater than the maximum one we will create a comment rather than warn
            // as users such as blend opening a dev10 project cannot do anything about it.
            if (this.slnFileActualVersion > slnFileMaxVersion)
            {
                solutionParserComments.Add(ResourceUtilities.FormatResourceString("UnrecognizedSolutionComment", this.slnFileActualVersion));
            }
        }

        /// <summary>
        /// 
        /// This method processes a "Project" section in the solution file opened by the specified
        /// StreamReader, and returns a populated ProjectInSolution instance, if successful.
        /// An exception is thrown if the solution file is invalid.
        ///
        /// The format of the parts of a Project section that we care about is as follows:
        ///
        ///  Project("{Project type GUID}") = "Project name", "Relative path to project file", "{Project GUID}"
        ///      ProjectSection(ProjectDependencies) = postProject
        ///          {Parent project unique name} = {Parent project unique name}
        ///          ...
        ///      EndProjectSection
        ///  EndProject
        /// 
        /// </summary>
        /// <param name="firstLine"></param>
        /// <returns></returns>
        /// <owner>RGoel</owner>
        private void ParseProject(string firstLine)
        {
            error.VerifyThrow(!string.IsNullOrEmpty(firstLine), "ParseProject() got a null firstLine!");
            error.VerifyThrow(reader != null, "ParseProject() got a null reader!");

            ProjectInSolution proj = new ProjectInSolution(this);

            // Extract the important information from the first line.
            ParseFirstProjectLine(firstLine, proj);

            // Search for project dependencies.  Keeping reading lines until we either 1.) reach
            // the end of the file, 2.) see "ProjectSection(ProjectDependencies)" at the beginning
            // of the line, or 3.) see "EndProject" at the beginning of the line.
            string line;
            while ((line = ReadLine()) != null)
            {
                // If we see an "EndProject", well ... that's the end of this project!
                if (line == "EndProject")
                {
                    break;
                }
                else if (line.StartsWith("ProjectSection(ProjectDependencies)", StringComparison.Ordinal))
                {
                    // We have a ProjectDependencies section.  Each subsequent line should identify
                    // a dependency.
                    line = ReadLine();
                    while ((line?.StartsWith("EndProjectSection", StringComparison.Ordinal) == false))
                    {
                        // This should be a dependency.  The GUID identifying the parent project should
                        // be both the property name and the property value.
                        Match match = crackPropertyLine.Match(line);
                        ProjectFileErrorUtilities.VerifyThrowInvalidProjectFile(match.Success, "SubCategoryForSolutionParsingErrors",
                            new BuildEventFileInfo(SolutionFile, this.currentLineNumber, 0), "SolutionParseProjectDepGuidError", proj.ProjectName);

                        string parentGuid = match.Groups["PROPERTYNAME"].Value.Trim();
                        proj.Dependencies.Add(parentGuid);

                        line = ReadLine();
                    }
                }
                else if (line.StartsWith("ProjectSection(WebsiteProperties)", StringComparison.Ordinal))
                {
                    // We have a WebsiteProperties section.  This section is present only in Venus
                    // projects, and contains properties that we'll need in order to call the 
                    // AspNetCompiler task.
                    line = ReadLine();
                    while ((line?.StartsWith("EndProjectSection", StringComparison.Ordinal) == false))
                    {
                        Match match = crackPropertyLine.Match(line);
                        ProjectFileErrorUtilities.VerifyThrowInvalidProjectFile(match.Success, "SubCategoryForSolutionParsingErrors",
                            new BuildEventFileInfo(SolutionFile, this.currentLineNumber, 0), "SolutionParseWebProjectPropertiesError", proj.ProjectName);

                        string propertyName = match.Groups["PROPERTYNAME"].Value.Trim();
                        string propertyValue = match.Groups["PROPERTYVALUE"].Value.Trim();

                        ParseAspNetCompilerProperty(proj, propertyName, propertyValue);

                        line = ReadLine();
                    }
                }
            }

            ProjectFileErrorUtilities.VerifyThrowInvalidProjectFile(line != null, "SubCategoryForSolutionParsingErrors",
                new BuildEventFileInfo(SolutionFile), "SolutionParseProjectEofError", proj.ProjectName);

            if (proj != null)
            {
                // Add the project to the collection
                AddProjectToSolution(proj);
                // If the project is an etp project then parse the etp project file 
                // to get the projects contained in it.
                if (IsEtpProjectFile(proj.RelativePath))
                {
                    ParseEtpProject(proj);
                }
            }
        } // ParseProject()

        /// <summary>
        /// This method will parse a .etp project recursively and 
        /// add all the projects found to projects and projectsInOrder
        /// </summary>
        /// <param name="etpProj">ETP Project</param>
        internal void ParseEtpProject(ProjectInSolution etpProj)
        {
            XmlDocument etpProjectDocument = new XmlDocument();
            // Get the full path to the .etp project file
            string fullPathToEtpProj = Path.Combine(solutionFileDirectory, etpProj.RelativePath);
            string etpProjectRelativeDir = Path.GetDirectoryName(etpProj.RelativePath);
            try
            {
                /****************************************************************************
                * A Typical .etp project file will look like this
                *<?xml version="1.0"?>
                *<EFPROJECT>
                *    <GENERAL>
                *        <BANNER>Microsoft Visual Studio Application Template File</BANNER>
                *        <VERSION>1.00</VERSION>
                *        <Views>
                *            <ProjectExplorer>
                *                <File>ClassLibrary2\ClassLibrary2.csproj</File>
                *            </ProjectExplorer>
                *        </Views>
                *        <References>
                *            <Reference>
                *                <FILE>ClassLibrary2\ClassLibrary2.csproj</FILE>
                *                <GUIDPROJECTID>{73D0F4CE-D9D3-4E8B-81E4-B26FBF4CC2FE}</GUIDPROJECTID>
                *            </Reference>
                *        </References>
                *    </GENERAL>
                *</EFPROJECT>
                **********************************************************************************/
                // Make sure the XML reader ignores DTD processing
                XmlReaderSettings readerSettings = new XmlReaderSettings();
                readerSettings.DtdProcessing = DtdProcessing.Ignore;

                // Load the .etp project file thru the XML reader
                using (XmlReader xmlReader = XmlReader.Create(fullPathToEtpProj, readerSettings))
                {
                    etpProjectDocument.Load(xmlReader);
                }
                
                // We need to parse the .etp project file to get the names of projects contained
                // in the .etp Project. The projects are listed under /EFPROJECT/GENERAL/References/Reference node in the .etp project file.
                // The /EFPROJECT/GENERAL/Views/ProjectExplorer node will not necessarily contain 
                // all the projects in the .etp project. Therefore, we need to look at 
                // /EFPROJECT/GENERAL/References/Reference.
                // Find the /EFPROJECT/GENERAL/References/Reference node
                // Note that this is case sensitive
                XmlNodeList referenceNodes = etpProjectDocument.DocumentElement.SelectNodes("/EFPROJECT/GENERAL/References/Reference");
                // Do the right thing for each <REference> element
                foreach (XmlNode referenceNode in referenceNodes)
                {
                    // Get the relative path to the project file
                    string fileElementValue = referenceNode.SelectSingleNode("FILE").InnerText;
                    // If <FILE>  element is not present under <Reference> then we don't do anything.
                    if (fileElementValue != null)
                    {
                        // Create and populate a ProjectInSolution for the project
                        ProjectInSolution proj = new ProjectInSolution(this);
                        proj.RelativePath = Path.Combine(etpProjectRelativeDir, fileElementValue);

                        // Verify the relative path specified in the .etp proj file
                        ValidateProjectRelativePath(proj);
                        proj.ProjectType = SolutionProjectType.EtpSubProject;
                        proj.ProjectName = proj.RelativePath;
                        XmlNode projGuidNode = referenceNode.SelectSingleNode("GUIDPROJECTID");
                        if (projGuidNode != null)
                        {
                            proj.ProjectGuid = projGuidNode.InnerText;
                        }
                        // It is ok for a project to not have a guid inside an etp project.
                        // If a solution file contains a project without a guid it fails to 
                        // load in Everett. But if an etp project contains a project without 
                        // a guid it loads well in Everett and p2p references to/from this project
                        // are preserved. So we should make sure that we don�t error in this 
                        // situation while upgrading.
                        else
                        {
                            proj.ProjectGuid = String.Empty;
                        }
                        // Add the recently created proj to the collection of projects
                        AddProjectToSolution(proj);
                        // If the project is an etp project recurse
                        if (IsEtpProjectFile(fileElementValue))
                        {
                            ParseEtpProject(proj);
                        }
                    }
                }
            }
            // catch all sorts of exceptions - if we encounter any problems here, we just assume the .etp project file is not in the correct format

            // handle security errors
            catch (SecurityException e)
            {
                // Log a warning 
                string errorCode, ignoredKeyword;
                string warning = ResourceUtilities.FormatResourceString(out errorCode, out ignoredKeyword, "Shared.ProjectFileCouldNotBeLoaded",
                    etpProj.RelativePath, e.Message);
                solutionParserWarnings.Add(warning);
                solutionParserErrorCodes.Add(errorCode);
            }
            // handle errors in path resolution
            catch (NotSupportedException e)
            {
                // Log a warning 
                string errorCode, ignoredKeyword;
                string warning = ResourceUtilities.FormatResourceString(out errorCode, out ignoredKeyword, "Shared.ProjectFileCouldNotBeLoaded",
                    etpProj.RelativePath, e.Message);
                solutionParserWarnings.Add(warning);
                solutionParserErrorCodes.Add(errorCode);
            }
            // handle errors in loading project file
            catch (IOException e)
            {
                // Log a warning 
                string errorCode, ignoredKeyword;
                string warning = ResourceUtilities.FormatResourceString(out errorCode, out ignoredKeyword, "Shared.ProjectFileCouldNotBeLoaded",
                    etpProj.RelativePath, e.Message);
                solutionParserWarnings.Add(warning);
                solutionParserErrorCodes.Add(errorCode);
            }
            // handle errors in loading project file
            catch (UnauthorizedAccessException e)
            {
                // Log a warning 
                string errorCode, ignoredKeyword;
                string warning = ResourceUtilities.FormatResourceString(out errorCode, out ignoredKeyword, "Shared.ProjectFileCouldNotBeLoaded",
                    etpProj.RelativePath, e.Message);
                solutionParserWarnings.Add(warning);
                solutionParserErrorCodes.Add(errorCode);
            }
            // handle XML parsing errors 
            catch (XmlException e)
            {
                // Log a warning 
                string errorCode, ignoredKeyword;
                string warning = ResourceUtilities.FormatResourceString(out errorCode, out ignoredKeyword, "Shared.InvalidProjectFile",
                   etpProj.RelativePath, e.Message);
                solutionParserWarnings.Add(warning);
                solutionParserErrorCodes.Add(errorCode);
            }  
        }

        /// <summary>
        /// Adds a given project to the project collections of this class
        /// </summary>
        /// <param name="proj">proj</param>
        private void AddProjectToSolution(ProjectInSolution proj)
        {
            if (!String.IsNullOrEmpty(proj.ProjectGuid))
            {
                projects[proj.ProjectGuid] = proj;
            }
            projectsInOrder.Add(proj);
        }
        
        /// <summary>
        /// Checks whether a given project has a .etp extension.
        /// </summary>
        /// <param name="projectFile"></param>
        private bool IsEtpProjectFile(string projectFile)
        {
            return projectFile.EndsWith(".etp", StringComparison.OrdinalIgnoreCase);
        }

        /// <summary>
        /// Validate relative path of a project
        /// </summary>
        /// <param name="proj">proj</param>
        private void ValidateProjectRelativePath(ProjectInSolution proj)
        {
            // Verify the relative path is not null
            ErrorUtilities.VerifyThrow(proj.RelativePath != null, "Project relative path cannot be null.");

            // Verify the relative path does not contain invalid characters
            ProjectFileErrorUtilities.VerifyThrowInvalidProjectFile(proj.RelativePath.IndexOfAny(Path.GetInvalidPathChars()) == -1,
              "SubCategoryForSolutionParsingErrors",
              new BuildEventFileInfo(SolutionFile, this.currentLineNumber, 0),
              "SolutionParseInvalidProjectFileNameCharacters",
              proj.ProjectName, proj.RelativePath);

            // Verify the relative path is not empty string
            ProjectFileErrorUtilities.VerifyThrowInvalidProjectFile(proj.RelativePath.Length > 0,
                  "SubCategoryForSolutionParsingErrors",
                  new BuildEventFileInfo(SolutionFile, this.currentLineNumber, 0),
                  "SolutionParseInvalidProjectFileNameEmpty",
                  proj.ProjectName);
        }

        /// <summary>
        /// Takes a property name / value that comes from the SLN file for a Venus project, and
        /// stores it appropriately in our data structures.
        /// </summary>
        /// <param name="proj"></param>
        /// <param name="propertyName"></param>
        /// <param name="propertyValue"></param>
        /// <owner>RGoel</owner>
        private void ParseAspNetCompilerProperty
            (
            ProjectInSolution proj,
            string propertyName,
            string propertyValue
            )
        {
            // What we expect to find in the SLN file is something that looks like this:
            //
            // Project("{E24C65DC-7377-472B-9ABA-BC803B73C61A}") = "c:\...\myfirstwebsite\", "..\..\..\..\..\..\rajeev\temp\websites\myfirstwebsite", "{956CC04E-FD59-49A9-9099-96888CB6F366}"
            //     ProjectSection(WebsiteProperties) = preProject
            //       ProjectReferences = "{FD705688-88D1-4C22-9BFF-86235D89C2FC}|CSClassLibrary1.dll;{F0726D09-042B-4A7A-8A01-6BED2422BD5D}|VCClassLibrary1.dll;" 
            //       Debug.AspNetCompiler.VirtualPath = "/publishfirst"
            //       Debug.AspNetCompiler.PhysicalPath = "..\..\..\..\..\..\rajeev\temp\websites\myfirstwebsite\"
            //       Debug.AspNetCompiler.TargetPath = "..\..\..\..\..\..\rajeev\temp\publishfirst\"
            //       Debug.AspNetCompiler.ForceOverwrite = "true"
            //       Debug.AspNetCompiler.Updateable = "true"
            //       Debug.AspNetCompiler.Enabled = "true"
            //       Debug.AspNetCompiler.Debug = "true"
            //       Debug.AspNetCompiler.KeyFile = ""
            //       Debug.AspNetCompiler.KeyContainer = ""
            //       Debug.AspNetCompiler.DelaySign = "true"
            //       Debug.AspNetCompiler.AllowPartiallyTrustedCallers = "true"
            //       Debug.AspNetCompiler.FixedNames = "true"
            //       Release.AspNetCompiler.VirtualPath = "/publishfirst"
            //       Release.AspNetCompiler.PhysicalPath = "..\..\..\..\..\..\rajeev\temp\websites\myfirstwebsite\"
            //       Release.AspNetCompiler.TargetPath = "..\..\..\..\..\..\rajeev\temp\publishfirst\"
            //       Release.AspNetCompiler.ForceOverwrite = "true"
            //       Release.AspNetCompiler.Updateable = "true"
            //       Release.AspNetCompiler.Enabled = "true"
            //       Release.AspNetCompiler.Debug = "false"
            //       Release.AspNetCompiler.KeyFile = ""
            //       Release.AspNetCompiler.KeyContainer = ""
            //       Release.AspNetCompiler.DelaySign = "true"
            //       Release.AspNetCompiler.AllowPartiallyTrustedCallers = "true"
            //       Release.AspNetCompiler.FixedNames = "true"
            //     EndProjectSection
            // EndProject
            //
            // This method is responsible for parsing each of the lines within the "WebsiteProperties" section.
            // The first component of each property name is actually the configuration for which that
            // property applies.

            int indexOfFirstDot = propertyName.IndexOf('.');
            if (indexOfFirstDot != -1)
            {
                // The portion before the first dot is the configuration name.
                string configurationName = propertyName.Substring(0, indexOfFirstDot);

                // The rest of it is the actual property name.
                string aspNetPropertyName = propertyName.Substring(indexOfFirstDot + 1, propertyName.Length - indexOfFirstDot - 1);

                // And the part after the <equals> sign is the property value (which was parsed out for us prior
                // to calling this method).
                propertyValue = TrimQuotes(propertyValue);

                // Grab the parameters for this specific configuration if they exist.
                object aspNetCompilerParametersObject = proj.AspNetConfigurations[configurationName];
                AspNetCompilerParameters aspNetCompilerParameters;

                if (aspNetCompilerParametersObject == null)
                {
                    // If it didn't exist, create a new one.
                    aspNetCompilerParameters = new AspNetCompilerParameters();
                    aspNetCompilerParameters.aspNetVirtualPath = String.Empty;
                    aspNetCompilerParameters.aspNetPhysicalPath = String.Empty;
                    aspNetCompilerParameters.aspNetTargetPath = String.Empty;
                    aspNetCompilerParameters.aspNetForce = String.Empty;
                    aspNetCompilerParameters.aspNetUpdateable = String.Empty;
                    aspNetCompilerParameters.aspNetDebug = String.Empty;
                    aspNetCompilerParameters.aspNetKeyFile = String.Empty;
                    aspNetCompilerParameters.aspNetKeyContainer = String.Empty;
                    aspNetCompilerParameters.aspNetDelaySign = String.Empty;
                    aspNetCompilerParameters.aspNetAPTCA = String.Empty;
                    aspNetCompilerParameters.aspNetFixedNames = String.Empty;
                }
                else
                {
                    // Otherwise just unbox it.
                    aspNetCompilerParameters = (AspNetCompilerParameters)aspNetCompilerParametersObject;
                }

                // Update the appropriate field within the parameters struct.
                if (aspNetPropertyName == "AspNetCompiler.VirtualPath")
                {
                    aspNetCompilerParameters.aspNetVirtualPath = propertyValue;
                }
                else if (aspNetPropertyName == "AspNetCompiler.PhysicalPath")
                {
                    aspNetCompilerParameters.aspNetPhysicalPath = propertyValue;
                }
                else if (aspNetPropertyName == "AspNetCompiler.TargetPath")
                {
                    aspNetCompilerParameters.aspNetTargetPath = propertyValue;
                }
                else if (aspNetPropertyName == "AspNetCompiler.ForceOverwrite")
                {
                    aspNetCompilerParameters.aspNetForce = propertyValue;
                }
                else if (aspNetPropertyName == "AspNetCompiler.Updateable")
                {
                    aspNetCompilerParameters.aspNetUpdateable = propertyValue;
                }
                else if (aspNetPropertyName == "AspNetCompiler.Debug")
                {
                    aspNetCompilerParameters.aspNetDebug = propertyValue;
                }
                else if (aspNetPropertyName == "AspNetCompiler.KeyFile")
                {
                    aspNetCompilerParameters.aspNetKeyFile = propertyValue;
                }
                else if (aspNetPropertyName == "AspNetCompiler.KeyContainer")
                {
                    aspNetCompilerParameters.aspNetKeyContainer = propertyValue;
                }
                else if (aspNetPropertyName == "AspNetCompiler.DelaySign")
                {
                    aspNetCompilerParameters.aspNetDelaySign = propertyValue;
                }
                else if (aspNetPropertyName == "AspNetCompiler.AllowPartiallyTrustedCallers")
                {
                    aspNetCompilerParameters.aspNetAPTCA = propertyValue;
                }
                else if (aspNetPropertyName == "AspNetCompiler.FixedNames")
                {
                    aspNetCompilerParameters.aspNetFixedNames = propertyValue;
                }

                // Store the updated parameters struct back into the hashtable by configuration name.
                proj.AspNetConfigurations[configurationName] = aspNetCompilerParameters;
            }
            else
            {
                // ProjectReferences = "{FD705688-88D1-4C22-9BFF-86235D89C2FC}|CSClassLibrary1.dll;{F0726D09-042B-4A7A-8A01-6BED2422BD5D}|VCClassLibrary1.dll;" 
                if (string.Equals(propertyName, "ProjectReferences", StringComparison.OrdinalIgnoreCase))
                {
                    string[] projectReferenceEntries = propertyValue.Split(new char[] { ';' });

                    foreach (string projectReferenceEntry in projectReferenceEntries)
                    {
                        int indexOfBar = projectReferenceEntry.IndexOf('|');

                        // indexOfBar could be -1 if we had semicolons in the file names, so skip entries that 
                        // don't contain a guid. File names may not contain the '|' character
                        if (indexOfBar != -1)
                        {
                            int indexOfOpeningBrace = projectReferenceEntry.IndexOf('{');
                            int indexOfClosingBrace = projectReferenceEntry.IndexOf('}', indexOfOpeningBrace);

                            // Cut out the guid part
                            if ((indexOfOpeningBrace != -1) && (indexOfClosingBrace != -1))
                            {
                                string referencedProjectGuid = projectReferenceEntry.Substring(indexOfOpeningBrace, 
                                    indexOfClosingBrace - indexOfOpeningBrace + 1);

                                proj.Dependencies.Add(referencedProjectGuid);
                                proj.ProjectReferences.Add(referencedProjectGuid);
                            }
                        }
                    }
                }
            }
        }

        /// <summary>
        /// Strips a single pair of leading/trailing double-quotes from a string.
        /// </summary>
        /// <param name="property"></param>
        /// <returns></returns>
        /// <owner>RGoel</owner>
        private string TrimQuotes
            (
            string property
            )
        {
            // If the incoming string starts and ends with a double-quote, strip the double-quotes.
<<<<<<< HEAD
            if ((property?.Length > 0) && (property[0] == '"') && (property[property.Length - 1] == '"'))
=======
            if (!string.IsNullOrEmpty(property) && (property[0] == '"') && (property[property.Length - 1] == '"'))
>>>>>>> e8c17c12
            {
                return property.Substring(1, property.Length - 2);
            }
            else
            {
                return property;
            }
        }

        /// <summary>
        /// Parse the first line of a Project section of a solution file. This line should look like:
        ///
        ///  Project("{Project type GUID}") = "Project name", "Relative path to project file", "{Project GUID}"
        /// 
        /// </summary>
        /// <param name="firstLine"></param>
        /// <param name="proj"></param>
        /// <owner>RGoel</owner>
        internal void ParseFirstProjectLine
        (
            string firstLine,
            ProjectInSolution proj
        )
        {
            Match match = crackProjectLine.Match(firstLine);
            ProjectFileErrorUtilities.VerifyThrowInvalidProjectFile(match.Success, "SubCategoryForSolutionParsingErrors",
                new BuildEventFileInfo(SolutionFile, this.currentLineNumber, 0), "SolutionParseProjectError");

            string projectTypeGuid = match.Groups["PROJECTTYPEGUID"].Value.Trim();
            proj.ProjectName = match.Groups["PROJECTNAME"].Value.Trim();
            proj.RelativePath = match.Groups["RELATIVEPATH"].Value.Trim();
            proj.ProjectGuid = match.Groups["PROJECTGUID"].Value.Trim();
            
            // Validate project relative path
            ValidateProjectRelativePath(proj);
            
            // Figure out what type of project this is.
            if ((String.Equals(projectTypeGuid, vbProjectGuid, StringComparison.OrdinalIgnoreCase)) ||
                (String.Equals(projectTypeGuid, csProjectGuid, StringComparison.OrdinalIgnoreCase)) ||
                (String.Equals(projectTypeGuid, vjProjectGuid, StringComparison.OrdinalIgnoreCase)))
            {
                proj.ProjectType = SolutionProjectType.ManagedProject;
            }
            else if (String.Equals(projectTypeGuid, solutionFolderGuid, StringComparison.OrdinalIgnoreCase))
            {
                proj.ProjectType = SolutionProjectType.SolutionFolder;
            }
            else if (String.Equals(projectTypeGuid, vcProjectGuid, StringComparison.OrdinalIgnoreCase))
            {
                proj.ProjectType = SolutionProjectType.VCProject;
            }
            else if (String.Equals(projectTypeGuid, webProjectGuid, StringComparison.OrdinalIgnoreCase))
            {
                proj.ProjectType = SolutionProjectType.WebProject;
                solutionContainsWebProjects = true;
            }
            else
            {
                proj.ProjectType = SolutionProjectType.Unknown;
            }
        }

        /// <summary>
        /// Read nested projects section.
        /// This is required to find a unique name for each project's target
        /// </summary>
        /// <owner>RGoel</owner>
        internal void ParseNestedProjects()
        {
            string str;

            do
            {
                str = ReadLine();
                if ((str == null) || (str == "EndGlobalSection"))
                {
                    break;
                }

                Match match = crackPropertyLine.Match(str);
                ProjectFileErrorUtilities.VerifyThrowInvalidProjectFile(match.Success, "SubCategoryForSolutionParsingErrors",
                    new BuildEventFileInfo(SolutionFile, this.currentLineNumber, 0), "SolutionParseNestedProjectError");

                string projectGuid = match.Groups["PROPERTYNAME"].Value.Trim();
                string parentProjectGuid = match.Groups["PROPERTYVALUE"].Value.Trim();

                ProjectInSolution proj = (ProjectInSolution)projects[projectGuid];
                ProjectFileErrorUtilities.VerifyThrowInvalidProjectFile(proj != null, "SubCategoryForSolutionParsingErrors",
                    new BuildEventFileInfo(SolutionFile, this.currentLineNumber, 0), "SolutionParseNestedProjectError");

                proj.ParentProjectGuid = parentProjectGuid;

            } while (true);
        }

        /// <summary>
        /// Read solution configuration section. 
        /// </summary>
        /// <remarks>
        /// A sample section:
        /// 
        /// GlobalSection(SolutionConfigurationPlatforms) = preSolution
        ///     Debug|Any CPU = Debug|Any CPU
        ///     Release|Any CPU = Release|Any CPU
        /// EndGlobalSection
        /// </remarks>
        /// <owner>LukaszG</owner>
        internal void ParseSolutionConfigurations()
        {
            string str;
            char[] nameValueSeparators = new char[] { '=' };
            char[] configPlatformSeparators = new char[] { ConfigurationInSolution.configurationPlatformSeparator };

            do
            {
                str = ReadLine();

                if ((str == null) || (str == "EndGlobalSection"))
                {
                    break;
                }

                string[] configurationNames = str.Split(nameValueSeparators);

                // There should be exactly one '=' character, separating two names. 
                ProjectFileErrorUtilities.VerifyThrowInvalidProjectFile(configurationNames.Length == 2, "SubCategoryForSolutionParsingErrors",
                    new BuildEventFileInfo(SolutionFile, this.currentLineNumber, 0), "SolutionParseInvalidSolutionConfigurationEntry", str);

                string fullConfigurationName = configurationNames[0].Trim();

                //Fixing bug 555577: Solution file can have description information, in which case we ignore.
                if (String.Equals(fullConfigurationName, "DESCRIPTION", StringComparison.OrdinalIgnoreCase))
                    continue;

                // Both names must be identical
                ProjectFileErrorUtilities.VerifyThrowInvalidProjectFile(fullConfigurationName == configurationNames[1].Trim(), "SubCategoryForSolutionParsingErrors",
                    new BuildEventFileInfo(SolutionFile, this.currentLineNumber, 0), "SolutionParseInvalidSolutionConfigurationEntry", str);

                string[] configurationPlatformParts = fullConfigurationName.Split(configPlatformSeparators);

                ProjectFileErrorUtilities.VerifyThrowInvalidProjectFile(configurationPlatformParts.Length == 2, "SubCategoryForSolutionParsingErrors",
                    new BuildEventFileInfo(SolutionFile, this.currentLineNumber, 0), "SolutionParseInvalidSolutionConfigurationEntry", str);

                this.solutionConfigurations.Add(new ConfigurationInSolution(configurationPlatformParts[0], configurationPlatformParts[1]));

            } while (true);
        }

        /// <summary>
        /// Read project configurations in solution configurations section.
        /// </summary>
        /// <remarks>
        /// A sample (incomplete) section:
        /// 
        /// GlobalSection(ProjectConfigurationPlatforms) = postSolution
        /// 	{6185CC21-BE89-448A-B3C0-D1C27112E595}.Debug|Any CPU.ActiveCfg = Debug|Any CPU
        /// 	{6185CC21-BE89-448A-B3C0-D1C27112E595}.Debug|Any CPU.Build.0 = Debug|Any CPU
        /// 	{6185CC21-BE89-448A-B3C0-D1C27112E595}.Debug|Mixed Platforms.ActiveCfg = Release|Any CPU
        /// 	{6185CC21-BE89-448A-B3C0-D1C27112E595}.Debug|Mixed Platforms.Build.0 = Release|Any CPU
        /// 	{6185CC21-BE89-448A-B3C0-D1C27112E595}.Debug|Win32.ActiveCfg = Debug|Any CPU
        /// 	{A6F99D27-47B9-4EA4-BFC9-25157CBDC281}.Release|Any CPU.ActiveCfg = Release|Win32
        /// 	{A6F99D27-47B9-4EA4-BFC9-25157CBDC281}.Release|Mixed Platforms.ActiveCfg = Release|Win32
        /// 	{A6F99D27-47B9-4EA4-BFC9-25157CBDC281}.Release|Mixed Platforms.Build.0 = Release|Win32
        /// 	{A6F99D27-47B9-4EA4-BFC9-25157CBDC281}.Release|Win32.ActiveCfg = Release|Win32
        /// 	{A6F99D27-47B9-4EA4-BFC9-25157CBDC281}.Release|Win32.Build.0 = Release|Win32
        /// EndGlobalSection
        /// </remarks>
        /// <returns>An unprocessed hashtable of entries in this section</returns>
        internal Hashtable ParseProjectConfigurations()
        {
            Hashtable rawProjectConfigurationsEntries = new Hashtable(StringComparer.OrdinalIgnoreCase);
            string str;

            do
            {
                str = ReadLine();

                if ((str == null) || (str == "EndGlobalSection"))
                {
                    break;
                }

                string[] nameValue = str.Split(new char[] { '=' });

                // There should be exactly one '=' character, separating the name and value. 
                ProjectFileErrorUtilities.VerifyThrowInvalidProjectFile(nameValue.Length == 2, "SubCategoryForSolutionParsingErrors",
                    new BuildEventFileInfo(SolutionFile, this.currentLineNumber, 0), "SolutionParseInvalidProjectSolutionConfigurationEntry", str);

                rawProjectConfigurationsEntries[nameValue[0].Trim()] = nameValue[1].Trim();

            } while (true);

            return rawProjectConfigurationsEntries;
        }

        /// <summary>
        /// Read the project configuration information for every project in the solution, using pre-cached 
        /// solution section data. 
        /// </summary>
        /// <param name="rawProjectConfigurationsEntries">Cached data from the project configuration section</param>
        /// <owner>LukaszG</owner>
        internal void ProcessProjectConfigurationSection(Hashtable rawProjectConfigurationsEntries)
        {
            // Instead of parsing the data line by line, we parse it project by project, constructing the 
            // entry name (e.g. "{A6F99D27-47B9-4EA4-BFC9-25157CBDC281}.Release|Any CPU.ActiveCfg") and retrieving its 
            // value from the raw data. The reason for this is that the IDE does it this way, and as the result
            // the '.' character is allowed in configuration names although it technically separates different
            // parts of the entry name string. This could lead to ambiguous results if we tried to parse 
            // the entry name instead of constructing it and looking it up. Although it's pretty unlikely that
            // this would ever be a problem, it's safer to do it the same way VS IDE does it.
            char[] configPlatformSeparators = new char[] { ConfigurationInSolution.configurationPlatformSeparator };
            
            foreach (ProjectInSolution project in this.projectsInOrder)
            {
                // Solution folders don't have configurations
                if (project.ProjectType != SolutionProjectType.SolutionFolder)
                {
                    foreach (ConfigurationInSolution solutionConfiguration in this.solutionConfigurations)
                    {
                        // The "ActiveCfg" entry defines the active project configuration in the given solution configuration
                        // This entry must be present for every possible solution configuration/project combination.
                        string entryNameActiveConfig = string.Format(CultureInfo.InvariantCulture, "{0}.{1}.ActiveCfg", 
                            project.ProjectGuid, solutionConfiguration.FullName);

                        // The "Build.0" entry tells us whether to build the project configuration in the given solution configuration.
                        // Technically, it specifies a configuration name of its own which seems to be a remnant of an initial, 
                        // more flexible design of solution configurations (as well as the '.0' suffix - no higher values are ever used). 
                        // The configuration name is not used, and the whole entry means "build the project configuration" 
                        // if it's present in the solution file, and "don't build" if it's not.
                        string entryNameBuild = string.Format(CultureInfo.InvariantCulture, "{0}.{1}.Build.0", 
                            project.ProjectGuid, solutionConfiguration.FullName);

                        if (rawProjectConfigurationsEntries.ContainsKey(entryNameActiveConfig))
                        {
                            string[] configurationPlatformParts = ((string)(rawProjectConfigurationsEntries[entryNameActiveConfig])).Split(configPlatformSeparators);

                            // Project configuration may not necessarily contain the platform part. Some project support only the configuration part.
                            ProjectFileErrorUtilities.VerifyThrowInvalidProjectFile(configurationPlatformParts.Length <= 2, "SubCategoryForSolutionParsingErrors",
                                new BuildEventFileInfo(SolutionFile), "SolutionParseInvalidProjectSolutionConfigurationEntry",
                                string.Format(CultureInfo.InvariantCulture, "{0} = {1}", entryNameActiveConfig, rawProjectConfigurationsEntries[entryNameActiveConfig]));

                            ProjectConfigurationInSolution projectConfiguration = new ProjectConfigurationInSolution(
                                configurationPlatformParts[0],
                                (configurationPlatformParts.Length > 1) ? configurationPlatformParts[1] : string.Empty,
                                rawProjectConfigurationsEntries.ContainsKey(entryNameBuild)
                            );

                            project.ProjectConfigurations[solutionConfiguration.FullName] = projectConfiguration;
                        }
                    }
                }
            }
        }

        /// <summary>
        /// Gets the default configuration name for this solution. Usually it's Debug, unless it's not present
        /// in which case it's the first configuration name we find.
        /// </summary>
        /// <returns></returns>
        /// <owner>LukaszG</owner>
        internal string GetDefaultConfigurationName()
        {
            // Have we done this already? Return the cached name
            if (defaultConfigurationName != null)
            {
                return defaultConfigurationName;
            }

            defaultConfigurationName = string.Empty;

            // Pick the Debug configuration as default if present
            foreach (ConfigurationInSolution solutionConfiguration in this.SolutionConfigurations)
            {
                if (string.Equals(solutionConfiguration.ConfigurationName, "Debug", StringComparison.OrdinalIgnoreCase))
                {
                    defaultConfigurationName = solutionConfiguration.ConfigurationName;
                    break;
                }
            }

            // Failing that, just pick the first configuration name as default
            if ((defaultConfigurationName.Length == 0) && (this.SolutionConfigurations.Count > 0))
            {
                defaultConfigurationName = this.SolutionConfigurations[0].ConfigurationName;
            }

            return defaultConfigurationName;
        }

        /// <summary>
        /// Gets the default platform name for this solution. Usually it's Mixed Platforms, unless it's not present
        /// in which case it's the first platform name we find.
        /// </summary>
        /// <returns></returns>
        /// <owner>LukaszG</owner>
        internal string GetDefaultPlatformName()
        {
            // Have we done this already? Return the cached name
            if (defaultPlatformName != null)
            {
                return defaultPlatformName;
            }

            defaultPlatformName = string.Empty;

            // Pick the Mixed Platforms platform as default if present
            foreach (ConfigurationInSolution solutionConfiguration in this.SolutionConfigurations)
            {
                if (string.Equals(solutionConfiguration.PlatformName, "Mixed Platforms", StringComparison.OrdinalIgnoreCase))
                {
                    defaultPlatformName = solutionConfiguration.PlatformName;
                    break;
                }
            }

            // Failing that, just pick the first platform name as default
            if ((defaultPlatformName.Length == 0) && (this.SolutionConfigurations.Count > 0))
            {
                defaultPlatformName = this.SolutionConfigurations[0].PlatformName;
            }

            return defaultPlatformName;
        }

        /// <summary>
        /// This method takes a string representing one of the project's unique names (guid), and
        /// returns the corresponding "friendly" name for this project.
        /// </summary>
        /// <param name="projectGuid"></param>
        /// <returns></returns>
        /// <owner>RGoel</owner>
        internal string GetProjectUniqueNameByGuid(string projectGuid)
        {
            ProjectInSolution proj = (ProjectInSolution) projects[projectGuid];
            return (proj == null) ? null : proj.GetUniqueProjectName();
        }

        /// <summary>
        /// This method takes a string representing one of the project's unique names (guid), and
        /// returns the corresponding relative path to this project.
        /// </summary>
        /// <param name="projectGuid"></param>
        /// <returns></returns>
        /// <owner>RGoel</owner>
        internal string GetProjectRelativePathByGuid(string projectGuid)
        {
            ProjectInSolution proj = (ProjectInSolution) projects[projectGuid];
            return (proj == null) ? null : proj.RelativePath;
        }

        #endregion
    } // class SolutionParser
} // namespace Microsoft.Build.BuildEngine<|MERGE_RESOLUTION|>--- conflicted
+++ resolved
@@ -976,11 +976,7 @@
             )
         {
             // If the incoming string starts and ends with a double-quote, strip the double-quotes.
-<<<<<<< HEAD
-            if ((property?.Length > 0) && (property[0] == '"') && (property[property.Length - 1] == '"'))
-=======
             if (!string.IsNullOrEmpty(property) && (property[0] == '"') && (property[property.Length - 1] == '"'))
->>>>>>> e8c17c12
             {
                 return property.Substring(1, property.Length - 2);
             }
