﻿// Copyright (c) Microsoft. All rights reserved.
// Licensed under the MIT license. See LICENSE file in the project root for full license information.

#nullable disable

namespace Microsoft.Build.UnitTests.OM.ObjectModelRemoting
{
    using System.Collections.Generic;
    using Microsoft.Build.Evaluation;
    using Microsoft.Build.ObjectModelRemoting;

    internal class MockProjectItemDefinitionLinkRemoter : MockLinkRemoter<ProjectItemDefinition>
    {
        public override ProjectItemDefinition CreateLinkedObject(IImportHolder holder)
        {
            var link = new MockProjectItemDefinitionLink(this, holder);
            return holder.Linker.LinkFactory.Create(link);
        }


<<<<<<< HEAD
        //  ProjectItemDefinitionLink remoting
=======
        /// ProjectItemDefinitionLink remoting
>>>>>>> f69c8fb5
        public MockProjectLinkRemoter Project => this.OwningCollection.Export<Project, MockProjectLinkRemoter>(this.Source.Project);
        public string ItemType => this.Source.ItemType;
        public ICollection<MockProjectMetadataLinkRemoter> Metadata => this.OwningCollection.ExportCollection<ProjectMetadata, MockProjectMetadataLinkRemoter>(this.Source.Metadata);
        public MockProjectMetadataLinkRemoter GetMetadata(string name)
            => this.OwningCollection.Export<ProjectMetadata, MockProjectMetadataLinkRemoter>(this.Source.GetMetadata(name));
        public string GetMetadataValue(string name) => this.Source.GetMetadataValue(name);
        public MockProjectMetadataLinkRemoter SetMetadataValue(string name, string unevaluatedValue)
            => this.OwningCollection.Export<ProjectMetadata, MockProjectMetadataLinkRemoter>(this.Source.SetMetadataValue(name, unevaluatedValue));
    }

    internal class MockProjectItemDefinitionLink : ProjectItemDefinitionLink, ILinkMock
    {
        public MockProjectItemDefinitionLink(MockProjectItemDefinitionLinkRemoter proxy, IImportHolder holder)
        {
            this.Holder = holder;
            this.Proxy = proxy;
        }

        public IImportHolder Holder { get; }
        public ProjectCollectionLinker Linker => this.Holder.Linker;
        public MockProjectItemDefinitionLinkRemoter Proxy { get; }
        object ILinkMock.Remoter => this.Proxy;

        // ProjectItemDefinitionLink
        public override Project Project => this.Linker.Import<Project, MockProjectLinkRemoter>(this.Proxy.Project);
        public override string ItemType => this.Proxy.ItemType;
        public override ICollection<ProjectMetadata> Metadata
            => this.Linker.ImportCollection<ProjectMetadata, MockProjectMetadataLinkRemoter>(this.Proxy.Metadata);
        public override ProjectMetadata GetMetadata(string name)
            => this.Linker.Import<ProjectMetadata, MockProjectMetadataLinkRemoter>(this.Proxy.GetMetadata(name));
        public override string GetMetadataValue(string name) => this.Proxy.GetMetadataValue(name);
        public override ProjectMetadata SetMetadataValue(string name, string unevaluatedValue)
            => this.Linker.Import<ProjectMetadata, MockProjectMetadataLinkRemoter>(this.Proxy.SetMetadataValue(name, unevaluatedValue));
    }
}<|MERGE_RESOLUTION|>--- conflicted
+++ resolved
@@ -17,12 +17,7 @@
             return holder.Linker.LinkFactory.Create(link);
         }
 
-
-<<<<<<< HEAD
         //  ProjectItemDefinitionLink remoting
-=======
-        /// ProjectItemDefinitionLink remoting
->>>>>>> f69c8fb5
         public MockProjectLinkRemoter Project => this.OwningCollection.Export<Project, MockProjectLinkRemoter>(this.Source.Project);
         public string ItemType => this.Source.ItemType;
         public ICollection<MockProjectMetadataLinkRemoter> Metadata => this.OwningCollection.ExportCollection<ProjectMetadata, MockProjectMetadataLinkRemoter>(this.Source.Metadata);
