--- conflicted
+++ resolved
@@ -2112,11 +2112,7 @@
 
             Assert.Empty(items);
         }
-<<<<<<< HEAD
-
-=======
-        
->>>>>>> 00781ad1
+
         [Fact]
         public void RemoveShouldRespectCondition()
         {
@@ -2836,23 +2832,16 @@
                                   <m2>%(Identity)-m2</m2>
                               </from2>
 
-<<<<<<< HEAD
-=======
                               <from3 Include='1;2'>
                                   <m3>%(Identity)-m3</m3>
                               </from3>
 
->>>>>>> 00781ad1
                               <to Include='x.cs;2;ccc;1;d;y.cs'>
                                   <m3>m3_contents</m3>
                               </to>
 
-<<<<<<< HEAD
-                              <to Update='@(from1);d;c*c;*.cs;@(from2)'>
-=======
                               <to Update='@(from1);d;c*c;*.cs;@(from2);@(from3)'>
                                   <m2>%(from2.m2);%(from3.m3)</m2>
->>>>>>> 00781ad1
                                   <m3>%(from1.m1);%(from2.m2)</m3>
                                   <m4>%(from1.m2);%(from2.m1)</m4>
                                   <m5>%(Identity)</m5>
@@ -2863,10 +2852,7 @@
 
             var expectedMetadataX = new Dictionary<string, string>
             {
-<<<<<<< HEAD
-=======
                 {"m2", ";"},
->>>>>>> 00781ad1
                 {"m3", "x.cs-m1;"},
                 {"m4", ";"},
                 {"m5", "x.cs"},
@@ -2874,10 +2860,7 @@
 
             var expectedMetadata2 = new Dictionary<string, string>
             {
-<<<<<<< HEAD
-=======
                 {"m2", "2-m2;2-m3"},
->>>>>>> 00781ad1
                 {"m3", ";2-m2"},
                 {"m4", ";"},
                 {"m5", "2"},
@@ -2885,10 +2868,7 @@
 
             var expectedMetadataCCC = new Dictionary<string, string>
             {
-<<<<<<< HEAD
-=======
                 {"m2", ";"},
->>>>>>> 00781ad1
                 {"m3", ";"},
                 {"m4", ";"},
                 {"m5", "ccc"},
@@ -2896,10 +2876,7 @@
 
             var expectedMetadata1 = new Dictionary<string, string>
             {
-<<<<<<< HEAD
-=======
                 {"m2", "1-m2;1-m3"},
->>>>>>> 00781ad1
                 {"m3", ";1-m2"},
                 {"m4", ";"},
                 {"m5", "1"},
@@ -2908,10 +2885,7 @@
 
             var expectedMetadataD = new Dictionary<string, string>
             {
-<<<<<<< HEAD
-=======
                 {"m2", ";"},
->>>>>>> 00781ad1
                 {"m3", ";"},
                 {"m4", ";"},
                 {"m5", "d"},
@@ -2919,25 +2893,12 @@
 
             var expectedMetadataY = new Dictionary<string, string>
             {
-<<<<<<< HEAD
-=======
                 {"m2", ";"},
->>>>>>> 00781ad1
                 {"m3", "y.cs-m1;"},
                 {"m4", ";"},
                 {"m5", "y.cs"},
             };
 
-<<<<<<< HEAD
-            items[4].ItemType.ShouldBe("to");
-
-            ObjectModelHelpers.AssertItemHasMetadata(expectedMetadataX, items[4]);
-            ObjectModelHelpers.AssertItemHasMetadata(expectedMetadata2, items[5]);
-            ObjectModelHelpers.AssertItemHasMetadata(expectedMetadataCCC, items[6]);
-            ObjectModelHelpers.AssertItemHasMetadata(expectedMetadata1, items[7]);
-            ObjectModelHelpers.AssertItemHasMetadata(expectedMetadataD, items[8]);
-            ObjectModelHelpers.AssertItemHasMetadata(expectedMetadataY, items[9]);
-=======
             items[5].ItemType.ShouldBe("from3");
             items[6].ItemType.ShouldBe("to");
 
@@ -2947,7 +2908,6 @@
             ObjectModelHelpers.AssertItemHasMetadata(expectedMetadata1, items[9]);
             ObjectModelHelpers.AssertItemHasMetadata(expectedMetadataD, items[10]);
             ObjectModelHelpers.AssertItemHasMetadata(expectedMetadataY, items[11]);
->>>>>>> 00781ad1
         }
 
         [Fact]
