﻿using System.Diagnostics.Tracing;

#nullable disable

namespace Microsoft.Build.Eventing
{
    /// <summary>
    /// This captures information of how various key methods of building with MSBuild ran.
    /// </summary>
    /// <remarks>
    /// Changes to existing event method signatures will not be reflected unless you update the <see cref="EventAttribute.Version" /> property or assign a new event ID.
    /// </remarks>
    [EventSource(Name = "Microsoft-Build")]
    internal sealed class MSBuildEventSource : EventSource
    {
        public static class Keywords
        {
            /// <summary>
            /// Keyword applied to all MSBuild events.
            /// </summary>
            /// <remarks>
            /// Literally every event should define this.
            /// </remarks>
            public const EventKeywords All = (EventKeywords)0x1;

            /// <summary>
            /// Keyword for events that should go in the text performance log when turned on.
            /// </summary>
            /// <remarks>
            /// This keyword should be applied only to events that are low-volume
            /// and likely to be useful to diagnose perf issues using the
            /// <see href="https://github.com/dotnet/msbuild/pull/5861">text perf log</see>.
            /// </remarks>
            public const EventKeywords PerformanceLog = (EventKeywords)0x2;
        }

        /// <summary>
        /// define the singleton instance of the event source
        /// </summary>
        public static MSBuildEventSource Log = new MSBuildEventSource();

        private MSBuildEventSource() { }

        #region Events

        /// <summary>
        /// Call this method to notify listeners of information relevant to collecting a set of items, mutating them in a specified way, and saving the results.
        /// </summary>
        /// <param name="itemType">The type of the item being mutated.</param>
        [Event(1, Keywords = Keywords.All)]
        public void ApplyLazyItemOperationsStart(string itemType)
        {
            WriteEvent(1, itemType);
        }

        /// <param name="itemType">The type of the item being mutated.</param>
        [Event(2, Keywords = Keywords.All)]
        public void ApplyLazyItemOperationsStop(string itemType)
        {
            WriteEvent(2, itemType);
        }

        /// <summary>
        /// Call this method to notify listeners of information relevant to the setup for a BuildManager to receive build requests.
        /// </summary>
        [Event(3, Keywords = Keywords.All | Keywords.PerformanceLog)]
        public void BuildStart()
        {
            WriteEvent(3);
        }

        [Event(4, Keywords = Keywords.All | Keywords.PerformanceLog)]
        public void BuildStop()
        {
            WriteEvent(4);
        }

        /// <summary>
        /// Call this method to notify listeners of information of how a project file built.
        /// <param name="projectPath">Filename of the project being built.</param>
        /// </summary>
        [Event(5, Keywords = Keywords.All | Keywords.PerformanceLog)]
        public void BuildProjectStart(string projectPath)
        {
            WriteEvent(5, projectPath);
        }

        /// <param name="projectPath">Filename of the project being built.</param>
        /// <param name="targets">Names of the targets that built.</param>
        [Event(6, Keywords = Keywords.All | Keywords.PerformanceLog)]
        public void BuildProjectStop(string projectPath, string targets)
        {
            WriteEvent(6, projectPath, targets);
        }

        [Event(7, Keywords = Keywords.All)]
        public void RarComputeClosureStart()
        {
            WriteEvent(7);
        }

        [Event(8, Keywords = Keywords.All)]
        public void RarComputeClosureStop()
        {
            WriteEvent(8);
        }

        /// <param name="condition">The condition being evaluated.</param>
        [Event(9, Keywords = Keywords.All)]
        public void EvaluateConditionStart(string condition)
        {
            WriteEvent(9, condition);
        }

        /// <param name="condition">The condition being evaluated.</param>
        /// <param name="result">The result of evaluating the condition.</param>
        [Event(10, Keywords = Keywords.All)]
        public void EvaluateConditionStop(string condition, bool result)
        {
            WriteEvent(10, condition, result);
        }

        /// <summary>
        /// Call this method to notify listeners of how the project data was evaluated.
        /// </summary>
        /// <param name="projectFile">Filename of the project being evaluated.</param>
        [Event(11, Keywords = Keywords.All | Keywords.PerformanceLog)]
        public void EvaluateStart(string projectFile)
        {
            WriteEvent(11, projectFile);
        }

        /// <param name="projectFile">Filename of the project being evaluated.</param>
        [Event(12, Keywords = Keywords.All | Keywords.PerformanceLog)]
        public void EvaluateStop(string projectFile)
        {
            WriteEvent(12, projectFile);
        }

        /// <param name="projectFile">Filename of the project being evaluated.</param>
        [Event(13, Keywords = Keywords.All)]
        public void EvaluatePass0Start(string projectFile)
        {
            WriteEvent(13, projectFile);
        }

        /// <param name="projectFile">Filename of the project being evaluated.</param>
        [Event(14, Keywords = Keywords.All)]
        public void EvaluatePass0Stop(string projectFile)
        {
            WriteEvent(14, projectFile);
        }

        /// <param name="projectFile">Filename of the project being evaluated.</param>
        [Event(15, Keywords = Keywords.All)]
        public void EvaluatePass1Start(string projectFile)
        {
            WriteEvent(15, projectFile);
        }

        /// <param name="projectFile">Filename of the project being evaluated.</param>
        [Event(16, Keywords = Keywords.All)]
        public void EvaluatePass1Stop(string projectFile)
        {
            WriteEvent(16, projectFile);
        }

        /// <param name="projectFile">Filename of the project being evaluated.</param>
        [Event(17, Keywords = Keywords.All)]
        public void EvaluatePass2Start(string projectFile)
        {
            WriteEvent(17, projectFile);
        }

        /// <param name="projectFile">Filename of the project being evaluated.</param>
        [Event(18, Keywords = Keywords.All)]
        public void EvaluatePass2Stop(string projectFile)
        {
            WriteEvent(18, projectFile);
        }

        /// <param name="projectFile">Filename of the project being evaluated.</param>
        [Event(19, Keywords = Keywords.All)]
        public void EvaluatePass3Start(string projectFile)
        {
            WriteEvent(19, projectFile);
        }

        /// <param name="projectFile">Filename of the project being evaluated.</param>
        [Event(20, Keywords = Keywords.All)]
        public void EvaluatePass3Stop(string projectFile)
        {
            WriteEvent(20, projectFile);
        }

        /// <param name="projectFile">Filename of the project being evaluated.</param>
        [Event(21, Keywords = Keywords.All)]
        public void EvaluatePass4Start(string projectFile)
        {
            WriteEvent(21, projectFile);
        }

        /// <param name="projectFile">Filename of the project being evaluated.</param>
        [Event(22, Keywords = Keywords.All)]
        public void EvaluatePass4Stop(string projectFile)
        {
            WriteEvent(22, projectFile);
        }

        /// <param name="projectFile">Filename of the project being evaluated.</param>
        [Event(23, Keywords = Keywords.All)]
        public void EvaluatePass5Start(string projectFile)
        {
            WriteEvent(23, projectFile);
        }

        /// <param name="projectFile">Filename of the project being evaluated.</param>
        [Event(24, Keywords = Keywords.All)]
        public void EvaluatePass5Stop(string projectFile)
        {
            WriteEvent(24, projectFile);
        }

        [Event(25, Keywords = Keywords.All)]
        public void GenerateResourceOverallStart()
        {
            WriteEvent(25);
        }

        [Event(26, Keywords = Keywords.All)]
        public void GenerateResourceOverallStop()
        {
            WriteEvent(26);
        }

        [Event(27, Keywords = Keywords.All | Keywords.PerformanceLog)]
        public void RarOverallStart()
        {
            WriteEvent(27);
        }

        [Event(28, Keywords = Keywords.All | Keywords.PerformanceLog)]
        public void RarOverallStop(int assembliesCount, int assemblyFilesCount, int resolvedFilesCount, int resolvedDependencyFilesCount, int copyLocalFilesCount, bool findDependencies)
        {
            WriteEvent(28, assembliesCount, assemblyFilesCount, resolvedFilesCount, resolvedDependencyFilesCount, copyLocalFilesCount, findDependencies);
        }

        /// <summary>
        /// Call this method to notify listeners of information relevant to identifying a list of files that correspond to an item with a wildcard.
        /// </summary>
        /// <param name="rootDirectory">Source of files to glob.</param>
        /// <param name="glob">Pattern, possibly with wildcard(s) to be expanded.</param>
        /// <param name="excludedPatterns">Patterns not to expand.</param>
        [Event(41, Keywords = Keywords.All)]
        public void ExpandGlobStart(string rootDirectory, string glob, string excludedPatterns)
        {
            WriteEvent(41, rootDirectory, glob, excludedPatterns);
        }

        /// <param name="rootDirectory">Source of files to glob.</param>
        /// <param name="glob">Pattern, possibly with wildcard(s) to be expanded.</param>
        /// <param name="excludedPatterns">Patterns not to expand.</param>
        [Event(42, Keywords = Keywords.All)]
        public void ExpandGlobStop(string rootDirectory, string glob, string excludedPatterns)
        {
            WriteEvent(42, rootDirectory, glob, excludedPatterns);
        }

        /// <summary>
        /// Call this method to notify listeners of timing related to loading an XmlDocumentWithLocation from a path.
        /// <param name="fullPath">Path to the document to load.</param>
        /// </summary>
        [Event(29, Keywords = Keywords.All | Keywords.PerformanceLog)]
        public void LoadDocumentStart(string fullPath)
        {
            WriteEvent(29, fullPath);
        }

        /// <param name="fullPath">Path to the document to load.</param>
        [Event(30, Keywords = Keywords.All | Keywords.PerformanceLog)]
        public void LoadDocumentStop(string fullPath)
        {
            WriteEvent(30, fullPath);
        }

        [Event(31, Keywords = Keywords.All)]
        public void RarLogResultsStart()
        {
            WriteEvent(31);
        }

        [Event(32, Keywords = Keywords.All)]
        public void RarLogResultsStop()
        {
            WriteEvent(32);
        }

        /// <summary>
        /// Call this method to notify listeners of profiling for the function that parses an XML document into a ProjectRootElement.
        /// </summary>
        /// <param name="projectFileName">Filename of the project being evaluated.</param>
        [Event(33, Keywords = Keywords.All)]
        public void ParseStart(string projectFileName)
        {
            WriteEvent(33, projectFileName);
        }

        /// <param name="projectFileName">Filename of the project being evaluated.</param>
        [Event(34, Keywords = Keywords.All)]
        public void ParseStop(string projectFileName)
        {
            WriteEvent(34, projectFileName);
        }

        /// <summary>
        /// Call this method to notify listeners of profiling for the method that removes blacklisted references from the reference table. It puts primary and dependency references in invalid file lists.
        /// </summary>
        [Event(35, Keywords = Keywords.All)]
        public void RarRemoveReferencesMarkedForExclusionStart()
        {
            WriteEvent(35);
        }

        [Event(36, Keywords = Keywords.All)]
        public void RarRemoveReferencesMarkedForExclusionStop()
        {
            WriteEvent(36);
        }

        [Event(37, Keywords = Keywords.All | Keywords.PerformanceLog)]
        public void RequestThreadProcStart()
        {
            WriteEvent(37);
        }

        [Event(38, Keywords = Keywords.All | Keywords.PerformanceLog)]
        public void RequestThreadProcStop()
        {
            WriteEvent(38);
        }

        /// <param name="fileLocation">Project file's location.</param>
        [Event(39, Keywords = Keywords.All)]
        public void SaveStart(string fileLocation)
        {
            WriteEvent(39, fileLocation);
        }

        /// <param name="fileLocation">Project file's location.</param>
        [Event(40, Keywords = Keywords.All)]
        public void SaveStop(string fileLocation)
        {
            WriteEvent(40, fileLocation);
        }

        /// <param name="targetName">The name of the target being executed.</param>
        [Event(43, Keywords = Keywords.All | Keywords.PerformanceLog)]
        public void TargetStart(string targetName)
        {
            WriteEvent(43, targetName);
        }

        /// <param name="targetName">The name of the target being executed.</param>
        [Event(44, Keywords = Keywords.All | Keywords.PerformanceLog)]
        public void TargetStop(string targetName)
        {
            WriteEvent(44, targetName);
        }

        /// <summary>
        /// Call this method to notify listeners of the start of a build as called from the command line.
        /// </summary>
        /// <param name="commandLine">The command line used to run MSBuild.</param>
        [Event(45, Keywords = Keywords.All | Keywords.PerformanceLog)]
        public void MSBuildExeStart(string commandLine)
        {
            WriteEvent(45, commandLine);
        }

        /// <param name="commandLine">The command line used to run MSBuild.</param>
        [Event(46, Keywords = Keywords.All | Keywords.PerformanceLog)]
        public void MSBuildExeStop(string commandLine)
        {
            WriteEvent(46, commandLine);
        }

        [Event(47, Keywords = Keywords.All)]
        public void ExecuteTaskStart(string taskName, int taskID)
        {
            WriteEvent(47, taskName, taskID);
        }

        [Event(48, Keywords = Keywords.All)]
        public void ExecuteTaskStop(string taskName, int taskID)
        {
            WriteEvent(48, taskName, taskID);
        }

        [Event(49, Keywords = Keywords.All)]
        public void ExecuteTaskYieldStart(string taskName, int taskID)
        {
            WriteEvent(49, taskName, taskID);
        }

        [Event(50, Keywords = Keywords.All)]
        public void ExecuteTaskYieldStop(string taskName, int taskID)
        {
            WriteEvent(50, taskName, taskID);
        }

        [Event(51, Keywords = Keywords.All)]
        public void ExecuteTaskReacquireStart(string taskName, int taskID)
        {
            WriteEvent(51, taskName, taskID);
        }

        [Event(52, Keywords = Keywords.All)]
        public void ExecuteTaskReacquireStop(string taskName, int taskID)
        {
            WriteEvent(52, taskName, taskID);
        }

        [Event(53, Keywords = Keywords.All)]
        public void ProjectGraphConstructionStart(string graphEntryPoints)
        {
            WriteEvent(53, graphEntryPoints);
        }

        [Event(54, Keywords = Keywords.All)]
        public void ProjectGraphConstructionStop(string graphEntryPoints)
        {
            WriteEvent(54, graphEntryPoints);
        }

        [Event(55, Keywords = Keywords.All)]
        public void PacketReadSize(int size)
        {
            WriteEvent(55, size);
        }

        [Event(56, Keywords = Keywords.All)]
        public void TargetUpToDateStart()
        {
            WriteEvent(56);
        }

        [Event(57, Keywords = Keywords.All)]
        public void TargetUpToDateStop(int result)
        {
            WriteEvent(57, result);
        }

        [Event(58, Keywords = Keywords.All)]
        public void CopyUpToDateStart(string path)
        {
            WriteEvent(58, path);
        }

        [Event(59, Keywords = Keywords.All)]
        public void CopyUpToDateStop(string path, bool wasUpToDate)
        {
            WriteEvent(59, path, wasUpToDate);
        }

        [Event(60, Keywords = Keywords.All)]
        public void WriteLinesToFileUpToDateStart()
        {
            WriteEvent(60);
        }

        [Event(61, Keywords = Keywords.All)]
        public void WriteLinesToFileUpToDateStop(string fileItemSpec, bool wasUpToDate)
        {
            WriteEvent(61, fileItemSpec, wasUpToDate);
        }

        [Event(62, Keywords = Keywords.All)]
        public void SdkResolverServiceInitializeStart()
        {
            WriteEvent(62);
        }

        [Event(63, Keywords = Keywords.All)]
        public void SdkResolverServiceInitializeStop(int resolverCount)
        {
            WriteEvent(63, resolverCount);
        }

        [Event(64, Keywords = Keywords.All)]
        public void SdkResolverResolveSdkStart()
        {
            WriteEvent(64);
        }

        [Event(65, Keywords = Keywords.All)]
        public void SdkResolverResolveSdkStop(string resolverName, string sdkName, string solutionPath, string projectPath, string sdkPath, bool success)
        {
            WriteEvent(65, resolverName, sdkName, solutionPath, projectPath, sdkPath, success);
        }

        [Event(66, Keywords = Keywords.All)]
        public void CachedSdkResolverServiceResolveSdkStart(string sdkName, string solutionPath, string projectPath)
        {
            WriteEvent(66, sdkName, solutionPath, projectPath);
        }

        [Event(67, Keywords = Keywords.All, Version = 2)]
        public void CachedSdkResolverServiceResolveSdkStop(string sdkName, string solutionPath, string projectPath, bool success, bool wasResultCached)
        {
            WriteEvent(67, sdkName, solutionPath, projectPath, success, wasResultCached);
        }

        /// <remarks>
        /// This events are quite frequent so they are collected by Debug binaries only.
        /// </remarks>
        [Event(68, Keywords = Keywords.All)]
        public void ReusableStringBuilderFactoryStart(int hash, int newCapacity, int oldCapacity, string type)
        {
            WriteEvent(68, hash, newCapacity, oldCapacity, type);
        }

        /// <remarks>
        /// This events are quite frequent so they are collected by Debug binaries only.
        /// </remarks>
        [Event(69, Keywords = Keywords.All)]
        public void ReusableStringBuilderFactoryStop(int hash, int returningCapacity, int returningLength, string type)
        {
            WriteEvent(69, hash, returningCapacity, returningLength, type);
        }

        /// <remarks>
        /// As oppose to other ReusableStringBuilderFactory events this one is expected to happens very un-frequently
        ///    and if it is seen more than 100x per build it might indicates wrong usage patterns resulting into degrading
        ///    efficiency of ReusableStringBuilderFactory. Hence it is collected in release build as well.
        /// </remarks>
        [Event(70, Keywords = Keywords.All)]
        public void ReusableStringBuilderFactoryUnbalanced(int oldHash, int newHash)
        {
            WriteEvent(70, oldHash, newHash);
        }

        [Event(71, Keywords = Keywords.All)]
        public void ProjectCacheCreatePluginInstanceStart(string pluginAssemblyPath)
        {
            WriteEvent(71, pluginAssemblyPath);
        }

        [Event(72, Keywords = Keywords.All)]
        public void ProjectCacheCreatePluginInstanceStop(string pluginAssemblyPath, string pluginTypeName)
        {
            WriteEvent(72, pluginAssemblyPath, pluginTypeName);
        }

        [Event(73, Keywords = Keywords.All)]
        public void ProjectCacheBeginBuildStart(string pluginTypeName)
        {
            WriteEvent(73, pluginTypeName);
        }

        [Event(74, Keywords = Keywords.All)]
        public void ProjectCacheBeginBuildStop(string pluginTypeName)
        {
            WriteEvent(74, pluginTypeName);
        }

        [Event(75, Keywords = Keywords.All)]
        public void ProjectCacheGetCacheResultStart(string pluginTypeName, string projectPath, string targets)
        {
            WriteEvent(75, pluginTypeName, projectPath, targets);
        }

        [Event(76, Keywords = Keywords.All)]
        public void ProjectCacheGetCacheResultStop(string pluginTypeName, string projectPath, string targets, string cacheResultType)
        {
            WriteEvent(76, pluginTypeName, projectPath, targets, cacheResultType);
        }

        [Event(77, Keywords = Keywords.All)]
        public void ProjectCacheEndBuildStart(string pluginTypeName)
        {
            WriteEvent(77, pluginTypeName);
        }

        [Event(78, Keywords = Keywords.All)]
        public void ProjectCacheEndBuildStop(string pluginTypeName)
        {
            WriteEvent(78, pluginTypeName);
        }

        [Event(79, Keywords = Keywords.All)]
        public void OutOfProcSdkResolverServiceRequestSdkPathFromMainNodeStart(int submissionId, string sdkName, string solutionPath, string projectPath)
        {
            WriteEvent(79, submissionId, sdkName, solutionPath, projectPath);
        }

        [Event(80, Keywords = Keywords.All)]
        public void OutOfProcSdkResolverServiceRequestSdkPathFromMainNodeStop(int submissionId, string sdkName, string solutionPath, string projectPath, bool success, bool wasResultCached)
        {
            WriteEvent(80, submissionId, sdkName, solutionPath, projectPath, success, wasResultCached);
        }

        [Event(81, Keywords = Keywords.All)]
        public void SdkResolverServiceFindResolversManifestsStart()
        {
            WriteEvent(81);
        }

        [Event(82, Keywords = Keywords.All)]
        public void SdkResolverServiceFindResolversManifestsStop(int resolverManifestCount)
        {
            WriteEvent(82, resolverManifestCount);
        }

        [Event(83, Keywords = Keywords.All)]
        public void SdkResolverServiceLoadResolversStart()
        {
            WriteEvent(83);
        }

        [Event(84, Keywords = Keywords.All)]
        public void SdkResolverServiceLoadResolversStop(string manifestName, int resolverCount)
        {
            WriteEvent(84, manifestName, resolverCount);
        }

        [Event(85, Keywords = Keywords.All)]
<<<<<<< HEAD
        public void MSBuildServerBuildStart(string commandLine)
        {
            WriteEvent(85, commandLine);
        }

        [Event(86, Keywords = Keywords.All)]
        public void MSBuildServerBuildStop(string commandLine, int countOfConsoleMessages, long sumSizeOfConsoleMessages, string clientExitType, string serverExitType)
        {
            WriteEvent(86, commandLine, countOfConsoleMessages, sumSizeOfConsoleMessages, clientExitType, serverExitType);
        }
=======
        public void CreateLoadedTypeStart(string assemblyName)
        {
            WriteEvent(85, assemblyName);
        }

        [Event(86, Keywords = Keywords.All)]
        public void CreateLoadedTypeStop(string assemblyName)
        {
            WriteEvent(86, assemblyName);
        }

        [Event(87, Keywords = Keywords.All)]
        public void LoadAssemblyAndFindTypeStart()
        {
            WriteEvent(87);
        }

        [Event(88, Keywords = Keywords.All)]
        public void LoadAssemblyAndFindTypeStop(string assemblyPath, int numberOfPublicTypesSearched)
        {
            WriteEvent(88, assemblyPath, numberOfPublicTypesSearched);
        }

>>>>>>> 94c28cca
        #endregion
    }
}<|MERGE_RESOLUTION|>--- conflicted
+++ resolved
@@ -624,18 +624,6 @@
         }
 
         [Event(85, Keywords = Keywords.All)]
-<<<<<<< HEAD
-        public void MSBuildServerBuildStart(string commandLine)
-        {
-            WriteEvent(85, commandLine);
-        }
-
-        [Event(86, Keywords = Keywords.All)]
-        public void MSBuildServerBuildStop(string commandLine, int countOfConsoleMessages, long sumSizeOfConsoleMessages, string clientExitType, string serverExitType)
-        {
-            WriteEvent(86, commandLine, countOfConsoleMessages, sumSizeOfConsoleMessages, clientExitType, serverExitType);
-        }
-=======
         public void CreateLoadedTypeStart(string assemblyName)
         {
             WriteEvent(85, assemblyName);
@@ -658,8 +646,18 @@
         {
             WriteEvent(88, assemblyPath, numberOfPublicTypesSearched);
         }
-
->>>>>>> 94c28cca
+        
+        [Event(89, Keywords = Keywords.All)]
+        public void MSBuildServerBuildStart(string commandLine)
+        {
+            WriteEvent(89, commandLine);
+        }
+
+        [Event(90, Keywords = Keywords.All)]
+        public void MSBuildServerBuildStop(string commandLine, int countOfConsoleMessages, long sumSizeOfConsoleMessages, string clientExitType, string serverExitType)
+        {
+            WriteEvent(90, commandLine, countOfConsoleMessages, sumSizeOfConsoleMessages, clientExitType, serverExitType);
+        }
         #endregion
     }
 }