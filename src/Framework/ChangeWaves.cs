--- conflicted
+++ resolved
@@ -27,12 +27,8 @@
     {
         internal static readonly Version Wave17_10 = new Version(17, 10);
         internal static readonly Version Wave17_12 = new Version(17, 12);
-<<<<<<< HEAD
-        internal static readonly Version[] AllWaves = { Wave17_10, Wave17_12 };
-=======
         internal static readonly Version Wave17_14 = new Version(17, 14);
         internal static readonly Version[] AllWaves = { Wave17_10, Wave17_12, Wave17_14 };
->>>>>>> 07bbc790
 
         /// <summary>
         /// Special value indicating that all features behind all Change Waves should be enabled.
