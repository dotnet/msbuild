// Licensed to the .NET Foundation under one or more agreements.
// The .NET Foundation licenses this file to you under the MIT license.

using System;
#if DEBUG
using System.Diagnostics;
#endif
using System.Linq;

#nullable disable

namespace Microsoft.Build.Framework
{
    internal enum ChangeWaveConversionState
    {
        NotConvertedYet,
        Valid,
        InvalidFormat,
        OutOfRotation
    }

    /// <summary>
    /// Coupled together with the MSBUILDDISABLEFEATURESFROMVERSION environment variable,
    /// this class acts as a way to make risky changes while giving customers an opt-out.
    /// </summary>
    /// See docs here: https://github.com/dotnet/msbuild/blob/main/documentation/wiki/ChangeWaves.md
    /// For dev docs: https://github.com/dotnet/msbuild/blob/main/documentation/wiki/ChangeWaves-Dev.md
    internal static class ChangeWaves
    {
        internal static readonly Version Wave17_10 = new Version(17, 10);
        internal static readonly Version Wave17_12 = new Version(17, 12);
        internal static readonly Version Wave17_14 = new Version(17, 14);
<<<<<<< HEAD
        internal static readonly Version Wave18_3 = new Version(18, 3);
        internal static readonly Version[] AllWaves = { Wave17_10, Wave17_12, Wave17_14, Wave18_3 };
=======
        internal static readonly Version[] AllWaves = [Wave17_10, Wave17_12, Wave17_14];
>>>>>>> 2b3cc4df

        /// <summary>
        /// Special value indicating that all features behind all Change Waves should be enabled.
        /// </summary>
        internal static readonly Version EnableAllFeatures = new Version(999, 999);

#if DEBUG
        /// <summary>
        /// True if <see cref="ResetStateForTests"/> has been called.
        /// </summary>
        private static bool _runningTests = false;
#endif

        /// <summary>
        /// The lowest wave in the current rotation of Change Waves.
        /// </summary>
        internal static Version LowestWave
        {
            get
            {
                return AllWaves[0];
            }
        }

        /// <summary>
        /// The highest wave in the current rotation of Change Waves.
        /// </summary>
        internal static Version HighestWave
        {
            get
            {
                return AllWaves[AllWaves.Length - 1];
            }
        }

        /// <summary>
        /// Checks the conditions for whether or not we want ApplyChangeWave to be called again.
        /// </summary>
        private static bool ShouldApplyChangeWave
        {
            get
            {
                return ConversionState == ChangeWaveConversionState.NotConvertedYet || _cachedWave == null;
            }
        }

        private static Version _cachedWave;

        /// <summary>
        /// The current disabled wave.
        /// </summary>
        internal static Version DisabledWave
        {
            get
            {
                if (ShouldApplyChangeWave)
                {
                    ApplyChangeWave();
                }

                return _cachedWave;
            }
        }

        private static ChangeWaveConversionState _state;

        /// <summary>
        /// The status of how the disabled wave was set.
        /// </summary>
        internal static ChangeWaveConversionState ConversionState
        {
            get
            {
                return _state;
            }
            set
            {
                // Keep state persistent.
                if (_state == ChangeWaveConversionState.NotConvertedYet)
                {
                    _state = value;
                }
            }
        }

        /// <summary>
        /// Read from environment variable `MSBUILDDISABLEFEATURESFROMVERSION`, correct it if required, cache it and its ConversionState.
        /// </summary>
        internal static void ApplyChangeWave()
        {
            // Once set, change wave should not need to be set again.
            if (!ShouldApplyChangeWave)
            {
                return;
            }

            string msbuildDisableFeaturesFromVersion = Environment.GetEnvironmentVariable("MSBUILDDISABLEFEATURESFROMVERSION");

            // Most common case, `MSBUILDDISABLEFEATURESFROMVERSION` unset
            if (string.IsNullOrEmpty(msbuildDisableFeaturesFromVersion))
            {
                ConversionState = ChangeWaveConversionState.Valid;
                _cachedWave = ChangeWaves.EnableAllFeatures;
            }
            else if (!TryParseVersion(msbuildDisableFeaturesFromVersion, out _cachedWave))
            {
                ConversionState = ChangeWaveConversionState.InvalidFormat;
                _cachedWave = ChangeWaves.EnableAllFeatures;
            }
            else if (_cachedWave == EnableAllFeatures || Array.IndexOf(AllWaves, _cachedWave) >= 0)
            {
                ConversionState = ChangeWaveConversionState.Valid;
            }
            else if (_cachedWave < LowestWave)
            {
                ConversionState = ChangeWaveConversionState.OutOfRotation;
                _cachedWave = LowestWave;
            }
            else if (_cachedWave > HighestWave)
            {
                ConversionState = ChangeWaveConversionState.OutOfRotation;
                _cachedWave = HighestWave;
            }
            // _cachedWave is somewhere between valid waves, find the next valid version.
            else
            {
                _cachedWave = AllWaves.First((x) => x > _cachedWave);
                ConversionState = ChangeWaveConversionState.Valid;
            }
        }

        /// <summary>
        /// Determines whether features behind the given wave are enabled.
        /// </summary>
        /// <param name="wave">The version to compare.</param>
        /// <returns>A bool indicating whether the change wave is enabled.</returns>
        internal static bool AreFeaturesEnabled(Version wave)
        {
            ApplyChangeWave();

#if DEBUG
            Debug.Assert(_runningTests || Array.IndexOf(AllWaves, wave) >= 0, $"Change wave version {wave} is invalid");
#endif

            return wave < _cachedWave;
        }

        /// <summary>
        /// Resets the state and value of the currently disabled version.
        /// Used for testing only.
        /// </summary>
        internal static void ResetStateForTests()
        {
#if DEBUG
            _runningTests = true;
#endif
            _cachedWave = null;
            _state = ChangeWaveConversionState.NotConvertedYet;
        }

        private static bool TryParseVersion(string stringVersion, out Version version)
        {
#if FEATURE_NET35_TASKHOST
            try
            {
                version = new Version(stringVersion);
                return true;
            }
            catch (Exception)
            {
                version = null;
                return false;
            }
#else
            return Version.TryParse(stringVersion, out version);
#endif
        }
    }
}<|MERGE_RESOLUTION|>--- conflicted
+++ resolved
@@ -30,12 +30,8 @@
         internal static readonly Version Wave17_10 = new Version(17, 10);
         internal static readonly Version Wave17_12 = new Version(17, 12);
         internal static readonly Version Wave17_14 = new Version(17, 14);
-<<<<<<< HEAD
         internal static readonly Version Wave18_3 = new Version(18, 3);
-        internal static readonly Version[] AllWaves = { Wave17_10, Wave17_12, Wave17_14, Wave18_3 };
-=======
-        internal static readonly Version[] AllWaves = [Wave17_10, Wave17_12, Wave17_14];
->>>>>>> 2b3cc4df
+        internal static readonly Version[] AllWaves = [Wave17_10, Wave17_12, Wave17_14, Wave18_3];
 
         /// <summary>
         /// Special value indicating that all features behind all Change Waves should be enabled.
