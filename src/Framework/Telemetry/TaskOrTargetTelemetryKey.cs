--- conflicted
+++ resolved
@@ -65,24 +65,11 @@
     public string Name { get; }
 
     /// <summary>
-<<<<<<< HEAD
-    /// Gets a value indicating whether this task/target is custom.
-=======
     /// Indicates whether the task/target is custom.
->>>>>>> 0bf0b50e
     /// </summary>
     public bool IsCustom { get; }
 
     /// <summary>
-<<<<<<< HEAD
-    /// Indicate targets/tasks sourced from NuGet cache - those can be custom or MSFT provided ones.
-    /// </summary>
-    public bool IsNuget { get; }
-
-    /// <summary>
-    /// Indicate targets/tasks generated during build - those must be hashed (as they contain paths).
-    /// </summary>
-=======
     /// Indicates whether the task/target is from NuGet cache.
     /// </summary>
     /// <remarks>Those can be custom or MSFT provided ones.</remarks>
@@ -92,7 +79,6 @@
     /// Indicates whether the task/target is generated during build from a metaproject.
     /// </summary>
     /// <remarks>Those must be hashed (as they contain paths).</remarks>
->>>>>>> 0bf0b50e
     public bool IsMetaProj { get; }
 
     public override bool Equals(object? obj)
