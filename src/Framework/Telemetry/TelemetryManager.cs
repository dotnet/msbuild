--- conflicted
+++ resolved
@@ -2,12 +2,9 @@
 // The .NET Foundation licenses this file to you under the MIT license.
 
 #if NETFRAMEWORK
-<<<<<<< HEAD
-=======
 using System;
 using System.IO;
 using System.Runtime.CompilerServices;
->>>>>>> 1157cd93
 using Microsoft.VisualStudio.Telemetry;
 #endif
 
@@ -20,23 +17,11 @@
     /// <remarks>
     /// The TelemetryManager is a singleton that handles both standalone and integrated telemetry scenarios.
     /// On .NET Framework, it integrates with Visual Studio telemetry services.
-<<<<<<< HEAD
-    /// On .NET Core it provides a lightweight telemetry implementation though exposing an activity source.
-    /// </remarks>
-    internal class TelemetryManager
-    {
-#if NETFRAMEWORK
-        private const string CollectorApiKey = "f3e86b4023cc43f0be495508d51f588a-f70d0e59-0fb0-4473-9f19-b4024cc340be-7296";
-
-        private static TelemetrySession? _telemetrySession;
-#endif
-=======
     /// On .NET Core it provides a lightweight telemetry implementation through exposing an activity source.
     /// </remarks>
     internal class TelemetryManager
     {
         private static bool s_initialized;
->>>>>>> 1157cd93
         private static bool s_disposed;
 
         private TelemetryManager()
@@ -52,35 +37,11 @@
 
         public void Initialize(bool isStandalone)
         {
-<<<<<<< HEAD
-            if (IsOptOut())
+            if (s_initialized)
             {
                 return;
             }
 
-#if NETFRAMEWORK
-            if (_telemetrySession != null)
-=======
-            if (s_initialized)
->>>>>>> 1157cd93
-            {
-                return;
-            }
-
-<<<<<<< HEAD
-            if (isStandalone)
-            {
-                _telemetrySession = TelemetryService.CreateAndGetDefaultSession(CollectorApiKey);
-                TelemetryService.DefaultSession.IsOptedIn = true;
-                TelemetryService.DefaultSession.Start();
-            }
-            else
-            {
-                _telemetrySession = TelemetryService.DefaultSession;
-            }
-
-            DefaultActivitySource = new MSBuildActivitySource(_telemetrySession);
-=======
             s_initialized = true;
 
             if (IsOptOut())
@@ -102,13 +63,10 @@
                 // This is expected in standalone MSBuild.exe scenarios.
                 DefaultActivitySource = null;
             }
->>>>>>> 1157cd93
 #else
             DefaultActivitySource = new MSBuildActivitySource(TelemetryConstants.DefaultActivitySourceNamespace);
 #endif
         }
-<<<<<<< HEAD
-=======
 
 #if NETFRAMEWORK
         /// <summary>
@@ -120,7 +78,6 @@
         [MethodImpl(MethodImplOptions.NoInlining)]
         private void InitializeVsTelemetry(bool isStandalone) => DefaultActivitySource = VsTelemetryInitializer.Initialize(isStandalone);
 #endif
->>>>>>> 1157cd93
 
         public void Dispose()
         {
@@ -130,9 +87,6 @@
             }
 
 #if NETFRAMEWORK
-<<<<<<< HEAD
-            _telemetrySession?.Dispose();
-=======
             try
             {
                 DisposeVsTelemetry();
@@ -144,7 +98,6 @@
             {
                 // Assembly was never loaded, nothing to dispose.
             }
->>>>>>> 1157cd93
 #endif
             s_disposed = true;
         }
@@ -157,10 +110,6 @@
         /// <summary>
         /// Determines if the user has explicitly opted out of telemetry.
         /// </summary>
-<<<<<<< HEAD
-        private bool IsOptOut() => Traits.Instance.FrameworkTelemetryOptOut || Traits.Instance.SdkTelemetryOptOut;
-    }
-=======
         private bool IsOptOut() =>
 #if NETFRAMEWORK
             Traits.Instance.FrameworkTelemetryOptOut;
@@ -214,5 +163,4 @@
         }
     }
 #endif
->>>>>>> 1157cd93
 }