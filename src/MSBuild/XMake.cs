﻿// Licensed to the .NET Foundation under one or more agreements.
// The .NET Foundation licenses this file to you under the MIT license.

using System;
using System.Collections.Generic;
using System.ComponentModel;
#if FEATURE_SYSTEM_CONFIGURATION
using System.Configuration;
#endif
using System.Diagnostics;
using System.Diagnostics.CodeAnalysis;
using System.Globalization;
using System.IO;
using System.Linq;
using System.Reflection;
using System.Security;
using System.Text;
using System.Text.Json;
using System.Text.Json.Nodes;
using System.Text.RegularExpressions;
using System.Threading;
using Microsoft.Build.Collections;
using Microsoft.Build.Evaluation;
using Microsoft.Build.Eventing;
using Microsoft.Build.Exceptions;
using Microsoft.Build.Execution;
using Microsoft.Build.Experimental;
using Microsoft.Build.Experimental.BuildCheck;
using Microsoft.Build.ProjectCache;
using Microsoft.Build.Framework;
using Microsoft.Build.Framework.Telemetry;
using Microsoft.Build.Graph;
using Microsoft.Build.Internal;
using Microsoft.Build.Logging;
using Microsoft.Build.Shared;
using Microsoft.Build.Shared.Debugging;
using Microsoft.Build.Shared.FileSystem;
using Microsoft.Build.Tasks.AssemblyDependency;
using BinaryLogger = Microsoft.Build.Logging.BinaryLogger;
using ConsoleLogger = Microsoft.Build.Logging.ConsoleLogger;
using FileLogger = Microsoft.Build.Logging.FileLogger;
using ForwardingLoggerRecord = Microsoft.Build.Logging.ForwardingLoggerRecord;
using LoggerDescription = Microsoft.Build.Logging.LoggerDescription;
using SimpleErrorLogger = Microsoft.Build.Logging.SimpleErrorLogger.SimpleErrorLogger;
using TerminalLogger = Microsoft.Build.Logging.TerminalLogger;

#if NETFRAMEWORK
// Use I/O operations from Microsoft.IO.Redist which is generally higher perf
// and also works around https://github.com/dotnet/msbuild/issues/10540.
// Unnecessary on .NET 6+ because the perf improvements are in-box there.
using Microsoft.IO;
using Directory = Microsoft.IO.Directory;
using File = Microsoft.IO.File;
using FileInfo = Microsoft.IO.FileInfo;
using Path = Microsoft.IO.Path;
#endif

#nullable disable

namespace Microsoft.Build.CommandLine
{
    /// <summary>
    /// This class implements the MSBuild.exe command-line application. It processes
    /// command-line arguments and invokes the build engine.
    /// </summary>
    public static class MSBuildApp
    {
        /// <summary>
        /// Enumeration of the various ways in which the MSBuild.exe application can exit.
        /// </summary>
        [SuppressMessage("Microsoft.Design", "CA1034:NestedTypesShouldNotBeVisible", Justification = "shipped already")]
        public enum ExitType
        {
            /// <summary>
            /// The application executed successfully.
            /// </summary>
            Success,
            /// <summary>
            /// There was a syntax error in a command line argument.
            /// </summary>
            SwitchError,
            /// <summary>
            /// A command line argument was not valid.
            /// </summary>
            InitializationError,
            /// <summary>
            /// The build failed.
            /// </summary>
            BuildError,
            /// <summary>
            /// A logger aborted the build.
            /// </summary>
            LoggerAbort,
            /// <summary>
            /// A logger failed unexpectedly.
            /// </summary>
            LoggerFailure,
            /// <summary>
            /// The build stopped unexpectedly, for example,
            /// because a child died or hung.
            /// </summary>
            Unexpected,
            /// <summary>
            /// A project cache failed unexpectedly.
            /// </summary>
            ProjectCacheFailure,
            /// <summary>
            /// The client for MSBuild server failed unexpectedly, for example,
            /// because the server process died or hung.
            /// </summary>
            MSBuildClientFailure
        }

        /// <summary>
        /// Whether the static constructor ran successfully.
        /// </summary>
        private static bool s_initialized;

        /// <summary>
        /// The object used to synchronize access to shared build state
        /// </summary>
        private static readonly LockType s_buildLock = new LockType();

        /// <summary>
        /// Whether a build has started.
        /// </summary>
        private static bool s_hasBuildStarted;

        /// <summary>
        /// Event signaled when the build is complete.
        /// </summary>
        private static readonly ManualResetEvent s_buildComplete = new ManualResetEvent(false);

        /// <summary>
        /// Event signaled when the cancel method is complete.
        /// </summary>
        private static readonly ManualResetEvent s_cancelComplete = new ManualResetEvent(true);

        /// <summary>
        /// Cancel when handling Ctrl-C
        /// </summary>
        private static readonly CancellationTokenSource s_buildCancellationSource = new CancellationTokenSource();

        private static readonly char[] s_commaSemicolon = { ',', ';' };

        /// <summary>
        /// Static constructor
        /// </summary>
#pragma warning disable CA1810 // Initialize reference type static fields inline
        static MSBuildApp()
#pragma warning restore CA1810 // Initialize reference type static fields inline
        {
            try
            {
                ////////////////////////////////////////////////////////////////////////////////
                //  Only initialize static fields here, not inline!                           //
                //  This forces the type to initialize in this static constructor and thus    //
                //  any configuration file exceptions can be caught here.                     //
                ////////////////////////////////////////////////////////////////////////////////
                s_exePath = Path.GetDirectoryName(FileUtilities.ExecutingAssemblyPath);

                s_initialized = true;
            }
            catch (TypeInitializationException ex) when (ex.InnerException is not null
#if FEATURE_SYSTEM_CONFIGURATION
            && ex.InnerException is ConfigurationErrorsException
#endif
            )
            {
                HandleConfigurationException(ex);
            }
#if FEATURE_SYSTEM_CONFIGURATION
            catch (ConfigurationException ex)
            {
                HandleConfigurationException(ex);
            }
#endif
        }

        /// <summary>
        /// Static no-op method to force static constructor to run and initialize resources.
        /// This is useful for unit tests.
        /// </summary>
        internal static void Initialize()
        {
        }

        /// <summary>
        /// Dump any exceptions reading the configuration file, nicely
        /// </summary>
        private static void HandleConfigurationException(Exception ex)
        {
            // Error reading the configuration file - eg., unexpected element
            // Since we expect users to edit it to add toolsets, this is not unreasonable to expect
            StringBuilder builder = new StringBuilder();

            Exception exception = ex;
            do
            {
                string message = exception.Message.TrimEnd();

                builder.Append(message);

                // One of the exceptions is missing a period!
                if (message[message.Length - 1] != '.')
                {
                    builder.Append('.');
                }
                builder.Append(' ');

                exception = exception.InnerException;
            }
            while (exception != null);

            Console.WriteLine(ResourceUtilities.FormatResourceStringStripCodeAndKeyword("InvalidConfigurationFile", builder.ToString()));

            s_initialized = false;
        }

        /// <summary>
        /// This is the entry point for the application.
        /// </summary>
        /// <remarks>
        /// MSBuild no longer runs any arbitrary code (tasks or loggers) on the main thread, so it never needs the
        /// main thread to be in an STA. Accordingly, to avoid ambiguity, we explicitly use the [MTAThread] attribute.
        /// This doesn't actually do any work unless COM interop occurs for some reason.
        /// We use the MultiDomain loader policy because we may create secondary AppDomains and need NGEN images
        /// for our as well as Framework assemblies to be loaded domain neutral so their native images can be used.
        /// See <see cref="NuGetFrameworkWrapper"/>.
        /// </remarks>
        /// <returns>0 on success, 1 on failure</returns>
        [MTAThread]
#if FEATURE_APPDOMAIN
        [LoaderOptimization(LoaderOptimization.MultiDomain)]
#endif
#pragma warning disable SA1111, SA1009 // Closing parenthesis should be on line of last parameter
        public static int Main(
#if !FEATURE_GET_COMMANDLINE
            string[] args
#endif
            )
#pragma warning restore SA1111, SA1009 // Closing parenthesis should be on line of last parameter
        {
            // Setup the console UI.
            using AutomaticEncodingRestorer _ = new();
            SetConsoleUI();

            DebuggerLaunchCheck();

            // Initialize new build telemetry and record start of this build.
            KnownTelemetry.PartialBuildTelemetry = new BuildTelemetry { StartAt = DateTime.UtcNow };
            // Initialize OpenTelemetry infrastructure
            OpenTelemetryManager.Instance.Initialize(isStandalone: true);

            using PerformanceLogEventListener eventListener = PerformanceLogEventListener.Create();

            if (Environment.GetEnvironmentVariable("MSBUILDDUMPPROCESSCOUNTERS") == "1")
            {
                DumpCounters(true /* initialize only */);
            }

            int exitCode;
            if (
                Environment.GetEnvironmentVariable(Traits.UseMSBuildServerEnvVarName) == "1" &&
                !Traits.Instance.EscapeHatches.EnsureStdOutForChildNodesIsPrimaryStdout &&
                CanRunServerBasedOnCommandLineSwitches(
#if FEATURE_GET_COMMANDLINE
                    Environment.CommandLine))
#else
                    ConstructArrayArg(args)))
#endif
            {
                Console.CancelKeyPress += Console_CancelKeyPress;


                // Use the client app to execute build in msbuild server. Opt-in feature.
                exitCode = ((s_initialized && MSBuildClientApp.Execute(
#if FEATURE_GET_COMMANDLINE
                Environment.CommandLine,
#else
                ConstructArrayArg(args),
#endif
                s_buildCancellationSource.Token) == ExitType.Success) ? 0 : 1);
            }
            else
            {
                // return 0 on success, non-zero on failure
                exitCode = ((s_initialized && Execute(
#if FEATURE_GET_COMMANDLINE
                Environment.CommandLine)
#else
                ConstructArrayArg(args))
#endif
                == ExitType.Success) ? 0 : 1);
            }

            if (Environment.GetEnvironmentVariable("MSBUILDDUMPPROCESSCOUNTERS") == "1")
            {
                DumpCounters(false /* log to console */);
            }
            OpenTelemetryManager.Instance.Shutdown();

            return exitCode;
        }


        /// <summary>
        /// Returns true if arguments allows or make sense to leverage msbuild server.
        /// </summary>
        /// <remarks>
        /// Will not throw. If arguments processing fails, we will not run it on server - no reason as it will not run any build anyway.
        /// </remarks>
        private static bool CanRunServerBasedOnCommandLineSwitches(
#if FEATURE_GET_COMMANDLINE
            string commandLine)
#else
            string[] commandLine)
#endif
        {
            bool canRunServer = true;
            try
            {
                GatherAllSwitches(commandLine, out var switchesFromAutoResponseFile, out var switchesNotFromAutoResponseFile, out string fullCommandLine);
                CommandLineSwitches commandLineSwitches = CombineSwitchesRespectingPriority(switchesFromAutoResponseFile, switchesNotFromAutoResponseFile, fullCommandLine);
                if (CheckAndGatherProjectAutoResponseFile(switchesFromAutoResponseFile, commandLineSwitches, false, fullCommandLine))
                {
                    commandLineSwitches = CombineSwitchesRespectingPriority(switchesFromAutoResponseFile, switchesNotFromAutoResponseFile, fullCommandLine);
                }
                string projectFile = ProcessProjectSwitch(commandLineSwitches[CommandLineSwitches.ParameterizedSwitch.Project], commandLineSwitches[CommandLineSwitches.ParameterizedSwitch.IgnoreProjectExtensions], Directory.GetFiles);
                if (commandLineSwitches[CommandLineSwitches.ParameterlessSwitch.Help] ||
                    commandLineSwitches.IsParameterizedSwitchSet(CommandLineSwitches.ParameterizedSwitch.NodeMode) ||
                    commandLineSwitches[CommandLineSwitches.ParameterlessSwitch.Version] ||
                    FileUtilities.IsBinaryLogFilename(projectFile) ||
                    !ProcessNodeReuseSwitch(commandLineSwitches[CommandLineSwitches.ParameterizedSwitch.NodeReuse]))
                {
                    canRunServer = false;
                    if (KnownTelemetry.PartialBuildTelemetry != null)
                    {
                        KnownTelemetry.PartialBuildTelemetry.ServerFallbackReason = "Arguments";
                    }
                }
            }
            catch (Exception ex)
            {
                CommunicationsUtilities.Trace("Unexpected exception during command line parsing. Can not determine if it is allowed to use Server. Fall back to old behavior. Exception: {0}", ex);
                if (KnownTelemetry.PartialBuildTelemetry != null)
                {
                    KnownTelemetry.PartialBuildTelemetry.ServerFallbackReason = "ErrorParsingCommandLine";
                }
                canRunServer = false;
            }

            return canRunServer;
        }

#if !FEATURE_GET_COMMANDLINE
        /// <summary>
        /// Insert the command executable path as the first element of the args array.
        /// </summary>
        /// <param name="args"></param>
        /// <returns></returns>
        private static string[] ConstructArrayArg(string[] args)
        {
            string[] newArgArray = new string[args.Length + 1];

            newArgArray[0] = BuildEnvironmentHelper.Instance.CurrentMSBuildExePath;
            Array.Copy(args, 0, newArgArray, 1, args.Length);

            return newArgArray;
        }
#endif // !FEATURE_GET_COMMANDLINE

        /// <summary>
        /// Append output file with elapsedTime
        /// </summary>
        /// <comments>
        /// This is a non-supported feature to facilitate timing multiple runs
        /// </comments>
        private static void AppendOutputFile(string path, long elapsedTime)
        {
            if (!FileSystems.Default.FileExists(path))
            {
                using StreamWriter sw = File.CreateText(path);
                sw.WriteLine(elapsedTime);
            }
            else
            {
                using StreamWriter sw = File.AppendText(path);
                sw.WriteLine(elapsedTime);
            }
        }

        /// <summary>
        /// Dump process counters in parseable format.
        /// These can't be gotten after the process ends, so log them here.
        /// These are for the current process only: remote nodes are not counted.
        /// </summary>
        /// <comments>
        /// Because some of these counters give bogus results or are poorly defined,
        /// we only dump counters if an undocumented environment variable is set.
        /// Also, the strings are not localized.
        /// Before execution, this is called with initialize only, causing counters to get called with NextValue() to
        /// initialize them.
        /// </comments>
        private static void DumpCounters(bool initializeOnly)
        {
            using Process currentProcess = Process.GetCurrentProcess();

            if (!initializeOnly)
            {
                Console.WriteLine("\n{0}{1}{0}", new string('=', 41 - ("Process".Length / 2)), "Process");
                Console.WriteLine("||{0,50}|{1,20:N0}|{2,8}|", "Peak Working Set", currentProcess.PeakWorkingSet64, "bytes");
                Console.WriteLine("||{0,50}|{1,20:N0}|{2,8}|", "Peak Paged Memory", currentProcess.PeakPagedMemorySize64, "bytes"); // Not very useful one
                Console.WriteLine("||{0,50}|{1,20:N0}|{2,8}|", "Peak Virtual Memory", currentProcess.PeakVirtualMemorySize64, "bytes"); // Not very useful one
                Console.WriteLine("||{0,50}|{1,20:N0}|{2,8}|", "Peak Privileged Processor Time", currentProcess.PrivilegedProcessorTime.TotalMilliseconds, "ms");
                Console.WriteLine("||{0,50}|{1,20:N0}|{2,8}|", "Peak User Processor Time", currentProcess.UserProcessorTime.TotalMilliseconds, "ms");
                Console.WriteLine("||{0,50}|{1,20:N0}|{2,8}|", "Peak Total Processor Time", currentProcess.TotalProcessorTime.TotalMilliseconds, "ms");

                Console.WriteLine("{0}{0}", new string('=', 41));
            }

#if FEATURE_PERFORMANCE_COUNTERS
            // Now some Windows performance counters

            // First get the instance name of this process, in order to look them up.
            // Generally, the instance names, such as "msbuild" and "msbuild#2" are non deterministic; we want this process.
            // Don't use the "ID Process" counter out of the "Process" category, as it doesn't use the same naming scheme
            // as the .NET counters. However, the "Process ID" counter out of the ".NET CLR Memory" category apparently uses
            // the same scheme as the other .NET categories.
            string currentInstance = null;
            PerformanceCounterCategory processCategory = new PerformanceCounterCategory("Process");
            foreach (string instance in processCategory.GetInstanceNames())
            {
                using PerformanceCounter counter = new PerformanceCounter(".NET CLR Memory", "Process ID", instance, true);
                try
                {
                    if ((int)counter.RawValue == EnvironmentUtilities.CurrentProcessId)
                    {
                        currentInstance = instance;
                        break;
                    }
                }
                catch (InvalidOperationException) // Instance 'WmiApSrv' does not exist in the specified Category. (??)
                {
                }
            }

            foreach (PerformanceCounterCategory category in PerformanceCounterCategory.GetCategories())
            {
                DumpAllInCategory(currentInstance, category, initializeOnly);
            }
#endif
        }

#if FEATURE_PERFORMANCE_COUNTERS
        /// <summary>
        /// Dumps all counters in the category
        /// </summary>
        private static void DumpAllInCategory(string currentInstance, PerformanceCounterCategory category, bool initializeOnly)
        {
            if (category.CategoryName.IndexOf("remoting", StringComparison.OrdinalIgnoreCase) != -1) // not interesting
            {
                return;
            }

            PerformanceCounter[] counters;
            try
            {
                counters = category.GetCounters(currentInstance);
            }
            catch (InvalidOperationException)
            {
                // This is a system-wide category, ignore those
                return;
            }

            if (!initializeOnly)
            {
                Console.WriteLine("\n{0}{1}{0}", new string('=', 41 - (category.CategoryName.Length / 2)), category.CategoryName);
            }

            foreach (PerformanceCounter counter in counters)
            {
                DumpCounter(counter, initializeOnly);
            }

            if (!initializeOnly)
            {
                Console.WriteLine("{0}{0}", new string('=', 41));
            }
        }

        /// <summary>
        /// Dumps one counter
        /// </summary>
        private static void DumpCounter(PerformanceCounter counter, bool initializeOnly)
        {
            try
            {
                if (counter.CounterName.IndexOf("not displayed", StringComparison.OrdinalIgnoreCase) != -1)
                {
                    return;
                }

                float value = counter.NextValue();

                if (!initializeOnly)
                {
                    string friendlyCounterType = GetFriendlyCounterType(counter.CounterType, counter.CounterName);

                    // At least some (such as % in GC; maybe all) "%" counters are already multiplied by 100. So we don't do that here.

                    // Show decimal places if meaningful
                    string valueFormat = value < 10 ? "{0,20:N2}" : "{0,20:N0}";

                    string valueString = string.Format(CultureInfo.CurrentCulture, valueFormat, value);

                    Console.WriteLine("||{0,50}|{1}|{2,8}|", counter.CounterName, valueString, friendlyCounterType);
                }
            }
            catch (InvalidOperationException) // Instance 'WmiApSrv' does not exist in the specified Category. (??)
            {
            }
        }

        /// <summary>
        /// Gets a friendly representation of the counter units
        /// </summary>
        private static string GetFriendlyCounterType(PerformanceCounterType type, string name)
        {
            if (name.IndexOf("bytes", StringComparison.OrdinalIgnoreCase) != -1)
            {
                return "bytes";
            }

            if (name.IndexOf("threads", StringComparison.OrdinalIgnoreCase) != -1)
            {
                return "threads";
            }

            switch (type)
            {
                case PerformanceCounterType.ElapsedTime:
                case PerformanceCounterType.AverageTimer32:
                    return "s";

                case PerformanceCounterType.Timer100Ns:
                case PerformanceCounterType.Timer100NsInverse:
                    return "100ns";

                case PerformanceCounterType.SampleCounter:
                case PerformanceCounterType.AverageCount64:
                case PerformanceCounterType.NumberOfItems32:
                case PerformanceCounterType.NumberOfItems64:
                case PerformanceCounterType.NumberOfItemsHEX32:
                case PerformanceCounterType.NumberOfItemsHEX64:
                case PerformanceCounterType.RateOfCountsPerSecond32:
                case PerformanceCounterType.RateOfCountsPerSecond64:
                case PerformanceCounterType.CountPerTimeInterval32:
                case PerformanceCounterType.CountPerTimeInterval64:
                case PerformanceCounterType.CounterTimer:
                case PerformanceCounterType.CounterTimerInverse:
                case PerformanceCounterType.CounterMultiTimer:
                case PerformanceCounterType.CounterMultiTimerInverse:
                case PerformanceCounterType.CounterDelta32:
                case PerformanceCounterType.CounterDelta64:
                    return "#";

                case PerformanceCounterType.CounterMultiTimer100Ns:
                case PerformanceCounterType.CounterMultiTimer100NsInverse:
                case PerformanceCounterType.RawFraction:
                case PerformanceCounterType.SampleFraction:
                    return "%";

                case PerformanceCounterType.AverageBase:
                case PerformanceCounterType.RawBase:
                case PerformanceCounterType.SampleBase:
                case PerformanceCounterType.CounterMultiBase:
                default:
                    return "?";
            }
        }
#endif
        /// <summary>
        /// Launch debugger if it's requested by environment variable "MSBUILDDEBUGONSTART".
        /// </summary>
        private static void DebuggerLaunchCheck()
        {
            if (Debugger.IsAttached)
            {
                return;
            }

            switch (Environment.GetEnvironmentVariable("MSBUILDDEBUGONSTART"))
            {
#if FEATURE_DEBUG_LAUNCH
                case "1":
                    Debugger.Launch();
                    break;
#endif
                case "2":
                    // Sometimes easier to attach rather than deal with JIT prompt
                    Console.WriteLine($"Waiting for debugger to attach ({EnvironmentUtilities.ProcessPath} PID {EnvironmentUtilities.CurrentProcessId}).  Press enter to continue...");
                    Console.ReadLine();

                    break;
            }
        }

        /// <summary>
        /// Orchestrates the execution of the application, and is also responsible
        /// for top-level error handling.
        /// </summary>
        /// <param name="commandLine">The command line to process. The first argument
        /// on the command line is assumed to be the name/path of the executable, and
        /// is ignored.</param>
        /// <returns>A value of type ExitType that indicates whether the build succeeded,
        /// or the manner in which it failed.</returns>
        public static ExitType Execute(
#if FEATURE_GET_COMMANDLINE
            string commandLine)
#else
            string[] commandLine)
#endif
        {
            DebuggerLaunchCheck();

            // Resets the build completion event, signaling that a new build process is starting.
            s_buildComplete.Reset();

            // Initialize new build telemetry and record start of this build, if not initialized already
            KnownTelemetry.PartialBuildTelemetry ??= new BuildTelemetry { StartAt = DateTime.UtcNow };

            // Indicate to the engine that it can toss extraneous file content
            // when it loads microsoft.*.targets. We can't do this in the general case,
            // because tasks in the build can (and occasionally do) load MSBuild format files
            // with our OM and modify and save them. They'll never do this for Microsoft.*.targets, though,
            // and those form the great majority of our unnecessary memory use.
            Environment.SetEnvironmentVariable("MSBuildLoadMicrosoftTargetsReadOnly", "true");

#if FEATURE_GET_COMMANDLINE
            ErrorUtilities.VerifyThrowArgumentLength(commandLine);
#endif

            AppDomain.CurrentDomain.UnhandledException += ExceptionHandling.UnhandledExceptionHandler;

            ExitType exitType = ExitType.Success;

            ConsoleCancelEventHandler cancelHandler = Console_CancelKeyPress;

            TextWriter preprocessWriter = null;
            TextWriter targetsWriter = null;
            try
            {
#if FEATURE_GET_COMMANDLINE
                MSBuildEventSource.Log.MSBuildExeStart(commandLine);
#else
                if (MSBuildEventSource.Log.IsEnabled())
                {
                    MSBuildEventSource.Log.MSBuildExeStart(string.Join(" ", commandLine));
                }
#endif
                Console.CancelKeyPress += cancelHandler;

                // check the operating system the code is running on
                VerifyThrowSupportedOS();

                // reset the application state for this new build
                ResetBuildState();

                // process the detected command line switches -- gather build information, take action on non-build switches, and
                // check for non-trivial errors
                string projectFile = null;
                string[] targets = [];
                string toolsVersion = null;
                Dictionary<string, string> globalProperties = null;
                Dictionary<string, string> restoreProperties = null;
                ILogger[] loggers = Array.Empty<ILogger>();
                LoggerVerbosity verbosity = LoggerVerbosity.Normal;
                LoggerVerbosity originalVerbosity = LoggerVerbosity.Normal;
                List<DistributedLoggerRecord> distributedLoggerRecords = null;
#if FEATURE_XML_SCHEMA_VALIDATION
                bool needToValidateProject = false;
                string schemaFile = null;
#endif
                int cpuCount = 1;
                bool multiThreaded = false;
#if FEATURE_NODE_REUSE
                bool enableNodeReuse = true;
#else
                bool enableNodeReuse = false;
#endif
                bool detailedSummary = false;
                ISet<string> warningsAsErrors = null;
                ISet<string> warningsNotAsErrors = null;
                ISet<string> warningsAsMessages = null;
                bool enableRestore = Traits.Instance.EnableRestoreFirst;
                ProfilerLogger profilerLogger = null;
                bool enableProfiler = false;
                bool interactive = false;
                ProjectIsolationMode isolateProjects = ProjectIsolationMode.False;
                GraphBuildOptions graphBuildOptions = null;
                bool lowPriority = false;
                string[] inputResultsCaches = null;
                string outputResultsCache = null;
                bool question = false;
                bool isTaskInputLoggingRequired = false;
                bool isBuildCheckEnabled = false;
                string[] getProperty = [];
                string[] getItem = [];
                string[] getTargetResult = [];
                string getResultOutputFile = string.Empty;
                BuildResult result = null;
#if FEATURE_REPORTFILEACCESSES
                bool reportFileAccesses = false;
#endif

                GatherAllSwitches(commandLine, out var switchesFromAutoResponseFile, out var switchesNotFromAutoResponseFile, out _);

                CommunicationsUtilities.Trace($"Command line parameters: {commandLine}");

                bool buildCanBeInvoked = ProcessCommandLineSwitches(
                                            switchesFromAutoResponseFile,
                                            switchesNotFromAutoResponseFile,
                                            ref projectFile,
                                            ref targets,
                                            ref toolsVersion,
                                            ref globalProperties,
                                            ref loggers,
                                            ref verbosity,
                                            ref originalVerbosity,
                                            ref distributedLoggerRecords,
#if FEATURE_XML_SCHEMA_VALIDATION
                                            ref needToValidateProject,
                                            ref schemaFile,
#endif
                                            ref cpuCount,
                                            ref multiThreaded,
                                            ref enableNodeReuse,
                                            ref preprocessWriter,
                                            ref targetsWriter,
                                            ref detailedSummary,
                                            ref warningsAsErrors,
                                            ref warningsNotAsErrors,
                                            ref warningsAsMessages,
                                            ref enableRestore,
                                            ref interactive,
                                            ref profilerLogger,
                                            ref enableProfiler,
                                            ref restoreProperties,
                                            ref isolateProjects,
                                            ref graphBuildOptions,
                                            ref inputResultsCaches,
                                            ref outputResultsCache,
#if FEATURE_REPORTFILEACCESSES
                                            ref reportFileAccesses,
#endif
                                            ref lowPriority,
                                            ref question,
                                            ref isTaskInputLoggingRequired,
                                            ref isBuildCheckEnabled,
                                            ref getProperty,
                                            ref getItem,
                                            ref getTargetResult,
                                            ref getResultOutputFile,
                                            recursing: false,
#if FEATURE_GET_COMMANDLINE
                                            commandLine);
#else
                                            string.Join(' ', commandLine));
#endif

                CommandLineSwitches.SwitchesFromResponseFiles = null;

                if (buildCanBeInvoked)
                {
                    // Unfortunately /m isn't the default, and we are not yet brave enough to make it the default.
                    // However we want to give a hint to anyone who is building single proc without realizing it that there
                    // is a better way.
                    // Only display the message if /m isn't provided
                    if (cpuCount == 1 && FileUtilities.IsSolutionFilename(projectFile) && verbosity > LoggerVerbosity.Minimal
                        && switchesNotFromAutoResponseFile[CommandLineSwitches.ParameterizedSwitch.MaxCPUCount].Length == 0
                        && switchesFromAutoResponseFile[CommandLineSwitches.ParameterizedSwitch.MaxCPUCount].Length == 0
                        && preprocessWriter != null
                        && targetsWriter != null)
                    {
                        Console.WriteLine(ResourceUtilities.GetResourceString("PossiblyOmittedMaxCPUSwitch"));
                    }

                    if (preprocessWriter != null && !BuildEnvironmentHelper.Instance.RunningTests)
                    {
                        // Indicate to the engine that it can NOT toss extraneous file content: we want to
                        // see that in preprocessing/debugging
                        Environment.SetEnvironmentVariable("MSBUILDLOADALLFILESASWRITEABLE", "1");
                    }

                    DateTime t1 = DateTime.Now;

                    bool outputPropertiesItemsOrTargetResults = getProperty.Length > 0 || getItem.Length > 0 || getTargetResult.Length > 0;

                    // If the primary file passed to MSBuild is a .binlog file, play it back into passed loggers
                    // as if a build is happening
                    if (FileUtilities.IsBinaryLogFilename(projectFile))
                    {
                        ReplayBinaryLog(projectFile, loggers, distributedLoggerRecords, cpuCount, isBuildCheckEnabled);
                    }
                    else if (outputPropertiesItemsOrTargetResults && FileUtilities.IsSolutionFilename(projectFile))
                    {
                        exitType = ExitType.BuildError;
                        CommandLineSwitchException.Throw("SolutionBuildInvalidForCommandLineEvaluation",
                            getProperty.Length > 0 ? "getProperty" :
                            getItem.Length > 0 ? "getItem" :
                            "getTargetResult");
                    }
                    else if ((getProperty.Length > 0 || getItem.Length > 0) && (targets is null || targets.Length == 0))
                    {
                        try
                        {
                            using (ProjectCollection collection = new(globalProperties, loggers, ToolsetDefinitionLocations.Default))
                            {
                                // globalProperties collection contains values only from CommandLine at this stage populated by ProcessCommandLineSwitches
                                collection.PropertiesFromCommandLine = [.. globalProperties.Keys];

                                Project project = collection.LoadProject(projectFile, globalProperties, toolsVersion);

                                if (getResultOutputFile.Length == 0)
                                {
                                    exitType = OutputPropertiesAfterEvaluation(getProperty, getItem, project, Console.Out);
                                }
                                else
                                {
                                    using (var streamWriter = new StreamWriter(getResultOutputFile))
                                    {
                                        exitType = OutputPropertiesAfterEvaluation(getProperty, getItem, project, streamWriter);
                                    }
                                }
                                collection.LogBuildFinishedEvent(exitType == ExitType.Success);
                            }
                        }
                        catch (InvalidProjectFileException)
                        {
                            exitType = ExitType.BuildError;
                        }
                    }
                    else // regular build
                    {
                        // if everything checks out, and sufficient information is available to start building
                        if (
                            !BuildProject(
                                projectFile,
                                targets,
                                toolsVersion,
                                globalProperties,
                                restoreProperties,
                                loggers,
                                verbosity,
                                distributedLoggerRecords.ToArray(),
#if FEATURE_XML_SCHEMA_VALIDATION
                                needToValidateProject, schemaFile,
#endif
                                    cpuCount,
                                    multiThreaded,
                                    enableNodeReuse,
                                    preprocessWriter,
                                    targetsWriter,
                                    detailedSummary,
                                    warningsAsErrors,
                                    warningsNotAsErrors,
                                    warningsAsMessages,
                                    enableRestore,
                                    profilerLogger,
                                    enableProfiler,
                                    interactive,
                                    isolateProjects,
                                    graphBuildOptions,
                                    lowPriority,
                                    question,
                                    isTaskInputLoggingRequired,
                                    isBuildCheckEnabled,
                                    inputResultsCaches,
                                    outputResultsCache,
                                    saveProjectResult: outputPropertiesItemsOrTargetResults,
                                    ref result,
#if FEATURE_REPORTFILEACCESSES
                                    reportFileAccesses,
#endif
                                    commandLine))
                        {
                            exitType = ExitType.BuildError;
                        }
                    } // end of build

                    DateTime t2 = DateTime.Now;

                    TimeSpan elapsedTime = t2.Subtract(t1);

                    string timerOutputFilename = Environment.GetEnvironmentVariable("MSBUILDTIMEROUTPUTS");

                    if (outputPropertiesItemsOrTargetResults && targets?.Length > 0 && result is not null)
                    {
                        if (getResultOutputFile.Length == 0)
                        {
                            exitType = OutputBuildInformationInJson(result, getProperty, getItem, getTargetResult, loggers, exitType, Console.Out);
                        }
                        else
                        {
                            using (var streamWriter = new StreamWriter(getResultOutputFile))
                            {
                                exitType = OutputBuildInformationInJson(result, getProperty, getItem, getTargetResult, loggers, exitType, streamWriter);
                            }
                        }
                    }

                    if (!string.IsNullOrEmpty(timerOutputFilename))
                    {
                        AppendOutputFile(timerOutputFilename, (long)elapsedTime.TotalMilliseconds);
                    }
                }
                else
                {
                    // if there was no need to start the build e.g. because /help was triggered
                    // do nothing
                }
            }
            /**********************************************************************************************************************
             * WARNING: Do NOT add any more catch blocks below! Exceptions should be caught as close to their point of origin as
             * possible, and converted into one of the known exceptions. The code that causes an exception best understands the
             * reason for the exception, and only that code can provide the proper error message. We do NOT want to display
             * messages from unknown exceptions, because those messages are most likely neither localized, nor composed in the
             * canonical form with the correct prefix.
             *********************************************************************************************************************/
            // handle switch errors
            catch (CommandLineSwitchException e)
            {
                Console.WriteLine(e.Message);
                Console.WriteLine();
                // prompt user to display help for proper switch usage
                ShowHelpPrompt();

                exitType = ExitType.SwitchError;
            }
            // handle configuration exceptions: problems reading toolset information from msbuild.exe.config or the registry
            catch (InvalidToolsetDefinitionException e)
            {
                // Brief prefix to indicate that it's a configuration failure, and provide the "error" indication
                Console.WriteLine(ResourceUtilities.FormatResourceStringStripCodeAndKeyword("ConfigurationFailurePrefixNoErrorCode", e.ErrorCode, e.Message));

                exitType = ExitType.InitializationError;
            }
            // handle initialization failures
            catch (InitializationException e)
            {
                Console.WriteLine(e.Message);

                exitType = ExitType.InitializationError;
            }
            // handle polite logger failures: don't dump the stack or trigger watson for these
            catch (LoggerException e)
            {
                // display the localized message from the outer exception in canonical format
                if (e.ErrorCode != null)
                {
                    // Brief prefix to indicate that it's a logger failure, and provide the "error" indication
                    Console.WriteLine(ResourceUtilities.FormatResourceStringStripCodeAndKeyword("LoggerFailurePrefixNoErrorCode", e.ErrorCode, e.Message));
                }
                else
                {
                    // Brief prefix to indicate that it's a logger failure, adding a generic error code to make sure
                    // there's something for the user to look up in the documentation
                    Console.WriteLine(ResourceUtilities.FormatResourceStringStripCodeAndKeyword("LoggerFailurePrefixWithErrorCode", e.Message));
                }

                if (e.InnerException != null)
                {
                    // write out exception details -- don't bother triggering Watson, because most of these exceptions will be coming
                    // from buggy loggers written by users
                    Console.WriteLine(e.InnerException.ToString());
                }

                exitType = ExitType.LoggerAbort;
            }
            // handle logger failures (logger bugs)
            catch (InternalLoggerException e)
            {
                if (!e.InitializationException)
                {
                    // display the localized message from the outer exception in canonical format
                    Console.WriteLine($"MSBUILD : error {e.ErrorCode}: {e.Message}");
#if DEBUG
                    Console.WriteLine("This is an unhandled exception from a logger -- PLEASE OPEN A BUG AGAINST THE LOGGER OWNER.");
#endif
                    // write out exception details -- don't bother triggering Watson, because most of these exceptions will be coming
                    // from buggy loggers written by users
                    Console.WriteLine(e.InnerException.ToString());

                    exitType = ExitType.LoggerFailure;
                }
                else
                {
                    Console.WriteLine(
                        $"MSBUILD : error {e.ErrorCode}: {e.Message}{(e.InnerException != null ? $" {e.InnerException.Message}" : "")}");
                    exitType = ExitType.InitializationError;
                }
            }
#pragma warning disable CS0618 // Experimental.ProjectCache.ProjectCacheException is obsolete, but we need to support both namespaces for now
            catch (Exception e) when (e is ProjectCacheException || e is Experimental.ProjectCache.ProjectCacheException)
            {

                ProjectCacheException pce = e as ProjectCacheException;
                Experimental.ProjectCache.ProjectCacheException exppce = e as Experimental.ProjectCache.ProjectCacheException;

                Console.WriteLine($"MSBUILD : error {pce?.ErrorCode ?? exppce?.ErrorCode}: {e.Message}");

#if DEBUG
                if (!(pce?.HasBeenLoggedByProjectCache ?? exppce.HasBeenLoggedByProjectCache) && e.InnerException != null)
                {
                    Console.WriteLine("This is an unhandled exception from a project cache -- PLEASE OPEN A BUG AGAINST THE PROJECT CACHE OWNER.");
                }
#endif

                if (e.InnerException is not null)
                {
                    Console.WriteLine(e.InnerException.ToString());
                }

                exitType = ExitType.ProjectCacheFailure;
            }
#pragma warning restore CS0618 // Type is obsolete
            catch (BuildAbortedException e)
            {
                Console.WriteLine(
                    $"MSBUILD : error {e.ErrorCode}: {e.Message}{(e.InnerException != null ? $" {e.InnerException.Message}" : string.Empty)}");

                exitType = ExitType.Unexpected;
            }
            catch (PathTooLongException e)
            {
                Console.WriteLine(
                    $"{e.Message}{(e.InnerException != null ? $" {e.InnerException.Message}" : string.Empty)}");

                exitType = ExitType.Unexpected;
            }
            // handle fatal errors
            catch (Exception e)
            {
                // display a generic localized message for the user
                Console.WriteLine("{0}\r\n{1}", AssemblyResources.GetString("FatalError"), e.ToString());
#if DEBUG
                Console.WriteLine("This is an unhandled exception in MSBuild Engine -- PLEASE OPEN A BUG AGAINST THE MSBUILD TEAM.\r\n{0}", e.ToString());
#endif
                // rethrow, in case Watson is enabled on the machine -- if not, the CLR will write out exception details
                // allow the build lab to set an env var to avoid jamming the build
                if (Environment.GetEnvironmentVariable("MSBUILDDONOTLAUNCHDEBUGGER") != "1")
                {
                    throw;
                }
            }
            finally
            {
                s_buildComplete.Set();
                Console.CancelKeyPress -= cancelHandler;

                // Wait for any pending cancel, so that we get any remaining messages
                s_cancelComplete.WaitOne();

                NativeMethodsShared.RestoreConsoleMode(s_originalConsoleMode);

                preprocessWriter?.Dispose();
                targetsWriter?.Dispose();

#if FEATURE_GET_COMMANDLINE
                MSBuildEventSource.Log.MSBuildExeStop(commandLine);
#else
                if (MSBuildEventSource.Log.IsEnabled())
                {
                    MSBuildEventSource.Log.MSBuildExeStop(string.Join(" ", commandLine));
                }
#endif
            }
            /**********************************************************************************************************************
             * WARNING: Do NOT add any more catch blocks above!
             *********************************************************************************************************************/

            return exitType;
        }

        private static ExitType OutputPropertiesAfterEvaluation(string[] getProperty, string[] getItem, Project project, TextWriter outputStream)
        {
            // Special case if the user requests exactly one property: skip json formatting
            if (getProperty.Length == 1 && getItem.Length == 0)
            {
                outputStream.WriteLine(project.GetPropertyValue(getProperty[0]));
            }
            else
            {
                JsonOutputFormatter jsonOutputFormatter = new();
                jsonOutputFormatter.AddPropertiesInJsonFormat(getProperty, property => project.GetPropertyValue(property));
                jsonOutputFormatter.AddItemsInJsonFormat(getItem, project);
                outputStream.WriteLine(jsonOutputFormatter.ToString());
            }

            outputStream.Flush();

            return ExitType.Success;
        }

        private static ExitType OutputBuildInformationInJson(BuildResult result, string[] getProperty, string[] getItem, string[] getTargetResult, ILogger[] loggers, ExitType exitType, TextWriter outputStream)
        {
            ProjectInstance builtProject = result.ProjectStateAfterBuild;

            ILogger logger = loggers.FirstOrDefault(l => l is SimpleErrorLogger);
            if (logger is not null)
            {
                exitType = exitType == ExitType.Success && (logger as SimpleErrorLogger).HasLoggedErrors ? ExitType.BuildError : exitType;
            }

            if (builtProject is null)
            {
                // Build failed; do not proceed
                Console.Error.WriteLine(ResourceUtilities.FormatResourceStringStripCodeAndKeyword("BuildFailedWithPropertiesItemsOrTargetResultsRequested"));
            }
            // Special case if the user requests exactly one property: skip the json formatting
            else if (getProperty.Length == 1 && getItem.Length == 0 && getTargetResult.Length == 0)
            {
                outputStream.WriteLine(builtProject.GetPropertyValue(getProperty[0]));
            }
            else
            {
                JsonOutputFormatter jsonOutputFormatter = new();
                jsonOutputFormatter.AddPropertiesInJsonFormat(getProperty, property => builtProject.GetPropertyValue(property));
                jsonOutputFormatter.AddItemInstancesInJsonFormat(getItem, builtProject);
                jsonOutputFormatter.AddTargetResultsInJsonFormat(getTargetResult, result);
                outputStream.WriteLine(jsonOutputFormatter.ToString());
            }

            outputStream.Flush();

            return exitType;
        }

        /// <summary>
        /// Handler for when CTRL-C or CTRL-BREAK is called.
        /// CTRL-BREAK means "die immediately"
        /// CTRL-C means "try to stop work and exit cleanly"
        /// </summary>
        private static void Console_CancelKeyPress(object sender, ConsoleCancelEventArgs e)
        {
            if (e.SpecialKey == ConsoleSpecialKey.ControlBreak)
            {
                Environment.Exit(1); // the process will now be terminated rudely
            }

            e.Cancel = true; // do not terminate rudely

            if (s_buildCancellationSource.IsCancellationRequested)
            {
                return;
            }

            s_buildCancellationSource.Cancel();


            // The OS takes a lock in
            // kernel32.dll!_SetConsoleCtrlHandler, so if a task
            // waits for that lock somehow before quitting, it would hang
            // because we're in it here. One way a task can end up here is
            // by calling Microsoft.Win32.SystemEvents.Initialize.
            // So do our work asynchronously so we can return immediately.
            // We're already on a threadpool thread anyway.
            WaitCallback callback = delegate
            {
                try
                {
                    s_cancelComplete.Reset();

                    // If the build is already complete, just exit.
                    if (s_buildComplete.WaitOne(0))
                    {
                        s_cancelComplete.Set();
                        return;
                    }

                    // If the build has already started (or already finished), we will cancel it
                    // If the build has not yet started, it will cancel itself, because
                    // we set alreadyCalled=1
                    bool hasBuildStarted;
                    lock (s_buildLock)
                    {
                        hasBuildStarted = s_hasBuildStarted;
                    }

                    if (hasBuildStarted)
                    {
                        BuildManager.DefaultBuildManager.CancelAllSubmissions();
                        s_buildComplete.WaitOne();
                    }

                    s_cancelComplete.Set(); // This will release our main Execute method so we can finally exit.
                }
                finally
                {
                    // Server node shall terminate after it received CancelKey press.
                    if (s_isServerNode)
                    {
                        Environment.Exit(0); // the process can now be terminated as everything has already been gracefully cancelled.
                    }
                }
            };

            ThreadPoolExtensions.QueueThreadPoolWorkItemWithCulture(callback, CultureInfo.CurrentCulture, CultureInfo.CurrentUICulture);
        }

        /// <summary>
        /// Clears out any state accumulated from previous builds, and resets
        /// member data in preparation for a new build.
        /// </summary>
        private static void ResetBuildState()
        {
            ResetGatheringSwitchesState();
        }

        private static void ResetGatheringSwitchesState()
        {
            s_includedResponseFiles = new List<string>();
            usingSwitchesFromAutoResponseFile = false;
            CommandLineSwitches.SwitchesFromResponseFiles = new();
        }

        /// <summary>
        /// The location of the application executable.
        /// </summary>
        /// <remarks>
        /// Initialized in the static constructor. See comment there.
        /// </remarks>
        private static readonly string s_exePath; // Do not initialize

        /// <summary>
        /// Name of the exe (presumably msbuild.exe)
        /// </summary>
        private static string s_exeName;

        /// <summary>
        /// Default name for the msbuild log file
        /// </summary>
        private const string msbuildLogFileName = "msbuild.log";

        /// <summary>
        /// List of messages to be sent to the logger when it is attached
        /// </summary>
        private static readonly List<BuildManager.DeferredBuildMessage> s_globalMessagesToLogInBuildLoggers = new();

        /// <summary>
        /// The original console output mode if we changed it as part of initialization.
        /// </summary>
        private static uint? s_originalConsoleMode = null;

        /// <summary>
        /// Initializes the build engine, and starts the project building.
        /// </summary>
        /// <returns>true, if build succeeds</returns>
        [SuppressMessage("Microsoft.Maintainability", "CA1506:AvoidExcessiveClassCoupling", Justification = "Not going to refactor it right now")]
        internal static bool BuildProject(
            string projectFile,
            string[] targets,
            string toolsVersion,
            Dictionary<string, string> globalProperties,
            Dictionary<string, string> restoreProperties,
            ILogger[] loggers,
            LoggerVerbosity verbosity,
            DistributedLoggerRecord[] distributedLoggerRecords,
#if FEATURE_XML_SCHEMA_VALIDATION
            bool needToValidateProject,
            string schemaFile,
#endif
            int cpuCount,
            bool multiThreaded,
            bool enableNodeReuse,
            TextWriter preprocessWriter,
            TextWriter targetsWriter,
            bool detailedSummary,
            ISet<string> warningsAsErrors,
            ISet<string> warningsNotAsErrors,
            ISet<string> warningsAsMessages,
            bool enableRestore,
            ProfilerLogger profilerLogger,
            bool enableProfiler,
            bool interactive,
            ProjectIsolationMode isolateProjects,
            GraphBuildOptions graphBuildOptions,
            bool lowPriority,
            bool question,
            bool isTaskAndTargetItemLoggingRequired,
            bool isBuildCheckEnabled,
            string[] inputResultsCaches,
            string outputResultsCache,
            bool saveProjectResult,
            ref BuildResult result,
#if FEATURE_REPORTFILEACCESSES
            bool reportFileAccesses,
#endif
#if FEATURE_GET_COMMANDLINE
            string commandLine)
#else
            string[] commandLine)
#endif
        {
            if (FileUtilities.IsVCProjFilename(projectFile) || FileUtilities.IsDspFilename(projectFile))
            {
                InitializationException.Throw(ResourceUtilities.FormatResourceStringStripCodeAndKeyword("XMake.ProjectUpgradeNeededToVcxProj", projectFile), null);
            }

            bool success = true;

            ProjectCollection projectCollection = null;
            bool onlyLogCriticalEvents = false;

            try
            {
                List<ForwardingLoggerRecord> remoteLoggerRecords = new List<ForwardingLoggerRecord>();
                foreach (DistributedLoggerRecord distRecord in distributedLoggerRecords)
                {
                    remoteLoggerRecords.Add(new ForwardingLoggerRecord(distRecord.CentralLogger, distRecord.ForwardingLoggerDescription));
                }

                // Targeted perf optimization for the case where we only have our own parallel console logger, and verbosity is quiet. In such a case
                // we know we won't emit any messages except for errors and warnings, so the engine should not bother even logging them.
                // Telling the engine to not bother logging non-critical messages means that typically it can avoid loading any resources in the successful
                // build case.
                if (loggers.Length == 1 &&
                    remoteLoggerRecords.Count == 0 &&
                    verbosity == LoggerVerbosity.Quiet &&
                    loggers[0].Parameters != null &&
                    loggers[0].Parameters.IndexOf("ENABLEMPLOGGING", StringComparison.OrdinalIgnoreCase) != -1 &&
                    loggers[0].Parameters.IndexOf("V=", StringComparison.OrdinalIgnoreCase) == -1 &&                // Console logger could have had a verbosity
                    loggers[0].Parameters.IndexOf("VERBOSITY=", StringComparison.OrdinalIgnoreCase) == -1)          // override with the /clp switch
                {
                    // Must be exactly the console logger, not a derived type like the file logger.
                    Type t1 = loggers[0].GetType();
                    Type t2 = typeof(ConsoleLogger);
                    if (t1 == t2)
                    {
                        onlyLogCriticalEvents = true;
                    }
                }

                // HACK HACK: this enables task parameter logging.
                // This is a hack for now to make sure the perf hit only happens
                // on diagnostic. This should be changed to pipe it through properly,
                // perhaps as part of a fuller tracing feature.
                bool logTaskInputs = verbosity == LoggerVerbosity.Diagnostic || isTaskAndTargetItemLoggingRequired;

                if (!logTaskInputs)
                {
                    foreach (var logger in loggers)
                    {
                        if (logger.Parameters != null &&
                            (logger.Parameters.IndexOf("V=DIAG", StringComparison.OrdinalIgnoreCase) != -1 ||
                             logger.Parameters.IndexOf("VERBOSITY=DIAG", StringComparison.OrdinalIgnoreCase) != -1))
                        {
                            logTaskInputs = true;
                            break;
                        }
                    }
                }

                if (!logTaskInputs)
                {
                    foreach (var logger in distributedLoggerRecords)
                    {
                        if (logger.CentralLogger?.Parameters != null &&
                            (logger.CentralLogger.Parameters.IndexOf("V=DIAG", StringComparison.OrdinalIgnoreCase) != -1 ||
                             logger.CentralLogger.Parameters.IndexOf("VERBOSITY=DIAG", StringComparison.OrdinalIgnoreCase) != -1))
                        {
                            logTaskInputs = true;
                            break;
                        }
                    }
                }

                ToolsetDefinitionLocations toolsetDefinitionLocations = ToolsetDefinitionLocations.Default;

                bool isPreprocess = preprocessWriter != null;
                bool isTargets = targetsWriter != null;

                ILogger[] evaluationLoggers =
                    [
                        // all of the loggers that are single-node only
                        .. loggers,
                        // all of the central loggers for multi-node systems. These need to be resilient to multiple calls
                        // to Initialize
                        .. distributedLoggerRecords.Select(d => d.CentralLogger)
                    ];

                projectCollection = new ProjectCollection(
                    globalProperties,
<<<<<<< HEAD
                    isPreprocess ? null : loggers,
=======
                    evaluationLoggers,
>>>>>>> c9e83a90
                    null,
                    toolsetDefinitionLocations,
                    cpuCount,
                    onlyLogCriticalEvents,
                    enableTargetOutputLogging: isTaskAndTargetItemLoggingRequired,
                    loadProjectsReadOnly: !isPreprocess,
                    useAsynchronousLogging: true,
                    reuseProjectRootElementCache: s_isServerNode);

                // globalProperties collection contains values only from CommandLine at this stage populated by ProcessCommandLineSwitches
                projectCollection.PropertiesFromCommandLine = [.. globalProperties.Keys];

                if (toolsVersion != null && !projectCollection.ContainsToolset(toolsVersion))
                {
                    ThrowInvalidToolsVersionInitializationException(projectCollection.Toolsets, toolsVersion);
                }

                bool isSolution = FileUtilities.IsSolutionFilename(projectFile);

#if FEATURE_XML_SCHEMA_VALIDATION
                // If the user has requested that the schema be validated, do that here.
                if (needToValidateProject && !isSolution)
                {
                    Microsoft.Build.Evaluation.Project project = projectCollection.LoadProject(projectFile, globalProperties, toolsVersion);
                    Microsoft.Build.Evaluation.Toolset toolset = projectCollection.GetToolset(toolsVersion ?? project.ToolsVersion);

                    if (toolset == null)
                    {
                        ThrowInvalidToolsVersionInitializationException(projectCollection.Toolsets, project.ToolsVersion);
                    }

                    ProjectSchemaValidationHandler.VerifyProjectSchema(projectFile, schemaFile, toolset.ToolsPath);

                    // If there are schema validation errors, an InitializationException is thrown, so if we get here,
                    // we can safely assume that the project successfully validated.
                    projectCollection.UnloadProject(project);
                }
#endif

                if (isPreprocess)
                {
                    success = false;

                    // TODO: Support /preprocess for solution files. https://github.com/dotnet/msbuild/issues/7697
                    if (isSolution)
                    {
                        Console.WriteLine(ResourceUtilities.GetResourceString("UnsupportedSwitchForSolutionFiles"), CommandLineSwitches.ParameterizedSwitch.Preprocess);
                    }
                    else
                    {
                        Project project = projectCollection.LoadProject(projectFile, globalProperties, toolsVersion);

                        project.SaveLogicalProject(preprocessWriter);

                        projectCollection.UnloadProject(project);

                        success = true;
                    }
                }

                if (isTargets && success)
                {
                    success = false;

                    // TODO: Support /targets for solution files. https://github.com/dotnet/msbuild/issues/7697
                    if (isSolution)
                    {
                        Console.WriteLine(ResourceUtilities.GetResourceString("UnsupportedSwitchForSolutionFiles"), CommandLineSwitches.ParameterizedSwitch.Targets);
                    }
                    else
                    {
                        success = PrintTargets(projectFile, toolsVersion, globalProperties, targetsWriter, projectCollection);
                    }
                }

                if (!isPreprocess && !isTargets)
                {
                    success = false;
                    BuildParameters parameters = new BuildParameters(projectCollection);

                    // By default we log synchronously to the console for compatibility with previous versions,
                    // but it is slightly slower
                    if (!string.Equals(Environment.GetEnvironmentVariable("MSBUILDLOGASYNC"), "1", StringComparison.Ordinal))
                    {
                        parameters.UseSynchronousLogging = true;
                    }

                    parameters.EnableNodeReuse = enableNodeReuse;
                    parameters.LowPriority = lowPriority;
#if FEATURE_ASSEMBLY_LOCATION
                    parameters.NodeExeLocation = Assembly.GetExecutingAssembly().Location;
#else
                    parameters.NodeExeLocation = BuildEnvironmentHelper.Instance.CurrentMSBuildExePath;
#endif
                    parameters.MaxNodeCount = cpuCount;
                    parameters.MultiThreaded = multiThreaded;
                    parameters.Loggers = projectCollection.Loggers;
                    parameters.ForwardingLoggers = remoteLoggerRecords;
                    parameters.ToolsetDefinitionLocations = Microsoft.Build.Evaluation.ToolsetDefinitionLocations.ConfigurationFile | Microsoft.Build.Evaluation.ToolsetDefinitionLocations.Registry;
                    parameters.DetailedSummary = detailedSummary;
                    parameters.LogTaskInputs = logTaskInputs;
                    parameters.WarningsAsErrors = warningsAsErrors;
                    parameters.WarningsNotAsErrors = warningsNotAsErrors;
                    parameters.WarningsAsMessages = warningsAsMessages;
                    parameters.Interactive = interactive;
                    parameters.ProjectIsolationMode = isolateProjects;
                    parameters.InputResultsCacheFiles = inputResultsCaches;
                    parameters.OutputResultsCacheFile = outputResultsCache;
                    parameters.Question = question;
                    parameters.IsBuildCheckEnabled = isBuildCheckEnabled;
#if FEATURE_REPORTFILEACCESSES
                    parameters.ReportFileAccesses = reportFileAccesses;
#endif
                    parameters.EnableTargetOutputLogging = isTaskAndTargetItemLoggingRequired;

                    // Propagate the profiler flag into the project load settings so the evaluator
                    // can pick it up
                    if (profilerLogger != null || enableProfiler)
                    {
                        parameters.ProjectLoadSettings |= ProjectLoadSettings.ProfileEvaluation;
                    }

                    if (!string.IsNullOrEmpty(toolsVersion))
                    {
                        parameters.DefaultToolsVersion = toolsVersion;
                    }

                    string memoryUseLimit = Environment.GetEnvironmentVariable("MSBUILDMEMORYUSELIMIT");
                    if (!string.IsNullOrEmpty(memoryUseLimit))
                    {
                        parameters.MemoryUseLimit = Convert.ToInt32(memoryUseLimit, CultureInfo.InvariantCulture);

                        // The following ensures that when we divide the use by node count to get the per-limit amount, we always end up with a
                        // positive value - otherwise setting it too low will result in a zero, which will enable only the default cache behavior
                        // which is not what is intended by using this environment variable.
                        if (parameters.MemoryUseLimit < parameters.MaxNodeCount)
                        {
                            parameters.MemoryUseLimit = parameters.MaxNodeCount;
                        }
                    }

                    if (Traits.Instance.EnableRarNode)
                    {
                        parameters.EnableRarNode = true;
                    }

                    List<BuildManager.DeferredBuildMessage> messagesToLogInBuildLoggers = new();

                    BuildManager buildManager = BuildManager.DefaultBuildManager;

                    result = null;
                    GraphBuildResult graphResult = null;

                    if (!Traits.Instance.EscapeHatches.DoNotSendDeferredMessagesToBuildManager)
                    {
                        var commandLineString =
#if FEATURE_GET_COMMANDLINE
                            commandLine;
#else
                            string.Join(" ", commandLine);
#endif
                        messagesToLogInBuildLoggers.AddRange(GetMessagesToLogInBuildLoggers(commandLineString));

                        // Log a message for every response file and include it in log
                        foreach (var responseFilePath in s_includedResponseFiles)
                        {
                            messagesToLogInBuildLoggers.Add(
                                new BuildManager.DeferredBuildMessage(
                                    ResourceUtilities.FormatResourceStringIgnoreCodeAndKeyword(
                                        "PickedUpSwitchesFromAutoResponse",
                                        responseFilePath),
                                    MessageImportance.Low,
                                    responseFilePath));
                        }
                    }

                    buildManager.BeginBuild(parameters, messagesToLogInBuildLoggers);

                    Exception exception = null;
                    try
                    {
                        try
                        {
                            // Determine if the user specified /Target:Restore which means we should only execute a restore in the fancy way that /restore is executed
                            bool restoreOnly = targets.Length == 1 && string.Equals(targets[0], MSBuildConstants.RestoreTargetName, StringComparison.OrdinalIgnoreCase);

                            // ExecuteRestore below changes the current working directory and does not change back. Therefore, if we try to create the request after
                            // the restore call we end up with incorrectly normalized paths to the project. To avoid that, we are preparing the request before the first
                            // build (restore) request.
                            // PS: We couldn't find a straight forward way to make the restore invocation clean up after itself, so we should this ugly but less risky
                            // approach.
                            GraphBuildRequestData graphBuildRequest = null;
                            BuildRequestData buildRequest = null;
                            if (!restoreOnly)
                            {
                                // By default, the project state is thrown out after a build. The ProvideProjectStateAfterBuild flag adds the project state after build
                                // to the BuildResult passed back at the end of the build. This can then be used to find the value of properties, items, etc. after the
                                // build is complete.
                                BuildRequestDataFlags flags = BuildRequestDataFlags.None;
                                if (saveProjectResult)
                                {
                                    flags |= BuildRequestDataFlags.ProvideProjectStateAfterBuild;
                                }

                                if (graphBuildOptions != null)
                                {
                                    graphBuildRequest = new GraphBuildRequestData([new ProjectGraphEntryPoint(projectFile, globalProperties)], targets, null, flags, graphBuildOptions);
                                }
                                else
                                {
                                    buildRequest = new BuildRequestData(projectFile, globalProperties, toolsVersion, targets, null, flags);
                                }
                            }

                            if (enableRestore || restoreOnly)
                            {
                                result = ExecuteRestore(projectFile, toolsVersion, buildManager, restoreProperties.Count > 0 ? restoreProperties : globalProperties, saveProjectResult: saveProjectResult);

                                if (result.OverallResult != BuildResultCode.Success)
                                {
                                    return false;
                                }
                                else
                                {
                                    success = result.OverallResult == BuildResultCode.Success;
                                }
                            }

                            if (!restoreOnly)
                            {
                                if (graphBuildOptions != null)
                                {
                                    graphResult = ExecuteGraphBuild(buildManager, graphBuildRequest);

                                    if (saveProjectResult)
                                    {
                                        ProjectGraphEntryPoint entryPoint = graphBuildRequest.ProjectGraphEntryPoints.Single();
                                        if (!entryPoint.GlobalProperties.ContainsKey(PropertyNames.IsGraphBuild))
                                        {
                                            entryPoint.GlobalProperties[PropertyNames.IsGraphBuild] = "true";
                                        }

                                        result = graphResult.ResultsByNode.Single(
                                            nodeResultKvp =>
                                            nodeResultKvp.Key.ProjectInstance.FullPath.Equals(entryPoint.ProjectFile) &&
                                            nodeResultKvp.Key.ProjectInstance.GlobalProperties.Count == entryPoint.GlobalProperties.Count &&
                                            nodeResultKvp.Key.ProjectInstance.GlobalProperties.All(propertyKvp => entryPoint.GlobalProperties.TryGetValue(propertyKvp.Key, out string entryValue) &&
                                                                                                                                        entryValue.Equals(propertyKvp.Value)))
                                            .Value;
                                    }
                                    success = graphResult.OverallResult == BuildResultCode.Success;
                                }
                                else
                                {
                                    result = ExecuteBuild(buildManager, buildRequest);
                                    success = result.OverallResult == BuildResultCode.Success;
                                }
                            }
                        }
                        finally
                        {
                            buildManager.EndBuild();
                        }
                    }
                    catch (Exception ex)
                    {
                        exception = ex;
                        success = false;
                    }

                    if (exception != null)
                    {
                        success = false;

                        // InvalidProjectFileExceptions and its aggregates have already been logged.
                        if (exception is not InvalidProjectFileException
                            && !(exception is AggregateException aggregateException && aggregateException.InnerExceptions.All(innerException => innerException is InvalidProjectFileException))
                            && exception is not CircularDependencyException)
                        {
                            if (exception is LoggerException or InternalLoggerException or ProjectCacheException)
                            {
                                // We will rethrow these so the outer exception handler can catch them, but we don't
                                // want to log the outer exception stack here.
                                throw exception;
                            }

                            if (exception is BuildAbortedException)
                            {
                                // this is not a bug and should not dump stack. It will already have been logged
                                // appropriately, there is no need to take any further action with it.
                            }
                            else
                            {
                                // After throwing again below the stack will be reset. Make certain we log everything we
                                // can now
                                Console.WriteLine(AssemblyResources.GetString("FatalError"));
#if DEBUG
                                Console.WriteLine("This is an unhandled exception in MSBuild -- PLEASE OPEN A BUG AGAINST THE MSBUILD TEAM.");
#endif
                                Console.WriteLine(exception.ToString());
                                Console.WriteLine();

                                throw exception;
                            }
                        }
                    }
                }
            }
            // handle project file errors
            catch (InvalidProjectFileException ex)
            {
                // just eat the exception because it has already been logged
                ErrorUtilities.VerifyThrow(ex.HasBeenLogged, "Should have been logged");
                success = false;
            }
            finally
            {
                projectCollection?.Dispose();
                FileUtilities.ClearCacheDirectory();

                // Build manager shall be reused for all build sessions.
                // If, for one reason or another, this behavior needs to change in future
                // please be aware that current code creates and keep running  InProcNode even
                // when its owning default build manager is disposed resulting in leek of memory and threads.
                if (!s_isServerNode)
                {
                    BuildManager.DefaultBuildManager.Dispose();
                }
            }

            return success;
        }

        private static bool PrintTargets(string projectFile, string toolsVersion, Dictionary<string, string> globalProperties, TextWriter targetsWriter, ProjectCollection projectCollection)
        {
            try
            {
                Project project = projectCollection.LoadProject(projectFile, globalProperties, toolsVersion);

                foreach (string target in project.Targets.Keys)
                {
                    targetsWriter.WriteLine(target);
                }

                projectCollection.UnloadProject(project);
                return true;
            }
            catch (Exception ex)
            {
                var message = ResourceUtilities.FormatResourceStringStripCodeAndKeyword("TargetsCouldNotBePrinted", ex);
                Console.Error.WriteLine(message);
                return false;
            }
        }

        private static List<BuildManager.DeferredBuildMessage> GetMessagesToLogInBuildLoggers(string commandLineString)
        {
            List<BuildManager.DeferredBuildMessage> messages = new(s_globalMessagesToLogInBuildLoggers)
            {
                new BuildManager.DeferredBuildMessage(
                    ResourceUtilities.FormatResourceStringIgnoreCodeAndKeyword(
                        "Process",
                        EnvironmentUtilities.ProcessPath ?? string.Empty),
                    MessageImportance.Low),
                new BuildManager.DeferredBuildMessage(
                    ResourceUtilities.FormatResourceStringIgnoreCodeAndKeyword(
                        "MSBExePath",
                        BuildEnvironmentHelper.Instance.CurrentMSBuildExePath),
                    MessageImportance.Low),
                new BuildManager.DeferredBuildMessage(
                    ResourceUtilities.FormatResourceStringIgnoreCodeAndKeyword(
                        "CommandLine",
                        commandLineString),
                    MessageImportance.Low),
                new BuildManager.DeferredBuildMessage(
                    ResourceUtilities.FormatResourceStringIgnoreCodeAndKeyword(
                        "CurrentDirectory",
                        Environment.CurrentDirectory),
                    MessageImportance.Low),
                new BuildManager.DeferredBuildMessage(
                    ResourceUtilities.FormatResourceStringIgnoreCodeAndKeyword(
                        "MSBVersion",
                        ProjectCollection.DisplayVersion),
                    MessageImportance.Low),
            };

            NativeMethodsShared.LongPathsStatus longPaths = NativeMethodsShared.IsLongPathsEnabled();
            if (longPaths != NativeMethodsShared.LongPathsStatus.NotApplicable)
            {
                messages.Add(
                    new BuildManager.DeferredBuildMessage(
                        ResourceUtilities.FormatResourceStringIgnoreCodeAndKeyword(
                            "LongPaths",
                            ResourceUtilities.FormatResourceStringIgnoreCodeAndKeyword(
                                $"LongPaths_{longPaths}")),
                        MessageImportance.Low));
            }

            NativeMethodsShared.SAC_State SAC_State = NativeMethodsShared.GetSACState();
            if (SAC_State != NativeMethodsShared.SAC_State.NotApplicable && SAC_State != NativeMethodsShared.SAC_State.Missing)
            {
                messages.Add(
                    new BuildManager.DeferredBuildMessage(
                        ResourceUtilities.FormatResourceStringIgnoreCodeAndKeyword(
                            "SAC",
                            ResourceUtilities.FormatResourceStringIgnoreCodeAndKeyword(
                                $"SAC_{SAC_State}")),
                        MessageImportance.Low));
            }

            if (Traits.Instance.DebugEngine)
            {
                messages.Add(
                    new BuildManager.DeferredBuildMessage(
                        ResourceUtilities.FormatResourceStringIgnoreCodeAndKeyword(
                        "MSBuildDebugPath",
                        DebugUtils.DebugPath),
                        MessageImportance.High));
            }

            return messages;
        }

        private static BuildResult ExecuteBuild(BuildManager buildManager, BuildRequestData request)
        {
            BuildSubmission submission;
            lock (s_buildLock)
            {
                submission = buildManager.PendBuildRequest(request);
                s_hasBuildStarted = true;

                // Even if Ctrl-C was already hit, we still pend the build request and then cancel.
                // That's so the build does not appear to have completed successfully.
                if (s_buildCancellationSource.IsCancellationRequested)
                {
                    buildManager.CancelAllSubmissions();
                }
            }

            return submission.Execute();
        }

        private static GraphBuildResult ExecuteGraphBuild(BuildManager buildManager, GraphBuildRequestData request)
        {
            GraphBuildSubmission submission;
            lock (s_buildLock)
            {
                submission = buildManager.PendBuildRequest(request);
                s_hasBuildStarted = true;

                // Even if Ctrl-C was already hit, we still pend the build request and then cancel.
                // That's so the build does not appear to have completed successfully.
                if (s_buildCancellationSource.IsCancellationRequested)
                {
                    buildManager.CancelAllSubmissions();
                }
            }

            return submission.Execute();
        }

        private static BuildResult ExecuteRestore(string projectFile, string toolsVersion, BuildManager buildManager, Dictionary<string, string> globalProperties, bool saveProjectResult = false)
        {
            // Make a copy of the global properties
            Dictionary<string, string> restoreGlobalProperties = new Dictionary<string, string>(globalProperties);

            // Add/set a property with a random value to ensure that restore happens under a different evaluation context
            // If the evaluation context is not different, then projects won't be re-evaluated after restore
            // The initializer syntax can't be used just in case a user set this property to a value
            restoreGlobalProperties[MSBuildConstants.MSBuildRestoreSessionId] = Guid.NewGuid().ToString("D");

            // Add a property to indicate that a Restore is executing
            restoreGlobalProperties[MSBuildConstants.MSBuildIsRestoring] = bool.TrueString;

            // Create a new request with a Restore target only and specify:
            //  - BuildRequestDataFlags.ClearCachesAfterBuild to ensure the projects will be reloaded from disk for subsequent builds
            //  - BuildRequestDataFlags.SkipNonexistentTargets to ignore missing targets since Restore does not require that all targets exist
            //  - BuildRequestDataFlags.IgnoreMissingEmptyAndInvalidImports to ignore imports that don't exist, are empty, or are invalid because restore might
            //     make available an import that doesn't exist yet and the <Import /> might be missing a condition.
            //  - BuildRequestDataFlags.FailOnUnresolvedSdk to still fail in the case when an MSBuild project SDK can't be resolved since this is fatal and should
            //     fail the build.
            BuildRequestDataFlags flags = BuildRequestDataFlags.ClearCachesAfterBuild | BuildRequestDataFlags.SkipNonexistentTargets | BuildRequestDataFlags.IgnoreMissingEmptyAndInvalidImports | BuildRequestDataFlags.FailOnUnresolvedSdk;
            if (saveProjectResult)
            {
                flags |= BuildRequestDataFlags.ProvideProjectStateAfterBuild;
            }

            BuildRequestData restoreRequest = new BuildRequestData(
                projectFile,
                restoreGlobalProperties,
                toolsVersion,
                targetsToBuild: [MSBuildConstants.RestoreTargetName],
                hostServices: null,
                flags: flags);

            return ExecuteBuild(buildManager, restoreRequest);
        }


        /// <summary>
        /// Verifies that the code is running on a supported operating system.
        /// </summary>
        private static void VerifyThrowSupportedOS()
        {
            if (NativeMethodsShared.IsWindows &&
                (Environment.OSVersion.Platform != PlatformID.Win32NT ||
                 Environment.OSVersion.Version.Major < 6 ||
                 (Environment.OSVersion.Version.Major == 6 && Environment.OSVersion.Version.Minor < 1))) // Windows 7 is minimum
            {
                // If we're running on any of the unsupported OS's, fail immediately.  This way,
                // we don't run into some obscure error down the line, totally confusing the user.
                InitializationException.Throw("UnsupportedOS", null, null, false);
            }
        }

        /// <summary>
        /// MSBuild.exe need to fallback to English if it cannot print Japanese (or other language) characters
        /// </summary>
        internal static void SetConsoleUI()
        {
            Thread thisThread = Thread.CurrentThread;

            // Eliminate the complex script cultures from the language selection.
            var desiredCulture = EncodingUtilities.GetExternalOverriddenUILanguageIfSupportableWithEncoding() ?? CultureInfo.CurrentUICulture.GetConsoleFallbackUICulture();
            thisThread.CurrentUICulture = desiredCulture;

            // For full framework, both the above and below must be set. This is not true in core, but it is a no op in core.
            // https://learn.microsoft.com/dotnet/api/system.globalization.cultureinfo.defaultthreadcurrentculture#remarks
            CultureInfo.CurrentUICulture = desiredCulture;
            CultureInfo.DefaultThreadCurrentUICulture = desiredCulture;

#if RUNTIME_TYPE_NETCORE
            if (EncodingUtilities.CurrentPlatformIsWindowsAndOfficiallySupportsUTF8Encoding())
#else
            if (EncodingUtilities.CurrentPlatformIsWindowsAndOfficiallySupportsUTF8Encoding()
                && !CultureInfo.CurrentUICulture.TwoLetterISOLanguageName.Equals("en", StringComparison.InvariantCultureIgnoreCase))
#endif
            {
                try
                {
                    // Setting both encodings causes a change in the CHCP, making it so we don't need to P-Invoke CHCP ourselves.
                    Console.OutputEncoding = Encoding.UTF8;
                    // If the InputEncoding is not set, the encoding will work in CMD but not in PowerShell, as the raw CHCP page won't be changed.
                    Console.InputEncoding = Encoding.UTF8;
                }
                catch (Exception ex) when (ex is IOException || ex is SecurityException)
                {
                    // The encoding is unavailable. Do nothing.
                }
            }

            // Determine if the language can be displayed in the current console codepage, otherwise set to US English
            int codepage;

            try
            {
                codepage = Console.OutputEncoding.CodePage;
            }
            catch (NotSupportedException)
            {
                // Failed to get code page: some customers have hit this and we don't know why
                thisThread.CurrentUICulture = new CultureInfo("en-US");
                return;
            }

            if (
                    codepage != 65001 // 65001 is Unicode
                    &&
                    codepage != thisThread.CurrentUICulture.TextInfo.OEMCodePage
                    &&
                    codepage != thisThread.CurrentUICulture.TextInfo.ANSICodePage
                    && !Equals(CultureInfo.InvariantCulture, thisThread.CurrentUICulture))
            {
                thisThread.CurrentUICulture = new CultureInfo("en-US");
                return;
            }
#if RUNTIME_TYPE_NETCORE
            // https://github.com/dotnet/roslyn/issues/10785#issuecomment-238940601
            // by default, .NET Core doesn't have all code pages needed for Console apps.
            // see the .NET Core Notes in https://msdn.microsoft.com/en-us/library/system.diagnostics.process(v=vs.110).aspx
            Encoding.RegisterProvider(CodePagesEncodingProvider.Instance);
#endif
        }

        /// <summary>
        /// Gets all specified switches, from the command line, as well as all
        /// response files, including the auto-response file.
        /// </summary>
        /// <param name="commandLine"></param>
        /// <param name="switchesFromAutoResponseFile"></param>
        /// <param name="switchesNotFromAutoResponseFile"></param>
        /// <param name="fullCommandLine"></param>
        /// <returns>Combined bag of switches.</returns>
        private static void GatherAllSwitches(
#if FEATURE_GET_COMMANDLINE
            string commandLine,
#else
            string[] commandLine,
#endif
            out CommandLineSwitches switchesFromAutoResponseFile, out CommandLineSwitches switchesNotFromAutoResponseFile, out string fullCommandLine)
        {
            ResetGatheringSwitchesState();

#if FEATURE_GET_COMMANDLINE
            // split the command line on (unquoted) whitespace
            var commandLineArgs = QuotingUtilities.SplitUnquoted(commandLine);

            s_exeName = FileUtilities.FixFilePath(QuotingUtilities.Unquote(commandLineArgs[0]));
#else
            var commandLineArgs = new List<string>(commandLine);

            s_exeName = BuildEnvironmentHelper.Instance.CurrentMSBuildExePath;
#endif

#if USE_MSBUILD_DLL_EXTN
            var msbuildExtn = ".dll";
#else
            var msbuildExtn = ".exe";
#endif
            if (!s_exeName.EndsWith(msbuildExtn, StringComparison.OrdinalIgnoreCase))
            {
                s_exeName += msbuildExtn;
            }

            // discard the first piece, because that's the path to the executable -- the rest are args
            commandLineArgs.RemoveAt(0);

#if FEATURE_GET_COMMANDLINE
            fullCommandLine = $"'{commandLine}'";
#else
            fullCommandLine = $"'{string.Join(' ', commandLine)}'";
#endif

            // parse the command line, and flag syntax errors and obvious switch errors
            switchesNotFromAutoResponseFile = new CommandLineSwitches();
            GatherCommandLineSwitches(commandLineArgs, switchesNotFromAutoResponseFile, fullCommandLine);

            // parse the auto-response file (if "/noautoresponse" is not specified), and combine those switches with the
            // switches on the command line
            switchesFromAutoResponseFile = new CommandLineSwitches();
            if (!switchesNotFromAutoResponseFile[CommandLineSwitches.ParameterlessSwitch.NoAutoResponse])
            {
                GatherAutoResponseFileSwitches(s_exePath, switchesFromAutoResponseFile, fullCommandLine);
            }
        }

        /// <summary>
        /// Coordinates the parsing of the command line. It detects switches on the command line, gathers their parameters, and
        /// flags syntax errors, and other obvious switch errors.
        /// </summary>
        /// <remarks>
        /// Internal for unit testing only.
        /// </remarks>
        internal static void GatherCommandLineSwitches(List<string> commandLineArgs, CommandLineSwitches commandLineSwitches, string commandLine = "")
        {
            foreach (string commandLineArg in commandLineArgs)
            {
                string unquotedCommandLineArg = QuotingUtilities.Unquote(commandLineArg, out var doubleQuotesRemovedFromArg);

                if (unquotedCommandLineArg.Length > 0)
                {
                    // response file switch starts with @
                    if (unquotedCommandLineArg.StartsWith("@", StringComparison.Ordinal))
                    {
                        GatherResponseFileSwitch(unquotedCommandLineArg, commandLineSwitches, commandLine);
                    }
                    else
                    {
                        string switchName;
                        string switchParameters;

                        // all switches should start with - or / or -- unless a project is being specified
                        if (!ValidateSwitchIndicatorInUnquotedArgument(unquotedCommandLineArg) || FileUtilities.LooksLikeUnixFilePath(unquotedCommandLineArg))
                        {
                            switchName = null;
                            // add a (fake) parameter indicator for later parsing
                            switchParameters = $":{commandLineArg}";
                        }
                        else
                        {
                            // check if switch has parameters (look for the : parameter indicator)
                            int switchParameterIndicator = unquotedCommandLineArg.IndexOf(':');

                            // get the length of the beginning sequence considered as a switch indicator (- or / or --)
                            int switchIndicatorsLength = GetLengthOfSwitchIndicator(unquotedCommandLineArg);

                            // extract the switch name and parameters -- the name is sandwiched between the switch indicator (the
                            // leading - or / or --) and the parameter indicator (if the switch has parameters); the parameters (if any)
                            // follow the parameter indicator
                            if (switchParameterIndicator == -1)
                            {
                                switchName = unquotedCommandLineArg.Substring(switchIndicatorsLength);
                                switchParameters = string.Empty;
                            }
                            else
                            {
                                switchName = unquotedCommandLineArg.Substring(switchIndicatorsLength, switchParameterIndicator - switchIndicatorsLength);
                                switchParameters = ExtractSwitchParameters(commandLineArg, unquotedCommandLineArg, doubleQuotesRemovedFromArg, switchName, switchParameterIndicator, switchIndicatorsLength);
                            }
                        }

                        // Special case: for the switches "/m" (or "/maxCpuCount") and "/bl" (or "/binarylogger") we wish to pretend we saw a default argument
                        // This allows a subsequent /m:n on the command line to override it.
                        // We could create a new kind of switch with optional parameters, but it's a great deal of churn for this single case.
                        // Note that if no "/m" or "/maxCpuCount" switch -- either with or without parameters -- is present, then we still default to 1 cpu
                        // for backwards compatibility.
                        if (string.IsNullOrEmpty(switchParameters))
                        {
                            if (string.Equals(switchName, "m", StringComparison.OrdinalIgnoreCase) ||
                                string.Equals(switchName, "maxcpucount", StringComparison.OrdinalIgnoreCase))
                            {
                                int numberOfCpus = NativeMethodsShared.GetLogicalCoreCount();
                                switchParameters = $":{numberOfCpus}";
                            }
                            else if (string.Equals(switchName, "bl", StringComparison.OrdinalIgnoreCase) ||
                                string.Equals(switchName, "binarylogger", StringComparison.OrdinalIgnoreCase))
                            {
                                // we have to specify at least one parameter otherwise it's impossible to distinguish the situation
                                // where /bl is not specified at all vs. where /bl is specified without the file name.
                                switchParameters = ":msbuild.binlog";
                            }
                            else if (string.Equals(switchName, "prof", StringComparison.OrdinalIgnoreCase) ||
                                     string.Equals(switchName, "profileevaluation", StringComparison.OrdinalIgnoreCase))
                            {
                                switchParameters = ":no-file";
                            }
                        }

                        if (CommandLineSwitches.IsParameterlessSwitch(switchName, out var parameterlessSwitch, out var duplicateSwitchErrorMessage))
                        {
                            GatherParameterlessCommandLineSwitch(commandLineSwitches, parameterlessSwitch, switchParameters, duplicateSwitchErrorMessage, unquotedCommandLineArg, commandLine);
                        }
                        else if (CommandLineSwitches.IsParameterizedSwitch(switchName, out var parameterizedSwitch, out duplicateSwitchErrorMessage, out var multipleParametersAllowed, out var missingParametersErrorMessage, out var unquoteParameters, out var allowEmptyParameters))
                        {
                            GatherParameterizedCommandLineSwitch(commandLineSwitches, parameterizedSwitch, switchParameters, duplicateSwitchErrorMessage, multipleParametersAllowed, missingParametersErrorMessage, unquoteParameters, unquotedCommandLineArg, allowEmptyParameters, commandLine);
                        }
                        else
                        {
                            commandLineSwitches.SetUnknownSwitchError(unquotedCommandLineArg, commandLine);
                        }
                    }
                }
            }
        }

        /// <summary>
        /// Extracts a switch's parameters after processing all quoting around the switch.
        /// </summary>
        /// <remarks>
        /// This method is marked "internal" for unit-testing purposes only -- ideally it should be "private".
        /// </remarks>
        /// <param name="commandLineArg"></param>
        /// <param name="unquotedCommandLineArg"></param>
        /// <param name="doubleQuotesRemovedFromArg"></param>
        /// <param name="switchName"></param>
        /// <param name="switchParameterIndicator"></param>
        /// <param name="switchIndicatorsLength"></param>
        /// <returns>The given switch's parameters (with interesting quoting preserved).</returns>
        internal static string ExtractSwitchParameters(
            string commandLineArg,
            string unquotedCommandLineArg,
            int doubleQuotesRemovedFromArg,
            string switchName,
            int switchParameterIndicator,
            int switchIndicatorsLength)
        {

            // find the parameter indicator again using the quoted arg
            // NOTE: since the parameter indicator cannot be part of a switch name, quoting around it is not relevant, because a
            // parameter indicator cannot be escaped or made into a literal
            int quotedSwitchParameterIndicator = commandLineArg.IndexOf(':');

            // check if there is any quoting in the name portion of the switch
            string unquotedSwitchIndicatorAndName = QuotingUtilities.Unquote(commandLineArg.Substring(0, quotedSwitchParameterIndicator), out var doubleQuotesRemovedFromSwitchIndicatorAndName);

            ErrorUtilities.VerifyThrow(switchName == unquotedSwitchIndicatorAndName.Substring(switchIndicatorsLength),
                "The switch name extracted from either the partially or completely unquoted arg should be the same.");

            ErrorUtilities.VerifyThrow(doubleQuotesRemovedFromArg >= doubleQuotesRemovedFromSwitchIndicatorAndName,
                "The name portion of the switch cannot contain more quoting than the arg itself.");

            string switchParameters;
            // if quoting in the name portion of the switch was terminated
            if ((doubleQuotesRemovedFromSwitchIndicatorAndName % 2) == 0)
            {
                // get the parameters exactly as specified on the command line i.e. including quoting
                switchParameters = commandLineArg.Substring(quotedSwitchParameterIndicator);
            }
            else
            {
                // if quoting was not terminated in the name portion of the switch, and the terminal double-quote (if any)
                // terminates the switch parameters
                int terminalDoubleQuote = commandLineArg.IndexOf('"', quotedSwitchParameterIndicator + 1);
                if (((doubleQuotesRemovedFromArg - doubleQuotesRemovedFromSwitchIndicatorAndName) <= 1) &&
                    ((terminalDoubleQuote == -1) || (terminalDoubleQuote == (commandLineArg.Length - 1))))
                {
                    // then the parameters are not quoted in any interesting way, so use the unquoted parameters
                    switchParameters = unquotedCommandLineArg.Substring(switchParameterIndicator);
                }
                else
                {
                    // otherwise, use the quoted parameters, after compensating for the quoting that was started in the name
                    // portion of the switch
                    switchParameters = $":\"{commandLineArg.Substring(quotedSwitchParameterIndicator + 1)}";
                }
            }

            ErrorUtilities.VerifyThrow(switchParameters != null, "We must be able to extract the switch parameters.");

            return switchParameters;
        }

        /// <summary>
        /// Used to keep track of response files to prevent them from
        /// being included multiple times (or even recursively).
        /// </summary>
        private static List<string> s_includedResponseFiles;

        /// <summary>
        /// Called when a response file switch is detected on the command line. It loads the specified response file, and parses
        /// each line in it like a command line. It also prevents multiple (or recursive) inclusions of the same response file.
        /// </summary>
        /// <param name="unquotedCommandLineArg"></param>
        /// <param name="commandLineSwitches"></param>
        private static void GatherResponseFileSwitch(string unquotedCommandLineArg, CommandLineSwitches commandLineSwitches, string commandLine)
        {
            try
            {
                string responseFile = FileUtilities.FixFilePath(unquotedCommandLineArg.Substring(1));

                if (responseFile.Length == 0)
                {
                    commandLineSwitches.SetSwitchError("MissingResponseFileError", unquotedCommandLineArg, commandLine);
                }
                else if (!FileSystems.Default.FileExists(responseFile))
                {
                    commandLineSwitches.SetParameterError("ResponseFileNotFoundError", unquotedCommandLineArg, commandLine);
                }
                else
                {
                    // normalize the response file path to help catch multiple (or recursive) inclusions
                    responseFile = Path.GetFullPath(responseFile);
                    // NOTE: for network paths or mapped paths, normalization is not guaranteed to work

                    bool isRepeatedResponseFile = false;

                    foreach (string includedResponseFile in s_includedResponseFiles)
                    {
                        if (string.Equals(responseFile, includedResponseFile, StringComparison.OrdinalIgnoreCase))
                        {
                            commandLineSwitches.SetParameterError("RepeatedResponseFileError", unquotedCommandLineArg, commandLine);
                            isRepeatedResponseFile = true;
                            break;
                        }
                    }

                    if (!isRepeatedResponseFile)
                    {
                        var responseFileDirectory = FileUtilities.EnsureTrailingSlash(Path.GetDirectoryName(responseFile));
                        s_includedResponseFiles.Add(responseFile);

                        List<string> argsFromResponseFile;

#if FEATURE_ENCODING_DEFAULT
                        using (StreamReader responseFileContents = new StreamReader(responseFile, Encoding.Default)) // HIGHCHAR: If response files have no byte-order marks, then assume ANSI rather than ASCII.
#else
                        using (StreamReader responseFileContents = FileUtilities.OpenRead(responseFile)) // HIGHCHAR: If response files have no byte-order marks, then assume ANSI rather than ASCII.
#endif
                        {
                            argsFromResponseFile = new List<string>();

                            while (responseFileContents.Peek() != -1)
                            {
                                // ignore leading whitespace on each line
                                string responseFileLine = responseFileContents.ReadLine().TrimStart();

                                // skip comment lines beginning with #
                                if (!responseFileLine.StartsWith("#", StringComparison.Ordinal))
                                {
                                    // Allow special case to support a path relative to the .rsp file being processed.
                                    responseFileLine = Regex.Replace(responseFileLine, responseFilePathReplacement,
                                        responseFileDirectory, RegexOptions.IgnoreCase);

                                    // treat each line of the response file like a command line i.e. args separated by whitespace
                                    argsFromResponseFile.AddRange(QuotingUtilities.SplitUnquoted(Environment.ExpandEnvironmentVariables(responseFileLine)));
                                }
                            }
                        }

                        CommandLineSwitches.SwitchesFromResponseFiles.Add((responseFile, string.Join(" ", argsFromResponseFile)));

                        GatherCommandLineSwitches(argsFromResponseFile, commandLineSwitches, commandLine);
                    }
                }
            }
            catch (NotSupportedException e)
            {
                commandLineSwitches.SetParameterError("ReadResponseFileError", unquotedCommandLineArg, e, commandLine);
            }
            catch (SecurityException e)
            {
                commandLineSwitches.SetParameterError("ReadResponseFileError", unquotedCommandLineArg, e, commandLine);
            }
            catch (UnauthorizedAccessException e)
            {
                commandLineSwitches.SetParameterError("ReadResponseFileError", unquotedCommandLineArg, e, commandLine);
            }
            catch (IOException e)
            {
                commandLineSwitches.SetParameterError("ReadResponseFileError", unquotedCommandLineArg, e, commandLine);
            }
        }

        /// <summary>
        /// Called when a switch that doesn't take parameters is detected on the command line.
        /// </summary>
        /// <param name="commandLineSwitches"></param>
        /// <param name="parameterlessSwitch"></param>
        /// <param name="switchParameters"></param>
        /// <param name="duplicateSwitchErrorMessage"></param>
        /// <param name="unquotedCommandLineArg"></param>
        private static void GatherParameterlessCommandLineSwitch(
            CommandLineSwitches commandLineSwitches,
            CommandLineSwitches.ParameterlessSwitch parameterlessSwitch,
            string switchParameters,
            string duplicateSwitchErrorMessage,
            string unquotedCommandLineArg,
            string commandLine)
        {
            // switch should not have any parameters
            if (switchParameters.Length == 0)
            {
                // check if switch is duplicated, and if that's allowed
                if (!commandLineSwitches.IsParameterlessSwitchSet(parameterlessSwitch) ||
                    (duplicateSwitchErrorMessage == null))
                {
                    commandLineSwitches.SetParameterlessSwitch(parameterlessSwitch, unquotedCommandLineArg);
                }
                else
                {
                    commandLineSwitches.SetSwitchError(duplicateSwitchErrorMessage, unquotedCommandLineArg, commandLine);
                }
            }
            else
            {
                commandLineSwitches.SetUnexpectedParametersError(unquotedCommandLineArg, commandLine);
            }
        }

        /// <summary>
        /// Called when a switch that takes parameters is detected on the command line. This method flags errors and stores the
        /// switch parameters.
        /// </summary>
        /// <param name="commandLineSwitches"></param>
        /// <param name="parameterizedSwitch"></param>
        /// <param name="switchParameters"></param>
        /// <param name="duplicateSwitchErrorMessage"></param>
        /// <param name="multipleParametersAllowed"></param>
        /// <param name="missingParametersErrorMessage"></param>
        /// <param name="unquoteParameters"></param>
        /// <param name="unquotedCommandLineArg"></param>
        private static void GatherParameterizedCommandLineSwitch(
            CommandLineSwitches commandLineSwitches,
            CommandLineSwitches.ParameterizedSwitch parameterizedSwitch,
            string switchParameters,
            string duplicateSwitchErrorMessage,
            bool multipleParametersAllowed,
            string missingParametersErrorMessage,
            bool unquoteParameters,
            string unquotedCommandLineArg,
            bool allowEmptyParameters,
            string commandLine)
        {
            if (// switch must have parameters
                (switchParameters.Length > 1) ||
                // unless the parameters are optional
                (missingParametersErrorMessage == null))
            {
                // skip the parameter indicator (if any)
                if (switchParameters.Length > 0)
                {
                    switchParameters = switchParameters.Substring(1);
                }

                if (parameterizedSwitch == CommandLineSwitches.ParameterizedSwitch.Project && IsEnvironmentVariable(switchParameters))
                {
                    commandLineSwitches.SetSwitchError("EnvironmentVariableAsSwitch", unquotedCommandLineArg, commandLine);
                }

                // check if switch is duplicated, and if that's allowed
                if (!commandLineSwitches.IsParameterizedSwitchSet(parameterizedSwitch) ||
                    (duplicateSwitchErrorMessage == null))
                {
                    // save the parameters after unquoting and splitting them if necessary
                    if (!commandLineSwitches.SetParameterizedSwitch(parameterizedSwitch, unquotedCommandLineArg, switchParameters, multipleParametersAllowed, unquoteParameters, allowEmptyParameters))
                    {
                        // if parsing revealed there were no real parameters, flag an error, unless the parameters are optional
                        if (missingParametersErrorMessage != null)
                        {
                            commandLineSwitches.SetSwitchError(missingParametersErrorMessage, unquotedCommandLineArg, commandLine);
                        }
                    }
                }
                else
                {
                    commandLineSwitches.SetSwitchError(duplicateSwitchErrorMessage, unquotedCommandLineArg, commandLine);
                }
            }
            else
            {
                commandLineSwitches.SetSwitchError(missingParametersErrorMessage, unquotedCommandLineArg, commandLine);
            }
        }

        /// <summary>
        /// Checks whether envVar is an environment variable. MSBuild uses
        /// Environment.ExpandEnvironmentVariables(string), which only
        /// considers %-delimited variables.
        /// </summary>
        /// <param name="envVar">A possible environment variable</param>
        /// <returns>Whether envVar is an environment variable</returns>
        private static bool IsEnvironmentVariable(string envVar)
        {
            return envVar.StartsWith("%") && envVar.EndsWith("%") && envVar.Length > 1;
        }

        /// <summary>
        /// The name of the auto-response file.
        /// </summary>
        private const string autoResponseFileName = "MSBuild.rsp";

        /// <summary>
        /// The name of an auto-response file to search for in the project directory and above.
        /// </summary>
        private const string directoryResponseFileName = "Directory.Build.rsp";

        /// <summary>
        /// String replacement pattern to support paths in response files.
        /// </summary>
        private const string responseFilePathReplacement = "%MSBuildThisFileDirectory%";

        /// <summary>
        /// Whether switches from the auto-response file are being used.
        /// </summary>
        internal static bool usingSwitchesFromAutoResponseFile = false;

        /// <summary>
        /// Indicates that this process is working as a server.
        /// </summary>
        private static bool s_isServerNode;

        /// <summary>
        /// Parses the auto-response file (assumes the "/noautoresponse" switch is not specified on the command line), and combines the
        /// switches from the auto-response file with the switches passed in.
        /// Returns true if the response file was found.
        /// </summary>
        private static bool GatherAutoResponseFileSwitches(string path, CommandLineSwitches switchesFromAutoResponseFile, string commandLine)
        {
            string autoResponseFile = Path.Combine(path, autoResponseFileName);
            return GatherAutoResponseFileSwitchesFromFullPath(autoResponseFile, switchesFromAutoResponseFile, commandLine);
        }

        private static bool GatherAutoResponseFileSwitchesFromFullPath(string autoResponseFile, CommandLineSwitches switchesFromAutoResponseFile, string commandLine)
        {
            bool found = false;

            // if the auto-response file does not exist, only use the switches on the command line
            if (FileSystems.Default.FileExists(autoResponseFile))
            {
                found = true;
                GatherResponseFileSwitch($"@{autoResponseFile}", switchesFromAutoResponseFile, commandLine);

                // if the "/noautoresponse" switch was set in the auto-response file, flag an error
                if (switchesFromAutoResponseFile[CommandLineSwitches.ParameterlessSwitch.NoAutoResponse])
                {
                    switchesFromAutoResponseFile.SetSwitchError("CannotAutoDisableAutoResponseFile",
                        switchesFromAutoResponseFile.GetParameterlessSwitchCommandLineArg(CommandLineSwitches.ParameterlessSwitch.NoAutoResponse), commandLine);
                }

                if (switchesFromAutoResponseFile.HaveAnySwitchesBeenSet())
                {
                    // we picked up some switches from the auto-response file
                    usingSwitchesFromAutoResponseFile = true;
                }

                // Throw errors found in the response file
                switchesFromAutoResponseFile.ThrowErrors();
            }

            return found;
        }

        /// <summary>
        /// Coordinates the processing of all detected switches. It gathers information necessary to invoke the build engine, and
        /// performs deeper error checking on the switches and their parameters.
        /// </summary>
        /// <returns>true, if build can be invoked</returns>
        private static bool ProcessCommandLineSwitches(
            CommandLineSwitches switchesFromAutoResponseFile,
            CommandLineSwitches switchesNotFromAutoResponseFile,
            ref string projectFile,
            ref string[] targets,
            ref string toolsVersion,
            ref Dictionary<string, string> globalProperties,
            ref ILogger[] loggers,
            ref LoggerVerbosity verbosity,
            ref LoggerVerbosity originalVerbosity,
            ref List<DistributedLoggerRecord> distributedLoggerRecords,
#if FEATURE_XML_SCHEMA_VALIDATION
            ref bool needToValidateProject,
            ref string schemaFile,
#endif
            ref int cpuCount,
            ref bool multiThreaded,
            ref bool enableNodeReuse,
            ref TextWriter preprocessWriter,
            ref TextWriter targetsWriter,
            ref bool detailedSummary,
            ref ISet<string> warningsAsErrors,
            ref ISet<string> warningsNotAsErrors,
            ref ISet<string> warningsAsMessages,
            ref bool enableRestore,
            ref bool interactive,
            ref ProfilerLogger profilerLogger,
            ref bool enableProfiler,
            ref Dictionary<string, string> restoreProperties,
            ref ProjectIsolationMode isolateProjects,
            ref GraphBuildOptions graphBuild,
            ref string[] inputResultsCaches,
            ref string outputResultsCache,
#if FEATURE_REPORTFILEACCESSES
            ref bool reportFileAccesses,
#endif
            ref bool lowPriority,
            ref bool question,
            ref bool isTaskInputLoggingRequired,
            ref bool isBuildCheckEnabled,
            ref string[] getProperty,
            ref string[] getItem,
            ref string[] getTargetResult,
            ref string getResultOutputFile,
            bool recursing,
            string commandLine)
        {
            bool invokeBuild = false;

            CommandLineSwitches commandLineSwitches = CombineSwitchesRespectingPriority(switchesFromAutoResponseFile, switchesNotFromAutoResponseFile, commandLine);

#if DEBUG
            if (commandLineSwitches[CommandLineSwitches.ParameterlessSwitch.WaitForDebugger])
            {
                BuildManager.WaitForDebugger = true;

                if (!Debugger.IsAttached)
                {
                    Console.WriteLine($"Waiting for debugger to attach... ({EnvironmentUtilities.ProcessPath} PID {EnvironmentUtilities.CurrentProcessId})");
                    while (!Debugger.IsAttached)
                    {
                        Thread.Sleep(100);
                    }
                }
            }
#endif

            bool useTerminalLogger = ProcessTerminalLoggerConfiguration(commandLineSwitches, out string aggregatedTerminalLoggerParameters);

            // This is temporary until we can remove the need for the environment variable.
                // DO NOT use this environment variable for any new features as it will be removed without further notice.
                Environment.SetEnvironmentVariable("_MSBUILDTLENABLED", useTerminalLogger ? "1" : "0");

            DisplayVersionMessageIfNeeded(recursing, useTerminalLogger, commandLineSwitches);

            // Idle priority would prevent the build from proceeding as the user does normal actions.
            // This switch is processed early to capture both the command line case (main node should
            // also be low priority) and the Visual Studio case in which the main node starts and stays
            // at normal priority (not through XMake.cs) but worker nodes still need to honor this switch.
            if (commandLineSwitches.IsParameterizedSwitchSet(CommandLineSwitches.ParameterizedSwitch.LowPriority))
            {
                lowPriority = ProcessBooleanSwitch(commandLineSwitches[CommandLineSwitches.ParameterizedSwitch.LowPriority], defaultValue: true, resourceName: "InvalidLowPriorityValue");
            }
            try
            {
                if (lowPriority)
                {
                    using Process currentProcess = Process.GetCurrentProcess();
                    if (currentProcess.PriorityClass != ProcessPriorityClass.Idle)
                    {
                        currentProcess.PriorityClass = ProcessPriorityClass.BelowNormal;
                    }
                }
            }
            // We avoid increasing priority because that causes failures on mac/linux, but there is no good way to
            // verify that a particular priority is lower than "BelowNormal." If the error appears, ignore it and
            // leave priority where it was.
            catch (Win32Exception) { }

#if FEATURE_REPORTFILEACCESSES
            if (commandLineSwitches.IsParameterizedSwitchSet(CommandLineSwitches.ParameterizedSwitch.ReportFileAccesses))
            {
                reportFileAccesses = ProcessBooleanSwitch(commandLineSwitches[CommandLineSwitches.ParameterizedSwitch.ReportFileAccesses], defaultValue: true, resourceName: "");
            }
#endif

            // if help switch is set (regardless of switch errors), show the help message and ignore the other switches
            if (commandLineSwitches[CommandLineSwitches.ParameterlessSwitch.Help])
            {
                ShowHelpMessage();
            }
            else if (commandLineSwitches.IsParameterizedSwitchSet(CommandLineSwitches.ParameterizedSwitch.NodeMode))
            {
                StartLocalNode(commandLineSwitches, lowPriority);
            }
            else
            {
                // if help switch is not set, and errors were found, abort (don't process the remaining switches)
                commandLineSwitches.ThrowErrors();

                // if version switch is set, just show the version and quit (ignore the other switches)
                if (commandLineSwitches[CommandLineSwitches.ParameterlessSwitch.Version])
                {
                    ShowVersion();
                }
                // if feature availability switch is set, just show the feature availability and quit (ignore the other switches)
                else if (commandLineSwitches.IsParameterizedSwitchSet(CommandLineSwitches.ParameterizedSwitch.FeatureAvailability))
                {
                    ShowFeatureAvailability(commandLineSwitches[CommandLineSwitches.ParameterizedSwitch.FeatureAvailability]);
                }
                else
                {
                    bool foundProjectAutoResponseFile = CheckAndGatherProjectAutoResponseFile(switchesFromAutoResponseFile, commandLineSwitches, recursing, commandLine);

                    if (foundProjectAutoResponseFile)
                    {
                        // we presumably read in more switches, so start our switch processing all over again,
                        // so that we consume switches in the following sequence of increasing priority:
                        // (1) switches from the msbuild.rsp next to msbuild.exe, including recursively included response files
                        // (2) switches from this msbuild.rsp next to the project or solution <<--------- these we have just now merged with (1)
                        // (3) switches from the command line, including recursively included response file switches inserted at the point they are declared with their "@" symbol
                        return ProcessCommandLineSwitches(
                                                           switchesFromAutoResponseFile,
                                                           switchesNotFromAutoResponseFile,
                                                           ref projectFile,
                                                           ref targets,
                                                           ref toolsVersion,
                                                           ref globalProperties,
                                                           ref loggers,
                                                           ref verbosity,
                                                           ref originalVerbosity,
                                                           ref distributedLoggerRecords,
#if FEATURE_XML_SCHEMA_VALIDATION
                                                           ref needToValidateProject,
                                                           ref schemaFile,
#endif
                                                           ref cpuCount,
                                                           ref multiThreaded,
                                                           ref enableNodeReuse,
                                                           ref preprocessWriter,
                                                           ref targetsWriter,
                                                           ref detailedSummary,
                                                           ref warningsAsErrors,
                                                           ref warningsNotAsErrors,
                                                           ref warningsAsMessages,
                                                           ref enableRestore,
                                                           ref interactive,
                                                           ref profilerLogger,
                                                           ref enableProfiler,
                                                           ref restoreProperties,
                                                           ref isolateProjects,
                                                           ref graphBuild,
                                                           ref inputResultsCaches,
                                                           ref outputResultsCache,
#if FEATURE_REPORTFILEACCESSES
                                                           ref reportFileAccesses,
#endif
                                                           ref lowPriority,
                                                           ref question,
                                                           ref isTaskInputLoggingRequired,
                                                           ref isBuildCheckEnabled,
                                                           ref getProperty,
                                                           ref getItem,
                                                           ref getTargetResult,
                                                           ref getResultOutputFile,
                                                           recursing: true,
                                                           commandLine);
                    }

                    projectFile = ProcessProjectSwitch(commandLineSwitches[CommandLineSwitches.ParameterizedSwitch.Project], commandLineSwitches[CommandLineSwitches.ParameterizedSwitch.IgnoreProjectExtensions], Directory.GetFiles);

                    // figure out which targets we are building
                    targets = ProcessTargetSwitch(commandLineSwitches[CommandLineSwitches.ParameterizedSwitch.Target]);

                    // If we are looking for the value of a specific property or item post-evaluation or a target post-build, figure that out now
                    getProperty = commandLineSwitches[CommandLineSwitches.ParameterizedSwitch.GetProperty] ?? [];
                    getItem = commandLineSwitches[CommandLineSwitches.ParameterizedSwitch.GetItem] ?? [];
                    getTargetResult = commandLineSwitches[CommandLineSwitches.ParameterizedSwitch.GetTargetResult] ?? [];
                    getResultOutputFile = commandLineSwitches[CommandLineSwitches.ParameterizedSwitch.GetResultOutputFile].FirstOrDefault() ?? string.Empty;

                    bool minimizeStdOutOutput = getProperty.Length + getItem.Length + getTargetResult.Length > 0 && getResultOutputFile.Length == 0;
                    if (minimizeStdOutOutput)
                    {
                        commandLineSwitches.SetParameterizedSwitch(CommandLineSwitches.ParameterizedSwitch.Verbosity, "q", "q", true, true, true);
                    }

                    targets = targets.Union(getTargetResult, MSBuildNameIgnoreCaseComparer.Default).ToArray();

                    // figure out which ToolsVersion has been set on the command line
                    toolsVersion = ProcessToolsVersionSwitch(commandLineSwitches[CommandLineSwitches.ParameterizedSwitch.ToolsVersion]);

                    // figure out which properties have been set on the command line
                    globalProperties = ProcessPropertySwitch(commandLineSwitches[CommandLineSwitches.ParameterizedSwitch.Property]);

                    // figure out which restore-only properties have been set on the command line
                    restoreProperties = ProcessPropertySwitch(commandLineSwitches[CommandLineSwitches.ParameterizedSwitch.RestoreProperty]);

                    // figure out if there was a max cpu count provided
                    cpuCount = ProcessMaxCPUCountSwitch(commandLineSwitches[CommandLineSwitches.ParameterizedSwitch.MaxCPUCount]);

                    // figure out if we should use in-proc nodes for parallel build, effectively running the build multi-threaded
                    multiThreaded = IsMultiThreadedEnabled(commandLineSwitches);

                    // figure out if we should reuse nodes
                    // If FEATURE_NODE_REUSE is OFF, just validates that the switch is OK, and always returns False
                    enableNodeReuse = ProcessNodeReuseSwitch(commandLineSwitches[CommandLineSwitches.ParameterizedSwitch.NodeReuse]);

                    // determine what if any writer to preprocess to
                    preprocessWriter = null;
                    if (commandLineSwitches.IsParameterizedSwitchSet(CommandLineSwitches.ParameterizedSwitch.Preprocess))
                    {
                        preprocessWriter = ProcessPreprocessSwitch(commandLineSwitches[CommandLineSwitches.ParameterizedSwitch.Preprocess]);
                    }

                    // determine what if any writer to print targets to
                    targetsWriter = null;
                    if (commandLineSwitches.IsParameterizedSwitchSet(CommandLineSwitches.ParameterizedSwitch.Targets))
                    {
                        targetsWriter = ProcessTargetsSwitch(commandLineSwitches[CommandLineSwitches.ParameterizedSwitch.Targets]);
                    }

                    warningsAsErrors = ProcessWarnAsErrorSwitch(commandLineSwitches);

                    warningsNotAsErrors = ProcessWarnNotAsErrorSwitch(commandLineSwitches);

                    warningsAsMessages = ProcessWarnAsMessageSwitch(commandLineSwitches);

                    if (commandLineSwitches.IsParameterizedSwitchSet(CommandLineSwitches.ParameterizedSwitch.Restore))
                    {
                        enableRestore = ProcessBooleanSwitch(commandLineSwitches[CommandLineSwitches.ParameterizedSwitch.Restore], defaultValue: true, resourceName: "InvalidRestoreValue");
                    }

                    if (commandLineSwitches.IsParameterizedSwitchSet(CommandLineSwitches.ParameterizedSwitch.Interactive))
                    {
                        interactive = ProcessBooleanSwitch(commandLineSwitches[CommandLineSwitches.ParameterizedSwitch.Interactive], defaultValue: true, resourceName: "InvalidInteractiveValue");
                    }

                    if (commandLineSwitches.IsParameterizedSwitchSet(CommandLineSwitches.ParameterizedSwitch.IsolateProjects))
                    {
                        isolateProjects = ProcessIsolateProjectsSwitch(commandLineSwitches[CommandLineSwitches.ParameterizedSwitch.IsolateProjects]);
                    }

                    if (commandLineSwitches.IsParameterizedSwitchSet(CommandLineSwitches.ParameterizedSwitch.GraphBuild))
                    {
                        graphBuild = ProcessGraphBuildSwitch(commandLineSwitches[CommandLineSwitches.ParameterizedSwitch.GraphBuild]);
                    }

                    question = commandLineSwitches.IsParameterizedSwitchSet(CommandLineSwitches.ParameterizedSwitch.Question);

                    isBuildCheckEnabled = IsBuildCheckEnabled(commandLineSwitches);

                    inputResultsCaches = ProcessInputResultsCaches(commandLineSwitches);

                    outputResultsCache = ProcessOutputResultsCache(commandLineSwitches);

                    loggers = ProcessLoggingSwitches(
                        commandLineSwitches,
                        useTerminalLogger,
                        aggregatedTerminalLoggerParameters,
                        minimizeStdOutOutput,
                        out distributedLoggerRecords,
                        out verbosity,
                        out originalVerbosity,
                        cpuCount,
                        out profilerLogger,
                        out enableProfiler,
                        ref detailedSummary);

                    var isLoggerThatRequiresTaskInputsConfigured = loggers.Any(l => l is TerminalLogger || l is BinaryLogger);
                    isTaskInputLoggingRequired = isTaskInputLoggingRequired || isLoggerThatRequiresTaskInputsConfigured || isBuildCheckEnabled;


                    // We're finished with defining individual loggers' verbosity at this point, so we don't need to worry about messing them up.
                    if (Traits.Instance.DebugEngine)
                    {
                        verbosity = LoggerVerbosity.Diagnostic;
                    }

                    // we don't want to write the MSBuild command line to the display because TL by intent is a
                    // highly-controlled visual experience and we don't want to clutter it with the command line switches.
                    if (originalVerbosity == LoggerVerbosity.Diagnostic && !useTerminalLogger)
                    {
                        string equivalentCommandLine = commandLineSwitches.GetEquivalentCommandLineExceptProjectFile();
                        Console.WriteLine($"{Path.Combine(s_exePath, s_exeName)} {equivalentCommandLine} {projectFile}");
                    }

#if FEATURE_XML_SCHEMA_VALIDATION
                    // figure out if the project needs to be validated against a schema
                    needToValidateProject = commandLineSwitches.IsParameterizedSwitchSet(CommandLineSwitches.ParameterizedSwitch.Validate);
                    schemaFile = ProcessValidateSwitch(commandLineSwitches[CommandLineSwitches.ParameterizedSwitch.Validate]);
#endif
                    invokeBuild = true;

                    if (commandLineSwitches.IsParameterizedSwitchSet(CommandLineSwitches.ParameterizedSwitch.WarningsNotAsErrors) &&
                        !WarningsAsErrorsSwitchIsEmpty(commandLineSwitches)!)
                    {
                        commandLineSwitches.SetSwitchError("NotWarnAsErrorWithoutWarnAsError",
                        commandLineSwitches.GetParameterizedSwitchCommandLineArg(CommandLineSwitches.ParameterizedSwitch.WarningsNotAsErrors),
                        commandLine);
                        commandLineSwitches.ThrowErrors();
                    }
                }
            }

            ErrorUtilities.VerifyThrow(!invokeBuild || !string.IsNullOrEmpty(projectFile), "We should have a project file if we're going to build.");

            return invokeBuild;
        }

        private static bool IsBuildCheckEnabled(CommandLineSwitches commandLineSwitches)
        {
            // Opt-in behavior to be determined by: https://github.com/dotnet/msbuild/issues/9723
            bool isBuildCheckEnabled = commandLineSwitches.IsParameterizedSwitchSet(CommandLineSwitches.ParameterizedSwitch.Check);
            return isBuildCheckEnabled;
        }

        private static bool IsMultiThreadedEnabled(CommandLineSwitches commandLineSwitches)
        {
            return commandLineSwitches.IsParameterizedSwitchSet(CommandLineSwitches.ParameterizedSwitch.MultiThreaded);
        }

        private static bool ProcessTerminalLoggerConfiguration(CommandLineSwitches commandLineSwitches, out string aggregatedParameters)
        {
            aggregatedParameters = AggregateParameters(commandLineSwitches);
            string defaultValue = FindDefaultValue(aggregatedParameters);

            string terminalLoggerArg = null;
            if (!TryFromCommandLine(commandLineSwitches) && !TryFromEnvironmentVariables())
            {
                ApplyDefault();
            }

            terminalLoggerArg = NormalizeIntoBooleanValues();

            bool useTerminalLogger = false;
            if (!TrueOrFalse())
            {
                ItMustBeAuto();
            }

            return KnownTelemetry.LoggingConfigurationTelemetry.TerminalLogger = useTerminalLogger;

            static bool CheckIfTerminalIsSupportedAndTryEnableAnsiColorCodes()
            {
                // TerminalLogger is not used in automated environments (CI, GitHub Actions, GitHub Copilot, etc.)
                if (IsAutomatedEnvironment())
                {
                    s_globalMessagesToLogInBuildLoggers.Add(
                        new BuildManager.DeferredBuildMessage(ResourceUtilities.GetResourceString("TerminalLoggerNotUsedAutomated"), MessageImportance.Low));
                    return false;
                }

                (var acceptAnsiColorCodes, var outputIsScreen, s_originalConsoleMode) = NativeMethodsShared.QueryIsScreenAndTryEnableAnsiColorCodes();

                if (!outputIsScreen)
                {
                    s_globalMessagesToLogInBuildLoggers.Add(
                        new BuildManager.DeferredBuildMessage(ResourceUtilities.GetResourceString("TerminalLoggerNotUsedRedirected"), MessageImportance.Low));
                    return false;
                }

                // TerminalLogger is not used if the terminal does not support ANSI/VT100 escape sequences.
                if (!acceptAnsiColorCodes)
                {
                    s_globalMessagesToLogInBuildLoggers.Add(
                        new BuildManager.DeferredBuildMessage(ResourceUtilities.GetResourceString("TerminalLoggerNotUsedNotSupported"), MessageImportance.Low));
                    return false;
                }

                if (Traits.Instance.EscapeHatches.EnsureStdOutForChildNodesIsPrimaryStdout)
                {
                    s_globalMessagesToLogInBuildLoggers.Add(
                        new BuildManager.DeferredBuildMessage(ResourceUtilities.GetResourceString("TerminalLoggerNotUsedDisabled"), MessageImportance.Low));
                    return false;
                }

                return true;
            }

            string FindDefaultValue(string s)
            {
                // Find default configuration so it is part of telemetry even when default is not used.
                // Default can be stored in /tlp:default=true|false|on|off|auto
                string terminalLoggerDefault = null;
                foreach (string parameter in s.Split(MSBuildConstants.SemicolonChar))
                {
                    if (string.IsNullOrWhiteSpace(parameter))
                    {
                        continue;
                    }

                    string[] parameterAndValue = parameter.Split(MSBuildConstants.EqualsChar);
                    if (parameterAndValue[0].Equals("default", StringComparison.InvariantCultureIgnoreCase) && parameterAndValue.Length > 1)
                    {
                        terminalLoggerDefault = parameterAndValue[1];
                    }
                }

                if (terminalLoggerDefault == null)
                {
                    terminalLoggerDefault = bool.FalseString;
                    KnownTelemetry.LoggingConfigurationTelemetry.TerminalLoggerDefault = bool.FalseString;
                    KnownTelemetry.LoggingConfigurationTelemetry.TerminalLoggerDefaultSource = "msbuild";
                }
                else
                {
                    // Lets check DOTNET CLI env var
                    string dotnetCliEnvVar = Environment.GetEnvironmentVariable("DOTNET_CLI_CONFIGURE_MSBUILD_TERMINAL_LOGGER");
                    KnownTelemetry.LoggingConfigurationTelemetry.TerminalLoggerDefault = terminalLoggerDefault;
                    KnownTelemetry.LoggingConfigurationTelemetry.TerminalLoggerDefaultSource = string.IsNullOrWhiteSpace(dotnetCliEnvVar) ? "sdk" : "DOTNET_CLI_CONFIGURE_MSBUILD_TERMINAL_LOGGER";
                }

                return terminalLoggerDefault;
            }

            bool TryFromCommandLine(CommandLineSwitches commandLineSwitches1)
            {
                if (!commandLineSwitches.IsParameterizedSwitchSet(CommandLineSwitches.ParameterizedSwitch.TerminalLogger))
                {
                    return false;
                }

                // There's a switch set, but there might be more than one
                string[] switches = commandLineSwitches1[CommandLineSwitches.ParameterizedSwitch.TerminalLogger];

                terminalLoggerArg = switches[switches.Length - 1];

                // if the switch was set but not to an explicit value, the value is "auto"
                if (string.IsNullOrEmpty(terminalLoggerArg))
                {
                    terminalLoggerArg = "auto";
                }

                KnownTelemetry.LoggingConfigurationTelemetry.TerminalLoggerUserIntent = terminalLoggerArg ?? string.Empty;
                KnownTelemetry.LoggingConfigurationTelemetry.TerminalLoggerUserIntentSource = "arg";

                return true;
            }

            bool TryFromEnvironmentVariables()
            {
                // Keep MSBUILDLIVELOGGER supporitng existing use. But MSBUILDTERMINALLOGGER takes precedence.
                string liveLoggerArg = Environment.GetEnvironmentVariable("MSBUILDLIVELOGGER");
                terminalLoggerArg = Environment.GetEnvironmentVariable("MSBUILDTERMINALLOGGER");
                if (!string.IsNullOrEmpty(terminalLoggerArg))
                {
                    s_globalMessagesToLogInBuildLoggers.Add(
                        new BuildManager.DeferredBuildMessage($"The environment variable MSBUILDTERMINALLOGGER was set to {terminalLoggerArg}.", MessageImportance.Low));

                    KnownTelemetry.LoggingConfigurationTelemetry.TerminalLoggerUserIntent = terminalLoggerArg;
                    KnownTelemetry.LoggingConfigurationTelemetry.TerminalLoggerUserIntentSource = "MSBUILDTERMINALLOGGER";
                }
                else if (!string.IsNullOrEmpty(liveLoggerArg))
                {
                    terminalLoggerArg = liveLoggerArg;
                    s_globalMessagesToLogInBuildLoggers.Add(
                        new BuildManager.DeferredBuildMessage($"The environment variable MSBUILDLIVELOGGER was set to {liveLoggerArg}.", MessageImportance.Low));

                    KnownTelemetry.LoggingConfigurationTelemetry.TerminalLoggerUserIntent = terminalLoggerArg;
                    KnownTelemetry.LoggingConfigurationTelemetry.TerminalLoggerUserIntentSource = "MSBUILDLIVELOGGER";
                }
                else
                {
                    return false;
                }

                return true;
            }

            string NormalizeIntoBooleanValues()
            {
                // We now have a string`. It can be "true" or "false" which means just that:
                if (terminalLoggerArg.Equals("on", StringComparison.InvariantCultureIgnoreCase))
                {
                    terminalLoggerArg = bool.TrueString;
                }
                else if (terminalLoggerArg.Equals("off", StringComparison.InvariantCultureIgnoreCase))
                {
                    terminalLoggerArg = bool.FalseString;
                }

                return terminalLoggerArg;
            }

            void ApplyDefault()
            {
                terminalLoggerArg = defaultValue;
            }

            string AggregateParameters(CommandLineSwitches switches)
            {
                string[] terminalLoggerParameters = switches[CommandLineSwitches.ParameterizedSwitch.TerminalLoggerParameters];
                return terminalLoggerParameters?.Length > 0 ? MSBuildApp.AggregateParameters(string.Empty, terminalLoggerParameters) : string.Empty;
            }

            bool TrueOrFalse()
            {
                if (bool.TryParse(terminalLoggerArg, out bool result))
                {
                    useTerminalLogger = result;

                    // Try Enable Ansi Color Codes when terminal logger is enabled/enforced.
                    if (result)
                    {
                        // This needs to be called so Ansi Color Codes are enabled for the terminal logger.
                        (_, _, s_originalConsoleMode) = NativeMethodsShared.QueryIsScreenAndTryEnableAnsiColorCodes();
                    }

                    return true;
                }

                return false;
            }

            void ItMustBeAuto()
            {
                // or it can be "auto", meaning "enable if we can"
                if (!terminalLoggerArg.Equals("auto", StringComparison.OrdinalIgnoreCase))
                {
                    CommandLineSwitchException.Throw("InvalidTerminalLoggerValue", terminalLoggerArg);
                }

                useTerminalLogger = CheckIfTerminalIsSupportedAndTryEnableAnsiColorCodes();
            }
        }

        /// <summary>
        /// Determines if the current environment is an automated environment where terminal logger should be disabled.
        /// This includes CI systems, GitHub Actions, GitHub Copilot, and other automated build environments.
        /// </summary>
        /// <returns>True if running in an automated environment, false otherwise.</returns>
        private static bool IsAutomatedEnvironment()
        {
            // Check for common CI environment indicators that use boolean values
            if (Traits.IsEnvVarOneOrTrue("CI") || Traits.IsEnvVarOneOrTrue("GITHUB_ACTIONS"))
            {
                return true;
            }

            // Check for environment variables that indicate automated environments
            string[] automatedEnvironmentVariables =
            {
                "COPILOT_API_URL",    // GitHub Copilot
                "BUILD_ID",           // Jenkins, Google Cloud Build
                "BUILDKITE",          // Buildkite
                "CIRCLECI",           // CircleCI
                "TEAMCITY_VERSION",   // TeamCity
                "TF_BUILD",           // Azure DevOps
                "APPVEYOR",           // AppVeyor
                "TRAVIS",             // Travis CI
                "GITLAB_CI",          // GitLab CI
                "JENKINS_URL",        // Jenkins
                "BAMBOO_BUILD_NUMBER" // Atlassian Bamboo
            };

            return automatedEnvironmentVariables.Any(envVar => !string.IsNullOrEmpty(Environment.GetEnvironmentVariable(envVar)));
        }

        private static CommandLineSwitches CombineSwitchesRespectingPriority(CommandLineSwitches switchesFromAutoResponseFile, CommandLineSwitches switchesNotFromAutoResponseFile, string commandLine)
        {
            // combine the auto-response file switches with the command line switches in a left-to-right manner, where the
            // auto-response file switches are on the left (default options), and the command line switches are on the
            // right (overriding options) so that we consume switches in the following sequence of increasing priority:
            // (1) switches from the msbuild.rsp file/s, including recursively included response files
            // (2) switches from the command line, including recursively included response file switches inserted at the point they are declared with their "@" symbol
            CommandLineSwitches commandLineSwitches = new CommandLineSwitches();
            commandLineSwitches.Append(switchesFromAutoResponseFile, commandLine); // lowest precedence
            commandLineSwitches.Append(switchesNotFromAutoResponseFile, commandLine);
            return commandLineSwitches;
        }

        private static string GetProjectDirectory(string[] projectSwitchParameters)
        {
            string projectDirectory = ".";
            ErrorUtilities.VerifyThrow(projectSwitchParameters.Length <= 1, "Expect exactly one project at a time.");

            if (projectSwitchParameters.Length == 1)
            {
                var projectFile = FileUtilities.FixFilePath(projectSwitchParameters[0]);

                if (FileSystems.Default.DirectoryExists(projectFile))
                {
                    // the provided argument value is actually the directory
                    projectDirectory = projectFile;
                }
                else
                {
                    InitializationException.VerifyThrow(FileSystems.Default.FileExists(projectFile), "ProjectNotFoundError", projectFile);
                    projectDirectory = Path.GetDirectoryName(Path.GetFullPath(projectFile));
                }
            }

            return projectDirectory;
        }


        /// <summary>
        /// Identifies if there is rsp files near the project file
        /// </summary>
        /// <returns>true if there autoresponse file was found</returns>
        private static bool CheckAndGatherProjectAutoResponseFile(CommandLineSwitches switchesFromAutoResponseFile, CommandLineSwitches commandLineSwitches, bool recursing, string commandLine)
        {
            bool found = false;

            var projectDirectory = GetProjectDirectory(commandLineSwitches[CommandLineSwitches.ParameterizedSwitch.Project]);

            if (!recursing && !commandLineSwitches[CommandLineSwitches.ParameterlessSwitch.NoAutoResponse])
            {
                // gather any switches from the first Directory.Build.rsp found in the project directory or above
                string directoryResponseFile = FileUtilities.GetPathOfFileAbove(directoryResponseFileName, projectDirectory);

                found = !string.IsNullOrWhiteSpace(directoryResponseFile) && GatherAutoResponseFileSwitchesFromFullPath(directoryResponseFile, switchesFromAutoResponseFile, commandLine);

                // Don't look for more response files if it's only in the same place we already looked (next to the exe)
                if (!string.Equals(projectDirectory, s_exePath, StringComparison.OrdinalIgnoreCase))
                {
                    // this combines any found, with higher precedence, with the switches from the original auto response file switches
                    found |= GatherAutoResponseFileSwitches(projectDirectory, switchesFromAutoResponseFile, commandLine);
                }
            }

            return found;
        }

        private static bool WarningsAsErrorsSwitchIsEmpty(CommandLineSwitches commandLineSwitches)
        {
            string val = commandLineSwitches.GetParameterizedSwitchCommandLineArg(CommandLineSwitches.ParameterizedSwitch.WarningsAsErrors);
            if (val is null)
            {
                return false;
            }

            int indexOfColon = val.IndexOf(':');
            return indexOfColon < 0 || indexOfColon == val.Length - 1;
        }

        internal static ProjectIsolationMode ProcessIsolateProjectsSwitch(string[] parameters)
        {

            // Before /isolate had parameters, it was treated as a boolean switch.
            // Preserve that in case anyone is using /isolate:{false|true}
            if (parameters.Length == 1 && bool.TryParse(parameters[0], out bool boolValue))
            {
                return boolValue ? ProjectIsolationMode.True : ProjectIsolationMode.False;
            }

            ProjectIsolationMode isolateProjects = ProjectIsolationMode.True;
            foreach (string parameter in parameters)
            {
                if (string.IsNullOrWhiteSpace(parameter))
                {
                    continue;
                }

                string trimmedParameter = parameter.Trim();
                if (trimmedParameter.Equals(nameof(ProjectIsolationMode.MessageUponIsolationViolation), StringComparison.OrdinalIgnoreCase)
                    || trimmedParameter.Equals("Message", StringComparison.OrdinalIgnoreCase))
                {
                    isolateProjects = ProjectIsolationMode.MessageUponIsolationViolation;
                }
                else
                {
                    CommandLineSwitchException.Throw("InvalidIsolateProjectsValue", parameter);
                }
            }

            return isolateProjects;
        }

        internal static GraphBuildOptions ProcessGraphBuildSwitch(string[] parameters)
        {
            var options = new GraphBuildOptions();

            // Before /graph had parameters, it was treated as a boolean switch.
            // Preserve that in case anyone is using /graph:{false|true}
            if (parameters.Length == 1 && bool.TryParse(parameters[0], out var boolValue))
            {
                return boolValue ? options : null;
            }

            foreach (var parameter in parameters)
            {
                if (string.IsNullOrWhiteSpace(parameter))
                {
                    continue;
                }

                if (parameter.Trim().Equals("NoBuild", StringComparison.OrdinalIgnoreCase))
                {
                    options = options with { Build = false };
                }
                else
                {
                    CommandLineSwitchException.Throw("InvalidGraphBuildValue", parameter);
                }
            }

            return options;
        }

        private static string ProcessOutputResultsCache(CommandLineSwitches commandLineSwitches)
        {
            return commandLineSwitches.IsParameterizedSwitchSet(CommandLineSwitches.ParameterizedSwitch.OutputResultsCache)
                ? commandLineSwitches[CommandLineSwitches.ParameterizedSwitch.OutputResultsCache].FirstOrDefault(p => p != null) ?? string.Empty
                : null;
        }

        private static string[] ProcessInputResultsCaches(CommandLineSwitches commandLineSwitches)
        {
            return commandLineSwitches.IsParameterizedSwitchSet(CommandLineSwitches.ParameterizedSwitch.InputResultsCaches)
                ? commandLineSwitches[CommandLineSwitches.ParameterizedSwitch.InputResultsCaches].Where(p => p != null).ToArray()
                : null;
        }

        /// <summary>
        /// Processes the node reuse switch, the user can set node reuse to true, false or not set the switch. If the switch is
        /// not set the system will check to see if the process is being run as an administrator. This check in localnode provider
        /// will determine the node reuse setting for that case.
        /// </summary>
        internal static bool ProcessNodeReuseSwitch(string[] parameters)
        {
            bool enableNodeReuse;
#if FEATURE_NODE_REUSE
            enableNodeReuse = true;
#else
            enableNodeReuse = false;
#endif

            if (Environment.GetEnvironmentVariable("MSBUILDDISABLENODEREUSE") == "1") // For example to disable node reuse in a gated checkin, without using the flag
            {
                enableNodeReuse = false;
            }

            if (parameters.Length > 0)
            {
                try
                {
                    // There does not seem to be a localizable function for this
                    enableNodeReuse = bool.Parse(parameters[parameters.Length - 1]);
                }
                catch (FormatException ex)
                {
                    CommandLineSwitchException.Throw("InvalidNodeReuseValue", parameters[parameters.Length - 1], ex.Message);
                }
                catch (ArgumentNullException ex)
                {
                    CommandLineSwitchException.Throw("InvalidNodeReuseValue", parameters[parameters.Length - 1], ex.Message);
                }
            }

#if !FEATURE_NODE_REUSE
            if (enableNodeReuse) // Only allowed to pass False on the command line for this switch if the feature is disabled for this installation
                CommandLineSwitchException.Throw("InvalidNodeReuseTrueValue", parameters[parameters.Length - 1]);
#endif

            return enableNodeReuse;
        }

        /// <summary>
        /// Figure out what TextWriter we should preprocess the project file to.
        /// If no parameter is provided to the switch, the default is to output to the console.
        /// </summary>
        internal static TextWriter ProcessPreprocessSwitch(string[] parameters)
        {
            TextWriter writer = Console.Out;

            if (parameters.Length > 0)
            {
                try
                {
                    writer = FileUtilities.OpenWrite(parameters[parameters.Length - 1], append: false);
                }
                catch (Exception ex) when (ExceptionHandling.IsIoRelatedException(ex))
                {
                    CommandLineSwitchException.Throw("InvalidPreprocessPath", parameters[parameters.Length - 1], ex.Message);
                }
            }

            return writer;
        }

        internal static TextWriter ProcessTargetsSwitch(string[] parameters)
        {
            TextWriter writer = Console.Out;

            if (parameters.Length > 0)
            {
                try
                {
                    writer = FileUtilities.OpenWrite(parameters[parameters.Length - 1], append: false);
                }
                catch (Exception ex) when (ExceptionHandling.IsIoRelatedException(ex))
                {
                    CommandLineSwitchException.Throw("TargetsCouldNotBePrinted", parameters[parameters.Length - 1], ex.Message);
                }
            }

            return writer;
        }

        private static ISet<string> ProcessWarningRelatedSwitch(CommandLineSwitches commandLineSwitches, CommandLineSwitches.ParameterizedSwitch warningSwitch)
        {
            if (!commandLineSwitches.IsParameterizedSwitchSet(warningSwitch))
            {
                return null;
            }

            string[] parameters = commandLineSwitches[warningSwitch];

            ISet<string> warningSwitches = new HashSet<string>(StringComparer.OrdinalIgnoreCase);

            foreach (string code in parameters
                .SelectMany(parameter => parameter?.Split(s_commaSemicolon, StringSplitOptions.RemoveEmptyEntries) ?? [null]))
            {
                if (code == null)
                {
                    // An empty /warnaserror is added as "null".  In this case, the list is cleared
                    // so that all warnings are treated errors
                    warningSwitches.Clear();
                }
                else if (!string.IsNullOrWhiteSpace(code))
                {
                    warningSwitches.Add(code.Trim());
                }
            }

            return warningSwitches;
        }

        internal static ISet<string> ProcessWarnAsErrorSwitch(CommandLineSwitches commandLineSwitches)
        {
            return ProcessWarningRelatedSwitch(commandLineSwitches, CommandLineSwitches.ParameterizedSwitch.WarningsAsErrors);
        }

        internal static ISet<string> ProcessWarnAsMessageSwitch(CommandLineSwitches commandLineSwitches)
        {
            return ProcessWarningRelatedSwitch(commandLineSwitches, CommandLineSwitches.ParameterizedSwitch.WarningsAsMessages);
        }

        internal static ISet<string> ProcessWarnNotAsErrorSwitch(CommandLineSwitches commandLineSwitches)
        {
            return ProcessWarningRelatedSwitch(commandLineSwitches, CommandLineSwitches.ParameterizedSwitch.WarningsNotAsErrors);
        }

        internal static bool ProcessBooleanSwitch(string[] parameters, bool defaultValue, string resourceName)
        {
            bool value = defaultValue;

            if (parameters.Length > 0)
            {
                try
                {
                    value = bool.Parse(parameters[parameters.Length - 1]);
                }
                catch (FormatException ex)
                {
                    CommandLineSwitchException.Throw(resourceName, parameters[parameters.Length - 1], ex.Message);
                }
                catch (ArgumentNullException ex)
                {
                    CommandLineSwitchException.Throw(resourceName, parameters[parameters.Length - 1], ex.Message);
                }
            }

            return value;
        }

        /// <summary>
        /// Processes the profiler evaluation switch
        /// </summary>
        /// <remarks>
        /// If the switch is provided, it adds a <see cref="ProfilerLogger"/> to the collection of loggers
        /// and also returns the created logger. Otherwise, the collection of loggers is not affected and null
        /// is returned
        /// </remarks>
        internal static ProfilerLogger ProcessProfileEvaluationSwitch(string[] parameters, List<ILogger> loggers, out bool enableProfiler)
        {
            if (parameters == null || parameters.Length == 0)
            {
                enableProfiler = false;
                return null;
            }

            enableProfiler = true;
            var profilerFile = parameters[parameters.Length - 1];

            // /prof was specified, but don't attach a logger to write a file
            if (profilerFile == "no-file")
            {
                return null;
            }

            // Check if the file name is valid
            try
            {
                new FileInfo(profilerFile);
            }
            catch (ArgumentException ex)
            {
                CommandLineSwitchException.Throw("InvalidProfilerValue", parameters[parameters.Length - 1],
                    ex.Message);
            }
            catch (PathTooLongException ex)
            {
                CommandLineSwitchException.Throw("InvalidProfilerValue", parameters[parameters.Length - 1],
                    ex.Message);
            }
            catch (NotSupportedException ex)
            {
                CommandLineSwitchException.Throw("InvalidProfilerValue", parameters[parameters.Length - 1],
                    ex.Message);
            }

            var logger = new ProfilerLogger(profilerFile);
            loggers.Add(logger);

            return logger;
        }

        /// <summary>
        /// Uses the input from thinNodeMode switch to start a local node server
        /// </summary>
        /// <param name="commandLineSwitches"></param>
        private static void StartLocalNode(CommandLineSwitches commandLineSwitches, bool lowpriority)
        {
            string[] input = commandLineSwitches[CommandLineSwitches.ParameterizedSwitch.NodeMode];
            int nodeModeNumber = 0;

            if (input.Length > 0)
            {
                try
                {
                    nodeModeNumber = int.Parse(input[0], CultureInfo.InvariantCulture);
                }
                catch (FormatException ex)
                {
                    CommandLineSwitchException.Throw("InvalidNodeNumberValue", input[0], ex.Message);
                }
                catch (OverflowException ex)
                {
                    CommandLineSwitchException.Throw("InvalidNodeNumberValue", input[0], ex.Message);
                }

                CommandLineSwitchException.VerifyThrow(nodeModeNumber >= 0, "InvalidNodeNumberValueIsNegative", input[0]);
            }

            bool restart = true;
            while (restart)
            {
                Exception nodeException = null;
                NodeEngineShutdownReason shutdownReason = NodeEngineShutdownReason.Error;

                // normal OOP node case
                if (nodeModeNumber == 1)
                {
                    // If FEATURE_NODE_REUSE is OFF, just validates that the switch is OK, and always returns False
                    bool nodeReuse = ProcessNodeReuseSwitch(commandLineSwitches[CommandLineSwitches.ParameterizedSwitch.NodeReuse]);
                    OutOfProcNode node = new OutOfProcNode();
                    shutdownReason = node.Run(nodeReuse, lowpriority, out nodeException);

                    FileUtilities.ClearCacheDirectory();
                }
                else if (nodeModeNumber == 2)
                {
                    // We now have an option to run a long-lived sidecar TaskHost so we have to handle the NodeReuse switch.
                    bool nodeReuse = ProcessNodeReuseSwitch(commandLineSwitches[CommandLineSwitches.ParameterizedSwitch.NodeReuse]);
                    OutOfProcTaskHostNode node = new OutOfProcTaskHostNode();
                    shutdownReason = node.Run(out nodeException, nodeReuse);
                }
                else if (nodeModeNumber == 3)
                {
                    // The RAR service persists between builds, and will continue to process requests until terminated.
                    OutOfProcRarNode rarNode = new();
                    RarNodeShutdownReason rarShutdownReason = rarNode.Run(out nodeException, s_buildCancellationSource.Token);

                    shutdownReason = rarShutdownReason switch
                    {
                        RarNodeShutdownReason.Complete => NodeEngineShutdownReason.BuildComplete,
                        RarNodeShutdownReason.Error => NodeEngineShutdownReason.Error,
                        RarNodeShutdownReason.AlreadyRunning => NodeEngineShutdownReason.Error,
                        RarNodeShutdownReason.ConnectionTimedOut => NodeEngineShutdownReason.ConnectionFailed,
                        _ => throw new ArgumentOutOfRangeException(nameof(rarShutdownReason), $"Unexpected value: {rarShutdownReason}"),
                    };
                }
                else if (nodeModeNumber == 8)
                {
                    // Since build function has to reuse code from *this* class and OutOfProcServerNode is in different assembly
                    // we have to pass down xmake build invocation to avoid circular dependency
                    OutOfProcServerNode.BuildCallback buildFunction = (commandLine) =>
                    {
                        int exitCode;
                        ExitType exitType;

                        if (!s_initialized)
                        {
                            exitType = ExitType.InitializationError;
                        }
                        else
                        {
                            exitType = Execute(commandLine);
                        }

                        exitCode = exitType == ExitType.Success ? 0 : 1;

                        return (exitCode, exitType.ToString());
                    };

                    OutOfProcServerNode node = new(buildFunction);

                    s_isServerNode = true;
                    shutdownReason = node.Run(out nodeException);

                    FileUtilities.ClearCacheDirectory();
                }
                else
                {
                    CommandLineSwitchException.Throw("InvalidNodeNumberValue", nodeModeNumber.ToString());
                }

                if (shutdownReason == NodeEngineShutdownReason.Error)
                {
                    Debug.WriteLine("An error has happened, throwing an exception");
                    throw nodeException;
                }

                if (shutdownReason != NodeEngineShutdownReason.BuildCompleteReuse)
                {
                    restart = false;
                }
            }
        }

        /// <summary>
        /// Process the /m: switch giving the CPU count
        /// </summary>
        /// <remarks>
        /// Internal for unit testing only
        /// </remarks>
        internal static int ProcessMaxCPUCountSwitch(string[] parameters)
        {
            int cpuCount = 1;

            if (parameters.Length > 0)
            {
                try
                {
                    cpuCount = int.Parse(parameters[parameters.Length - 1], CultureInfo.InvariantCulture);
                }
                catch (FormatException ex)
                {
                    CommandLineSwitchException.Throw("InvalidMaxCPUCountValue", parameters[parameters.Length - 1], ex.Message);
                }
                catch (OverflowException ex)
                {
                    CommandLineSwitchException.Throw("InvalidMaxCPUCountValue", parameters[parameters.Length - 1], ex.Message);
                }

                CommandLineSwitchException.VerifyThrow(cpuCount > 0 && cpuCount <= 1024, "InvalidMaxCPUCountValueOutsideRange", parameters[parameters.Length - 1]);
            }

            return cpuCount;
        }

        /// <summary>
        /// Figures out what project to build.
        /// Throws if it cannot figure it out.
        /// </summary>
        /// <param name="parameters"></param>
        /// <returns>The project filename/path.</returns>
        /// Internal for testing purposes
        internal static string ProcessProjectSwitch(
                                 string[] parameters,
                                 string[] projectsExtensionsToIgnore,
                                 DirectoryGetFiles getFiles)
        {
            ErrorUtilities.VerifyThrow(parameters.Length <= 1, "Expect exactly one project at a time.");
            string projectFile = null;

            string projectDirectory = null;

            if (parameters.Length == 1)
            {
                projectFile = FileUtilities.FixFilePath(parameters[0]);

                if (FileSystems.Default.DirectoryExists(projectFile))
                {
                    // If the project file is actually a directory then change the directory to be searched
                    // and null out the project file
                    projectDirectory = projectFile;
                    projectFile = null;
                }
                else
                {
                    InitializationException.VerifyThrow(FileSystems.Default.FileExists(projectFile), "ProjectNotFoundError", projectFile);
                }
            }

            // We need to look in a directory for a project file...
            if (projectFile == null)
            {
                ValidateExtensions(projectsExtensionsToIgnore);
                HashSet<string> extensionsToIgnore = new HashSet<string>(projectsExtensionsToIgnore ?? [], StringComparer.OrdinalIgnoreCase);
                // Get all files in the current directory that have a proj-like extension
                string[] potentialProjectFiles = getFiles(projectDirectory ?? ".", "*.*proj");
                List<string> actualProjectFiles = new List<string>();
                if (potentialProjectFiles != null)
                {
                    foreach (string s in potentialProjectFiles)
                    {
                        if (!extensionsToIgnore.Contains(Path.GetExtension(s)) && !s.EndsWith("~", StringComparison.CurrentCultureIgnoreCase))
                        {
                            actualProjectFiles.Add(s);
                        }
                    }
                }

                // Get all files in the current directory that have a sln-like extension
                string[] potentialSolutionFiles = getFiles(projectDirectory ?? ".", "*.sln?");
                List<string> actualSolutionFiles = new List<string>();
                List<string> solutionFilterFiles = new List<string>();
                if (potentialSolutionFiles != null)
                {
                    foreach (string s in potentialSolutionFiles)
                    {
                        if (!extensionsToIgnore.Contains(Path.GetExtension(s)))
                        {
                            if (FileUtilities.IsSolutionFilterFilename(s))
                            {
                                solutionFilterFiles.Add(s);
                            }
                            else if (FileUtilities.IsSolutionFilename(s))
                            {
                                actualSolutionFiles.Add(s);
                            }
                        }
                    }
                }

                // If there is exactly 1 project file and exactly 1 solution file
                if (actualProjectFiles.Count == 1 && actualSolutionFiles.Count == 1)
                {
                    // Grab the name of both project and solution without extensions
                    string solutionName = Path.GetFileNameWithoutExtension(actualSolutionFiles[0]);
                    string projectName = Path.GetFileNameWithoutExtension(actualProjectFiles[0]);
                    // Compare the names and error if they are not identical
                    InitializationException.VerifyThrow(string.Equals(solutionName, projectName, StringComparison.OrdinalIgnoreCase), projectDirectory == null ? "AmbiguousProjectError" : "AmbiguousProjectDirectoryError", null, projectDirectory);
                    projectFile = actualSolutionFiles[0];
                }
                // If there is more than one solution file in the current directory we have no idea which one to use
                else if (actualSolutionFiles.Count > 1)
                {
                    InitializationException.VerifyThrow(false, projectDirectory == null ? "AmbiguousProjectError" : "AmbiguousProjectDirectoryError", null, projectDirectory, false);
                }
                // If there is more than one project file in the current directory we may be able to figure it out
                else if (actualProjectFiles.Count > 1)
                {
                    // We have more than one project, it is ambiguous at the moment
                    bool isAmbiguousProject = true;

                    // If there are exactly two projects and one of them is a .proj use that one and ignore the other
                    if (actualProjectFiles.Count == 2)
                    {
                        string firstPotentialProjectExtension = Path.GetExtension(actualProjectFiles[0]);
                        string secondPotentialProjectExtension = Path.GetExtension(actualProjectFiles[1]);

                        // If the two projects have the same extension we can't decide which one to pick
                        if (!string.Equals(firstPotentialProjectExtension, secondPotentialProjectExtension, StringComparison.OrdinalIgnoreCase))
                        {
                            // Check to see if the first project is the proj, if it is use it
                            if (string.Equals(firstPotentialProjectExtension, ".proj", StringComparison.OrdinalIgnoreCase))
                            {
                                projectFile = actualProjectFiles[0];
                                // We have made a decision
                                isAmbiguousProject = false;
                            }
                            // If the first project is not the proj check to see if the second one is the proj, if so use it
                            else if (string.Equals(secondPotentialProjectExtension, ".proj", StringComparison.OrdinalIgnoreCase))
                            {
                                projectFile = actualProjectFiles[1];
                                // We have made a decision
                                isAmbiguousProject = false;
                            }
                        }
                    }
                    InitializationException.VerifyThrow(!isAmbiguousProject, projectDirectory == null ? "AmbiguousProjectError" : "AmbiguousProjectDirectoryError", null, projectDirectory);
                }
                // if there are no project, solution filter, or solution files in the directory, we can't build
                else if (actualProjectFiles.Count == 0 &&
                         actualSolutionFiles.Count == 0 &&
                         solutionFilterFiles.Count == 0)
                {
                    InitializationException.Throw("MissingProjectError", null, null, false);
                }
                else
                {
                    // We are down to only one project, solution, or solution filter.
                    // If only 1 solution build the solution.  If only 1 project build the project. Otherwise, build the solution filter.
                    projectFile = actualSolutionFiles.Count == 1 ? actualSolutionFiles[0] : actualProjectFiles.Count == 1 ? actualProjectFiles[0] : solutionFilterFiles[0];
                    InitializationException.VerifyThrow(actualSolutionFiles.Count == 1 || actualProjectFiles.Count == 1 || solutionFilterFiles.Count == 1, projectDirectory == null ? "AmbiguousProjectError" : "AmbiguousProjectDirectoryError", null, projectDirectory);
                }
            }

            return projectFile;
        }

        private static void ValidateExtensions(string[] projectExtensionsToIgnore)
        {
            if (projectExtensionsToIgnore?.Length > 0)
            {
                foreach (string extension in projectExtensionsToIgnore)
                {
                    // There has to be more than a . passed in as the extension.
                    InitializationException.VerifyThrow(extension?.Length >= 2, "InvalidExtensionToIgnore", extension);

                    // There is an invalid char in the extensionToIgnore.
                    InitializationException.VerifyThrow(extension.AsSpan().IndexOfAny(MSBuildConstants.InvalidPathChars) < 0, "InvalidExtensionToIgnore", extension, null, false);

                    // There were characters before the extension.
                    InitializationException.VerifyThrow(string.Equals(extension, Path.GetExtension(extension), StringComparison.OrdinalIgnoreCase), "InvalidExtensionToIgnore", extension, null, false);

                    // Make sure that no wild cards are in the string because for now we don't allow wild card extensions.
                    InitializationException.VerifyThrow(extension.IndexOfAny(MSBuildConstants.WildcardChars) == -1, "InvalidExtensionToIgnore", extension, null, false);
                }
            }
        }

        /// <summary>
        /// Checks whether an argument given as a parameter starts with valid indicator,
        /// <br/>which means, whether switch begins with one of: "/", "-", "--"
        /// </summary>
        /// <param name="unquotedCommandLineArgument">Command line argument with beginning indicator (e.g. --help).
        /// <br/>This argument has to be unquoted, otherwise the first character will always be a quote character "</param>
        /// <returns>true if argument's beginning matches one of possible indicators
        /// <br/>false if argument's beginning doesn't match any of correct indicator
        /// </returns>
        private static bool ValidateSwitchIndicatorInUnquotedArgument(string unquotedCommandLineArgument)
        {
            return unquotedCommandLineArgument.StartsWith("-", StringComparison.Ordinal) // superset of "--"
                || unquotedCommandLineArgument.StartsWith("/", StringComparison.Ordinal);
        }

        /// <summary>
        /// Gets the length of the switch indicator (- or / or --)
        /// <br/>The length returned from this method is deduced from the beginning sequence of unquoted argument.
        /// <br/>This way it will "assume" that there's no further error (e.g. //  or ---) which would also be considered as a correct indicator.
        /// </summary>
        /// <param name="unquotedSwitch">Unquoted argument with leading indicator and name</param>
        /// <returns>Correct length of used indicator
        /// <br/>0 if no leading sequence recognized as correct indicator</returns>
        /// Internal for testing purposes
        internal static int GetLengthOfSwitchIndicator(string unquotedSwitch)
        {
            if (unquotedSwitch.StartsWith("--", StringComparison.Ordinal))
            {
                return 2;
            }
            else if (unquotedSwitch.StartsWith("-", StringComparison.Ordinal) || unquotedSwitch.StartsWith("/", StringComparison.Ordinal))
            {
                return 1;
            }
            else
            {
                return 0;
            }
        }

        /// <summary>
        /// Figures out which targets are to be built.
        /// </summary>
        /// <param name="parameters"></param>
        /// <returns>List of target names.</returns>
        private static string[] ProcessTargetSwitch(string[] parameters)
        {
            foreach (string parameter in parameters)
            {
                int indexOfSpecialCharacter = parameter.AsSpan().IndexOfAny(XMakeElements.InvalidTargetNameCharacters);
                if (indexOfSpecialCharacter >= 0)
                {
                    CommandLineSwitchException.Throw("NameInvalid", nameof(XMakeElements.target), parameter, parameter[indexOfSpecialCharacter].ToString());
                }
            }
            return parameters;
        }

        /// <summary>
        /// The = sign is used to pair properties with their values on the command line.
        /// </summary>
        private static readonly char[] s_propertyValueSeparator = MSBuildConstants.EqualsChar;

        /// <summary>
        /// Determines which ToolsVersion was specified on the command line.  If more than
        /// one ToolsVersion was specified, we honor only the final ToolsVersion.
        /// </summary>
        /// <param name="parameters"></param>
        /// <returns></returns>
        private static string ProcessToolsVersionSwitch(string[] parameters)
        {
            if (parameters.Length > 0)
            {
                // We don't do any validation on the value of the ToolsVersion here, since we don't
                // know what a valid value looks like.  The engine will take care of this later.
                return parameters[parameters.Length - 1];
            }

            return null;
        }

        /// <summary>
        /// Figures out which properties were set on the command line.
        /// Internal for unit testing.
        /// </summary>
        /// <param name="parameters"></param>
        /// <returns>BuildProperty bag.</returns>
        internal static Dictionary<string, string> ProcessPropertySwitch(string[] parameters)
        {
            Dictionary<string, string> properties = new Dictionary<string, string>(StringComparer.OrdinalIgnoreCase);

            foreach (string parameter in parameters)
            {
                // split each <prop>=<value> string into 2 pieces, breaking on the first = that is found
                string[] parameterSections = parameter.Split(s_propertyValueSeparator, 2);

                Debug.Assert((parameterSections.Length >= 1) && (parameterSections.Length <= 2),
                    "String.Split() will return at least one string, and no more than two.");

                // check that the property name is not blank, and the property has a value
                CommandLineSwitchException.VerifyThrow((parameterSections[0].Length > 0) && (parameterSections.Length == 2),
                    "InvalidPropertyError", parameter);

                // Validation of whether the property has a reserved name will occur when
                // we start to build: and it will be logged then, too.
                properties[parameterSections[0]] = parameterSections[1];
            }

            return properties;
        }

        /// <summary>
        /// Instantiates the loggers that are going to listen to events from this build.
        /// </summary>
        /// <returns>List of loggers.</returns>
        private static ILogger[] ProcessLoggingSwitches(
            CommandLineSwitches commandLineSwitches,
            bool terminalloggerOptIn,
            string aggregatedTerminalLoggerParameters,
            bool useSimpleErrorLogger,
            out List<DistributedLoggerRecord> distributedLoggerRecords,
            out LoggerVerbosity verbosity,
            out LoggerVerbosity originalVerbosity,
            int cpuCount,
            out ProfilerLogger profilerLogger,
            out bool enableProfiler,
            ref bool detailedSummary)
        {
            string[] loggerSwitchParameters = commandLineSwitches[CommandLineSwitches.ParameterizedSwitch.Logger];
            string[] distributedLoggerSwitchParameters = commandLineSwitches[CommandLineSwitches.ParameterizedSwitch.DistributedLogger];
            string[] verbositySwitchParameters = commandLineSwitches[CommandLineSwitches.ParameterizedSwitch.Verbosity];
            bool noConsoleLogger = commandLineSwitches[CommandLineSwitches.ParameterlessSwitch.NoConsoleLogger];
            bool distributedFileLogger = commandLineSwitches[CommandLineSwitches.ParameterlessSwitch.DistributedFileLogger];
            string[] fileLoggerParameters = commandLineSwitches[CommandLineSwitches.ParameterizedSwitch.FileLoggerParameters]; // used by DistributedFileLogger
            string[] consoleLoggerParameters = commandLineSwitches[CommandLineSwitches.ParameterizedSwitch.ConsoleLoggerParameters];
            string[] binaryLoggerParameters = commandLineSwitches[CommandLineSwitches.ParameterizedSwitch.BinaryLogger];
            string[] profileEvaluationParameters = commandLineSwitches[CommandLineSwitches.ParameterizedSwitch.ProfileEvaluation];

            // figure out which loggers are going to listen to build events
            string[][] groupedFileLoggerParameters = commandLineSwitches.GetFileLoggerParameters();

            // if verbosity level is not specified, use the default
            originalVerbosity = LoggerVerbosity.Normal;
            verbosity = originalVerbosity;

            if (commandLineSwitches.IsParameterizedSwitchSet(CommandLineSwitches.ParameterizedSwitch.DetailedSummary))
            {
                detailedSummary = ProcessBooleanSwitch(commandLineSwitches[CommandLineSwitches.ParameterizedSwitch.DetailedSummary], defaultValue: true, resourceName: "InvalidDetailedSummaryValue");
            }

            if (verbositySwitchParameters.Length > 0)
            {
                // Read the last verbosity switch found
                originalVerbosity = ProcessVerbositySwitch(verbositySwitchParameters[verbositySwitchParameters.Length - 1]);
                verbosity = originalVerbosity;
            }

            var loggers = new List<ILogger>();

            var binlogVerbosity = verbosity;
            ProcessBinaryLogger(binaryLoggerParameters, loggers, ref binlogVerbosity);

            // When returning the result of evaluation from the command line, do not use custom loggers.
            if (!useSimpleErrorLogger)
            {
                ProcessLoggerSwitch(loggerSwitchParameters, loggers, verbosity);
            }

            // Add any loggers which have been specified on the command line
            distributedLoggerRecords = ProcessDistributedLoggerSwitch(distributedLoggerSwitchParameters, verbosity);

            // Otherwise choose default console logger: None, TerminalLogger, or the older ConsoleLogger
            if (useSimpleErrorLogger)
            {
                loggers.Add(new SimpleErrorLogger());
            }
            else if (terminalloggerOptIn)
            {
                ProcessTerminalLogger(noConsoleLogger, aggregatedTerminalLoggerParameters, distributedLoggerRecords, verbosity, cpuCount, loggers);
            }
            else
            {
                ProcessConsoleLoggerSwitch(noConsoleLogger, consoleLoggerParameters, distributedLoggerRecords, verbosity, cpuCount, loggers);
            }

            ProcessDistributedFileLogger(distributedFileLogger, fileLoggerParameters, distributedLoggerRecords);

            ProcessFileLoggers(groupedFileLoggerParameters, distributedLoggerRecords, cpuCount, loggers);

            // Show detailed summary but not for BinaryLogger.
            if (verbosity == LoggerVerbosity.Diagnostic)
            {
                detailedSummary = true;
            }

            verbosity = binlogVerbosity;

            profilerLogger = ProcessProfileEvaluationSwitch(profileEvaluationParameters, loggers, out enableProfiler);

            return loggers.ToArray();
        }

        /// <summary>
        /// Parameters for a particular logger may be passed in fragments that we have to aggregate: for example,
        ///   /flp:foo=bar;baz=biz /flp:boz=bez becomes "foo=bar;baz=biz;boz=bez"
        /// We are going to aggregate the LoggerParameters into one LoggerParameters string
        /// to do this we must first trim off the ; from the start and the end of the strings as
        /// this would interfere with the use of string.Join by possibly having ;; at the beginning or end of a
        /// logger parameter
        /// </summary>
        internal static string AggregateParameters(string anyPrefixingParameter, string[] parametersToAggregate)
        {
            for (int i = 0; i < parametersToAggregate.Length; i++)
            {
                parametersToAggregate[i] = parametersToAggregate[i].Trim(MSBuildConstants.SemicolonChar);
            }

            // Join the logger parameters into one string separated by semicolons
            string result = anyPrefixingParameter ?? string.Empty;

            // Ensure trailing ';' so parametersToAggregate are properly separated
            if (!string.IsNullOrEmpty(result) && result[result.Length - 1] != ';')
            {
                result += ';';
            }

            result += string.Join(";", parametersToAggregate);

            return result;
        }

        /// <summary>
        /// Add a file logger with the appropriate parameters to the loggers list for each
        /// non-empty set of file logger parameters provided.
        /// </summary>
        private static void ProcessFileLoggers(string[][] groupedFileLoggerParameters, List<DistributedLoggerRecord> distributedLoggerRecords, int cpuCount, List<ILogger> loggers)
        {
            for (int i = 0; i < groupedFileLoggerParameters.Length; i++)
            {
                // If we had no, say, "/fl5" then continue; we may have a "/fl6" and so on
                if (groupedFileLoggerParameters[i] == null)
                {
                    continue;
                }

                string fileParameters = "SHOWPROJECTFILE=TRUE;";
                // Use a default log file name of "msbuild.log", "msbuild1.log", "msbuild2.log", etc; put this first on the parameter
                // list so that any supplied log file parameter will override it
                if (i == 0)
                {
                    fileParameters += "logfile=msbuild.log;";
                }
                else
                {
                    fileParameters += $"logfile=msbuild{i}.log;";
                }

                if (groupedFileLoggerParameters[i].Length > 0)
                {
                    // Join the file logger parameters into one string separated by semicolons
                    fileParameters = AggregateParameters(fileParameters, groupedFileLoggerParameters[i]);
                }

                FileLogger fileLogger = new FileLogger();
                // Set to detailed by default, can be overridden by fileLoggerParameters
                LoggerVerbosity defaultFileLoggerVerbosity = LoggerVerbosity.Detailed;
                fileLogger.Verbosity = defaultFileLoggerVerbosity;

                // Check to see if there is a possibility we will be logging from an out-of-proc node.
                // If so (we're multi-proc or the in-proc node is disabled), we register a distributed logger.
                if (cpuCount == 1 && !Traits.Instance.InProcNodeDisabled)
                {
                    // We've decided to use the MP logger even in single proc mode.
                    // Switch it on here, rather than in the logger, so that other hosts that use
                    // the existing ConsoleLogger don't see the behavior change in single proc.
                    fileLogger.Parameters = $"ENABLEMPLOGGING;{fileParameters}";
                    loggers.Add(fileLogger);
                }
                else
                {
                    fileLogger.Parameters = fileParameters;

                    // For performance, register this logger using the forwarding logger mechanism, rather than as an old-style
                    // central logger.
                    DistributedLoggerRecord forwardingLoggerRecord = CreateForwardingLoggerRecord(fileLogger, fileParameters, defaultFileLoggerVerbosity);
                    distributedLoggerRecords.Add(forwardingLoggerRecord);
                }
            }
        }

        private static void ProcessBinaryLogger(string[] binaryLoggerParameters, List<ILogger> loggers, ref LoggerVerbosity verbosity)
        {
            if (binaryLoggerParameters == null || binaryLoggerParameters.Length == 0)
            {
                return;
            }

            string arguments = binaryLoggerParameters[binaryLoggerParameters.Length - 1];

            BinaryLogger logger = new BinaryLogger { Parameters = arguments };

            // If we have a binary logger, force verbosity to diagnostic.
            // The only place where verbosity is used downstream is to determine whether to log task inputs.
            // Since we always want task inputs for a binary logger, set it to diagnostic.
            verbosity = LoggerVerbosity.Diagnostic;

            loggers.Add(logger);
        }

        /// <summary>
        /// Process the noconsole switch and attach or not attach the correct console loggers
        /// </summary>
        internal static void ProcessConsoleLoggerSwitch(
            bool noConsoleLogger,
            string[] consoleLoggerParameters,
            List<DistributedLoggerRecord> distributedLoggerRecords,
            LoggerVerbosity verbosity,
            int cpuCount,
            List<ILogger> loggers)
        {
            // the console logger is always active, unless specifically disabled
            if (!noConsoleLogger)
            {
                // A central logger will be created for single proc and multiproc
                ConsoleLogger logger = new ConsoleLogger(verbosity);
                string consoleParameters = "SHOWPROJECTFILE=TRUE;";

                if ((consoleLoggerParameters?.Length > 0))
                {
                    consoleParameters = AggregateParameters(consoleParameters, consoleLoggerParameters);
                }

                // Always use ANSI escape codes when the build is initiated by server
                if (s_isServerNode)
                {
                    consoleParameters = $"PREFERCONSOLECOLOR;{consoleParameters}";
                }

                // Check to see if there is a possibility we will be logging from an out-of-proc node.
                // If so (we're multi-proc or the in-proc node is disabled), we register a distributed logger.
                if (cpuCount == 1 && !Traits.Instance.InProcNodeDisabled)
                {
                    // We've decided to use the MP logger even in single proc mode.
                    // Switch it on here, rather than in the logger, so that other hosts that use
                    // the existing ConsoleLogger don't see the behavior change in single proc.
                    logger.Parameters = $"ENABLEMPLOGGING;{consoleParameters}";
                    loggers.Add(logger);
                }
                else
                {
                    logger.Parameters = consoleParameters;

                    // For performance, register this logger using the forwarding logger mechanism, rather than as an old-style
                    // central logger.
                    DistributedLoggerRecord forwardingLoggerRecord = CreateForwardingLoggerRecord(logger, consoleParameters, verbosity);
                    distributedLoggerRecords.Add(forwardingLoggerRecord);
                }
            }
        }

        private static void ProcessTerminalLogger(bool noConsoleLogger,
            string aggregatedLoggerParameters,
            List<DistributedLoggerRecord> distributedLoggerRecords,
            LoggerVerbosity verbosity,
            int cpuCount,
            List<ILogger> loggers)
        {
            if (!noConsoleLogger)
            {
                // We can't use InternalsVisibleTo to access the internal TerminalLogger ctor from here, so we use reflection.
                // This can be fixed when we remove shared files across projects.
                var logger = (TerminalLogger)Activator.CreateInstance(typeof(TerminalLogger), BindingFlags.Instance | BindingFlags.NonPublic, null, [verbosity], null);
                logger.Parameters = aggregatedLoggerParameters;

                // Check to see if there is a possibility we will be logging from an out-of-proc node.
                // If so (we're multi-proc or the in-proc node is disabled), we register a distributed logger.
                if (cpuCount == 1 && !Traits.Instance.InProcNodeDisabled)
                {
                    loggers.Add(logger);
                }
                else
                {
                    /// If TerminalLogger runs as a distributed logger, MSBuild out-of-proc nodes might filter the events that will go to the main
                    /// node using an instance of <see cref="ConfigurableForwardingLogger"/> with the following parameters.
                    /// Important: Note that TerminalLogger is special-cased in <see cref="BackEnd.Logging.LoggingService.UpdateMinimumMessageImportance"/>
                    /// so changing this list may impact the minimum message importance logging optimization.
                    // For performance, register this logger using the forwarding logger mechanism.
                    distributedLoggerRecords.Add(CreateTerminalLoggerForwardingLoggerRecord(logger, aggregatedLoggerParameters, verbosity));
                }
            }
        }

        private static DistributedLoggerRecord CreateTerminalLoggerForwardingLoggerRecord(TerminalLogger centralLogger, string loggerParameters, LoggerVerbosity inputVerbosity)
        {
            string verbosityParameter = ExtractAnyLoggerParameter(loggerParameters, "verbosity", "v");
            string verbosityValue = ExtractAnyParameterValue(verbosityParameter);
            LoggerVerbosity effectiveVerbosity = inputVerbosity;
            if (!string.IsNullOrEmpty(verbosityValue))
            {
                effectiveVerbosity = ProcessVerbositySwitch(verbosityValue);
            }
            var tlForwardingType = typeof(ForwardingTerminalLogger);
            LoggerDescription forwardingLoggerDescription = new LoggerDescription(tlForwardingType.FullName, tlForwardingType.Assembly.FullName, null, loggerParameters, effectiveVerbosity);
            return new DistributedLoggerRecord(centralLogger, forwardingLoggerDescription);
        }

        /// <summary>
        /// Returns a DistributedLoggerRecord containing this logger and a ConfigurableForwardingLogger.
        /// Looks at the logger's parameters for any verbosity parameter in order to make sure it is setting up the ConfigurableForwardingLogger
        /// with the verbosity level that the logger will actually use.
        /// </summary>
        private static DistributedLoggerRecord CreateForwardingLoggerRecord(ILogger logger, string loggerParameters, LoggerVerbosity defaultVerbosity)
        {
            string verbosityParameter = ExtractAnyLoggerParameter(loggerParameters, "verbosity", "v");

            string verbosityValue = ExtractAnyParameterValue(verbosityParameter);

            LoggerVerbosity effectiveVerbosity = defaultVerbosity;
            if (!string.IsNullOrEmpty(verbosityValue))
            {
                effectiveVerbosity = ProcessVerbositySwitch(verbosityValue);
            }

            // Ensure that the forwarding logger is passed evaluation-finished
            // and project-started events unless the user has specified individual
            // events of interest.
            loggerParameters += ";FORWARDPROJECTCONTEXTEVENTS";

            // Gets the currently loaded assembly in which the specified class is defined
            Assembly engineAssembly = typeof(ProjectCollection).GetTypeInfo().Assembly;
            string loggerClassName = "Microsoft.Build.Logging.ConfigurableForwardingLogger";
            string loggerAssemblyName = engineAssembly.GetName().FullName;
            LoggerDescription forwardingLoggerDescription = new LoggerDescription(loggerClassName, loggerAssemblyName, null, loggerParameters, effectiveVerbosity);
            DistributedLoggerRecord distributedLoggerRecord = new DistributedLoggerRecord(logger, forwardingLoggerDescription);

            return distributedLoggerRecord;
        }

        /// <summary>
        /// Process the file logger switches and attach the correct file loggers. Internal for testing
        /// </summary>
        internal static void ProcessDistributedFileLogger(
            bool distributedFileLogger,
            string[] fileLoggerParameters,
            List<DistributedLoggerRecord> distributedLoggerRecords)
        {
            if (distributedFileLogger)
            {
                string fileParameters = string.Empty;
                if ((fileLoggerParameters?.Length > 0))
                {
                    // Join the file logger parameters into one string separated by semicolons
                    fileParameters = AggregateParameters(null, fileLoggerParameters);
                }

                // Check to see if the logfile parameter has been set, if not set it to the current directory
                string logFileParameter = ExtractAnyLoggerParameter(fileParameters, "logfile");

                string logFileName = FileUtilities.FixFilePath(ExtractAnyParameterValue(logFileParameter));

                try
                {
                    // If the path is not an absolute path set the path to the current directory of the exe combined with the relative path
                    // If the string is empty then send it through as the distributed file logger WILL deal with EMPTY logfile paths
                    if (!string.IsNullOrEmpty(logFileName) && !Path.IsPathRooted(logFileName))
                    {
                        fileParameters = fileParameters.Replace(logFileParameter,
                            $"logFile={Path.Combine(Directory.GetCurrentDirectory(), logFileName)}");
                    }
                }
                catch (Exception e) when (ExceptionHandling.IsIoRelatedException(e))
                {
                    throw new LoggerException(e.Message, e);
                }

                if (string.IsNullOrEmpty(logFileName))
                {
                    // If the string is not empty and it does not end in a ;, we need to add a ; to separate what is in the parameter from the logfile
                    // if the string is empty, no ; is needed because logfile is the only parameter which will be passed in
                    if (!string.IsNullOrEmpty(fileParameters) && !fileParameters.EndsWith(";", StringComparison.OrdinalIgnoreCase))
                    {
                        fileParameters += ";";
                    }

                    fileParameters += $"logFile={Path.Combine(Directory.GetCurrentDirectory(), msbuildLogFileName)}";
                }

                // Gets the currently loaded assembly in which the specified class is defined
                Assembly engineAssembly = typeof(ProjectCollection).GetTypeInfo().Assembly;
                string loggerClassName = "Microsoft.Build.Logging.DistributedFileLogger";
                string loggerAssemblyName = engineAssembly.GetName().FullName;
                // Node the verbosity parameter is not used by the Distributed file logger so changing it here has no effect. It must be changed in the distributed file logger
                LoggerDescription forwardingLoggerDescription = new LoggerDescription(loggerClassName, loggerAssemblyName, null, fileParameters, LoggerVerbosity.Detailed);
                // Use the null as the central Logger, this will cause the engine to instantiate the NullCentralLogger, this logger will throw an exception if anything except for the buildstarted and buildFinished events are sent
                DistributedLoggerRecord distributedLoggerRecord = new DistributedLoggerRecord(null, forwardingLoggerDescription);
                distributedLoggerRecords.Add(distributedLoggerRecord);
            }
        }

        /// <summary>
        /// Given a string of aggregated parameters, such as "foo=bar;baz;biz=boz" and a list of parameter names,
        /// such as "biz", tries to find and return the LAST matching parameter, such as "biz=boz"
        /// </summary>
        internal static string ExtractAnyLoggerParameter(string parameters, params string[] parameterNames)
        {
            string[] nameValues = parameters.Split(MSBuildConstants.SemicolonChar);
            string result = null;

            foreach (string nameValue in nameValues)
            {
                foreach (string name in parameterNames)
                {
                    bool found = nameValue.StartsWith($"{name}=", StringComparison.OrdinalIgnoreCase) ||   // Parameters with value, such as "logfile=foo.txt"
                                 string.Equals(name, nameValue, StringComparison.OrdinalIgnoreCase);       // Parameters without value, such as "append"

                    if (found)
                    {
                        result = nameValue;
                    }
                }
            }

            return result;
        }

        /// <summary>
        /// Given a parameter, such as "foo=bar", tries to find and return
        /// the value part, ie "bar"; otherwise returns null.
        /// </summary>
        private static string ExtractAnyParameterValue(string parameter)
        {
            string value = null;

            if (!string.IsNullOrEmpty(parameter))
            {
                string[] nameValuePair = parameter.Split(MSBuildConstants.EqualsChar);

                value = (nameValuePair.Length > 1) ? nameValuePair[1] : null;
            }

            return value;
        }

        /// <summary>
        /// Figures out what verbosity level to assign to loggers.
        /// </summary>
        /// <remarks>
        /// Internal for unit testing only
        /// </remarks>
        /// <param name="value"></param>
        /// <returns>The logger verbosity level.</returns>
        internal static LoggerVerbosity ProcessVerbositySwitch(string value)
        {
            LoggerVerbosity verbosity = LoggerVerbosity.Normal;

            if (string.Equals(value, "q", StringComparison.OrdinalIgnoreCase) ||
                string.Equals(value, "quiet", StringComparison.OrdinalIgnoreCase))
            {
                verbosity = LoggerVerbosity.Quiet;
            }
            else if (string.Equals(value, "m", StringComparison.OrdinalIgnoreCase) ||
                     string.Equals(value, "minimal", StringComparison.OrdinalIgnoreCase))
            {
                verbosity = LoggerVerbosity.Minimal;
            }
            else if (string.Equals(value, "n", StringComparison.OrdinalIgnoreCase) ||
                     string.Equals(value, "normal", StringComparison.OrdinalIgnoreCase))
            {
                verbosity = LoggerVerbosity.Normal;
            }
            else if (string.Equals(value, "d", StringComparison.OrdinalIgnoreCase) ||
                     string.Equals(value, "detailed", StringComparison.OrdinalIgnoreCase))
            {
                verbosity = LoggerVerbosity.Detailed;
            }
            else if (string.Equals(value, "diag", StringComparison.OrdinalIgnoreCase) ||
                     string.Equals(value, "diagnostic", StringComparison.OrdinalIgnoreCase))
            {
                verbosity = LoggerVerbosity.Diagnostic;
            }
            else
            {
                CommandLineSwitchException.Throw("InvalidVerbosityError", value);
            }

            return verbosity;
        }

        /// <summary>
        /// Figures out which additional loggers are going to listen to build events.
        /// </summary>
        /// <returns>List of loggers.</returns>
        private static void ProcessLoggerSwitch(string[] parameters, List<ILogger> loggers, LoggerVerbosity verbosity)
        {
            foreach (string parameter in parameters)
            {
                string unquotedParameter = QuotingUtilities.Unquote(parameter);

                LoggerDescription loggerDescription = ParseLoggingParameter(parameter, unquotedParameter, verbosity);

                if (CreateAndConfigureLogger(loggerDescription, verbosity, unquotedParameter, out ILogger logger))
                {
                    loggers.Add(logger);
                }
            }
        }

        /// <summary>
        /// Parses command line arguments describing the distributed loggers
        /// </summary>
        /// <returns>List of distributed logger records</returns>
        private static List<DistributedLoggerRecord> ProcessDistributedLoggerSwitch(string[] parameters, LoggerVerbosity verbosity)
        {
            List<DistributedLoggerRecord> distributedLoggers = new List<DistributedLoggerRecord>();

            foreach (string parameter in parameters)
            {
                // split each <central logger>|<node logger> string into two pieces, breaking on the first | that is found
                var loggerSpec = QuotingUtilities.SplitUnquoted(parameter, 2, true /* keep empty splits */, false /* keep quotes */, out _, '*');

                ErrorUtilities.VerifyThrow((loggerSpec.Count >= 1) && (loggerSpec.Count <= 2),
                    "SplitUnquoted() must return at least one string, and no more than two.");

                string unquotedParameter = QuotingUtilities.Unquote(loggerSpec[0]);
                LoggerDescription centralLoggerDescription =
                    ParseLoggingParameter(loggerSpec[0], unquotedParameter, verbosity);

                if (!CreateAndConfigureLogger(centralLoggerDescription, verbosity, unquotedParameter, out ILogger centralLogger))
                {
                    continue;
                }

                // By default if no forwarding logger description is specified the same logger is used for both functions
                LoggerDescription forwardingLoggerDescription = centralLoggerDescription;

                if (loggerSpec.Count > 1)
                {
                    unquotedParameter = QuotingUtilities.Unquote(loggerSpec[1]);
                    forwardingLoggerDescription = ParseLoggingParameter(loggerSpec[1], unquotedParameter, verbosity);
                }

                DistributedLoggerRecord distributedLoggerRecord =
                    new DistributedLoggerRecord(centralLogger, forwardingLoggerDescription);

                distributedLoggers.Add(distributedLoggerRecord);
            }

            return distributedLoggers;
        }

        /// <summary>
        /// Parse a command line logger argument into a LoggerDescription structure
        /// </summary>
        /// <param name="parameter">the command line string</param>
        /// <param name="unquotedParameter">the command line string</param>
        /// <param name="verbosity">logging verbosity</param>
        /// <returns></returns>
        private static LoggerDescription ParseLoggingParameter(string parameter, string unquotedParameter, LoggerVerbosity verbosity)
        {
            string loggerClassName;
            string loggerParameters = null;
            bool isOptional = false;

            // split each <logger type>;<logger parameters> string into two pieces, breaking on the first ; that is found
            var loggerSpec = QuotingUtilities.SplitUnquoted(parameter, 2, true /* keep empty splits */, false /* keep quotes */, out _, ';');

            ErrorUtilities.VerifyThrow((loggerSpec.Count >= 1) && (loggerSpec.Count <= 2),
                "SplitUnquoted() must return at least one string, and no more than two.");

            // check that the logger is specified
            CommandLineSwitchException.VerifyThrow(loggerSpec[0].Length > 0,
                "InvalidLoggerError", unquotedParameter);

            // extract logger parameters if present
            if (loggerSpec.Count == 2)
            {
                loggerParameters = QuotingUtilities.Unquote(loggerSpec[1]);
            }

            // split each <logger class>,<logger assembly>[,<option1>][,option2] parameters string into pieces
            var loggerTypeSpec = QuotingUtilities.SplitUnquoted(loggerSpec[0], int.MaxValue, true /* keep empty splits */, false /* keep quotes */, out _, ',');

            ErrorUtilities.VerifyThrow(loggerTypeSpec.Count >= 1, "SplitUnquoted() must return at least one string");

            string loggerAssemblySpec;

            // if the logger class and assembly are both specified
            if (loggerTypeSpec.Count >= 2)
            {
                loggerClassName = QuotingUtilities.Unquote(loggerTypeSpec[0]);
                loggerAssemblySpec = QuotingUtilities.Unquote(loggerTypeSpec[1]);
            }
            else
            {
                loggerClassName = string.Empty;
                loggerAssemblySpec = QuotingUtilities.Unquote(loggerTypeSpec[0]);
            }

            // Loop through the remaining items as options
            for (int i = 2; i < loggerTypeSpec.Count; i++)
            {
                if (string.Equals(loggerTypeSpec[i] as string, nameof(isOptional), StringComparison.OrdinalIgnoreCase))
                {
                    isOptional = true;
                }
            }

            CommandLineSwitchException.VerifyThrow(loggerAssemblySpec.Length > 0,
                "InvalidLoggerError", unquotedParameter);

            string loggerAssemblyName = null;
            string loggerAssemblyFile = null;

            // DDB Bug msbuild.exe -Logger:FileLogger,Microsoft.Build.Engine fails due to moved engine file.
            // Only add strong naming if the assembly is a non-strong named 'Microsoft.Build.Engine' (i.e, no additional characteristics)
            // Concat full Strong Assembly to match v4.0
            if (string.Equals(loggerAssemblySpec, "Microsoft.Build.Engine", StringComparison.OrdinalIgnoreCase))
            {
                loggerAssemblySpec = "Microsoft.Build.Engine,Version=4.0.0.0,Culture=neutral,PublicKeyToken=b03f5f7f11d50a3a";
            }

            // figure out whether the assembly's identity (strong/weak name), or its filename/path is provided
            string testFile = FileUtilities.FixFilePath(loggerAssemblySpec);
            if (FileSystems.Default.FileExists(testFile))
            {
                loggerAssemblyFile = testFile;
            }
            else
            {
                loggerAssemblyName = loggerAssemblySpec;
            }

            return new LoggerDescription(loggerClassName, loggerAssemblyName, loggerAssemblyFile, loggerParameters, verbosity, isOptional);
        }

        /// <summary>
        /// Loads a logger from its assembly, instantiates it, and handles errors.
        /// </summary>
        /// <returns>Instantiated logger.</returns>
        private static bool CreateAndConfigureLogger(
            LoggerDescription loggerDescription,
            LoggerVerbosity verbosity,
            string unquotedParameter,
            out ILogger logger)
        {
            logger = null;
            try
            {
                logger = loggerDescription.CreateLogger();

                InitializationException.VerifyThrow(logger != null, "XMake.LoggerNotFoundError", unquotedParameter);
            }
            catch (IOException e) when (!loggerDescription.IsOptional)
            {
                InitializationException.Throw("XMake.LoggerCreationError", unquotedParameter, e, false, [loggerDescription.Name, (e == null) ? String.Empty : e.Message]);
            }
            catch (BadImageFormatException e) when (!loggerDescription.IsOptional)
            {
                InitializationException.Throw("XMake.LoggerCreationError", unquotedParameter, e, false, [loggerDescription.Name, (e == null) ? String.Empty : e.Message]);
            }
            catch (SecurityException e) when (!loggerDescription.IsOptional)
            {
                InitializationException.Throw("XMake.LoggerCreationError", unquotedParameter, e, false, [loggerDescription.Name, (e == null) ? String.Empty : e.Message]);
            }
            catch (ReflectionTypeLoadException e) when (!loggerDescription.IsOptional)
            {
                InitializationException.Throw("XMake.LoggerCreationError", unquotedParameter, e, false, [loggerDescription.Name, (e == null) ? String.Empty : e.Message]);
            }
            catch (MemberAccessException e) when (!loggerDescription.IsOptional)
            {
                InitializationException.Throw("XMake.LoggerCreationError", unquotedParameter, e, false, [loggerDescription.Name, (e == null) ? String.Empty : e.Message]);
            }
            catch (TargetInvocationException e) when (!loggerDescription.IsOptional)
            {
                InitializationException.Throw("LoggerFatalError", unquotedParameter, e.InnerException, true);
            }
            catch (Exception e) when (loggerDescription.IsOptional)
            {
                Console.WriteLine(ResourceUtilities.FormatResourceStringStripCodeAndKeyword("OptionalLoggerCreationMessage", loggerDescription.Name, e.Message));
                return false;
            }

            // Configure the logger by setting the verbosity level and parameters
            try
            {
                // set its verbosity level
                logger.Verbosity = verbosity;

                // set the logger parameters (if any)
                if (loggerDescription.LoggerSwitchParameters != null)
                {
                    logger.Parameters = loggerDescription.LoggerSwitchParameters;
                }
            }
            catch (LoggerException)
            {
                // Logger failed politely during parameter/verbosity setting
                throw;
            }
            catch (Exception e)
            {
                InitializationException.Throw("LoggerFatalError", unquotedParameter, e, true);
            }

            return true;
        }

        private static void ReplayBinaryLog(
            string binaryLogFilePath,
            ILogger[] loggers,
            IEnumerable<DistributedLoggerRecord> distributedLoggerRecords,
            int cpuCount,
            bool isBuildCheckEnabled)
        {

            var replayEventSource = new BinaryLogReplayEventSource();

            var eventSource = isBuildCheckEnabled ?
                BuildCheckReplayModeConnector.GetMergedEventSource(BuildManager.DefaultBuildManager, replayEventSource) :
                replayEventSource;

            foreach (var distributedLoggerRecord in distributedLoggerRecords)
            {
                ILogger centralLogger = distributedLoggerRecord.CentralLogger;
                if (centralLogger is INodeLogger nodeLogger)
                {
                    nodeLogger.Initialize(eventSource, cpuCount);
                }
                else
                {
                    centralLogger?.Initialize(eventSource);
                }
            }

            foreach (var logger in loggers)
            {
                if (logger is INodeLogger nodeLogger)
                {
                    nodeLogger.Initialize(eventSource, cpuCount);
                }
                else
                {
                    logger.Initialize(eventSource);
                }
            }

            try
            {
                replayEventSource.Replay(binaryLogFilePath, s_buildCancellationSource.Token);
            }
            catch (Exception ex)
            {
                var message = ResourceUtilities.FormatResourceStringStripCodeAndKeyword("InvalidLogFileFormat", ex.Message);
                Console.WriteLine(message);
            }

            foreach (var logger in loggers)
            {
                logger.Shutdown();
            }

            foreach (var distributedLoggerRecord in distributedLoggerRecords)
            {
                distributedLoggerRecord.CentralLogger?.Shutdown();
            }
        }

#if FEATURE_XML_SCHEMA_VALIDATION
        /// <summary>
        /// Figures out if the project needs to be validated against a schema.
        /// </summary>
        /// <param name="parameters"></param>
        /// <returns>The schema to validate against, or null.</returns>
        private static string ProcessValidateSwitch(string[] parameters)
        {
            string schemaFile = null;

            foreach (string parameter in parameters)
            {
                InitializationException.VerifyThrow(schemaFile == null, "MultipleSchemasError", parameter);
                string fileName = FileUtilities.FixFilePath(parameter);
                InitializationException.VerifyThrow(FileSystems.Default.FileExists(fileName), "SchemaNotFoundError", fileName);

                schemaFile = Path.Combine(Directory.GetCurrentDirectory(), fileName);
            }

            return schemaFile;
        }
#endif

        /// <summary>
        /// Given an invalid ToolsVersion string and the collection of valid toolsets,
        /// throws an InitializationException with the appropriate message.
        /// </summary>
        private static void ThrowInvalidToolsVersionInitializationException(IEnumerable<Toolset> toolsets, string toolsVersion)
        {
            string toolsVersionList = string.Empty;
            foreach (Toolset toolset in toolsets)
            {
                toolsVersionList += $"\"{toolset.ToolsVersion}\", ";
            }

            // Remove trailing comma and space
            if (toolsVersionList.Length > 0)
            {
                toolsVersionList = toolsVersionList.Substring(0, toolsVersionList.Length - 2);
            }

            string message = ResourceUtilities.FormatResourceStringStripCodeAndKeyword(
                "UnrecognizedToolsVersion",
                toolsVersion,
                toolsVersionList);
            message = ResourceUtilities.FormatResourceStringStripCodeAndKeyword("InvalidToolsVersionError", message);

            InitializationException.Throw(message, toolsVersion);
        }

        /// <summary>
        /// Displays the application version message/logo.
        /// </summary>
        private static void DisplayVersionMessageIfNeeded(bool recursing, bool useTerminalLogger, CommandLineSwitches commandLineSwitches)
        {
            if (recursing)
            {
                return;
            }

            // Show the versioning information if the user has not disabled it or msbuild is not running in a mode
            //  where it is not appropriate to show the versioning information (information querying mode that can be plugged into CLI scripts,
            //  terminal logger mode, where we want to display only the most relevant info, while output is not meant for investigation).
            // NOTE: response files are not reflected in this check. So enabling TL in response file will lead to version message still being shown.
            bool shouldShowLogo = !commandLineSwitches[CommandLineSwitches.ParameterlessSwitch.NoLogo] &&
                                  !commandLineSwitches.IsParameterizedSwitchSet(CommandLineSwitches.ParameterizedSwitch.Preprocess) &&
                                  !commandLineSwitches.IsParameterizedSwitchSet(CommandLineSwitches.ParameterizedSwitch.GetProperty) &&
                                  !commandLineSwitches.IsParameterizedSwitchSet(CommandLineSwitches.ParameterizedSwitch.GetItem) &&
                                  !commandLineSwitches.IsParameterizedSwitchSet(CommandLineSwitches.ParameterizedSwitch.GetTargetResult) &&
                                  !commandLineSwitches.IsParameterizedSwitchSet(CommandLineSwitches.ParameterizedSwitch.FeatureAvailability) &&
                                  !useTerminalLogger;

            if (shouldShowLogo)
            {
                Console.WriteLine(ResourceUtilities.FormatResourceStringStripCodeAndKeyword("MSBuildVersionMessage", ProjectCollection.DisplayVersion, NativeMethods.FrameworkName));
            }
        }

        /// <summary>
        /// Displays the help message that explains switch usage and syntax.
        /// </summary>
        private static void ShowHelpMessage()
        {
            // NOTE: the help message is broken into pieces because localization
            // prefers it that way -- see VSW #482758 "Entire command line help
            // message is stored in a single resource"
            Console.WriteLine(AssemblyResources.GetString("HelpMessage_1_Syntax"));
            Console.WriteLine(AssemblyResources.GetString("HelpMessage_2_Description"));
            Console.WriteLine(AssemblyResources.GetString("HelpMessage_3_SwitchesHeader"));
            foreach (string parameterizedSwitchRsouceId in CommandLineSwitches.GetParameterizedSwitchResourceIds())
            {
                Console.WriteLine(AssemblyResources.GetString(parameterizedSwitchRsouceId));
            }
            foreach (string parameterlessSwitchRsouceId in CommandLineSwitches.GetParameterlessSwitchResourceIds())
            {
                Console.WriteLine(AssemblyResources.GetString(parameterlessSwitchRsouceId));
            }
            Console.WriteLine(AssemblyResources.GetString("HelpMessage_7_ResponseFile"));
            Console.WriteLine(AssemblyResources.GetString("HelpMessage_16_Examples"));
            Console.WriteLine(AssemblyResources.GetString("HelpMessage_37_DocsLink"));
        }

        /// <summary>
        /// Displays a message prompting the user to look up help.
        /// </summary>
        private static void ShowHelpPrompt()
        {
            Console.WriteLine(AssemblyResources.GetString("HelpPrompt"));
        }

        /// <summary>
        /// Displays the build engine's version number.
        /// </summary>
        private static void ShowVersion()
        {
            // Change Version switch output to finish with a newline https://github.com/dotnet/msbuild/pull/9485
            if (ChangeWaves.AreFeaturesEnabled(ChangeWaves.Wave17_10))
            {
                Console.WriteLine(ProjectCollection.Version.ToString());
            }
            else
            {
                Console.Write(ProjectCollection.Version.ToString());
            }
        }

        private static void ShowFeatureAvailability(string[] features)
        {
            if (features.Length == 1)
            {
                string featureName = features[0];
                FeatureStatus availability = Features.CheckFeatureAvailability(featureName);
                Console.WriteLine(availability);
            }
            else
            {
                var jsonNode = new JsonObject();
                foreach (string featureName in features)
                {
                    jsonNode[featureName] = Features.CheckFeatureAvailability(featureName).ToString();
                }

                var options = new JsonSerializerOptions() { AllowTrailingCommas = false, WriteIndented = true };
                Console.WriteLine(jsonNode.ToJsonString(options));
            }
        }
    }
}<|MERGE_RESOLUTION|>--- conflicted
+++ resolved
@@ -1393,11 +1393,7 @@
 
                 projectCollection = new ProjectCollection(
                     globalProperties,
-<<<<<<< HEAD
-                    isPreprocess ? null : loggers,
-=======
-                    evaluationLoggers,
->>>>>>> c9e83a90
+                    isPreprocess ? null : evaluationLoggers,
                     null,
                     toolsetDefinitionLocations,
                     cpuCount,
