--- conflicted
+++ resolved
@@ -716,13 +716,9 @@
 #endif
 
                 GatherAllSwitches(commandLine, out var switchesFromAutoResponseFile, out var switchesNotFromAutoResponseFile, out _);
-<<<<<<< HEAD
-                CommunicationsUtilities.Trace($"in XMake. Command line: {commandLine}");
-=======
 
                 CommunicationsUtilities.Trace($"Command line parameters: {commandLine}");
 
->>>>>>> ef464260
                 bool buildCanBeInvoked = ProcessCommandLineSwitches(
                                             switchesFromAutoResponseFile,
                                             switchesNotFromAutoResponseFile,
@@ -1328,8 +1324,6 @@
 
                 // Targeted perf optimization for the case where we only have our own parallel console logger, and verbosity is quiet. In such a case
                 // we know we won't emit any messages except for errors and warnings, so the engine should not bother even logging them.
-                // If we're using the original serial console logger we can't do this, as it shows project started/finished context
-                // around errors and warnings.
                 // Telling the engine to not bother logging non-critical messages means that typically it can avoid loading any resources in the successful
                 // build case.
                 if (loggers.Length == 1 &&
@@ -1337,7 +1331,6 @@
                     verbosity == LoggerVerbosity.Quiet &&
                     loggers[0].Parameters != null &&
                     loggers[0].Parameters.IndexOf("ENABLEMPLOGGING", StringComparison.OrdinalIgnoreCase) != -1 &&
-                    loggers[0].Parameters.IndexOf("DISABLEMPLOGGING", StringComparison.OrdinalIgnoreCase) == -1 &&
                     loggers[0].Parameters.IndexOf("V=", StringComparison.OrdinalIgnoreCase) == -1 &&                // Console logger could have had a verbosity
                     loggers[0].Parameters.IndexOf("VERBOSITY=", StringComparison.OrdinalIgnoreCase) == -1)          // override with the /clp switch
                 {
@@ -3475,7 +3468,6 @@
                 {
                     // We now have an option to run a long-lived sidecar TaskHost so we have to handle the NodeReuse switch.
                     bool nodeReuse = ProcessNodeReuseSwitch(commandLineSwitches[CommandLineSwitches.ParameterizedSwitch.NodeReuse]);
-
                     OutOfProcTaskHostNode node = new OutOfProcTaskHostNode();
                     shutdownReason = node.Run(out nodeException, nodeReuse);
                 }
