--- conflicted
+++ resolved
@@ -1253,11 +1253,7 @@
 
                 if (isPreprocess)
                 {
-<<<<<<< HEAD
-                    // TODO: Support /preprocess switch for solution files.
-=======
                     // TODO: Support /preprocess for solution files. https://github.com/dotnet/msbuild/issues/7697
->>>>>>> 61d1ae96
                     if (isSolution)
                     {
                         Console.WriteLine(ResourceUtilities.GetResourceString("UnsupportedSwitchForSolutionFiles"), CommandLineSwitches.ParameterizedSwitch.Preprocess);
