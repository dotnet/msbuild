// Licensed to the .NET Foundation under one or more agreements.
// The .NET Foundation licenses this file to you under the MIT license.

using System;
using System.Collections.Generic;
using System.Linq;
using System.Text;
using System.Threading;
using Microsoft.Build.Framework;
using Microsoft.Build.Shared;
using System.Text.RegularExpressions;
using System.Diagnostics;
using Microsoft.Build.Framework.Logging;
using System.Globalization;

#if NET7_0_OR_GREATER
using System.Diagnostics.CodeAnalysis;
#endif
#if NETFRAMEWORK
using Microsoft.IO;
#else
using System.IO;
#endif

namespace Microsoft.Build.Logging.TerminalLogger;

/// <summary>
/// A logger which updates the console output "live" during the build.
/// </summary>
/// <remarks>
/// Uses ANSI/VT100 control codes to erase and overwrite lines as the build is progressing.
/// </remarks>
internal sealed partial class TerminalLogger : INodeLogger
{
    private const string FilePathPattern = " -> ";

#if NET7_0_OR_GREATER
    [StringSyntax(StringSyntaxAttribute.Regex)]
    private const string ImmediateMessagePattern = @"\[CredentialProvider\]|--interactive";
    private const RegexOptions Options = RegexOptions.IgnoreCase | RegexOptions.CultureInvariant | RegexOptions.ExplicitCapture;

    [GeneratedRegex(ImmediateMessagePattern, Options)]
    private static partial Regex ImmediateMessageRegex();
#else
    private static readonly string[] _immediateMessageKeywords = { "[CredentialProvider]", "--interactive" };
#endif

    private static readonly string[] newLineStrings = { "\r\n", "\n" };

    /// <summary>
    /// A wrapper over the project context ID passed to us in <see cref="IEventSource"/> logger events.
    /// </summary>
    internal record struct ProjectContext(int Id)
    {
        public ProjectContext(BuildEventContext context)
            : this(context.ProjectContextId)
        { }
    }

    /// <summary>
    /// The indentation to use for all build output.
    /// </summary>
    internal const string Indentation = "  ";

    internal const string DoubleIndentation = $"{Indentation}{Indentation}";

    internal const string TripleIndentation = $"{Indentation}{Indentation}{Indentation}";

    internal const TerminalColor TargetFrameworkColor = TerminalColor.Cyan;

    internal Func<StopwatchAbstraction>? CreateStopwatch = null;

    /// <summary>
    /// Name of target that identifies the project cache plugin run has just started.
    /// </summary>
    private const string CachePluginStartTarget = "_CachePluginRunStart";

    /// <summary>
    /// Protects access to state shared between the logger callbacks and the rendering thread.
    /// </summary>
    private readonly object _lock = new();

    /// <summary>
    /// A cancellation token to signal the rendering thread that it should exit.
    /// </summary>
    private readonly CancellationTokenSource _cts = new();

    /// <summary>
    /// Tracks the status of all relevant projects seen so far.
    /// </summary>
    /// <remarks>
    /// Keyed by an ID that gets passed to logger callbacks, this allows us to quickly look up the corresponding project.
    /// </remarks>
    private readonly Dictionary<ProjectContext, Project> _projects = new();

    /// <summary>
    /// Tracks the work currently being done by build nodes. Null means the node is not doing any work worth reporting.
    /// </summary>
    /// <remarks>
    /// There is no locking around access to this data structure despite it being accessed concurrently by multiple threads.
    /// However, reads and writes to locations in an array is atomic, so locking is not required.
    /// </remarks>
    private NodeStatus?[] _nodes = Array.Empty<NodeStatus>();

    /// <summary>
    /// The timestamp of the <see cref="IEventSource.BuildStarted"/> event.
    /// </summary>
    private DateTime _buildStartTime;

    /// <summary>
    /// The working directory when the build starts, to trim relative output paths.
    /// </summary>
    private readonly string _initialWorkingDirectory = Environment.CurrentDirectory;

    /// <summary>
    /// Number of build errors.
    /// </summary>
    private int _buildErrorsCount;

    /// <summary>
    /// Number of build warnings.
    /// </summary>
    private int _buildWarningsCount;

    /// <summary>
    /// True if restore failed and this failure has already been reported.
    /// </summary>
    private bool _restoreFailed;

    /// <summary>
    /// True if restore happened and finished.
    /// </summary>
    private bool _restoreFinished = false;

    /// <summary>
    /// The project build context corresponding to the <c>Restore</c> initial target, or null if the build is currently
    /// not restoring.
    /// </summary>
    private ProjectContext? _restoreContext;

    /// <summary>
    /// The thread that performs periodic refresh of the console output.
    /// </summary>
    private Thread? _refresher;

    /// <summary>
    /// What is currently displaying in Nodes section as strings representing per-node console output.
    /// </summary>
    private NodesFrame _currentFrame = new(Array.Empty<NodeStatus>(), 0, 0);

    /// <summary>
    /// The <see cref="Terminal"/> to write console output to.
    /// </summary>
    private ITerminal Terminal { get; }

    /// <summary>
    /// Should the logger's test environment refresh the console output manually instead of using a background thread?
    /// </summary>
    private bool _manualRefresh;

    /// <summary>
    /// True if we've logged the ".NET SDK is preview" message.
    /// </summary>
    private bool _loggedPreviewMessage;

    /// <summary>
    /// List of events the logger needs as parameters to the <see cref="ConfigurableForwardingLogger"/>.
    /// </summary>
    /// <remarks>
    /// If TerminalLogger runs as a distributed logger, MSBuild out-of-proc nodes might filter the events that will go to the main
    /// node using an instance of <see cref="ConfigurableForwardingLogger"/> with the following parameters.
    /// Important: Note that TerminalLogger is special-cased in <see cref="BackEnd.Logging.LoggingService.UpdateMinimumMessageImportance"/>
    /// so changing this list may impact the minimum message importance logging optimization.
    /// </remarks>
    public static readonly string[] ConfigurableForwardingLoggerParameters =
    {
            "BUILDSTARTEDEVENT",
            "BUILDFINISHEDEVENT",
            "PROJECTSTARTEDEVENT",
            "PROJECTFINISHEDEVENT",
            "TARGETSTARTEDEVENT",
            "TARGETFINISHEDEVENT",
            "TASKSTARTEDEVENT",
            "HIGHMESSAGEEVENT",
            "WARNINGEVENT",
            "ERROREVENT"
    };

    /// <summary>
    /// The two directory separator characters to be passed to methods like <see cref="String.IndexOfAny(char[])"/>.
    /// </summary>
    private static readonly char[] PathSeparators = { Path.DirectorySeparatorChar, Path.AltDirectorySeparatorChar };

    /// <summary>
    /// One summary per finished project test run.
    /// </summary>
    private List<TestSummary> _testRunSummaries = new();

    /// <summary>
    /// Name of target that identifies a project that has tests, and that they just started.
    /// </summary>
    private static string _testStartTarget = "_TestRunStart";

    /// <summary>
    /// Time of the oldest observed test target start.
    /// </summary>
    private DateTime? _testStartTime;

    /// <summary>
    /// Time of the most recently observed test target finished.
    /// </summary>
    private DateTime? _testEndTime;

    /// <summary>
    /// Demonstrates whether there exists at least one project which is a cache plugin project.
    /// </summary>
    private bool _hasUsedCache = false;

    /// <summary>
    /// Whether to show TaskCommandLineEventArgs high-priority messages.
    /// </summary>
    private bool _showCommandLine = false;

    /// <summary>
    /// Indicates whether to show the build summary.
    /// </summary>
    private bool? _showSummary;

    private uint? _originalConsoleMode;

    /// <summary>
    /// Default constructor, used by the MSBuild logger infra.
    /// </summary>
    public TerminalLogger()
    {
        Terminal = new Terminal();
    }

    public TerminalLogger(LoggerVerbosity verbosity) : this()
    {
        Verbosity = verbosity;
    }

    /// <summary>
    /// Internal constructor accepting a custom <see cref="ITerminal"/> for testing.
    /// </summary>
    internal TerminalLogger(ITerminal terminal)
    {
        Terminal = terminal;
        _manualRefresh = true;
    }

    /// <summary>
    /// Private constructor invoked by static factory.
    /// </summary>
    private TerminalLogger(LoggerVerbosity verbosity, uint? originalConsoleMode) : this()
    {
        Verbosity = verbosity;
        _originalConsoleMode = originalConsoleMode;
    }

    #region INodeLogger implementation

    /// <inheritdoc/>
    public LoggerVerbosity Verbosity { get; set; } = LoggerVerbosity.Minimal;

    /// <inheritdoc/>
    public string? Parameters { get; set; } = null;

    /// <inheritdoc/>
    public void Initialize(IEventSource eventSource, int nodeCount)
    {
        // When MSBUILDNOINPROCNODE enabled, NodeId's reported by build start with 2. We need to reserve an extra spot for this case.
        _nodes = new NodeStatus[nodeCount + 1];

        Initialize(eventSource);
    }

    /// <inheritdoc/>
    public void Initialize(IEventSource eventSource)
    {
        ParseParameters();

        eventSource.BuildStarted += BuildStarted;
        eventSource.BuildFinished += BuildFinished;
        eventSource.ProjectStarted += ProjectStarted;
        eventSource.ProjectFinished += ProjectFinished;
        eventSource.TargetStarted += TargetStarted;
        eventSource.TargetFinished += TargetFinished;
        eventSource.TaskStarted += TaskStarted;
        eventSource.StatusEventRaised += StatusEventRaised;

        eventSource.MessageRaised += MessageRaised;
        eventSource.WarningRaised += WarningRaised;
        eventSource.ErrorRaised += ErrorRaised;

        if (eventSource is IEventSource4 eventSource4)
        {
            eventSource4.IncludeEvaluationPropertiesAndItems();
        }
    }


    /// <summary>
    /// Parses out the logger parameters from the Parameters string.
    /// </summary>
    public void ParseParameters()
    {
        foreach (var parameter in LoggerParametersHelper.ParseParameters(Parameters))
        {
            ApplyParameter(parameter.Item1, parameter.Item2);
        }
    }

    /// <summary>
    /// Apply a terminal logger parameter.
    /// parameterValue may be null, if there is no parameter value.
    /// </summary>
    /// <remark>
    /// If verbosity parameter value is not correct, throws an exception. Other incorrect parameter values are disregarded.
    /// </remark>
    private void ApplyParameter(string parameterName, string? parameterValue)
    {
        ErrorUtilities.VerifyThrowArgumentNull(parameterName);

        switch (parameterName.ToUpperInvariant())
        {
            case "V":
            case "VERBOSITY":
                ApplyVerbosityParameter(parameterValue);
                break;
            case "SHOWCOMMANDLINE":
                TryApplyShowCommandLineParameter(parameterValue);
                break;
            case "SUMMARY":
                _showSummary = true;
                break;
            case "NOSUMMARY":
                _showSummary = false;
                break;
        }
    }

    /// <summary>
    /// Apply the verbosity value
    /// </summary>
    private void ApplyVerbosityParameter(string? parameterValue)
    {
        if (parameterValue is not null && LoggerParametersHelper.TryParseVerbosityParameter(parameterValue, out LoggerVerbosity? verbosity))
        {
            Verbosity = (LoggerVerbosity)verbosity;
        }
        else
        {
            string message = ResourceUtilities.FormatResourceStringStripCodeAndKeyword(out string errorCode, out string helpKeyword, "InvalidVerbosity", parameterValue);
            throw new LoggerException(message, null, errorCode, helpKeyword);
        }
    }

    /// <summary>
    /// Apply the show command Line value
    /// </summary>
    private bool TryApplyShowCommandLineParameter(string? parameterValue)
    {
        if (String.IsNullOrEmpty(parameterValue))
        {
            _showCommandLine = true;
        }
        else
        {
            return ConversionUtilities.TryConvertStringToBool(parameterValue, out _showCommandLine);
        }

        return true;
    }


    /// <inheritdoc/>
    public void Shutdown()
    {
        NativeMethodsShared.RestoreConsoleMode(_originalConsoleMode);

        _cts.Cancel();
        _refresher?.Join();
        Terminal.Dispose();
        _cts.Dispose();
    }

    #endregion

    #region Logger callbacks

    /// <summary>
    /// The <see cref="IEventSource.BuildStarted"/> callback.
    /// </summary>
    private void BuildStarted(object sender, BuildStartedEventArgs e)
    {
        if (!_manualRefresh)
        {
            _refresher = new Thread(ThreadProc);
            _refresher.Start();
        }

        _buildStartTime = e.Timestamp;

        if (Terminal.SupportsProgressReporting && Verbosity != LoggerVerbosity.Quiet)
        {
            Terminal.Write(AnsiCodes.SetProgressIndeterminate);
        }
    }

    /// <summary>
    /// The <see cref="IEventSource.BuildFinished"/> callback.
    /// </summary>
    private void BuildFinished(object sender, BuildFinishedEventArgs e)
    {
        _cts.Cancel();
        _refresher?.Join();

        Terminal.BeginUpdate();
        try
        {
            if (Verbosity > LoggerVerbosity.Quiet)
            {
                string duration = (e.Timestamp - _buildStartTime).TotalSeconds.ToString("F1");
                string buildResult = GetBuildResultString(e.Succeeded, _buildErrorsCount, _buildWarningsCount);

                Terminal.WriteLine("");
                if (_testRunSummaries.Any())
                {
                    var total = _testRunSummaries.Sum(t => t.Total);
                    var failed = _testRunSummaries.Sum(t => t.Failed);
                    var passed = _testRunSummaries.Sum(t => t.Passed);
                    var skipped = _testRunSummaries.Sum(t => t.Skipped);
                    var testDuration = (_testStartTime != null && _testEndTime != null ? (_testEndTime - _testStartTime).Value.TotalSeconds : 0).ToString("F1");

                    var colorizeFailed = failed > 0;
                    var colorizePassed = passed > 0 && _buildErrorsCount == 0 && failed == 0;
                    var colorizeSkipped = skipped > 0 && skipped == total && _buildErrorsCount == 0 && failed == 0;

                    string summaryAndTotalText = ResourceUtilities.FormatResourceStringIgnoreCodeAndKeyword("TestSummary_BannerAndTotal", total);
                    string failedText = ResourceUtilities.FormatResourceStringIgnoreCodeAndKeyword("TestSummary_Failed", failed);
                    string passedText = ResourceUtilities.FormatResourceStringIgnoreCodeAndKeyword("TestSummary_Succeeded", passed);
                    string skippedText = ResourceUtilities.FormatResourceStringIgnoreCodeAndKeyword("TestSummary_Skipped", skipped);
                    string durationText = ResourceUtilities.FormatResourceStringIgnoreCodeAndKeyword("TestSummary_Duration", testDuration);

                    failedText = colorizeFailed ? AnsiCodes.Colorize(failedText.ToString(), TerminalColor.Red) : failedText;
                    passedText = colorizePassed ? AnsiCodes.Colorize(passedText.ToString(), TerminalColor.Green) : passedText;
                    skippedText = colorizeSkipped ? AnsiCodes.Colorize(skippedText.ToString(), TerminalColor.Yellow) : skippedText;

                    Terminal.WriteLine(string.Join(CultureInfo.CurrentCulture.TextInfo.ListSeparator + " ", summaryAndTotalText, failedText, passedText, skippedText, durationText));
                }

                if (_showSummary == true)
                {
                    RenderBuildSummary();
                }

                if (_restoreFailed)
                {
                    Terminal.WriteLine(ResourceUtilities.FormatResourceStringIgnoreCodeAndKeyword("RestoreCompleteWithMessage",
                        buildResult,
                        duration));
                }
                else
                {
                    Terminal.WriteLine(ResourceUtilities.FormatResourceStringIgnoreCodeAndKeyword("BuildFinished",
                        buildResult,
                        duration));
                }
            }
        }
        finally
        {
            if (Terminal.SupportsProgressReporting && Verbosity != LoggerVerbosity.Quiet)
            {
                Terminal.Write(AnsiCodes.RemoveProgress);
            }

            Terminal.EndUpdate();
        }

        _projects.Clear();
        _testRunSummaries.Clear();
        _buildErrorsCount = 0;
        _buildWarningsCount = 0;
        _restoreFailed = false;
        _testStartTime = null;
        _testEndTime = null;
    }

    private void RenderBuildSummary()
    {
        if (_buildErrorsCount == 0 && _buildWarningsCount == 0)
        {
            // No errors/warnings to display.
            return;
        }

        Terminal.WriteLine(ResourceUtilities.GetResourceString("BuildSummary"));

        foreach (Project project in _projects.Values.Where(p => p.HasErrorsOrWarnings))
        {
            string duration = project.Stopwatch.ElapsedSeconds.ToString("F1");
            string buildResult = GetBuildResultString(project.Succeeded, project.ErrorCount, project.WarningCount);
            string projectHeader = GetProjectFinishedHeader(project, buildResult, duration);

            Terminal.WriteLine(projectHeader);

            foreach (BuildMessage buildMessage in project.GetBuildErrorAndWarningMessages())
            {
                Terminal.WriteLine($"{DoubleIndentation}{buildMessage.Message}");
            }
        }

        Terminal.WriteLine(string.Empty);
    }

    private void StatusEventRaised(object sender, BuildStatusEventArgs e)
    {
        if (e is BuildCanceledEventArgs buildCanceledEventArgs)
        {
            RenderImmediateMessage(e.Message!);
        }
    }

    /// <summary>
    /// The <see cref="IEventSource.ProjectStarted"/> callback.
    /// </summary>
    private void ProjectStarted(object sender, ProjectStartedEventArgs e)
    {
        var buildEventContext = e.BuildEventContext;
        if (buildEventContext is null)
        {
            return;
        }

        ProjectContext c = new ProjectContext(buildEventContext);

        if (_restoreContext is null)
        {
            if (e.GlobalProperties?.TryGetValue("TargetFramework", out string? targetFramework) != true)
            {
                targetFramework = null;
            }
            _projects[c] = new(e.ProjectFile!, targetFramework, CreateStopwatch?.Invoke());

            // First ever restore in the build is starting.
            if (e.TargetNames == "Restore" && !_restoreFinished)
            {
                _restoreContext = c;
                int nodeIndex = NodeIndexForContext(buildEventContext);
                _nodes[nodeIndex] = new NodeStatus(e.ProjectFile!, null, "Restore", _projects[c].Stopwatch);
            }
        }
    }

    /// <summary>
    /// The <see cref="IEventSource.ProjectFinished"/> callback.
    /// </summary>
    private void ProjectFinished(object sender, ProjectFinishedEventArgs e)
    {
        var buildEventContext = e.BuildEventContext;
        if (buildEventContext is null)
        {
            return;
        }

        // Mark node idle until something uses it again
        if (_restoreContext is null)
        {
            UpdateNodeStatus(buildEventContext, null);
        }

        // Continue execution and add project summary to the static part of the Console only if verbosity is higher than Quiet.
        if (Verbosity <= LoggerVerbosity.Quiet)
        {
            return;
        }

        ProjectContext c = new(buildEventContext);

        if (_projects.TryGetValue(c, out Project? project))
        {
            project.Succeeded = e.Succeeded;
            project.Stopwatch.Stop();
            lock (_lock)
            {
                Terminal.BeginUpdate();
                try
                {
                    EraseNodes();

                    string duration = project.Stopwatch.ElapsedSeconds.ToString("F1");
                    ReadOnlyMemory<char>? outputPath = project.OutputPath;

                    // Build result. One of 'failed', 'succeeded with warnings', or 'succeeded' depending on the build result and diagnostic messages
                    // reported during build.
                    string buildResult = GetBuildResultString(project.Succeeded, project.ErrorCount, project.WarningCount);

                    // Check if we're done restoring.
                    if (c == _restoreContext)
                    {
                        if (e.Succeeded)
                        {
                            if (project.HasErrorsOrWarnings)
                            {
                                Terminal.WriteLine(ResourceUtilities.FormatResourceStringIgnoreCodeAndKeyword("RestoreCompleteWithMessage",
                                    buildResult,
                                    duration));
                            }
                            else
                            {
                                Terminal.WriteLine(ResourceUtilities.FormatResourceStringIgnoreCodeAndKeyword("RestoreComplete",
                                    duration));
                            }
                        }
                        else
                        {
                            // It will be reported after build finishes.
                            _restoreFailed = true;
                        }

                        _restoreContext = null;
                        _restoreFinished = true;
                    }
                    // If this was a notable project build, we print it as completed only if it's produced an output or warnings/error.
                    // If this is a test project, print it always, so user can see either a success or failure, otherwise success is hidden
                    // and it is hard to see if project finished, or did not run at all.
                    else if (project.OutputPath is not null || project.BuildMessages is not null || project.IsTestProject)
                    {
                        // Show project build complete and its output
                        string projectFinishedHeader = GetProjectFinishedHeader(project, buildResult, duration);
                        Terminal.Write(projectFinishedHeader);

                        // Print the output path as a link if we have it.
                        if (outputPath is not null)
                        {
                            ReadOnlySpan<char> outputPathSpan = outputPath.Value.Span;
                            ReadOnlySpan<char> url = outputPathSpan;
                            try
                            {
                                // If possible, make the link point to the containing directory of the output.
                                url = Path.GetDirectoryName(url);
                            }
                            catch
                            {
                                // Ignore any GetDirectoryName exceptions.
                            }

                            // Generates file:// schema url string which is better handled by various Terminal clients than raw folder name.
                            string urlString = url.ToString();
                            if (Uri.TryCreate(urlString, UriKind.Absolute, out Uri? uri))
                            {
                                // url.ToString() un-escapes the URL which is needed for our case file://
                                // but not valid for http://
                                urlString = uri.ToString();
                            }

                            // If the output path is under the initial working directory, make the console output relative to that to save space.
                            if (outputPathSpan.StartsWith(_initialWorkingDirectory.AsSpan(), FileUtilities.PathComparison))
                            {
                                if (outputPathSpan.Length > _initialWorkingDirectory.Length
                                    && (outputPathSpan[_initialWorkingDirectory.Length] == Path.DirectorySeparatorChar
                                        || outputPathSpan[_initialWorkingDirectory.Length] == Path.AltDirectorySeparatorChar))
                                {
                                    outputPathSpan = outputPathSpan.Slice(_initialWorkingDirectory.Length + 1);
                                }
                            }

                            Terminal.WriteLine(ResourceUtilities.FormatResourceStringIgnoreCodeAndKeyword("ProjectFinished_OutputPath",
                                $"{AnsiCodes.LinkPrefix}{urlString}{AnsiCodes.LinkInfix}{outputPathSpan.ToString()}{AnsiCodes.LinkSuffix}"));
                        }
                        else
                        {
                            Terminal.WriteLine(string.Empty);
                        }
                    }

                    // Print diagnostic output under the Project -> Output line.
                    if (project.BuildMessages is not null)
                    {
                        foreach (BuildMessage buildMessage in project.BuildMessages)
                        {
                            Terminal.WriteLine($"{DoubleIndentation}{buildMessage.Message}");
                        }
                    }

                    _buildErrorsCount += project.ErrorCount;
                    _buildWarningsCount += project.WarningCount;

                    DisplayNodes();
                }
                finally
                {
                    Terminal.EndUpdate();
                }
            }
        }
    }

    private static string GetProjectFinishedHeader(Project project, string buildResult, string duration)
    {
        string projectFile = project.File is not null ?
            Path.GetFileNameWithoutExtension(project.File) :
            string.Empty;

        if (string.IsNullOrEmpty(project.TargetFramework))
        {
            string resourceName = project.IsTestProject ? "TestProjectFinished_NoTF" : "ProjectFinished_NoTF";

            return ResourceUtilities.FormatResourceStringIgnoreCodeAndKeyword(resourceName,
                Indentation,
                projectFile,
                buildResult,
                duration);
        }
        else
        {
            string resourceName = project.IsTestProject ? "TestProjectFinished_WithTF" : "ProjectFinished_WithTF";

            return ResourceUtilities.FormatResourceStringIgnoreCodeAndKeyword(resourceName,
                Indentation,
                projectFile,
                AnsiCodes.Colorize(project.TargetFramework, TargetFrameworkColor),
                buildResult,
                duration);
        }
    }

    /// <summary>
    /// The <see cref="IEventSource.TargetStarted"/> callback.
    /// </summary>
    private void TargetStarted(object sender, TargetStartedEventArgs e)
    {
        var buildEventContext = e.BuildEventContext;
        if (_restoreContext is null && buildEventContext is not null && _projects.TryGetValue(new ProjectContext(buildEventContext), out Project? project))
        {
            project.Stopwatch.Start();

            string projectFile = Path.GetFileNameWithoutExtension(e.ProjectFile);

            string targetName = e.TargetName;
            if (targetName == CachePluginStartTarget)
            {
                project.IsCachePluginProject = true;
                _hasUsedCache = true;
            }

            if (targetName == _testStartTarget)
            {
                targetName = "Testing";

                // Use the minimal start time, so if we run tests in parallel, we can calculate duration
                // as this start time, minus time when tests finished.
                _testStartTime = _testStartTime == null
                    ? e.Timestamp
                    : e.Timestamp < _testStartTime
                        ? e.Timestamp : _testStartTime;
                project.IsTestProject = true;
            }

            NodeStatus nodeStatus = new(projectFile, project.TargetFramework, targetName, project.Stopwatch);
            UpdateNodeStatus(buildEventContext, nodeStatus);
        }
    }

    private void UpdateNodeStatus(BuildEventContext buildEventContext, NodeStatus? nodeStatus)
    {
        int nodeIndex = NodeIndexForContext(buildEventContext);
        _nodes[nodeIndex] = nodeStatus;
    }

    /// <summary>
    /// The <see cref="IEventSource.TargetFinished"/> callback. Unused.
    /// </summary>
    private void TargetFinished(object sender, TargetFinishedEventArgs e)
    {
        // For cache plugin projects which result in a cache hit, ensure the output path is set
        // to the item spec corresponding to the GetTargetPath target upon completion.
        var buildEventContext = e.BuildEventContext;
        if (_restoreContext is null
            && buildEventContext is not null
            && _hasUsedCache
            && e.TargetName == "GetTargetPath"
            && _projects.TryGetValue(new ProjectContext(buildEventContext), out Project? project))
        {
            if (project.IsCachePluginProject)
            {
                foreach (ITaskItem output in e.TargetOutputs)
                {
                    project.OutputPath = output.ItemSpec.AsMemory();
                    break;
                }
            }
        }
    }

    /// <summary>
    /// The <see cref="IEventSource.TaskStarted"/> callback.
    /// </summary>
    private void TaskStarted(object sender, TaskStartedEventArgs e)
    {
        var buildEventContext = e.BuildEventContext;
        if (_restoreContext is null && buildEventContext is not null && e.TaskName == "MSBuild")
        {
            // This will yield the node, so preemptively mark it idle
            UpdateNodeStatus(buildEventContext, null);

            if (_projects.TryGetValue(new ProjectContext(buildEventContext), out Project? project))
            {
                project.Stopwatch.Stop();
            }
        }
    }

    /// <summary>
    /// The <see cref="IEventSource.MessageRaised"/> callback.
    /// </summary>
    private void MessageRaised(object sender, BuildMessageEventArgs e)
    {
        var buildEventContext = e.BuildEventContext;
        if (buildEventContext is null)
        {
            return;
        }

        string? message = e.Message;
        if (message is not null && e.Importance == MessageImportance.High)
        {
            var hasProject = _projects.TryGetValue(new ProjectContext(buildEventContext), out Project? project);

            // Detect project output path by matching high-importance messages against the "$(MSBuildProjectName) -> ..."
            // pattern used by the CopyFilesToOutputDirectory target.
            int index = message.IndexOf(FilePathPattern, StringComparison.Ordinal);
            if (index > 0)
            {
                var projectFileName = Path.GetFileName(e.ProjectFile.AsSpan());
                if (!projectFileName.IsEmpty &&
                    message.AsSpan().StartsWith(Path.GetFileNameWithoutExtension(projectFileName)) && hasProject)
                {
                    ReadOnlyMemory<char> outputPath = e.Message.AsMemory().Slice(index + 4);
                    project!.OutputPath = outputPath;
                    return;
                }
            }

            if (Verbosity > LoggerVerbosity.Quiet)
            {
                // Show immediate messages to the user.
                if (IsImmediateMessage(message))
                {
                    RenderImmediateMessage(message);
                    return;
                }
                if (e.Code == "NETSDK1057" && !_loggedPreviewMessage)
                {
                    // The SDK will log the high-pri "not-a-warning" message NETSDK1057
                    // when it's a preview version up to MaxCPUCount times, but that's
                    // an implementation detail--the user cares about at most one.

                    RenderImmediateMessage(message);
                    _loggedPreviewMessage = true;
                    return;
                }
            }

            if (hasProject && project!.IsTestProject)
            {
                var node = _nodes[NodeIndexForContext(buildEventContext)];

                // Consumes test update messages produced by VSTest and MSTest runner.
                if (node != null && e is IExtendedBuildEventArgs extendedMessage)
                {
                    switch (extendedMessage.ExtendedType)
                    {
                        case "TLTESTPASSED":
                            {
                                var indicator = extendedMessage.ExtendedMetadata!["localizedResult"]!;
                                var displayName = extendedMessage.ExtendedMetadata!["displayName"]!;

                                var status = new NodeStatus(node.Project, node.TargetFramework, TerminalColor.Green, indicator, displayName, project.Stopwatch);
                                UpdateNodeStatus(buildEventContext, status);
                                break;
                            }

                        case "TLTESTSKIPPED":
                            {
                                var indicator = extendedMessage.ExtendedMetadata!["localizedResult"]!;
                                var displayName = extendedMessage.ExtendedMetadata!["displayName"]!;

                                var status = new NodeStatus(node.Project, node.TargetFramework, TerminalColor.Yellow, indicator, displayName, project.Stopwatch);
                                UpdateNodeStatus(buildEventContext, status);
                                break;
                            }

                        case "TLTESTFINISH":
                            {
                                // Collect test run summary.
                                if (Verbosity > LoggerVerbosity.Quiet)
                                {
                                    _ = int.TryParse(extendedMessage.ExtendedMetadata!["total"]!, out int total);
                                    _ = int.TryParse(extendedMessage.ExtendedMetadata!["passed"]!, out int passed);
                                    _ = int.TryParse(extendedMessage.ExtendedMetadata!["skipped"]!, out int skipped);
                                    _ = int.TryParse(extendedMessage.ExtendedMetadata!["failed"]!, out int failed);

                                    _testRunSummaries.Add(new TestSummary(total, passed, skipped, failed));

                                    _testEndTime = _testEndTime == null
                                            ? e.Timestamp
                                            : e.Timestamp > _testEndTime
                                                ? e.Timestamp : _testEndTime;
                                }

                                break;
                            }

                        case "TLTESTOUTPUT":
                            {
                                if (e.Message != null && Verbosity > LoggerVerbosity.Quiet)
                                {
                                    RenderImmediateMessage(e.Message);
                                }
                                break;
                            }
                    }
                    return;
                }
            }

            if (Verbosity > LoggerVerbosity.Normal)
            {
                if (e is TaskCommandLineEventArgs && !_showCommandLine)
                {
                    return;
                }

                if (hasProject)
                {
                    project!.AddBuildMessage(MessageSeverity.Message, message);
                }
                else
                {
                    // Display messages reported by MSBuild, even if it's not tracked in _projects collection.
                    RenderImmediateMessage(message);
                }
            }
        }
    }

    /// <summary>
    /// The <see cref="IEventSource.WarningRaised"/> callback.
    /// </summary>
    private void WarningRaised(object sender, BuildWarningEventArgs e)
    {
        BuildEventContext? buildEventContext = e.BuildEventContext;

        if (buildEventContext is not null
            && _projects.TryGetValue(new ProjectContext(buildEventContext), out Project? project)
            && Verbosity > LoggerVerbosity.Quiet)
        {
            if ((!String.IsNullOrEmpty(e.Message) && IsImmediateMessage(e.Message!)) ||
                IsImmediateWarning(e.Code))
            {
                RenderImmediateMessage(FormatWarningMessage(e, Indentation));
            }

            project.AddBuildMessage(MessageSeverity.Warning, FormatWarningMessage(e, TripleIndentation));
        }
        else
        {
            // It is necessary to display warning messages reported by MSBuild, even if it's not tracked in _projects collection or the verbosity is Quiet.
            RenderImmediateMessage(FormatWarningMessage(e, Indentation));
            _buildWarningsCount++;
        }
    }

    /// <summary>
    /// Detect markers that require special attention from a customer.
    /// </summary>
    /// <param name="message">Raised event.</param>
    /// <returns>true if marker is detected.</returns>
    private bool IsImmediateMessage(string message) =>
#if NET7_0_OR_GREATER
        ImmediateMessageRegex().IsMatch(message);
#else
        _immediateMessageKeywords.Any(imk => message.IndexOf(imk, StringComparison.OrdinalIgnoreCase) >= 0);
#endif


    private bool IsImmediateWarning(string code) => code == "MSB3026";

    /// <summary>
    /// The <see cref="IEventSource.ErrorRaised"/> callback.
    /// </summary>
    private void ErrorRaised(object sender, BuildErrorEventArgs e)
    {
        BuildEventContext? buildEventContext = e.BuildEventContext;

        if (buildEventContext is not null
            && _projects.TryGetValue(new ProjectContext(buildEventContext), out Project? project)
            && Verbosity > LoggerVerbosity.Quiet)
        {
            project.AddBuildMessage(MessageSeverity.Error, FormatErrorMessage(e, TripleIndentation));
        }
        else
        {
            // It is necessary to display error messages reported by MSBuild, even if it's not tracked in _projects collection or the verbosity is Quiet.
            RenderImmediateMessage(FormatErrorMessage(e, Indentation));
            _buildErrorsCount++;
        }
    }

    #endregion

    #region Refresher thread implementation

    /// <summary>
    /// The <see cref="_refresher"/> thread proc.
    /// </summary>
    private void ThreadProc()
    {
        // 1_000 / 30 is a poor approx of 30Hz
        while (!_cts.Token.WaitHandle.WaitOne(1_000 / 30))
        {
            lock (_lock)
            {
                DisplayNodes();
            }
        }

        EraseNodes();
    }

    /// <summary>
    /// Render Nodes section.
    /// It shows what all build nodes do.
    /// </summary>
    internal void DisplayNodes()
    {
        NodesFrame newFrame = new NodesFrame(_nodes, width: Terminal.Width, height: Terminal.Height);

        // Do not render delta but clear everything if Terminal width or height have changed.
        if (newFrame.Width != _currentFrame.Width || newFrame.Height != _currentFrame.Height)
        {
            EraseNodes();
        }

        string rendered = newFrame.Render(_currentFrame);

        // Hide the cursor to prevent it from jumping around as we overwrite the live lines.
        Terminal.Write(AnsiCodes.HideCursor);
        try
        {
            Terminal.Write(rendered);
        }
        finally
        {
            Terminal.Write(AnsiCodes.ShowCursor);
        }

        _currentFrame = newFrame;
    }

    /// <summary>
    /// Erases the previously printed live node output.
    /// </summary>
    private void EraseNodes()
    {
        if (_currentFrame.NodesCount == 0)
        {
            return;
        }
        Terminal.WriteLine($"{AnsiCodes.CSI}{_currentFrame.NodesCount + 1}{AnsiCodes.MoveUpToLineStart}");
        Terminal.Write($"{AnsiCodes.CSI}{AnsiCodes.EraseInDisplay}");
        _currentFrame.Clear();
    }

    #endregion

    #region Helpers

    /// <summary>
<<<<<<< HEAD
    /// Creates a Terminal logger or Console logger based on the environment.
    /// This method is called by reflection from dotnet. Do not modify the name or parameters without adapting the SDK.
    /// </summary>
    public static ILogger CreateTerminalOrConsoleLogger(LoggerVerbosity verbosity, string[]? args)
    {
        string tlArg = args?.FirstOrDefault(a => a.StartsWith("--tl:", StringComparison.InvariantCultureIgnoreCase)) ?? string.Empty;

        bool isDisabled =
            tlArg.Equals("--tl:on", StringComparison.InvariantCultureIgnoreCase) ? false :
            tlArg.Equals("--tl:off", StringComparison.InvariantCultureIgnoreCase) ? true :
            (Environment.GetEnvironmentVariable("MSBUILDTERMINALLOGGER") ?? string.Empty).Equals("off", StringComparison.InvariantCultureIgnoreCase);

        (bool supportsAnsi, bool outputIsScreen, uint? originalConsoleMode) = NativeMethodsShared.QueryIsScreenAndTryEnableAnsiColorCodes();

        if (isDisabled || !supportsAnsi || !outputIsScreen)
        {
            NativeMethodsShared.RestoreConsoleMode(originalConsoleMode);
            return new ConsoleLogger(verbosity);
        }

        return new TerminalLogger(verbosity, originalConsoleMode);
    }

    /// <summary>
    /// Print a build result summary to the output.
=======
    /// Construct a build result summary string.
>>>>>>> 40423637
    /// </summary>
    /// <param name="succeeded">True if the build completed with success.</param>
    /// <param name="hasError">True if the build has logged at least one error.</param>
    /// <param name="hasWarning">True if the build has logged at least one warning.</param>
    private static string GetBuildResultString(bool succeeded, int countErrors, int countWarnings)
    {
        if (!succeeded)
        {
            // If the build failed, we print one of three red strings.
            string text = (countErrors > 0, countWarnings > 0) switch
            {
                (true, true) => ResourceUtilities.FormatResourceStringIgnoreCodeAndKeyword("BuildResult_FailedWithErrorsAndWarnings", countErrors, countWarnings),
                (true, _) => ResourceUtilities.FormatResourceStringIgnoreCodeAndKeyword("BuildResult_FailedWithErrors", countErrors),
                (false, true) => ResourceUtilities.FormatResourceStringIgnoreCodeAndKeyword("BuildResult_FailedWithWarnings", countWarnings),
                _ => ResourceUtilities.GetResourceString("BuildResult_Failed"),
            };
            return AnsiCodes.Colorize(text, TerminalColor.Red);
        }
        else if (countWarnings > 0)
        {
            return AnsiCodes.Colorize(ResourceUtilities.FormatResourceStringIgnoreCodeAndKeyword("BuildResult_SucceededWithWarnings", countWarnings), TerminalColor.Yellow);
        }
        else
        {
            return AnsiCodes.Colorize(ResourceUtilities.GetResourceString("BuildResult_Succeeded"), TerminalColor.Green);
        }
    }

    /// <summary>
    /// Print a build messages to the output that require special customer's attention.
    /// </summary>
    /// <param name="message">Build message needed to be shown immediately.</param>
    private void RenderImmediateMessage(string message)
    {
        lock (_lock)
        {
            // Calling erase helps to clear the screen before printing the message
            // The immediate output will not overlap with node status reporting
            EraseNodes();
            Terminal.WriteLine(message);
        }
    }

    /// <summary>
    /// Returns the <see cref="_nodes"/> index corresponding to the given <see cref="BuildEventContext"/>.
    /// </summary>
    private int NodeIndexForContext(BuildEventContext context)
    {
        // Node IDs reported by the build are 1-based.
        return context.NodeId - 1;
    }

    /// <summary>
    /// Colorizes the filename part of the given path.
    /// </summary>
    private static string? HighlightFileName(string? path)
    {
        if (path == null)
        {
            return null;
        }

        int index = path.LastIndexOfAny(PathSeparators);
        return index >= 0
            ? $"{path.Substring(0, index + 1)}{AnsiCodes.MakeBold(path.Substring(index + 1))}"
            : path;
    }

    private string FormatWarningMessage(BuildWarningEventArgs e, string indent)
    {
        return FormatEventMessage(
                category: AnsiCodes.Colorize("warning", TerminalColor.Yellow),
                subcategory: e.Subcategory,
                message: e.Message,
                code: AnsiCodes.Colorize(e.Code, TerminalColor.Yellow),
                file: HighlightFileName(e.File),
                lineNumber: e.LineNumber,
                endLineNumber: e.EndLineNumber,
                columnNumber: e.ColumnNumber,
                endColumnNumber: e.EndColumnNumber,
                indent);
    }

    private string FormatErrorMessage(BuildErrorEventArgs e, string indent)
    {
        return FormatEventMessage(
                category: AnsiCodes.Colorize("error", TerminalColor.Red),
                subcategory: e.Subcategory,
                message: e.Message,
                code: AnsiCodes.Colorize(e.Code, TerminalColor.Red),
                file: HighlightFileName(e.File),
                lineNumber: e.LineNumber,
                endLineNumber: e.EndLineNumber,
                columnNumber: e.ColumnNumber,
                endColumnNumber: e.EndColumnNumber,
                indent);
    }

    private string FormatEventMessage(
            string category,
            string subcategory,
            string? message,
            string code,
            string? file,
            int lineNumber,
            int endLineNumber,
            int columnNumber,
            int endColumnNumber,
            string indent)
    {
        message ??= string.Empty;
        StringBuilder builder = new(128);

        if (string.IsNullOrEmpty(file))
        {
            builder.Append("MSBUILD : ");    // Should not be localized.
        }
        else
        {
            builder.Append(file);

            if (lineNumber == 0)
            {
                builder.Append(" : ");
            }
            else
            {
                if (columnNumber == 0)
                {
                    builder.Append(endLineNumber == 0 ?
                        $"({lineNumber}): " :
                        $"({lineNumber}-{endLineNumber}): ");
                }
                else
                {
                    if (endLineNumber == 0)
                    {
                        builder.Append(endColumnNumber == 0 ?
                            $"({lineNumber},{columnNumber}): " :
                            $"({lineNumber},{columnNumber}-{endColumnNumber}): ");
                    }
                    else
                    {
                        builder.Append(endColumnNumber == 0 ?
                            $"({lineNumber}-{endLineNumber},{columnNumber}): " :
                            $"({lineNumber},{columnNumber},{endLineNumber},{endColumnNumber}): ");
                    }
                }
            }
        }

        if (!string.IsNullOrEmpty(subcategory))
        {
            builder.Append(subcategory);
            builder.Append(' ');
        }

        builder.Append($"{category} {code}: ");

        // render multi-line message in a special way
        if (message.IndexOf('\n') >= 0)
        {
            // Place the multiline message under the project in case of minimal and higher verbosity.
            string[] lines = message.Split(newLineStrings, StringSplitOptions.None);

            foreach (string line in lines)
            {
                if (indent.Length + line.Length > Terminal.Width) // custom wrapping with indentation
                {
                    WrapText(builder, line, Terminal.Width, indent);
                }
                else
                {
                    builder.AppendLine();
                    builder.Append(indent);
                    builder.Append(line);
                }
            }
        }
        else
        {
            builder.Append(message);
        }

        return builder.ToString();
    }

    private static void WrapText(StringBuilder sb, string text, int maxLength, string indent)
    {
        int start = 0;
        while (start < text.Length)
        {
            int length = Math.Min(maxLength - indent.Length, text.Length - start);
            sb.AppendLine();
            sb.Append(indent);
            sb.Append(text.AsSpan().Slice(start, length));

            start += length;
        }
    }

    #endregion
}<|MERGE_RESOLUTION|>--- conflicted
+++ resolved
@@ -1081,7 +1081,6 @@
     #region Helpers
 
     /// <summary>
-<<<<<<< HEAD
     /// Creates a Terminal logger or Console logger based on the environment.
     /// This method is called by reflection from dotnet. Do not modify the name or parameters without adapting the SDK.
     /// </summary>
@@ -1106,10 +1105,7 @@
     }
 
     /// <summary>
-    /// Print a build result summary to the output.
-=======
     /// Construct a build result summary string.
->>>>>>> 40423637
     /// </summary>
     /// <param name="succeeded">True if the build completed with success.</param>
     /// <param name="hasError">True if the build has logged at least one error.</param>
