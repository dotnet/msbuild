--- conflicted
+++ resolved
@@ -94,11 +94,7 @@
         </dependentAssembly>
         <dependentAssembly>
           <assemblyIdentity name="System.Text.Json" publicKeyToken="cc7b13ffcd2ddd51" culture="neutral" />
-<<<<<<< HEAD
           <bindingRedirect oldVersion="0.0.0.0-8.0.0.5" newVersion="8.0.0.5" />
-=======
-          <bindingRedirect oldVersion="0.0.0.0-8.0.0.4" newVersion="8.0.0.4" />
->>>>>>> e4f5b938
         </dependentAssembly>
         <dependentAssembly>
           <assemblyIdentity name="System.Threading.Tasks.Dataflow" publicKeyToken="b03f5f7f11d50a3a" culture="neutral" />
