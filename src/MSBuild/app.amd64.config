--- conflicted
+++ resolved
@@ -49,11 +49,7 @@
 
         <dependentAssembly>
           <assemblyIdentity name="Microsoft.IO.Redist" culture="neutral" publicKeyToken="cc7b13ffcd2ddd51" />
-<<<<<<< HEAD
-          <bindingRedirect oldVersion="0.0.0.0-99.9.9.9" newVersion="6.0.0.1" />
-=======
           <bindingRedirect oldVersion="0.0.0.0-6.0.0.1" newVersion="6.0.0.1" />
->>>>>>> e4f5b938
           <codeBase version="6.0.0.1" href="..\Microsoft.IO.Redist.dll"/>
         </dependentAssembly>
 
@@ -138,13 +134,8 @@
         </dependentAssembly>
         <dependentAssembly>
           <assemblyIdentity name="System.Text.Json" publicKeyToken="cc7b13ffcd2ddd51" culture="neutral" />
-<<<<<<< HEAD
           <bindingRedirect oldVersion="0.0.0.0-8.0.0.5" newVersion="8.0.0.5" />
           <codeBase version="8.0.0.5" href="..\System.Text.Json.dll"/>
-=======
-          <bindingRedirect oldVersion="0.0.0.0-8.0.0.4" newVersion="8.0.0.4" />
-          <codeBase version="8.0.0.4" href="..\System.Text.Json.dll"/>
->>>>>>> e4f5b938
         </dependentAssembly>
         <dependentAssembly>
           <assemblyIdentity name="System.Threading.Channels" publicKeyToken="cc7b13ffcd2ddd51" culture="neutral" />
