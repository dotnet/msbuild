﻿<?xml version="1.0" encoding="utf-8"?>
  <configuration>
    <configSections>
      <section name="msbuildToolsets" type="Microsoft.Build.Evaluation.ToolsetConfigurationSection, Microsoft.Build, Version=15.1.0.0, Culture=neutral, PublicKeyToken=b03f5f7f11d50a3a" />
    </configSections>
    <startup useLegacyV2RuntimeActivationPolicy="true">
      <supportedRuntime version="v4.0" sku=".NETFramework,Version=v4.6" />
    </startup>
    <runtime>
      <DisableFXClosureWalk enabled="true" />
      <DeferFXClosureWalk enabled="true" />
      <generatePublisherEvidence enabled="false" />
      <ThreadPool_UnfairSemaphoreSpinLimit enabled="0" />
      <!-- Manually expanded list of quirks applied to a .NET 4.7.2 application, to work around CLR bug that doesn't apply them correctly
           https://referencesource.microsoft.com/#mscorlib/system/AppContext/AppContextDefaultValues.Defaults.cs,37
           Framework bug: https://dev.azure.com/devdiv/DevDiv/_workitems/edit/1148752 -->
      <AppContextSwitchOverrides value="Switch.System.Globalization.NoAsyncCurrentCulture=false;Switch.System.Threading.ThrowExceptionIfDisposedCancellationTokenSource=false;Switch.System.Security.ClaimsIdentity.SetActorAsReferenceWhenCopyingClaimsIdentity=false;Switch.System.Security.Cryptography.DoNotAddrOfCspParentWindowHandle=false;Switch.System.Diagnostics.IgnorePortablePDBsInStackTraces=false;Switch.System.IO.UseLegacyPathHandling=false;Switch.System.IO.BlockLongPaths=false;Switch.System.Security.Cryptography.UseLegacyFipsThrow=false;" />
      <assemblyBinding xmlns="urn:schemas-microsoft-com:asm.v1">
        <dependentAssembly>
          <assemblyIdentity name="Microsoft.Build.Framework" culture="neutral" publicKeyToken="b03f5f7f11d50a3a" />
          <bindingRedirect oldVersion="0.0.0.0-99.9.9.9" newVersion="15.1.0.0" />
          <codeBase version="15.1.0.0" href="..\Microsoft.Build.Framework.dll"/>
        </dependentAssembly>
        <dependentAssembly>
          <assemblyIdentity name="Microsoft.Build" culture="neutral" publicKeyToken="b03f5f7f11d50a3a" />
          <bindingRedirect oldVersion="0.0.0.0-99.9.9.9" newVersion="15.1.0.0" />
          <codeBase version="15.1.0.0" href="..\Microsoft.Build.dll"/>
        </dependentAssembly>
        <dependentAssembly>
          <assemblyIdentity name="Microsoft.Build.Tasks.Core" culture="neutral" publicKeyToken="b03f5f7f11d50a3a" />
          <bindingRedirect oldVersion="0.0.0.0-99.9.9.9" newVersion="15.1.0.0" />
          <codeBase version="15.1.0.0" href="..\Microsoft.Build.Tasks.Core.dll"/>
        </dependentAssembly>
        <dependentAssembly>
          <assemblyIdentity name="Microsoft.Build.Utilities.Core" culture="neutral" publicKeyToken="b03f5f7f11d50a3a" />
          <bindingRedirect oldVersion="0.0.0.0-99.9.9.9" newVersion="15.1.0.0" />
          <codeBase version="15.1.0.0" href="..\Microsoft.Build.Utilities.Core.dll"/>
        </dependentAssembly>

        <dependentAssembly>
          <assemblyIdentity name="Microsoft.IO.Redist" culture="neutral" publicKeyToken="cc7b13ffcd2ddd51" />
          <bindingRedirect oldVersion="0.0.0.0-99.9.9.9" newVersion="6.0.0.1" />
          <codeBase version="6.0.0.1" href="..\Microsoft.IO.Redist.dll"/>
        </dependentAssembly>

        <!-- Redirects for assemblies redistributed by MSBuild (in the .vsix). -->
        <dependentAssembly>
          <assemblyIdentity name="BuildXL.Native" publicKeyToken="6212d9137135ce5d" culture="neutral" />
          <codeBase version="1.0.0.0" href="..\BuildXL.Native.dll"/>
        </dependentAssembly>
        <dependentAssembly>
          <assemblyIdentity name="BuildXL.Processes" publicKeyToken="6212d9137135ce5d" culture="neutral" />
          <codeBase version="1.0.0.0" href="..\BuildXL.Processes.dll"/>
        </dependentAssembly>
        <dependentAssembly>
          <assemblyIdentity name="BuildXL.Utilities.Core" publicKeyToken="6212d9137135ce5d" culture="neutral" />
          <codeBase version="1.0.0.0" href="..\BuildXL.Utilities.Core.dll"/>
        </dependentAssembly>
        <dependentAssembly>
          <assemblyIdentity name="Microsoft.VisualStudio.OpenTelemetry.ClientExtensions" publicKeyToken="b03f5f7f11d50a3a" culture="neutral" />
          <codeBase version="0.1.0.0" href="..\Microsoft.VisualStudio.OpenTelemetry.ClientExtensions.dll"/>
        </dependentAssembly>
        <dependentAssembly>
          <assemblyIdentity name="Microsoft.VisualStudio.OpenTelemetry.Collector" publicKeyToken="b03f5f7f11d50a3a" culture="neutral" />
          <codeBase version="0.1.0.0" href="..\Microsoft.VisualStudio.OpenTelemetry.Collector.dll"/>
        </dependentAssembly>
        <dependentAssembly>
          <assemblyIdentity name="Microsoft.VisualStudio.SolutionPersistence" publicKeyToken="b03f5f7f11d50a3a" culture="neutral" />
          <codeBase version="1.0.0.0" href="..\Microsoft.VisualStudio.SolutionPersistence.dll"/>
        </dependentAssembly>
        <dependentAssembly>
          <assemblyIdentity name="Microsoft.Bcl.AsyncInterfaces" publicKeyToken="cc7b13ffcd2ddd51" culture="neutral" />
          <bindingRedirect oldVersion="0.0.0.0-9.0.0.0" newVersion="9.0.0.0" />
          <codeBase version="9.0.0.0" href="..\Microsoft.Bcl.AsyncInterfaces.dll"/>
        </dependentAssembly>
        <dependentAssembly>
          <assemblyIdentity name="Microsoft.Bcl.HashCode" publicKeyToken="cc7b13ffcd2ddd51" culture="neutral" />
          <bindingRedirect oldVersion="0.0.0.0-1.0.0.0" newVersion="1.0.0.0" />
          <codeBase version="1.0.0.0" href="..\Microsoft.Bcl.HashCode.dll"/>
        </dependentAssembly>
        <dependentAssembly>
          <assemblyIdentity name="Microsoft.NET.StringTools" publicKeyToken="b03f5f7f11d50a3a" culture="neutral" />
          <bindingRedirect oldVersion="0.0.0.0-1.0.0.0" newVersion="1.0.0.0" />
          <codeBase version="1.0.0.0" href="..\Microsoft.NET.StringTools.dll"/>
        </dependentAssembly>
        <dependentAssembly>
          <assemblyIdentity name="Microsoft.NET.StringTools.net35" publicKeyToken="b03f5f7f11d50a3a" culture="neutral" />
          <bindingRedirect oldVersion="0.0.0.0-1.0.0.0" newVersion="1.0.0.0" />
          <codeBase version="1.0.0.0" href="..\Microsoft.NET.StringTools.net35.dll"/>
        </dependentAssembly>
        <dependentAssembly>
          <assemblyIdentity name="RuntimeContracts" publicKeyToken="3d487639874b2199" culture="neutral" />
          <codeBase version="0.5.0.0" href="..\RuntimeContracts.dll" />
        </dependentAssembly>
        <dependentAssembly>
          <assemblyIdentity name="System.Buffers" publicKeyToken="cc7b13ffcd2ddd51" culture="neutral" />
          <bindingRedirect oldVersion="0.0.0.0-4.0.3.0" newVersion="4.0.3.0" />
          <codeBase version="4.0.3.0" href="..\System.Buffers.dll"/>
        </dependentAssembly>

        <!-- Pull plugins that reference SCI up to our version in case they depended on our copy of the older version -->
        <dependentAssembly>
          <assemblyIdentity name="System.Collections.Immutable" publicKeyToken="b03f5f7f11d50a3a" culture="neutral" />
          <bindingRedirect oldVersion="0.0.0.0-9.0.0.0" newVersion="9.0.0.0" />
          <codeBase version="9.0.0.0" href="..\System.Collections.Immutable.dll"/>
        </dependentAssembly>
        <dependentAssembly>
          <assemblyIdentity name="System.Diagnostics.DiagnosticSource" publicKeyToken="cc7b13ffcd2ddd51" culture="neutral" />
          <bindingRedirect oldVersion="0.0.0.0-9.0.0.0" newVersion="9.0.0.0" />
          <codeBase version="9.0.0.0" href="..\System.Diagnostics.DiagnosticSource.dll" />
        </dependentAssembly>
        <dependentAssembly>
          <assemblyIdentity name="System.Formats.Nrbf" publicKeyToken="cc7b13ffcd2ddd51" culture="neutral" />
          <bindingRedirect oldVersion="0.0.0.0-9.0.0.0" newVersion="9.0.0.0" />
          <codeBase version="9.0.0.0" href="..\System.Formats.Nrbf.dll"/>
        </dependentAssembly>
        <dependentAssembly>
          <assemblyIdentity name="System.IO.Pipelines" publicKeyToken="cc7b13ffcd2ddd51" culture="neutral" />
          <bindingRedirect oldVersion="0.0.0.0-9.0.0.0" newVersion="9.0.0.0" />
          <codeBase version="9.0.0.0" href="..\System.IO.Pipelines.dll"/>
        </dependentAssembly>

        <dependentAssembly>
          <assemblyIdentity name="Microsoft.Extensions.Configuration.Abstractions" publicKeyToken="adb9793829ddae60" culture="neutral" />
          <codeBase version="8.0.0.0" href="..\Microsoft.Extensions.Configuration.Abstractions.dll" />
        </dependentAssembly>
        <dependentAssembly>
          <assemblyIdentity name="Microsoft.Extensions.Configuration.Binder" publicKeyToken="adb9793829ddae60" culture="neutral" />
          <codeBase version="8.0.0.0" href="..\Microsoft.Extensions.Configuration.Binder.dll" />
        </dependentAssembly>
        <dependentAssembly>
          <assemblyIdentity name="Microsoft.Extensions.Configuration" publicKeyToken="adb9793829ddae60" culture="neutral" />
          <codeBase version="8.0.0.0" href="..\Microsoft.Extensions.Configuration.dll" />
        </dependentAssembly>
        <dependentAssembly>
          <assemblyIdentity name="Microsoft.Extensions.DependencyInjection.Abstractions" publicKeyToken="adb9793829ddae60" culture="neutral" />
          <codeBase version="8.0.0.0" href="..\Microsoft.Extensions.DependencyInjection.Abstractions.dll" />
        </dependentAssembly>
        <dependentAssembly>
          <assemblyIdentity name="Microsoft.Extensions.DependencyInjection" publicKeyToken="adb9793829ddae60" culture="neutral" />
          <codeBase version="8.0.0.0" href="..\Microsoft.Extensions.DependencyInjection.dll" />
        </dependentAssembly>
        <dependentAssembly>
          <assemblyIdentity name="Microsoft.Extensions.Logging.Abstractions" publicKeyToken="adb9793829ddae60" culture="neutral" />
          <codeBase version="8.0.0.0" href="..\Microsoft.Extensions.Logging.Abstractions.dll" />
        </dependentAssembly>
        <dependentAssembly>
          <assemblyIdentity name="Microsoft.Extensions.Logging.Configuration" publicKeyToken="adb9793829ddae60" culture="neutral" />
          <codeBase version="8.0.0.0" href="..\Microsoft.Extensions.Logging.Configuration.dll" />
        </dependentAssembly>
        <dependentAssembly>
          <assemblyIdentity name="Microsoft.Extensions.Logging" publicKeyToken="adb9793829ddae60" culture="neutral" />
          <codeBase version="8.0.0.0" href="..\Microsoft.Extensions.Logging.dll" />
        </dependentAssembly>
        <dependentAssembly>
          <assemblyIdentity name="Microsoft.Extensions.Primitives" publicKeyToken="adb9793829ddae60" culture="neutral" />
          <codeBase version="8.0.0.0" href="..\Microsoft.Extensions.Primitives.dll" />
        </dependentAssembly>
        <dependentAssembly>
          <assemblyIdentity name="Microsoft.VisualStudio.Utilities.Internal" publicKeyToken="b03f5f7f11d50a3a" culture="neutral" />
          <codeBase version="14.0.0.0" href="..\Microsoft.VisualStudio.Utilities.Internal.dll" />
        </dependentAssembly>
        <dependentAssembly>
          <assemblyIdentity name="Microsoft.Extensions.Diagnostics.Abstractions" publicKeyToken="adb9793829ddae60" culture="neutral" />
          <codeBase version="8.0.0.0" href="..\Microsoft.Extensions.Diagnostics.Abstractions.dll"/>
        </dependentAssembly>
        <dependentAssembly>
          <assemblyIdentity name="Microsoft.Extensions.Options.ConfigurationExtensions" publicKeyToken="adb9793829ddae60" culture="neutral" />
          <codeBase version="8.0.0.0" href="..\Microsoft.Extensions.Options.ConfigurationExtensions.dll"/>
        </dependentAssembly>
        <dependentAssembly>
          <assemblyIdentity name="Microsoft.Extensions.Options" publicKeyToken="adb9793829ddae60" culture="neutral" />
          <codeBase version="8.0.0.0" href="..\Microsoft.Extensions.Options.dll"/>
        </dependentAssembly>
        <dependentAssembly>
          <assemblyIdentity name="Newtonsoft.Json" publicKeyToken="30ad4fe6b2a6aeed" culture="neutral" />
          <codeBase version="13.0.0.0" href="..\Newtonsoft.Json.dll" />
        </dependentAssembly>
        <dependentAssembly>
          <assemblyIdentity name="OpenTelemetry" publicKeyToken="7bd6737fe5b67e3c" culture="neutral" />
          <codeBase version="1.0.0.0" href="..\OpenTelemetry.dll" />
        </dependentAssembly>
        <dependentAssembly>
          <assemblyIdentity name="OpenTelemetry.Api" publicKeyToken="7bd6737fe5b67e3c" culture="neutral" />
          <codeBase version="1.0.0.0" href="..\OpenTelemetry.Api.dll"/>
        </dependentAssembly>
        <dependentAssembly>
          <assemblyIdentity name="OpenTelemetry.Api.ProviderBuilderExtensions" publicKeyToken="7bd6737fe5b67e3c" culture="neutral" />
          <codeBase version="1.0.0.0" href="..\OpenTelemetry.Api.ProviderBuilderExtensions.dll"/>
        </dependentAssembly>
        <dependentAssembly>
          <assemblyIdentity name="System.Memory" publicKeyToken="cc7b13ffcd2ddd51" culture="neutral" />
<<<<<<< HEAD
          <bindingRedirect oldVersion="0.0.0.0-4.0.1.2" newVersion="4.0.1.2" />
          <codeBase version="4.0.1.2" href="..\System.Memory.dll"/>
=======
          <bindingRedirect oldVersion="0.0.0.0-4.0.2.0" newVersion="4.0.2.0" />
          <codeBase version="4.0.2.0" href="..\System.Memory.dll"/>
>>>>>>> 9d322cdd
        </dependentAssembly>
        <dependentAssembly>
          <assemblyIdentity name="System.Numerics.Vectors" publicKeyToken="b03f5f7f11d50a3a" culture="neutral" />
          <bindingRedirect oldVersion="0.0.0.0-4.1.4.0" newVersion="4.1.4.0" />
          <codeBase version="4.1.4.0" href="..\System.Numerics.Vectors.dll"/>
        </dependentAssembly>
        <dependentAssembly>
          <assemblyIdentity name="System.Reflection.Metadata" publicKeyToken="b03f5f7f11d50a3a" culture="neutral" />
          <bindingRedirect oldVersion="0.0.0.0-9.0.0.0" newVersion="9.0.0.0" />
          <codeBase version="9.0.0.0" href="..\System.Reflection.Metadata.dll" />
        </dependentAssembly>
        <dependentAssembly>
          <assemblyIdentity name="System.Reflection.MetadataLoadContext" publicKeyToken="cc7b13ffcd2ddd51" culture="neutral" />
          <bindingRedirect oldVersion="0.0.0.0-9.0.0.0" newVersion="9.0.0.0" />
          <codeBase version="9.0.0.0" href="..\System.Reflection.MetadataLoadContext.dll" />
        </dependentAssembly>
        <dependentAssembly>
          <assemblyIdentity name="System.Resources.Extensions" publicKeyToken="cc7b13ffcd2ddd51" culture="neutral" />
          <bindingRedirect oldVersion="0.0.0.0-9.0.0.0" newVersion="9.0.0.0" />
          <codeBase version="9.0.0.0" href="..\System.Resources.Extensions.dll"/>
        </dependentAssembly>
        <dependentAssembly>
          <assemblyIdentity name="System.Runtime.CompilerServices.Unsafe" publicKeyToken="b03f5f7f11d50a3a" culture="neutral" />
          <bindingRedirect oldVersion="0.0.0.0-6.0.0.0" newVersion="6.0.0.0" />
          <codeBase version="6.0.0.0" href="..\System.Runtime.CompilerServices.Unsafe.dll"/>
        </dependentAssembly>
        <dependentAssembly>
          <assemblyIdentity name="System.Text.Encodings.Web" publicKeyToken="cc7b13ffcd2ddd51" culture="neutral" />
          <bindingRedirect oldVersion="0.0.0.0-9.0.0.0" newVersion="9.0.0.0" />
          <codeBase version="9.0.0.0" href="..\System.Text.Encodings.Web.dll"/>
        </dependentAssembly>
        <dependentAssembly>
          <assemblyIdentity name="System.Text.Json" publicKeyToken="cc7b13ffcd2ddd51" culture="neutral" />
          <bindingRedirect oldVersion="0.0.0.0-9.0.0.0" newVersion="9.0.0.0" />
          <codeBase version="9.0.0.0" href="..\System.Text.Json.dll"/>
        </dependentAssembly>
        <dependentAssembly>
          <assemblyIdentity name="System.Threading.Channels" publicKeyToken="cc7b13ffcd2ddd51" culture="neutral" />
          <bindingRedirect oldVersion="0.0.0.0-9.0.0.0" newVersion="9.0.0.0" />
          <codeBase version="9.0.0.0" href="..\System.Threading.Channels.dll"/>
        </dependentAssembly>
        <dependentAssembly>
          <assemblyIdentity name="System.Threading.Tasks.Dataflow" publicKeyToken="b03f5f7f11d50a3a" culture="neutral" />
          <bindingRedirect oldVersion="0.0.0.0-9.0.0.0" newVersion="9.0.0.0" />
          <codeBase version="9.0.0.0" href="..\System.Threading.Tasks.Dataflow.dll"/>
        </dependentAssembly>
        <dependentAssembly>
          <assemblyIdentity name="System.Threading.Tasks.Extensions" publicKeyToken="cc7b13ffcd2ddd51" culture="neutral" />
          <bindingRedirect oldVersion="0.0.0.0-4.2.0.1" newVersion="4.2.0.1" />
          <codeBase version="4.2.0.1" href="..\System.Threading.Tasks.Extensions.dll"/>
        </dependentAssembly>
        <dependentAssembly>
          <assemblyIdentity name="System.ValueTuple" publicKeyToken="cc7b13ffcd2ddd51" culture="neutral" />
          <!-- It is unusual to redirect down, but in this case it's ok: 4.0.3.0 forwards
               to 4.0.0.0 in the GAC, so this just removes the need to redistribute a file
               and makes that resolution faster. -->
          <bindingRedirect oldVersion="0.0.0.0-4.0.3.0" newVersion="4.0.0.0" />
          <codeBase version="4.0.3.0" href="..\System.ValueTuple.dll"/>
        </dependentAssembly>

        <!-- Redirects for components dropped by Visual Studio -->
        <dependentAssembly>
          <assemblyIdentity name="Microsoft.Activities.Build" culture="neutral" publicKeyToken="31bf3856ad364e35" />
          <bindingRedirect oldVersion="4.0.0.0" newVersion="17.0.0.0" />
        </dependentAssembly>
        <dependentAssembly>
          <assemblyIdentity name="XamlBuildTask" culture="neutral" publicKeyToken="31bf3856ad364e35" />
          <bindingRedirect oldVersion="4.0.0.0-17.0.0.0" newVersion="17.0.0.0" />
        </dependentAssembly>

        <!-- Workaround for crash in C++ CodeAnalysis scenarios due to https://github.com/dotnet/msbuild/issues/1675 -->
        <dependentAssembly>
          <assemblyIdentity name="FxCopTask" culture="neutral" publicKeyToken="b03f5f7f11d50a3a" />
          <codeBase version="17.0.0.0" href="..\..\..\Microsoft\VisualStudio\v17.0\CodeAnalysis\FxCopTask.dll" />
        </dependentAssembly>
        <dependentAssembly>
          <assemblyIdentity name="Microsoft.VisualStudio.CodeAnalysis" culture="neutral" publicKeyToken="b03f5f7f11d50a3a" />
          <codeBase version="17.0.0.0" href="..\..\..\Microsoft\VisualStudio\v17.0\CodeAnalysis\Microsoft.VisualStudio.CodeAnalysis.dll" />
        </dependentAssembly>
        <dependentAssembly>
          <assemblyIdentity name="Microsoft.VisualStudio.CodeAnalysis.Sdk" culture="neutral" publicKeyToken="b03f5f7f11d50a3a" />
          <codeBase version="17.0.0.0" href="..\..\..\Microsoft\VisualStudio\v17.0\CodeAnalysis\Microsoft.VisualStudio.CodeAnalysis.Sdk.dll" />
        </dependentAssembly>

        <!-- Redirects for SDK resolver components, see https://github.com/dotnet/msbuild/blob/main/documentation/NETFramework-NGEN.md#microsoftdotnetmsbuildsdkresolver for details -->
        <qualifyAssembly partialName="Microsoft.DotNet.MSBuildSdkResolver" fullName="Microsoft.DotNet.MSBuildSdkResolver, Version=8.0.100.0, Culture=neutral, PublicKeyToken=adb9793829ddae60" />
        <dependentAssembly>
          <assemblyIdentity name="Microsoft.DotNet.MSBuildSdkResolver" culture="neutral" publicKeyToken="adb9793829ddae60" />
          <codeBase version="8.0.100.0" href="..\SdkResolvers\Microsoft.DotNet.MSBuildSdkResolver\Microsoft.DotNet.MSBuildSdkResolver.dll" />
        </dependentAssembly>
        <dependentAssembly>
          <assemblyIdentity name="Microsoft.Deployment.DotNet.Releases" culture="neutral" publicKeyToken="31bf3856ad364e35" />
          <codeBase version="2.0.0.0" href="..\SdkResolvers\Microsoft.DotNet.MSBuildSdkResolver\Microsoft.Deployment.DotNet.Releases.dll" />
        </dependentAssembly>
      </assemblyBinding>
    </runtime>
    <!-- To define one or more new toolsets, add an 'msbuildToolsets' element in this file. -->
    <msbuildToolsets default="Current">
      <toolset toolsVersion="Current">
        <property name="MSBuildToolsPath" value="$([MSBuild]::GetCurrentToolsDirectory())" />
        <property name="MSBuildToolsPath32" value="$([MSBuild]::GetToolsDirectory32())" />
        <property name="MSBuildToolsPath64" value="$([MSBuild]::GetToolsDirectory64())" />
        <property name="MSBuildSDKsPath" value="$([MSBuild]::GetMSBuildSDKsPath())" />
        <property name="FrameworkSDKRoot" value="$([MSBuild]::GetRegistryValueFromView('HKEY_LOCAL_MACHINE\SOFTWARE\Microsoft\Microsoft SDKs\NETFXSDK\4.8', 'InstallationFolder', null, RegistryView.Registry32))" />
        <property name="MSBuildRuntimeVersion" value="4.0.30319" />
        <property name="MSBuildFrameworkToolsPath" value="$(SystemRoot)\Microsoft.NET\Framework\v$(MSBuildRuntimeVersion)\" />
        <property name="MSBuildFrameworkToolsPath32" value="$(SystemRoot)\Microsoft.NET\Framework\v$(MSBuildRuntimeVersion)\" />
        <property name="MSBuildFrameworkToolsPath64" value="$(SystemRoot)\Microsoft.NET\Framework64\v$(MSBuildRuntimeVersion)\" />
        <property name="MSBuildFrameworkToolsPathArm64" value="$(SystemRoot)\Microsoft.NET\FrameworkArm64\v$(MSBuildRuntimeVersion)\" />
        <property name="MSBuildFrameworkToolsRoot" value="$(SystemRoot)\Microsoft.NET\Framework\" />
        <property name="SDK35ToolsPath" value="$([MSBuild]::GetRegistryValueFromView('HKEY_LOCAL_MACHINE\SOFTWARE\Microsoft\Microsoft SDKs\Windows\v8.0A\WinSDK-NetFx35Tools-x86', 'InstallationFolder', null, RegistryView.Registry32))" />
        <!-- Attempt to use net4.8.1 if possible, falling back to 4.8 when unavailable. -->
        <property name="SDK40ToolsPath" value="$([MSBuild]::ValueOrDefault($([MSBuild]::GetRegistryValueFromView('HKEY_LOCAL_MACHINE\SOFTWARE\Microsoft\Microsoft SDKs\NETFXSDK\4.8.1\WinSDK-NetFx40Tools-x86', 'InstallationFolder', null, RegistryView.Registry32)), $([MSBuild]::GetRegistryValueFromView('HKEY_LOCAL_MACHINE\SOFTWARE\Microsoft\Microsoft SDKs\NETFXSDK\4.8\WinSDK-NetFx40Tools-x86', 'InstallationFolder', null, RegistryView.Registry32))))" />
        <property name="WindowsSDK80Path" value="$([MSBuild]::GetRegistryValueFromView('HKEY_LOCAL_MACHINE\SOFTWARE\Microsoft\Microsoft SDKs\Windows\v8.1', 'InstallationFolder', null, RegistryView.Registry32))" />
        <property name="VsInstallRoot" value="$([MSBuild]::GetVsInstallRoot())" />
        <property name="MSBuildToolsRoot" value="$(VsInstallRoot)\MSBuild" />
        <property name="MSBuildExtensionsPath" value="$([MSBuild]::GetMSBuildExtensionsPath())" />
        <property name="MSBuildExtensionsPath32" value="$([MSBuild]::GetMSBuildExtensionsPath())" />

        <property name="RoslynTargetsPath" value="$([MSBuild]::GetToolsDirectory32())\Roslyn" />

        <!-- VC Specific Paths -->
        <property name="VCTargetsPath" value="$([MSBuild]::ValueOrDefault('$(VCTargetsPath)','$(MSBuildExtensionsPath32)\Microsoft\VC\v170\'))" />
        <property name="VCTargetsPath14" value="$([MSBuild]::ValueOrDefault('$(VCTargetsPath14)','$([MSBuild]::GetProgramFiles32())\MSBuild\Microsoft.Cpp\v4.0\V140\'))" />
        <property name="VCTargetsPath12" value="$([MSBuild]::ValueOrDefault('$(VCTargetsPath12)','$([MSBuild]::GetProgramFiles32())\MSBuild\Microsoft.Cpp\v4.0\V120\'))" />
        <property name="VCTargetsPath11" value="$([MSBuild]::ValueOrDefault('$(VCTargetsPath11)','$([MSBuild]::GetProgramFiles32())\MSBuild\Microsoft.Cpp\v4.0\V110\'))" />
        <property name="VCTargetsPath10" value="$([MSBuild]::ValueOrDefault('$(VCTargetsPath10)','$([MSBuild]::GetProgramFiles32())\MSBuild\Microsoft.Cpp\v4.0\'))" />
        <property name="AndroidTargetsPath" value="$(MSBuildExtensionsPath32)\Microsoft\MDD\Android\V150\" />
        <property name="iOSTargetsPath" value="$(MSBuildExtensionsPath32)\Microsoft\MDD\iOS\V150\" />
        <projectImportSearchPaths>
          <searchPaths os="windows">
            <property name="MSBuildExtensionsPath" value="$(MSBuildProgramFiles32)\MSBuild"/>
            <property name="MSBuildExtensionsPath32" value="$(MSBuildProgramFiles32)\MSBuild"/>
            <property name="MSBuildExtensionsPath64" value="$(MSBuildProgramFiles32)\MSBuild"/>
            <property name="VSToolsPath" value="$(MSBuildProgramFiles32)\MSBuild\Microsoft\VisualStudio\v$(VisualStudioVersion)"/>
          </searchPaths>
        </projectImportSearchPaths>

        <property name="WindowsKitsRoot" value="$([MSBuild]::GetRegistryValueFromView('HKEY_LOCAL_MACHINE\SOFTWARE\Microsoft\Windows Kits\Installed Roots', 'KitsRoot10', null, RegistryView.Registry32, RegistryView.Default))" />
      </toolset>
    </msbuildToolsets>
  </configuration><|MERGE_RESOLUTION|>--- conflicted
+++ resolved
@@ -39,8 +39,8 @@
 
         <dependentAssembly>
           <assemblyIdentity name="Microsoft.IO.Redist" culture="neutral" publicKeyToken="cc7b13ffcd2ddd51" />
-          <bindingRedirect oldVersion="0.0.0.0-99.9.9.9" newVersion="6.0.0.1" />
-          <codeBase version="6.0.0.1" href="..\Microsoft.IO.Redist.dll"/>
+          <bindingRedirect oldVersion="0.0.0.0-6.1.0.0" newVersion="6.1.0.0" />
+          <codeBase version="6.1.0.0" href="..\Microsoft.IO.Redist.dll"/>
         </dependentAssembly>
 
         <!-- Redirects for assemblies redistributed by MSBuild (in the .vsix). -->
@@ -94,8 +94,8 @@
         </dependentAssembly>
         <dependentAssembly>
           <assemblyIdentity name="System.Buffers" publicKeyToken="cc7b13ffcd2ddd51" culture="neutral" />
-          <bindingRedirect oldVersion="0.0.0.0-4.0.3.0" newVersion="4.0.3.0" />
-          <codeBase version="4.0.3.0" href="..\System.Buffers.dll"/>
+          <bindingRedirect oldVersion="0.0.0.0-4.0.4.0" newVersion="4.0.4.0" />
+          <codeBase version="4.0.4.0" href="..\System.Buffers.dll"/>
         </dependentAssembly>
 
         <!-- Pull plugins that reference SCI up to our version in case they depended on our copy of the older version -->
@@ -190,18 +190,13 @@
         </dependentAssembly>
         <dependentAssembly>
           <assemblyIdentity name="System.Memory" publicKeyToken="cc7b13ffcd2ddd51" culture="neutral" />
-<<<<<<< HEAD
-          <bindingRedirect oldVersion="0.0.0.0-4.0.1.2" newVersion="4.0.1.2" />
-          <codeBase version="4.0.1.2" href="..\System.Memory.dll"/>
-=======
           <bindingRedirect oldVersion="0.0.0.0-4.0.2.0" newVersion="4.0.2.0" />
           <codeBase version="4.0.2.0" href="..\System.Memory.dll"/>
->>>>>>> 9d322cdd
         </dependentAssembly>
         <dependentAssembly>
           <assemblyIdentity name="System.Numerics.Vectors" publicKeyToken="b03f5f7f11d50a3a" culture="neutral" />
-          <bindingRedirect oldVersion="0.0.0.0-4.1.4.0" newVersion="4.1.4.0" />
-          <codeBase version="4.1.4.0" href="..\System.Numerics.Vectors.dll"/>
+          <bindingRedirect oldVersion="0.0.0.0-4.1.5.0" newVersion="4.1.5.0" />
+          <codeBase version="4.1.5.0" href="..\System.Numerics.Vectors.dll"/>
         </dependentAssembly>
         <dependentAssembly>
           <assemblyIdentity name="System.Reflection.Metadata" publicKeyToken="b03f5f7f11d50a3a" culture="neutral" />
@@ -220,8 +215,8 @@
         </dependentAssembly>
         <dependentAssembly>
           <assemblyIdentity name="System.Runtime.CompilerServices.Unsafe" publicKeyToken="b03f5f7f11d50a3a" culture="neutral" />
-          <bindingRedirect oldVersion="0.0.0.0-6.0.0.0" newVersion="6.0.0.0" />
-          <codeBase version="6.0.0.0" href="..\System.Runtime.CompilerServices.Unsafe.dll"/>
+          <bindingRedirect oldVersion="0.0.0.0-6.0.1.0" newVersion="6.0.1.0" />
+          <codeBase version="6.0.1.0" href="..\System.Runtime.CompilerServices.Unsafe.dll"/>
         </dependentAssembly>
         <dependentAssembly>
           <assemblyIdentity name="System.Text.Encodings.Web" publicKeyToken="cc7b13ffcd2ddd51" culture="neutral" />
@@ -245,8 +240,8 @@
         </dependentAssembly>
         <dependentAssembly>
           <assemblyIdentity name="System.Threading.Tasks.Extensions" publicKeyToken="cc7b13ffcd2ddd51" culture="neutral" />
-          <bindingRedirect oldVersion="0.0.0.0-4.2.0.1" newVersion="4.2.0.1" />
-          <codeBase version="4.2.0.1" href="..\System.Threading.Tasks.Extensions.dll"/>
+          <bindingRedirect oldVersion="0.0.0.0-4.2.1.0" newVersion="4.2.1.0" />
+          <codeBase version="4.2.1.0" href="..\System.Threading.Tasks.Extensions.dll"/>
         </dependentAssembly>
         <dependentAssembly>
           <assemblyIdentity name="System.ValueTuple" publicKeyToken="cc7b13ffcd2ddd51" culture="neutral" />
