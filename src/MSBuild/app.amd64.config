--- conflicted
+++ resolved
@@ -105,20 +105,19 @@
           <codeBase version="9.0.0.0" href="..\System.Collections.Immutable.dll"/>
         </dependentAssembly>
         <dependentAssembly>
+          <assemblyIdentity name="System.Diagnostics.DiagnosticSource" publicKeyToken="cc7b13ffcd2ddd51" culture="neutral" />
+          <bindingRedirect oldVersion="0.0.0.0-9.0.0.0" newVersion="9.0.0.0" />
+          <codeBase version="9.0.0.0" href="..\System.Diagnostics.DiagnosticSource.dll" />
+        </dependentAssembly>
+        <dependentAssembly>
           <assemblyIdentity name="System.Formats.Nrbf" publicKeyToken="cc7b13ffcd2ddd51" culture="neutral" />
           <bindingRedirect oldVersion="0.0.0.0-9.0.0.0" newVersion="9.0.0.0" />
           <codeBase version="9.0.0.0" href="..\System.Formats.Nrbf.dll"/>
         </dependentAssembly>
         <dependentAssembly>
-<<<<<<< HEAD
           <assemblyIdentity name="System.IO.Pipelines" publicKeyToken="cc7b13ffcd2ddd51" culture="neutral" />
           <bindingRedirect oldVersion="0.0.0.0-9.0.0.0" newVersion="9.0.0.0" />
           <codeBase version="9.0.0.0" href="..\System.IO.Pipelines.dll"/>
-        </dependentAssembly>        <dependentAssembly>
-=======
-          <assemblyIdentity name="System.Diagnostics.DiagnosticSource" publicKeyToken="cc7b13ffcd2ddd51" culture="neutral" />
-          <bindingRedirect oldVersion="0.0.0.0-8.0.0.0" newVersion="8.0.0.1" />
-          <codeBase version="8.0.0.1" href="..\System.Diagnostics.DiagnosticSource.dll" />
         </dependentAssembly>
 
         <dependentAssembly>
@@ -190,7 +189,6 @@
           <codeBase version="1.0.0.0" href="..\OpenTelemetry.Api.ProviderBuilderExtensions.dll"/>
         </dependentAssembly>
         <dependentAssembly>
->>>>>>> c012996c
           <assemblyIdentity name="System.Memory" publicKeyToken="cc7b13ffcd2ddd51" culture="neutral" />
           <bindingRedirect oldVersion="0.0.0.0-4.0.1.2" newVersion="4.0.1.2" />
           <codeBase version="4.0.1.2" href="..\System.Memory.dll"/>
