﻿<?xml version="1.0" encoding="utf-8"?>
  <configuration>
    <configSections>
      <section name="msbuildToolsets" type="Microsoft.Build.Evaluation.ToolsetConfigurationSection, Microsoft.Build, Version=15.1.0.0, Culture=neutral, PublicKeyToken=b03f5f7f11d50a3a" />
    </configSections>
    <startup useLegacyV2RuntimeActivationPolicy="true">
      <supportedRuntime version="v4.0" sku=".NETFramework,Version=v4.6" />
    </startup>
    <runtime>
      <DisableFXClosureWalk enabled="true" />
      <DeferFXClosureWalk enabled="true" />
      <generatePublisherEvidence enabled="false" />
      <ThreadPool_UnfairSemaphoreSpinLimit enabled="0" />
      <!-- Manually expanded list of quirks applied to a .NET 4.7.2 application, to work around CLR bug that doesn't apply them correctly
           https://referencesource.microsoft.com/#mscorlib/system/AppContext/AppContextDefaultValues.Defaults.cs,37
           Framework bug: https://dev.azure.com/devdiv/DevDiv/_workitems/edit/1148752 -->
      <AppContextSwitchOverrides value="Switch.System.Globalization.NoAsyncCurrentCulture=false;Switch.System.Threading.ThrowExceptionIfDisposedCancellationTokenSource=false;Switch.System.Security.ClaimsIdentity.SetActorAsReferenceWhenCopyingClaimsIdentity=false;Switch.System.Security.Cryptography.DoNotAddrOfCspParentWindowHandle=false;Switch.System.Diagnostics.IgnorePortablePDBsInStackTraces=false;Switch.System.IO.UseLegacyPathHandling=false;Switch.System.IO.BlockLongPaths=false;Switch.System.Security.Cryptography.UseLegacyFipsThrow=false;" />
      <assemblyBinding xmlns="urn:schemas-microsoft-com:asm.v1">
        <dependentAssembly>
          <assemblyIdentity name="Microsoft.Build.Framework" culture="neutral" publicKeyToken="b03f5f7f11d50a3a" />
          <bindingRedirect oldVersion="0.0.0.0-99.9.9.9" newVersion="15.1.0.0" />
          <codeBase version="15.1.0.0" href="..\Microsoft.Build.Framework.dll"/>
        </dependentAssembly>
        <dependentAssembly>
          <assemblyIdentity name="Microsoft.Build" culture="neutral" publicKeyToken="b03f5f7f11d50a3a" />
          <bindingRedirect oldVersion="0.0.0.0-99.9.9.9" newVersion="15.1.0.0" />
          <codeBase version="15.1.0.0" href="..\Microsoft.Build.dll"/>
        </dependentAssembly>
        <dependentAssembly>
          <assemblyIdentity name="Microsoft.Build.Tasks.Core" culture="neutral" publicKeyToken="b03f5f7f11d50a3a" />
          <bindingRedirect oldVersion="0.0.0.0-99.9.9.9" newVersion="15.1.0.0" />
          <codeBase version="15.1.0.0" href="..\Microsoft.Build.Tasks.Core.dll"/>
        </dependentAssembly>
        <dependentAssembly>
          <assemblyIdentity name="Microsoft.Build.Utilities.Core" culture="neutral" publicKeyToken="b03f5f7f11d50a3a" />
          <bindingRedirect oldVersion="0.0.0.0-99.9.9.9" newVersion="15.1.0.0" />
          <codeBase version="15.1.0.0" href="..\Microsoft.Build.Utilities.Core.dll"/>
        </dependentAssembly>
        <dependentAssembly>
          <assemblyIdentity name="Microsoft.Build.Engine" culture="neutral" publicKeyToken="b03f5f7f11d50a3a" />
          <bindingRedirect oldVersion="0.0.0.0-99.9.9.9" newVersion="15.1.0.0" />
          <codeBase version="15.1.0.0" href="..\Microsoft.Build.Engine.dll"/>
        </dependentAssembly>
        <dependentAssembly>
          <assemblyIdentity name="Microsoft.Build.Conversion.Core" culture="neutral" publicKeyToken="b03f5f7f11d50a3a" />
          <bindingRedirect oldVersion="0.0.0.0-99.9.9.9" newVersion="15.1.0.0" />
          <codeBase version="15.1.0.0" href="..\Microsoft.Build.Conversion.Core.dll"/>
        </dependentAssembly>

        <dependentAssembly>
          <assemblyIdentity name="Microsoft.IO.Redist" culture="neutral" publicKeyToken="cc7b13ffcd2ddd51" />
<<<<<<< HEAD
          <bindingRedirect oldVersion="0.0.0.0-6.0.0.0" newVersion="6.0.0.0" />
          <codeBase version="6.0.0.0" href="..\Microsoft.IO.Redist.dll"/>
=======
          <bindingRedirect oldVersion="0.0.0.0-99.9.9.9" newVersion="6.0.0.1" />
          <codeBase version="6.0.0.1" href="..\Microsoft.IO.Redist.dll"/>
>>>>>>> ff5cb702
        </dependentAssembly>

        <!-- Redirects for assemblies redistributed by MSBuild (in the .vsix). -->
        <dependentAssembly>
          <assemblyIdentity name="BuildXL.Native" publicKeyToken="6212d9137135ce5d" culture="neutral" />
          <codeBase version="1.0.0.0" href="..\BuildXL.Native.dll"/>
        </dependentAssembly>
        <dependentAssembly>
          <assemblyIdentity name="BuildXL.Processes" publicKeyToken="6212d9137135ce5d" culture="neutral" />
          <codeBase version="1.0.0.0" href="..\BuildXL.Processes.dll"/>
        </dependentAssembly>
        <dependentAssembly>
          <assemblyIdentity name="BuildXL.Utilities.Core" publicKeyToken="6212d9137135ce5d" culture="neutral" />
          <codeBase version="1.0.0.0" href="..\BuildXL.Utilities.Core.dll"/>
        </dependentAssembly>
        <dependentAssembly>
          <assemblyIdentity name="Microsoft.Bcl.AsyncInterfaces" publicKeyToken="cc7b13ffcd2ddd51" culture="neutral" />
          <bindingRedirect oldVersion="0.0.0.0-8.0.0.0" newVersion="8.0.0.0" />
          <codeBase version="8.0.0.0" href="..\Microsoft.Bcl.AsyncInterfaces.dll"/>
        </dependentAssembly>
        <dependentAssembly>
          <assemblyIdentity name="Microsoft.NET.StringTools" publicKeyToken="b03f5f7f11d50a3a" culture="neutral" />
          <bindingRedirect oldVersion="0.0.0.0-1.0.0.0" newVersion="1.0.0.0" />
          <codeBase version="1.0.0.0" href="..\Microsoft.NET.StringTools.dll"/>
        </dependentAssembly>
        <dependentAssembly>
          <assemblyIdentity name="Microsoft.NET.StringTools.net35" publicKeyToken="b03f5f7f11d50a3a" culture="neutral" />
          <bindingRedirect oldVersion="0.0.0.0-1.0.0.0" newVersion="1.0.0.0" />
          <codeBase version="1.0.0.0" href="..\Microsoft.NET.StringTools.net35.dll"/>
        </dependentAssembly>
        <dependentAssembly>
          <assemblyIdentity name="RuntimeContracts" publicKeyToken="3d487639874b2199" culture="neutral" />
          <codeBase version="0.5.0.0" href="..\RuntimeContracts.dll" />
        </dependentAssembly>
        <dependentAssembly>
          <assemblyIdentity name="System.Buffers" publicKeyToken="cc7b13ffcd2ddd51" culture="neutral" />
          <bindingRedirect oldVersion="0.0.0.0-4.0.3.0" newVersion="4.0.3.0" />
          <codeBase version="4.0.3.0" href="..\System.Buffers.dll"/>
        </dependentAssembly>

        <!-- Pull plugins that reference SCI up to our version in case they depended on our copy of the older version -->
        <dependentAssembly>
          <assemblyIdentity name="System.Collections.Immutable" publicKeyToken="b03f5f7f11d50a3a" culture="neutral" />
          <bindingRedirect oldVersion="0.0.0.0-8.0.0.0" newVersion="8.0.0.0" />
          <codeBase version="8.0.0.0" href="..\System.Collections.Immutable.dll"/>
        </dependentAssembly>
        <dependentAssembly>
          <assemblyIdentity name="System.Memory" publicKeyToken="cc7b13ffcd2ddd51" culture="neutral" />
          <bindingRedirect oldVersion="0.0.0.0-4.0.1.2" newVersion="4.0.1.2" />
          <codeBase version="4.0.1.2" href="..\System.Memory.dll"/>
        </dependentAssembly>
        <dependentAssembly>
          <assemblyIdentity name="System.Numerics.Vectors" publicKeyToken="b03f5f7f11d50a3a" culture="neutral" />
          <bindingRedirect oldVersion="0.0.0.0-4.1.4.0" newVersion="4.1.4.0" />
          <codeBase version="4.1.4.0" href="..\System.Numerics.Vectors.dll"/>
        </dependentAssembly>
        <dependentAssembly>
          <assemblyIdentity name="System.Reflection.Metadata" publicKeyToken="b03f5f7f11d50a3a" culture="neutral" />
          <bindingRedirect oldVersion="0.0.0.0-8.0.0.0" newVersion="8.0.0.0" />
          <codeBase version="8.0.0.0" href="..\System.Reflection.Metadata.dll" />
        </dependentAssembly>
        <dependentAssembly>
          <assemblyIdentity name="System.Reflection.MetadataLoadContext" publicKeyToken="cc7b13ffcd2ddd51" culture="neutral" />
          <bindingRedirect oldVersion="0.0.0.0-8.0.0.0" newVersion="8.0.0.0" />
          <codeBase version="8.0.0.0" href="..\System.Reflection.MetadataLoadContext.dll" />
        </dependentAssembly>
        <dependentAssembly>
          <assemblyIdentity name="System.Resources.Extensions" publicKeyToken="cc7b13ffcd2ddd51" culture="neutral" />
          <bindingRedirect oldVersion="0.0.0.0-8.0.0.0" newVersion="8.0.0.0" />
          <codeBase version="8.0.0.0" href="..\System.Resources.Extensions.dll"/>
        </dependentAssembly>
        <dependentAssembly>
          <assemblyIdentity name="System.Runtime.CompilerServices.Unsafe" publicKeyToken="b03f5f7f11d50a3a" culture="neutral" />
          <bindingRedirect oldVersion="0.0.0.0-6.0.0.0" newVersion="6.0.0.0" />
          <codeBase version="6.0.0.0" href="..\System.Runtime.CompilerServices.Unsafe.dll"/>
        </dependentAssembly>
        <dependentAssembly>
          <assemblyIdentity name="System.Text.Encodings.Web" publicKeyToken="cc7b13ffcd2ddd51" culture="neutral" />
          <bindingRedirect oldVersion="0.0.0.0-8.0.0.0" newVersion="8.0.0.0" />
          <codeBase version="8.0.0.0" href="..\System.Text.Encodings.Web.dll"/>
        </dependentAssembly>
        <dependentAssembly>
          <assemblyIdentity name="System.Text.Json" publicKeyToken="cc7b13ffcd2ddd51" culture="neutral" />
          <bindingRedirect oldVersion="0.0.0.0-8.0.0.4" newVersion="8.0.0.4" />
          <codeBase version="8.0.0.4" href="..\System.Text.Json.dll"/>
        </dependentAssembly>
        <dependentAssembly>
          <assemblyIdentity name="System.Threading.Channels" publicKeyToken="cc7b13ffcd2ddd51" culture="neutral" />
          <bindingRedirect oldVersion="0.0.0.0-8.0.0.0" newVersion="8.0.0.0" />
          <codeBase version="8.0.0.0" href="..\System.Threading.Channels.dll"/>
        </dependentAssembly>
        <dependentAssembly>
          <assemblyIdentity name="System.Threading.Tasks.Dataflow" publicKeyToken="b03f5f7f11d50a3a" culture="neutral" />
          <bindingRedirect oldVersion="0.0.0.0-8.0.0.0" newVersion="8.0.0.0" />
          <codeBase version="8.0.0.0" href="..\System.Threading.Tasks.Dataflow.dll"/>
        </dependentAssembly>
        <dependentAssembly>
          <assemblyIdentity name="System.Threading.Tasks.Extensions" publicKeyToken="cc7b13ffcd2ddd51" culture="neutral" />
          <bindingRedirect oldVersion="0.0.0.0-4.2.0.1" newVersion="4.2.0.1" />
          <codeBase version="4.2.0.1" href="..\System.Threading.Tasks.Extensions.dll"/>
        </dependentAssembly>
        <dependentAssembly>
          <assemblyIdentity name="System.ValueTuple" publicKeyToken="cc7b13ffcd2ddd51" culture="neutral" />
          <!-- It is unusual to redirect down, but in this case it's ok: 4.0.3.0 forwards
               to 4.0.0.0 in the GAC, so this just removes the need to redistribute a file
               and makes that resolution faster. -->
          <bindingRedirect oldVersion="0.0.0.0-4.0.3.0" newVersion="4.0.0.0" />
          <codeBase version="4.0.3.0" href="..\System.ValueTuple.dll"/>
        </dependentAssembly>

        <!-- Redirects for components dropped by Visual Studio -->
        <dependentAssembly>
          <assemblyIdentity name="Microsoft.Activities.Build" culture="neutral" publicKeyToken="31bf3856ad364e35" />
          <bindingRedirect oldVersion="4.0.0.0" newVersion="17.0.0.0" />
        </dependentAssembly>
        <dependentAssembly>
          <assemblyIdentity name="XamlBuildTask" culture="neutral" publicKeyToken="31bf3856ad364e35" />
          <bindingRedirect oldVersion="4.0.0.0-17.0.0.0" newVersion="17.0.0.0" />
        </dependentAssembly>

        <!-- Workaround for crash in C++ CodeAnalysis scenarios due to https://github.com/dotnet/msbuild/issues/1675 -->
        <dependentAssembly>
          <assemblyIdentity name="FxCopTask" culture="neutral" publicKeyToken="b03f5f7f11d50a3a" />
          <codeBase version="17.0.0.0" href="..\..\..\Microsoft\VisualStudio\v17.0\CodeAnalysis\FxCopTask.dll" />
        </dependentAssembly>
        <dependentAssembly>
          <assemblyIdentity name="Microsoft.VisualStudio.CodeAnalysis" culture="neutral" publicKeyToken="b03f5f7f11d50a3a" />
          <codeBase version="17.0.0.0" href="..\..\..\Microsoft\VisualStudio\v17.0\CodeAnalysis\Microsoft.VisualStudio.CodeAnalysis.dll" />
        </dependentAssembly>
        <dependentAssembly>
          <assemblyIdentity name="Microsoft.VisualStudio.CodeAnalysis.Sdk" culture="neutral" publicKeyToken="b03f5f7f11d50a3a" />
          <codeBase version="17.0.0.0" href="..\..\..\Microsoft\VisualStudio\v17.0\CodeAnalysis\Microsoft.VisualStudio.CodeAnalysis.Sdk.dll" />
        </dependentAssembly>

        <!-- Redirects for SDK resolver components, see https://github.com/dotnet/msbuild/blob/main/documentation/NETFramework-NGEN.md#microsoftdotnetmsbuildsdkresolver for details -->
        <qualifyAssembly partialName="Microsoft.DotNet.MSBuildSdkResolver" fullName="Microsoft.DotNet.MSBuildSdkResolver, Version=8.0.100.0, Culture=neutral, PublicKeyToken=adb9793829ddae60" />
        <dependentAssembly>
          <assemblyIdentity name="Microsoft.DotNet.MSBuildSdkResolver" culture="neutral" publicKeyToken="adb9793829ddae60" />
          <codeBase version="8.0.100.0" href="..\SdkResolvers\Microsoft.DotNet.MSBuildSdkResolver\Microsoft.DotNet.MSBuildSdkResolver.dll" />
        </dependentAssembly>
        <dependentAssembly>
          <assemblyIdentity name="Microsoft.Deployment.DotNet.Releases" culture="neutral" publicKeyToken="31bf3856ad364e35" />
          <codeBase version="2.0.0.0" href="..\SdkResolvers\Microsoft.DotNet.MSBuildSdkResolver\Microsoft.Deployment.DotNet.Releases.dll" />
        </dependentAssembly>
      </assemblyBinding>
    </runtime>
    <!-- To define one or more new toolsets, add an 'msbuildToolsets' element in this file. -->
    <msbuildToolsets default="Current">
      <toolset toolsVersion="Current">
        <property name="MSBuildToolsPath" value="$([MSBuild]::GetCurrentToolsDirectory())" />
        <property name="MSBuildToolsPath32" value="$([MSBuild]::GetToolsDirectory32())" />
        <property name="MSBuildToolsPath64" value="$([MSBuild]::GetToolsDirectory64())" />
        <property name="MSBuildSDKsPath" value="$([MSBuild]::GetMSBuildSDKsPath())" />
        <property name="FrameworkSDKRoot" value="$([MSBuild]::GetRegistryValueFromView('HKEY_LOCAL_MACHINE\SOFTWARE\Microsoft\Microsoft SDKs\NETFXSDK\4.8', 'InstallationFolder', null, RegistryView.Registry32))" />
        <property name="MSBuildRuntimeVersion" value="4.0.30319" />
        <property name="MSBuildFrameworkToolsPath" value="$(SystemRoot)\Microsoft.NET\Framework\v$(MSBuildRuntimeVersion)\" />
        <property name="MSBuildFrameworkToolsPath32" value="$(SystemRoot)\Microsoft.NET\Framework\v$(MSBuildRuntimeVersion)\" />
        <property name="MSBuildFrameworkToolsPath64" value="$(SystemRoot)\Microsoft.NET\Framework64\v$(MSBuildRuntimeVersion)\" />
        <property name="MSBuildFrameworkToolsPathArm64" value="$(SystemRoot)\Microsoft.NET\FrameworkArm64\v$(MSBuildRuntimeVersion)\" />
        <property name="MSBuildFrameworkToolsRoot" value="$(SystemRoot)\Microsoft.NET\Framework\" />
        <property name="SDK35ToolsPath" value="$([MSBuild]::GetRegistryValueFromView('HKEY_LOCAL_MACHINE\SOFTWARE\Microsoft\Microsoft SDKs\Windows\v8.0A\WinSDK-NetFx35Tools-x86', 'InstallationFolder', null, RegistryView.Registry32))" />
        <!-- Attempt to use net4.8.1 if possible, falling back to 4.8 when unavailable. -->
        <property name="SDK40ToolsPath" value="$([MSBuild]::ValueOrDefault($([MSBuild]::GetRegistryValueFromView('HKEY_LOCAL_MACHINE\SOFTWARE\Microsoft\Microsoft SDKs\NETFXSDK\4.8.1\WinSDK-NetFx40Tools-x86', 'InstallationFolder', null, RegistryView.Registry32)), $([MSBuild]::GetRegistryValueFromView('HKEY_LOCAL_MACHINE\SOFTWARE\Microsoft\Microsoft SDKs\NETFXSDK\4.8\WinSDK-NetFx40Tools-x86', 'InstallationFolder', null, RegistryView.Registry32))))" />
        <property name="WindowsSDK80Path" value="$([MSBuild]::GetRegistryValueFromView('HKEY_LOCAL_MACHINE\SOFTWARE\Microsoft\Microsoft SDKs\Windows\v8.1', 'InstallationFolder', null, RegistryView.Registry32))" />
        <property name="VsInstallRoot" value="$([MSBuild]::GetVsInstallRoot())" />
        <property name="MSBuildToolsRoot" value="$(VsInstallRoot)\MSBuild" />
        <property name="MSBuildExtensionsPath" value="$([MSBuild]::GetMSBuildExtensionsPath())" />
        <property name="MSBuildExtensionsPath32" value="$([MSBuild]::GetMSBuildExtensionsPath())" />

        <property name="RoslynTargetsPath" value="$([MSBuild]::GetToolsDirectory32())\Roslyn" />

        <!-- VC Specific Paths -->
        <property name="VCTargetsPath" value="$([MSBuild]::ValueOrDefault('$(VCTargetsPath)','$(MSBuildExtensionsPath32)\Microsoft\VC\v170\'))" />
        <property name="VCTargetsPath14" value="$([MSBuild]::ValueOrDefault('$(VCTargetsPath14)','$([MSBuild]::GetProgramFiles32())\MSBuild\Microsoft.Cpp\v4.0\V140\'))" />
        <property name="VCTargetsPath12" value="$([MSBuild]::ValueOrDefault('$(VCTargetsPath12)','$([MSBuild]::GetProgramFiles32())\MSBuild\Microsoft.Cpp\v4.0\V120\'))" />
        <property name="VCTargetsPath11" value="$([MSBuild]::ValueOrDefault('$(VCTargetsPath11)','$([MSBuild]::GetProgramFiles32())\MSBuild\Microsoft.Cpp\v4.0\V110\'))" />
        <property name="VCTargetsPath10" value="$([MSBuild]::ValueOrDefault('$(VCTargetsPath10)','$([MSBuild]::GetProgramFiles32())\MSBuild\Microsoft.Cpp\v4.0\'))" />
        <property name="AndroidTargetsPath" value="$(MSBuildExtensionsPath32)\Microsoft\MDD\Android\V150\" />
        <property name="iOSTargetsPath" value="$(MSBuildExtensionsPath32)\Microsoft\MDD\iOS\V150\" />
        <projectImportSearchPaths>
          <searchPaths os="windows">
            <property name="MSBuildExtensionsPath" value="$(MSBuildProgramFiles32)\MSBuild"/>
            <property name="MSBuildExtensionsPath32" value="$(MSBuildProgramFiles32)\MSBuild"/>
            <property name="MSBuildExtensionsPath64" value="$(MSBuildProgramFiles32)\MSBuild"/>
            <property name="VSToolsPath" value="$(MSBuildProgramFiles32)\MSBuild\Microsoft\VisualStudio\v$(VisualStudioVersion)"/>
          </searchPaths>
        </projectImportSearchPaths>

        <property name="WindowsKitsRoot" value="$([MSBuild]::GetRegistryValueFromView('HKEY_LOCAL_MACHINE\SOFTWARE\Microsoft\Windows Kits\Installed Roots', 'KitsRoot10', null, RegistryView.Registry32, RegistryView.Default))" />
      </toolset>
    </msbuildToolsets>
  </configuration><|MERGE_RESOLUTION|>--- conflicted
+++ resolved
@@ -49,13 +49,8 @@
 
         <dependentAssembly>
           <assemblyIdentity name="Microsoft.IO.Redist" culture="neutral" publicKeyToken="cc7b13ffcd2ddd51" />
-<<<<<<< HEAD
-          <bindingRedirect oldVersion="0.0.0.0-6.0.0.0" newVersion="6.0.0.0" />
-          <codeBase version="6.0.0.0" href="..\Microsoft.IO.Redist.dll"/>
-=======
           <bindingRedirect oldVersion="0.0.0.0-99.9.9.9" newVersion="6.0.0.1" />
           <codeBase version="6.0.0.1" href="..\Microsoft.IO.Redist.dll"/>
->>>>>>> ff5cb702
         </dependentAssembly>
 
         <!-- Redirects for assemblies redistributed by MSBuild (in the .vsix). -->
