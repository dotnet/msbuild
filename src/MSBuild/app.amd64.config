﻿<?xml version="1.0" encoding="utf-8"?>
  <configuration>
    <configSections>
      <section name="msbuildToolsets" type="Microsoft.Build.Evaluation.ToolsetConfigurationSection, Microsoft.Build, Version=15.1.0.0, Culture=neutral, PublicKeyToken=b03f5f7f11d50a3a" />
    </configSections>
    <startup useLegacyV2RuntimeActivationPolicy="true">
      <supportedRuntime version="v4.0" sku=".NETFramework,Version=v4.6" />
    </startup>
    <runtime>
      <DisableFXClosureWalk enabled="true" />
      <DeferFXClosureWalk enabled="true" />
      <generatePublisherEvidence enabled="false" />
      <ThreadPool_UnfairSemaphoreSpinLimit enabled="0" />
      <!-- Manually expanded list of quirks applied to a .NET 4.7.2 application, to work around CLR bug that doesn't apply them correctly
           https://referencesource.microsoft.com/#mscorlib/system/AppContext/AppContextDefaultValues.Defaults.cs,37
           Framework bug: https://dev.azure.com/devdiv/DevDiv/_workitems/edit/1148752 -->
      <AppContextSwitchOverrides value="Switch.System.Globalization.NoAsyncCurrentCulture=false;Switch.System.Threading.ThrowExceptionIfDisposedCancellationTokenSource=false;Switch.System.Security.ClaimsIdentity.SetActorAsReferenceWhenCopyingClaimsIdentity=false;Switch.System.Security.Cryptography.DoNotAddrOfCspParentWindowHandle=false;Switch.System.Diagnostics.IgnorePortablePDBsInStackTraces=false;Switch.System.IO.UseLegacyPathHandling=false;Switch.System.IO.BlockLongPaths=false;Switch.System.Security.Cryptography.UseLegacyFipsThrow=false;" />
      <assemblyBinding xmlns="urn:schemas-microsoft-com:asm.v1">
        <dependentAssembly>
          <assemblyIdentity name="Microsoft.Build.Framework" culture="neutral" publicKeyToken="b03f5f7f11d50a3a" />
          <bindingRedirect oldVersion="0.0.0.0-99.9.9.9" newVersion="15.1.0.0" />
          <codeBase version="15.1.0.0" href="..\Microsoft.Build.Framework.dll"/>
        </dependentAssembly>
        <dependentAssembly>
          <assemblyIdentity name="Microsoft.Build" culture="neutral" publicKeyToken="b03f5f7f11d50a3a" />
          <bindingRedirect oldVersion="0.0.0.0-99.9.9.9" newVersion="15.1.0.0" />
          <codeBase version="15.1.0.0" href="..\Microsoft.Build.dll"/>
        </dependentAssembly>
        <dependentAssembly>
          <assemblyIdentity name="Microsoft.Build.Tasks.Core" culture="neutral" publicKeyToken="b03f5f7f11d50a3a" />
          <bindingRedirect oldVersion="0.0.0.0-99.9.9.9" newVersion="15.1.0.0" />
          <codeBase version="15.1.0.0" href="..\Microsoft.Build.Tasks.Core.dll"/>
        </dependentAssembly>
        <dependentAssembly>
          <assemblyIdentity name="Microsoft.Build.Utilities.Core" culture="neutral" publicKeyToken="b03f5f7f11d50a3a" />
          <bindingRedirect oldVersion="0.0.0.0-99.9.9.9" newVersion="15.1.0.0" />
          <codeBase version="15.1.0.0" href="..\Microsoft.Build.Utilities.Core.dll"/>
        </dependentAssembly>
        <dependentAssembly>
          <assemblyIdentity name="Microsoft.Build.Engine" culture="neutral" publicKeyToken="b03f5f7f11d50a3a" />
          <bindingRedirect oldVersion="0.0.0.0-99.9.9.9" newVersion="15.1.0.0" />
          <codeBase version="15.1.0.0" href="..\Microsoft.Build.Engine.dll"/>
        </dependentAssembly>
        <dependentAssembly>
          <assemblyIdentity name="Microsoft.Build.Conversion.Core" culture="neutral" publicKeyToken="b03f5f7f11d50a3a" />
          <bindingRedirect oldVersion="0.0.0.0-99.9.9.9" newVersion="15.1.0.0" />
          <codeBase version="15.1.0.0" href="..\Microsoft.Build.Conversion.Core.dll"/>
        </dependentAssembly>

        <dependentAssembly>
          <assemblyIdentity name="Microsoft.IO.Redist" culture="neutral" publicKeyToken="cc7b13ffcd2ddd51" />
          <bindingRedirect oldVersion="0.0.0.0-99.9.9.9" newVersion="6.0.0.0" />
          <codeBase version="6.0.0.0" href="..\Microsoft.IO.Redist.dll"/>
        </dependentAssembly>

        <!-- Redirects for assemblies redistributed by MSBuild (in the .vsix). -->
        <dependentAssembly>
          <assemblyIdentity name="BuildXL.Native" publicKeyToken="6212d9137135ce5d" culture="neutral" />
          <codeBase version="1.0.0.0" href="..\BuildXL.Native.dll"/>
        </dependentAssembly>
        <dependentAssembly>
          <assemblyIdentity name="BuildXL.Processes" publicKeyToken="6212d9137135ce5d" culture="neutral" />
          <codeBase version="1.0.0.0" href="..\BuildXL.Processes.dll"/>
        </dependentAssembly>
        <dependentAssembly>
          <assemblyIdentity name="BuildXL.Utilities.Core" publicKeyToken="6212d9137135ce5d" culture="neutral" />
          <codeBase version="1.0.0.0" href="..\BuildXL.Utilities.Core.dll"/>
        </dependentAssembly>
        <dependentAssembly>
          <assemblyIdentity name="Microsoft.Bcl.AsyncInterfaces" publicKeyToken="cc7b13ffcd2ddd51" culture="neutral" />
          <bindingRedirect oldVersion="0.0.0.0-7.0.0.0" newVersion="7.0.0.0" />
          <codeBase version="7.0.0.0" href="..\Microsoft.Bcl.AsyncInterfaces.dll"/>
        </dependentAssembly>
        <dependentAssembly>
          <assemblyIdentity name="Microsoft.NET.StringTools" publicKeyToken="b03f5f7f11d50a3a" culture="neutral" />
          <bindingRedirect oldVersion="0.0.0.0-1.0.0.0" newVersion="1.0.0.0" />
          <codeBase version="1.0.0.0" href="..\Microsoft.NET.StringTools.dll"/>
        </dependentAssembly>
        <dependentAssembly>
          <assemblyIdentity name="Microsoft.NET.StringTools.net35" publicKeyToken="b03f5f7f11d50a3a" culture="neutral" />
          <bindingRedirect oldVersion="0.0.0.0-1.0.0.0" newVersion="1.0.0.0" />
          <codeBase version="1.0.0.0" href="..\Microsoft.NET.StringTools.net35.dll"/>
        </dependentAssembly>
        <dependentAssembly>
          <assemblyIdentity name="RuntimeContracts" publicKeyToken="3d487639874b2199" culture="neutral" />
          <codeBase version="0.5.0.0" href="..\RuntimeContracts.dll" />
        </dependentAssembly>
        <dependentAssembly>
          <assemblyIdentity name="System.Buffers" publicKeyToken="cc7b13ffcd2ddd51" culture="neutral" />
          <bindingRedirect oldVersion="0.0.0.0-4.0.3.0" newVersion="4.0.3.0" />
          <codeBase version="4.0.3.0" href="..\System.Buffers.dll"/>
        </dependentAssembly>

        <!-- Pull plugins that reference SCI up to our version in case they depended on our copy of the older version -->
        <dependentAssembly>
          <assemblyIdentity name="System.Collections.Immutable" publicKeyToken="b03f5f7f11d50a3a" culture="neutral" />
          <bindingRedirect oldVersion="0.0.0.0-7.0.0.0" newVersion="7.0.0.0" />
          <codeBase version="7.0.0.0" href="..\System.Collections.Immutable.dll"/>
        </dependentAssembly>
        <dependentAssembly>
          <assemblyIdentity name="System.Memory" publicKeyToken="cc7b13ffcd2ddd51" culture="neutral" />
          <bindingRedirect oldVersion="0.0.0.0-4.0.1.2" newVersion="4.0.1.2" />
          <codeBase version="4.0.1.2" href="..\System.Memory.dll"/>
        </dependentAssembly>
        <dependentAssembly>
          <assemblyIdentity name="System.Numerics.Vectors" publicKeyToken="b03f5f7f11d50a3a" culture="neutral" />
          <bindingRedirect oldVersion="0.0.0.0-4.1.4.0" newVersion="4.1.4.0" />
          <codeBase version="4.1.4.0" href="..\System.Numerics.Vectors.dll"/>
        </dependentAssembly>
        <dependentAssembly>
          <assemblyIdentity name="System.Reflection.Metadata" publicKeyToken="b03f5f7f11d50a3a" culture="neutral" />
          <bindingRedirect oldVersion="0.0.0.0-8.0.0.0" newVersion="8.0.0.0" />
          <codeBase version="8.0.0.0" href="..\System.Reflection.Metadata.dll" />
        </dependentAssembly>
        <dependentAssembly>
          <assemblyIdentity name="System.Reflection.MetadataLoadContext" publicKeyToken="cc7b13ffcd2ddd51" culture="neutral" />
          <bindingRedirect oldVersion="0.0.0.0-8.0.0.0" newVersion="8.0.0.0" />
          <codeBase version="8.0.0.0" href="..\System.Reflection.MetadataLoadContext.dll" />
        </dependentAssembly>
        <dependentAssembly>
          <assemblyIdentity name="System.Resources.Extensions" publicKeyToken="cc7b13ffcd2ddd51" culture="neutral" />
          <bindingRedirect oldVersion="0.0.0.0-8.0.0.0" newVersion="8.0.0.0" />
          <codeBase version="8.0.0.0" href="..\System.Resources.Extensions.dll"/>
        </dependentAssembly>
        <dependentAssembly>
          <assemblyIdentity name="System.Runtime.CompilerServices.Unsafe" publicKeyToken="b03f5f7f11d50a3a" culture="neutral" />
          <bindingRedirect oldVersion="0.0.0.0-6.0.0.0" newVersion="6.0.0.0" />
          <codeBase version="6.0.0.0" href="..\System.Runtime.CompilerServices.Unsafe.dll"/>
        </dependentAssembly>
        <dependentAssembly>
          <assemblyIdentity name="System.Text.Encodings.Web" publicKeyToken="cc7b13ffcd2ddd51" culture="neutral" />
          <bindingRedirect oldVersion="0.0.0.0-7.0.0.0" newVersion="7.0.0.0" />
          <codeBase version="7.0.0.0" href="..\System.Text.Encodings.Web.dll"/>
        </dependentAssembly>
        <dependentAssembly>
          <assemblyIdentity name="System.Text.Json" publicKeyToken="cc7b13ffcd2ddd51" culture="neutral" />
<<<<<<< HEAD
          <bindingRedirect oldVersion="0.0.0.0-7.0.0.3" newVersion="7.0.0.3" />
          <codeBase version="7.0.0.3" href="..\System.Text.Json.dll"/>
=======
          <bindingRedirect oldVersion="0.0.0.0-8.0.0.0" newVersion="8.0.0.0" />
          <codeBase version="8.0.0.0" href="..\System.Text.Json.dll"/>
>>>>>>> 7c941d28
        </dependentAssembly>
        <dependentAssembly>
          <assemblyIdentity name="System.Threading.Channels" publicKeyToken="cc7b13ffcd2ddd51" culture="neutral" />
          <bindingRedirect oldVersion="0.0.0.0-8.0.0.0" newVersion="8.0.0.0" />
          <codeBase version="8.0.0.0" href="..\System.Threading.Channels.dll"/>
        </dependentAssembly>
        <dependentAssembly>
          <assemblyIdentity name="System.Threading.Tasks.Dataflow" publicKeyToken="b03f5f7f11d50a3a" culture="neutral" />
          <bindingRedirect oldVersion="0.0.0.0-8.0.0.0" newVersion="8.0.0.0" />
          <codeBase version="8.0.0.0" href="..\System.Threading.Tasks.Dataflow.dll"/>
        </dependentAssembly>
        <dependentAssembly>
          <assemblyIdentity name="System.Threading.Tasks.Extensions" publicKeyToken="cc7b13ffcd2ddd51" culture="neutral" />
          <bindingRedirect oldVersion="0.0.0.0-4.2.0.1" newVersion="4.2.0.1" />
          <codeBase version="4.2.0.1" href="..\System.Threading.Tasks.Extensions.dll"/>
        </dependentAssembly>
        <dependentAssembly>
          <assemblyIdentity name="System.ValueTuple" publicKeyToken="cc7b13ffcd2ddd51" culture="neutral" />
          <!-- It is unusual to redirect down, but in this case it's ok: 4.0.3.0 forwards
               to 4.0.0.0 in the GAC, so this just removes the need to redistribute a file
               and makes that resolution faster. -->
          <bindingRedirect oldVersion="0.0.0.0-4.0.3.0" newVersion="4.0.0.0" />
          <codeBase version="4.0.3.0" href="..\System.ValueTuple.dll"/>
        </dependentAssembly>

        <!-- Redirects for components dropped by Visual Studio -->
        <dependentAssembly>
          <assemblyIdentity name="Microsoft.Activities.Build" culture="neutral" publicKeyToken="31bf3856ad364e35" />
          <bindingRedirect oldVersion="4.0.0.0" newVersion="17.0.0.0" />
        </dependentAssembly>
        <dependentAssembly>
          <assemblyIdentity name="XamlBuildTask" culture="neutral" publicKeyToken="31bf3856ad364e35" />
          <bindingRedirect oldVersion="4.0.0.0-17.0.0.0" newVersion="17.0.0.0" />
        </dependentAssembly>

        <!-- Workaround for crash in C++ CodeAnalysis scenarios due to https://github.com/dotnet/msbuild/issues/1675 -->
        <dependentAssembly>
          <assemblyIdentity name="FxCopTask" culture="neutral" publicKeyToken="b03f5f7f11d50a3a" />
          <codeBase version="17.0.0.0" href="..\..\..\Microsoft\VisualStudio\v17.0\CodeAnalysis\FxCopTask.dll" />
        </dependentAssembly>
        <dependentAssembly>
          <assemblyIdentity name="Microsoft.VisualStudio.CodeAnalysis" culture="neutral" publicKeyToken="b03f5f7f11d50a3a" />
          <codeBase version="17.0.0.0" href="..\..\..\Microsoft\VisualStudio\v17.0\CodeAnalysis\Microsoft.VisualStudio.CodeAnalysis.dll" />
        </dependentAssembly>
        <dependentAssembly>
          <assemblyIdentity name="Microsoft.VisualStudio.CodeAnalysis.Sdk" culture="neutral" publicKeyToken="b03f5f7f11d50a3a" />
          <codeBase version="17.0.0.0" href="..\..\..\Microsoft\VisualStudio\v17.0\CodeAnalysis\Microsoft.VisualStudio.CodeAnalysis.Sdk.dll" />
        </dependentAssembly>
      </assemblyBinding>
    </runtime>
    <!-- To define one or more new toolsets, add an 'msbuildToolsets' element in this file. -->
    <msbuildToolsets default="Current">
      <toolset toolsVersion="Current">
        <property name="MSBuildToolsPath" value="$([MSBuild]::GetCurrentToolsDirectory())" />
        <property name="MSBuildToolsPath32" value="$([MSBuild]::GetToolsDirectory32())" />
        <property name="MSBuildToolsPath64" value="$([MSBuild]::GetToolsDirectory64())" />
        <property name="MSBuildSDKsPath" value="$([MSBuild]::GetMSBuildSDKsPath())" />
        <property name="FrameworkSDKRoot" value="$([MSBuild]::GetRegistryValueFromView('HKEY_LOCAL_MACHINE\SOFTWARE\Microsoft\Microsoft SDKs\NETFXSDK\4.8', 'InstallationFolder', null, RegistryView.Registry32))" />
        <property name="MSBuildRuntimeVersion" value="4.0.30319" />
        <property name="MSBuildFrameworkToolsPath" value="$(SystemRoot)\Microsoft.NET\Framework\v$(MSBuildRuntimeVersion)\" />
        <property name="MSBuildFrameworkToolsPath32" value="$(SystemRoot)\Microsoft.NET\Framework\v$(MSBuildRuntimeVersion)\" />
        <property name="MSBuildFrameworkToolsPath64" value="$(SystemRoot)\Microsoft.NET\Framework64\v$(MSBuildRuntimeVersion)\" />
        <property name="MSBuildFrameworkToolsPathArm64" value="$(SystemRoot)\Microsoft.NET\FrameworkArm64\v$(MSBuildRuntimeVersion)\" />
        <property name="MSBuildFrameworkToolsRoot" value="$(SystemRoot)\Microsoft.NET\Framework\" />
        <property name="SDK35ToolsPath" value="$([MSBuild]::GetRegistryValueFromView('HKEY_LOCAL_MACHINE\SOFTWARE\Microsoft\Microsoft SDKs\Windows\v8.0A\WinSDK-NetFx35Tools-x86', 'InstallationFolder', null, RegistryView.Registry32))" />
        <!-- Attempt to use net4.8.1 if possible, falling back to 4.8 when unavailable. -->
        <property name="SDK40ToolsPath" value="$([MSBuild]::ValueOrDefault($([MSBuild]::GetRegistryValueFromView('HKEY_LOCAL_MACHINE\SOFTWARE\Microsoft\Microsoft SDKs\NETFXSDK\4.8.1\WinSDK-NetFx40Tools-x86', 'InstallationFolder', null, RegistryView.Registry32)), $([MSBuild]::GetRegistryValueFromView('HKEY_LOCAL_MACHINE\SOFTWARE\Microsoft\Microsoft SDKs\NETFXSDK\4.8\WinSDK-NetFx40Tools-x86', 'InstallationFolder', null, RegistryView.Registry32))))" />
        <property name="WindowsSDK80Path" value="$([MSBuild]::GetRegistryValueFromView('HKEY_LOCAL_MACHINE\SOFTWARE\Microsoft\Microsoft SDKs\Windows\v8.1', 'InstallationFolder', null, RegistryView.Registry32))" />
        <property name="VsInstallRoot" value="$([MSBuild]::GetVsInstallRoot())" />
        <property name="MSBuildToolsRoot" value="$(VsInstallRoot)\MSBuild" />
        <property name="MSBuildExtensionsPath" value="$([MSBuild]::GetMSBuildExtensionsPath())" />
        <property name="MSBuildExtensionsPath32" value="$([MSBuild]::GetMSBuildExtensionsPath())" />

        <property name="RoslynTargetsPath" value="$([MSBuild]::GetToolsDirectory32())\Roslyn" />

        <!-- VC Specific Paths -->
        <property name="VCTargetsPath" value="$([MSBuild]::ValueOrDefault('$(VCTargetsPath)','$(MSBuildExtensionsPath32)\Microsoft\VC\v170\'))" />
        <property name="VCTargetsPath14" value="$([MSBuild]::ValueOrDefault('$(VCTargetsPath14)','$([MSBuild]::GetProgramFiles32())\MSBuild\Microsoft.Cpp\v4.0\V140\'))" />
        <property name="VCTargetsPath12" value="$([MSBuild]::ValueOrDefault('$(VCTargetsPath12)','$([MSBuild]::GetProgramFiles32())\MSBuild\Microsoft.Cpp\v4.0\V120\'))" />
        <property name="VCTargetsPath11" value="$([MSBuild]::ValueOrDefault('$(VCTargetsPath11)','$([MSBuild]::GetProgramFiles32())\MSBuild\Microsoft.Cpp\v4.0\V110\'))" />
        <property name="VCTargetsPath10" value="$([MSBuild]::ValueOrDefault('$(VCTargetsPath10)','$([MSBuild]::GetProgramFiles32())\MSBuild\Microsoft.Cpp\v4.0\'))" />
        <property name="AndroidTargetsPath" value="$(MSBuildExtensionsPath32)\Microsoft\MDD\Android\V150\" />
        <property name="iOSTargetsPath" value="$(MSBuildExtensionsPath32)\Microsoft\MDD\iOS\V150\" />
        <projectImportSearchPaths>
          <searchPaths os="windows">
            <property name="MSBuildExtensionsPath" value="$(MSBuildProgramFiles32)\MSBuild"/>
            <property name="MSBuildExtensionsPath32" value="$(MSBuildProgramFiles32)\MSBuild"/>
            <property name="MSBuildExtensionsPath64" value="$(MSBuildProgramFiles32)\MSBuild"/>
            <property name="VSToolsPath" value="$(MSBuildProgramFiles32)\MSBuild\Microsoft\VisualStudio\v$(VisualStudioVersion)"/>
          </searchPaths>
        </projectImportSearchPaths>
      </toolset>
    </msbuildToolsets>
  </configuration><|MERGE_RESOLUTION|>--- conflicted
+++ resolved
@@ -68,8 +68,8 @@
         </dependentAssembly>
         <dependentAssembly>
           <assemblyIdentity name="Microsoft.Bcl.AsyncInterfaces" publicKeyToken="cc7b13ffcd2ddd51" culture="neutral" />
-          <bindingRedirect oldVersion="0.0.0.0-7.0.0.0" newVersion="7.0.0.0" />
-          <codeBase version="7.0.0.0" href="..\Microsoft.Bcl.AsyncInterfaces.dll"/>
+          <bindingRedirect oldVersion="0.0.0.0-8.0.0.0" newVersion="8.0.0.0" />
+          <codeBase version="8.0.0.0" href="..\Microsoft.Bcl.AsyncInterfaces.dll"/>
         </dependentAssembly>
         <dependentAssembly>
           <assemblyIdentity name="Microsoft.NET.StringTools" publicKeyToken="b03f5f7f11d50a3a" culture="neutral" />
@@ -94,8 +94,8 @@
         <!-- Pull plugins that reference SCI up to our version in case they depended on our copy of the older version -->
         <dependentAssembly>
           <assemblyIdentity name="System.Collections.Immutable" publicKeyToken="b03f5f7f11d50a3a" culture="neutral" />
-          <bindingRedirect oldVersion="0.0.0.0-7.0.0.0" newVersion="7.0.0.0" />
-          <codeBase version="7.0.0.0" href="..\System.Collections.Immutable.dll"/>
+          <bindingRedirect oldVersion="0.0.0.0-8.0.0.0" newVersion="8.0.0.0" />
+          <codeBase version="8.0.0.0" href="..\System.Collections.Immutable.dll"/>
         </dependentAssembly>
         <dependentAssembly>
           <assemblyIdentity name="System.Memory" publicKeyToken="cc7b13ffcd2ddd51" culture="neutral" />
@@ -129,18 +129,13 @@
         </dependentAssembly>
         <dependentAssembly>
           <assemblyIdentity name="System.Text.Encodings.Web" publicKeyToken="cc7b13ffcd2ddd51" culture="neutral" />
-          <bindingRedirect oldVersion="0.0.0.0-7.0.0.0" newVersion="7.0.0.0" />
-          <codeBase version="7.0.0.0" href="..\System.Text.Encodings.Web.dll"/>
+          <bindingRedirect oldVersion="0.0.0.0-8.0.0.0" newVersion="8.0.0.0" />
+          <codeBase version="8.0.0.0" href="..\System.Text.Encodings.Web.dll"/>
         </dependentAssembly>
         <dependentAssembly>
           <assemblyIdentity name="System.Text.Json" publicKeyToken="cc7b13ffcd2ddd51" culture="neutral" />
-<<<<<<< HEAD
-          <bindingRedirect oldVersion="0.0.0.0-7.0.0.3" newVersion="7.0.0.3" />
-          <codeBase version="7.0.0.3" href="..\System.Text.Json.dll"/>
-=======
           <bindingRedirect oldVersion="0.0.0.0-8.0.0.0" newVersion="8.0.0.0" />
           <codeBase version="8.0.0.0" href="..\System.Text.Json.dll"/>
->>>>>>> 7c941d28
         </dependentAssembly>
         <dependentAssembly>
           <assemblyIdentity name="System.Threading.Channels" publicKeyToken="cc7b13ffcd2ddd51" culture="neutral" />
