--- conflicted
+++ resolved
@@ -3,11 +3,8 @@
     "net46": {
       "dependencies": {
         "Microsoft.VisualStudio.Setup.Configuration.Interop":  "1.2.304-preview5",
-<<<<<<< HEAD
-        "System.Reflection.Metadata": "1.4.1"
-=======
+        "System.Reflection.Metadata": "1.4.1",
         "System.Runtime.InteropServices.RuntimeInformation": "4.3.0"
->>>>>>> d07da027
       }
     },
     "netcoreapp1.0": {
