﻿<?xml version="1.0" encoding="utf-8"?>
<xliff xmlns="urn:oasis:names:tc:xliff:document:1.2" xmlns:xsi="http://www.w3.org/2001/XMLSchema-instance" version="1.2" xsi:schemaLocation="urn:oasis:names:tc:xliff:document:1.2 xliff-core-1.2-transitional.xsd">
  <file datatype="xml" source-language="en" target-language="tr" original="../Strings.resx">
    <body>
      <trans-unit id="AmbiguousProjectError">
        <source>MSBUILD : error MSB1011: Specify which project or solution file to use because this folder contains more than one project or solution file.</source>
        <target state="translated">MSBUILD : error MSB1011: Bu klasör birden fazla proje veya çözüm dosyası içerdiğinden hangi projenin veya çözüm dosyasının kullanılacağını belirtin.</target>
        <note>{StrBegin="MSBUILD : error MSB1011: "}UE: If no project or solution file is explicitly specified on the MSBuild.exe command-line, then the engine searches for a
      project or solution file in the current directory by looking for *.*PROJ and *.SLN. If more than one file is found that matches this wildcard, we
      fire this error.
      LOCALIZATION: The prefix "MSBUILD : error MSBxxxx:" should not be localized.</note>
      </trans-unit>
      <trans-unit id="BuildFailedWithPropertiesItemsOrTargetResultsRequested">
        <source>Build failed. Properties, Items, and Target results cannot be obtained. See details in stderr above.</source>
        <target state="translated">Derleme başarısız oldu. Özellikler, Öğeler ve Hedef sonuçları alınamıyor. Yukarıda stderr'de ayrıntılara bakın.</target>
        <note />
      </trans-unit>
      <trans-unit id="BuildFinished">
        <source>Build {0} in {1}s</source>
        <target state="needs-review-translation">"{1}" sn'de {0} oluşturun</target>
        <note>
      Overall build summary
      {0}: BuildResult_X (below)
      {1}: duration in seconds with 1 decimal point
      's' should reflect the localized abbreviation for seconds
    </note>
      </trans-unit>
      <trans-unit id="BuildResult_Failed">
        <source>failed</source>
        <target state="translated">başarısız oldu</target>
        <note>
      Part of Terminal Logger summary message: "Build {BuildResult_X} in {duration}s"
    </note>
      </trans-unit>
      <trans-unit id="BuildResult_FailedWithErrors">
        <source>failed with {0} error(s)</source>
        <target state="translated">{0} hata ile başarısız oldu</target>
        <note>
      Part of Terminal Logger summary message: "Build {BuildResult_X} in {duration}s"
    </note>
      </trans-unit>
      <trans-unit id="BuildResult_FailedWithErrorsAndWarnings">
        <source>failed with {0} error(s) and {1} warning(s)</source>
        <target state="translated">{0} hata ve {1} uyarıyla başarısız oldu</target>
        <note>
      Part of Terminal Logger summary message: "Build {BuildResult_X} in {duration}s"
    </note>
      </trans-unit>
      <trans-unit id="BuildResult_FailedWithWarnings">
        <source>failed with {0} warning(s)</source>
        <target state="translated">{0} uyarıyla başarısız oldu</target>
        <note>
      Part of Terminal Logger summary message: "Build {BuildResult_X} in {duration}s"
    </note>
      </trans-unit>
      <trans-unit id="BuildResult_Succeeded">
        <source>succeeded</source>
        <target state="translated">başarılı</target>
        <note>
      Part of Terminal Logger summary message: "Build {BuildResult_X} in {duration}s"
    </note>
      </trans-unit>
      <trans-unit id="BuildResult_SucceededWithWarnings">
        <source>succeeded with {0} warning(s)</source>
        <target state="translated">{0} uyarıyla başarılı oldu</target>
        <note>
      Part of Terminal Logger summary message: "Build {BuildResult_X} in {duration}s"
    </note>
      </trans-unit>
      <trans-unit id="CommandLine">
        <source>Command line arguments = "{0}"</source>
        <target state="translated">Komut satırı bağımsız değişkenleri = "{0}"</target>
        <note />
      </trans-unit>
      <trans-unit id="ConfigurationFailurePrefixNoErrorCode">
        <source>MSBUILD : Configuration error {0}: {1}</source>
        <target state="translated">MSBUILD : Yapılandırma error {0}: {1}</target>
        <note>{SubString="Configuration"}UE: This prefixes any error from reading the toolset definitions in msbuild.exe.config or the registry.
      There's no error code because one was included in the error message.
      LOCALIZATION: The word "Configuration" should be localized, the words "MSBuild" and "error" should NOT be localized.
    </note>
      </trans-unit>
      <trans-unit id="CannotAutoDisableAutoResponseFile">
        <source>MSBUILD : error MSB1027: The -noAutoResponse switch cannot be specified in the MSBuild.rsp auto-response file, nor in any response file that is referenced by the auto-response file.</source>
        <target state="translated">MSBUILD : error MSB1027: -noAutoResponse anahtarı, MSBuild.rsp otomatik yanıt dosyasında ve bu dosyanın başvuruda bulunduğu herhangi bir yanıt dosyasında belirtilemez.</target>
        <note>{StrBegin="MSBUILD : error MSB1027: "}LOCALIZATION: The prefix "MSBUILD : error MSBxxxx:", "-noAutoResponse" and "MSBuild.rsp" should not be localized.</note>
      </trans-unit>
      <trans-unit id="DurationDisplay">
        <source>({0:F1}s)</source>
<<<<<<< HEAD
        <target state="needs-review-translation">({0:F1}s)</target>
=======
        <target state="translated">({0:F1} sn)</target>
>>>>>>> 116eba6a
        <note>
        {0}: duration in seconds with 1 decimal point
        's' should reflect the localized abbreviation for seconds
      </note>
      </trans-unit>
      <trans-unit id="HelpMessage_41_QuestionSwitch">
        <source>  -question
                     (Experimental) Question whether there is any build work.
                     MSBuild will error out when it detects a target or task
                     that can be incremental (has inputs and outputs),
                     but isn't up to date.
                     (Short form: -q)
    </source>
        <target state="translated">  -soru
                     (Deneysel) Derleme çalışması olup olmadığını sorgulayın.
                     MSBuild bir hedef veya görev algılandığında hataya neden olacak
                     artımlı (girişler ve çıkışlar içeren),
                     ancak güncel değil.
                     (Kısa biçim: -q)
    </target>
        <note>
      LOCALIZATION: "MSBuild" should not be localized.
      LOCALIZATION: "-question" and "-q" should not be localized.
      LOCALIZATION: None of the lines should be longer than a standard width console window, eg 80 chars.
    </note>
      </trans-unit>
      <trans-unit id="HelpMessage_42_ReportFileAccessesSwitch">
        <source>  -reportFileAccesses[:True|False]
                     Causes MSBuild to report file accesses to any configured
                     project cache plugins.

                     This flag is experimental and may not work as intended.
    </source>
        <target state="translated">  -reportFileAccesses[:True|False]
                     MSBuild’in yapılandırılmış proje önbelleği eklentilerine dosya
                     erişimlerini bildirmesine neden olur.

                     Bu bayrak deneme amaçlıdır ve istendiği gibi çalışmayabilir.
    </target>
        <note>
      LOCALIZATION: "-reportFileAccesses" should not be localized.
      LOCALIZATION: None of the lines should be longer than a standard width console window, eg 80 chars.
    </note>
      </trans-unit>
      <trans-unit id="HelpMessage_43_GetPropertySwitch">
        <source>  -getProperty:propertyName,...
                     Write out the value of one or more specified properties
                     after evaluation, without executing the build, or if either
                     the -targets option or the -getTargetResult option is
                     used, write out the values after the build.
    </source>
        <target state="translated">  -getProperty:propertyName,...
                     Belirtilen bir veya daha fazla özelliğin değerini
                     değerlendirmeden sonra, derlemeyi yürütmeden yaz veya
                     -targets ya da -getTargetResult seçeneklerinden biri
                     kullanıldıysa, değerleri derlemeden sonra yaz.
    </target>
        <note>
      LOCALIZATION: "-getProperty", "-targets" and "-getTargetResult" should not be localized.
      LOCALIZATION: None of the lines should be longer than a standard width console window, eg 80 chars.
    </note>
      </trans-unit>
      <trans-unit id="HelpMessage_44_GetItemSwitch">
        <source>  -getItem:itemName,...
                     Write out the value of one or more specified items and
                     their associated metadata after evaluation without
                     executing the build, or if either the -targets option
                     or the -getTargetResult option is used, write out
                     the values after the build.
    </source>
        <target state="translated">  -getItem:itemName,...
                     Belirtilen bir veya daha fazla öğenin değerini ve
                     değerlendirmeden sonraki ilişkili meta değerini derlemeyi
                     yürütmeden yaz veya -targets ya da -getTargetResult
                     seçeneklerinden biri kullanıldıysa, değerleri
                     derlemeden sonra yaz.
    </target>
        <note>
      LOCALIZATION: "-getItem", "targets" and "getTargetResult" should not be localized.
      LOCALIZATION: None of the lines should be longer than a standard width console window, eg 80 chars.
    </note>
      </trans-unit>
      <trans-unit id="HelpMessage_45_GetTargetResultSwitch">
        <source>  -getTargetResult:targetName,...
                     Write out the output value of one or more targets and
                     the specified targets will be executed.
    </source>
        <target state="translated">  -getTargetResult:targetName,...
                     Bir veya daha fazla hedefin çıktı değerini yazın,
                     belirtilen hedefler yürütülür.
    </target>
        <note>
      LOCALIZATION: "-getTargetResult" should not be localized.
      LOCALIZATION: None of the lines should be longer than a standard width console window, eg 80 chars.
    </note>
      </trans-unit>
      <trans-unit id="HelpMessage_46_FeatureAvailabilitySwitch">
        <source>  -featureAvailability:featureName,...
                     Check feature availability. The result is one of the
                     strings "Undefined", "Available", "NotAvailable" and
                     "Preview".
                     - Undefined - the availability of the feature is undefined
                     (the feature name is unknown to the feature availability
                     checker)
                     - NotAvailable - the feature is not available (unlike
                     Undefined, the feature name is known to the feature
                     availability checker and it knows the feature is not
                     supported by current MSBuild engine)
                     - Available - the feature is available
                     - Preview - the feature is in preview (not stable)
                     (Short form: -fa)
    </source>
        <target state="translated">  -featureAvailability:featureName,...
                     Özellik kullanılabilirliğini denetle. Sonuç "Undefined",
                     "Available", "NotAvailable" ve "Preview" dizelerinden
                     biridir.
                     - Undefined - özelliğin kullanılabilirliği tanımlanmamış
                     (özelliğin adı özellik kullanılabilirliği tarafından
                     bilinmiyor)
                     - NotAvailable - özellik kullanılamıyor (Undefined’dan
                     farklı olarak, özellik kullanılabilirliği denetleyicisi özelliğin adını
                     biliyor ancak özelliğin geçerli MSBuild altyapısı tarafından
                     desteklenmediğini de biliyor)
                     - Available - özellik kullanılabilir
                     - Önizleme - özellik önizleme aşamasında (kararlı değil)
                     (Kısa biçimi: -fa)
    </target>
        <note>
      LOCALIZATION: "-featureAvailability", "-fa", "Undefined", "Available" "NotAvailable" and "Preview"should not be localized.
      LOCALIZATION: None of the lines should be longer than a standard width console window, eg 80 chars.
    </note>
      </trans-unit>
      <trans-unit id="HelpMessage_47_TerminalLoggerSwitch">
        <source>  -terminalLogger[:auto,on,off]
                     Enable or disable the terminal logger. Terminal logger
                     provides enhanced build output on the console in real time,
                     organized logically by project, and designed to highlight
                     actionable information. Specify auto (or use the option
                     without arguments) to use the terminal logger only if the
                     standard output is not redirected. Don't parse the output
                     or otherwise rely on it remaining unchanged in future
                     versions. This option is available in MSBuild 17.8 and
                     later.
                     (Short form: -tl)
    </source>
        <target state="translated">  -terminalLogger[:auto,on,off]
                     Terminal günlükçüsünü etkinleştir veya devre dışı bırak. Terminal günlükçüsü
                     konsolda gerçek zamanlı olarak gelişmiş derleme çıktısı sağlar,
                     projeye göre mantıksal olarak düzenler ve eyleme
                     dönüştürülebilir bilgileri vurgular. Sadece standart çıktı yeniden yönlendirilmiyorsa
                     terminal günlükçüsünü kullanmak için otomatik olarak ayarlayın
                     (veya bu seçeneği bağımsız değişken olmadan kullanın). Çıktı verilerini ayrıştırmayın
                     veya gelecek sürümlerde değişmeden kalacak şekilde
                     kullanın. Bu seçenek MSBuild 17.8 ve sonraki sürümlerde
                     kullanılabilir.
                     (Kısa biçimi: -tl)
    </target>
        <note>
      LOCALIZATION: "-terminalLogger", "-tl", and "auto" should not be localized.
      LOCALIZATION: None of the lines should be longer than a standard width console window, eg 80 chars.
    </note>
      </trans-unit>
      <trans-unit id="HelpMessage_48_TerminalLoggerParametersSwitch">
        <source>  -terminalLoggerParameters: &lt;parameters&gt;
                     Parameters to terminal logger. (Short form: -tlp)
                     The available parameters.
                        default--Specifies the default behavior of the terminal
                        logger. It requires one of the following values:
                           - `on`, `true`  forces TerminalLogger to be used even
                            when it would be disabled.
                           - `off`, `false` forces TerminalLogger to not be used
                            even when it would be enabled.
                           - `auto` enables TerminalLogger when the terminal
                            supports it and the session doesn't have redirected
                            stdout/stderr
                        verbosity--Override the -verbosity setting for this
                        logger
                        showCommandLine--Show TaskCommandLineEvent messages

                      Example:
                        -tlp:default=auto;verbosity=diag;shownCommandLine
    </source>
        <target state="translated">  -terminalLoggerParameters: &lt;parameters&gt;
                     Terminal günlükçüsü için parametreler. (Kısa biçimi: -tlp)
                     Mevcut parametreler.
                        default--Terminalin davranışını varsayılan olarak ayarlar
                        günlükçü. Şu değerlerden birini gerektirir: 
                           - `on`, `true` TerminalLogger’ı devre dışı olsa bile
                            kullanılmaya zorlar.
                           - `on`, `true` TerminalLogger’ı etkinleştirilmiş olsa bile
                            kullanılmamaya zorlar.
                           - 'auto' terminal desteklediğinde ve oturumda
                            yeniden yönlendirilmiş stdout/stderr bulunmadığında
                            TerminalLogger’ı etkinleştirir
                        verbosity--Bu günlükçü için -verbosity ayarını
                        geçersiz kıl
                        showCommandLine--TaskCommandLineEvent iletilerini göster

                      Örnek:
                        -tlp:default=auto;verbosity=diag;shownCommandLine
    </target>
        <note>
      LOCALIZATION: "-terminalLoggerParameters", "-tlp", "default", "on", "true", "off", "false", "auto", "verbosity", "showCommandLine" should not be localized.
      LOCALIZATION: None of the lines should be longer than a standard width console window, eg 80 chars.
    </note>
      </trans-unit>
      <trans-unit id="HelpMessage_51_GetResultOutputFileSwitch">
        <source>  -getResultOutputFile:file
                     Redirect output from get* into a file.

                     Example:
                     -getProperty:Bar -getResultOutputFile:Biz.txt
                     This writes the value of property Bar into Biz.txt.
    </source>
        <target state="translated">  -getResultOutputFile:file
                     get* çıktısını bir dosyaya yeniden yönlendir.

                     Örnek:
                     -getProperty:Bar -getResultOutputFile:Biz.txt
                     Bu, Bar özelliğinin değerini Biz.txt dosyasına yazar.
    </target>
        <note>
      LOCALIZATION: "-getResultOutputFile", "get*" and "-getProperty" should not be localized.
      LOCALIZATION: None of the lines should be longer than a standard width console window, eg 80 chars.
    </note>
      </trans-unit>
      <trans-unit id="HelpMessage_52_BuildCheckSwitch">
        <source>  -check
                     Enables BuildChecks during the build.
                     BuildCheck enables evaluating rules to ensure properties
                     of the build. For more info see aka.ms/buildcheck
	</source>
        <target state="needs-review-translation">  -check
                     Derleme sırasında BuildChecks'i sağlar.
                     BuildCheck, derleme özelliklerinin 
 güvenliğini sağlamak için
                     kuralların değerlendirilmesini sağlar. Daha fazla bilgi için bkz. aka.ms/buildcheck
	</target>
        <note>
    {Locked="-check"}{Locked="BuildChecks"}{Locked="BuildCheck"}
    LOCALIZATION: None of the lines should be longer than a standard width console window, eg 80 chars.
  </note>
      </trans-unit>
      <trans-unit id="InvalidLowPriorityValue">
        <source>MSBUILD : error MSB1064: Low priority value is not valid. {0}</source>
        <target state="translated">MSBUILD : error MSB1064: Düşük öncelikli değer geçerli değil. {0}</target>
        <note>
      {StrBegin="MSBUILD : error MSB1064: "}
      UE: This message does not need in-line parameters because the exception takes care of displaying the invalid arg.
      This error is shown when a user specifies a value for the lowPriority parameter that is not equivalent to Boolean.TrueString or Boolean.FalseString.
      LOCALIZATION: The prefix "MSBUILD : error MSBxxxx:" should not be localized.
    </note>
      </trans-unit>
      <trans-unit id="InvalidTerminalLoggerValue">
        <source>MSBUILD : error MSB1065: Terminal logger value is not valid. It should be one of 'auto', 'true', or 'false'. {0}</source>
        <target state="translated">MSBUILD : error MSB1065: Terminal günlükçüsü değeri geçerli değil. Değer şunlardan biri olmalıdır: 'otomatik', 'doğru' veya 'yanlış'. {0}</target>
        <note>
      {StrBegin="MSBUILD : error MSB1065: "}
      UE: This message does not need in-line parameters because the exception takes care of displaying the invalid arg.
      This error is shown when a user specifies a value for the lowPriority parameter that is not equivalent to Boolean.TrueString or Boolean.FalseString.
      LOCALIZATION: The prefix "MSBUILD : error MSBxxxx:" should not be localized.
    </note>
      </trans-unit>
      <trans-unit id="InvalidReportFileAccessesValue">
        <source>MSBUILD : error MSB1063: Report file accesses value is not valid. {0}</source>
        <target state="translated">MSBUILD : error MSB1063: Dosya erişimleri değerinin geçerli olmadığını bildirir. {0}</target>
        <note>
      {StrBegin="MSBUILD : error MSB1063: "}
      UE: This message does not need in-line parameters because the exception takes care of displaying the invalid arg.
      This error is shown when a user specifies a value that is not equivalent to Boolean.TrueString or Boolean.FalseString.
      LOCALIZATION: The prefix "MSBUILD : error MSBxxxx:" should not be localized.
    </note>
      </trans-unit>
      <trans-unit id="LongPaths">
        <source>Based on the Windows registry key LongPathsEnabled, the LongPaths feature is {0}.</source>
        <target state="translated">Windows kayıt defteri anahtarı LongPathsEnabled ayarına bağlı olarak LongPaths özelliği {0}.</target>
        <note>"Windows" is the OS, "LongPathsEnabled" should not be localized, and {0} will be "enabled"/"disabled"/"not set"</note>
      </trans-unit>
      <trans-unit id="LongPaths_Disabled">
        <source>disabled</source>
        <target state="translated">devre dışı</target>
        <note />
      </trans-unit>
      <trans-unit id="LongPaths_Enabled">
        <source>enabled</source>
        <target state="translated">etkin</target>
        <note />
      </trans-unit>
      <trans-unit id="LongPaths_Missing">
        <source>not set</source>
        <target state="translated">ayarlanmadı</target>
        <note />
      </trans-unit>
      <trans-unit id="MSBuildVersionMessage">
        <source>MSBuild version {0} for {1}</source>
        <target state="translated">{1} için MSBuild sürüm {0}</target>
        <note>LOCALIZATION: {0} contains the DLL version number. {1} contains the name of a runtime, like ".NET Framework" or ".NET Core"</note>
      </trans-unit>
      <trans-unit id="CurrentDirectory">
        <source>Current directory = "{0}"</source>
        <target state="translated">Geçerli dizin = "{0}"</target>
        <note />
      </trans-unit>
      <trans-unit id="DuplicateOutputResultsCache">
        <source>MSBUILD : error MSB1058: Only one output results cache can be specified.</source>
        <target state="translated">MSBUILD : error MSB1058: Yalnızca bir çıkış sonuçları önbelleği belirtilebilir.</target>
        <note>{StrBegin="MSBUILD : error MSB1058: "}</note>
      </trans-unit>
      <trans-unit id="DuplicateProjectSwitchError">
        <source>MSBUILD : error MSB1008: Only one project can be specified.</source>
        <target state="translated">MSBUILD : error MSB1008: Yalnızca bir proje belirtilebilir.</target>
        <note>{StrBegin="MSBUILD : error MSB1008: "}UE: This happens if the user does something like "msbuild.exe myapp.proj myapp2.proj". This is not allowed.
    MSBuild.exe will only build a single project. The help topic may link to an article about how to author an MSBuild project
    that itself launches MSBuild on a number of other projects.
    LOCALIZATION: The prefix "MSBUILD : error MSBxxxx:" should not be localized.</note>
      </trans-unit>
      <trans-unit id="EnvironmentVariableAsSwitch">
        <source>MSBUILD : error MSB1060: Undefined environment variable passed in as switch.</source>
        <target state="translated">MSBUILD : error MSB1060: Tanımlanmamış ortam değişkeni anahtar olarak geçirildi.</target>
        <note>
      {StrBegin="MSBUILD : error MSB1060: "}
      UE: This error is shown when a user passes in an environment variable (including from a response file)
      but the environment variable is not defined.
    </note>
      </trans-unit>
      <trans-unit id="FatalError">
        <source>MSBUILD : error MSB1025: An internal failure occurred while running MSBuild.</source>
        <target state="translated">MSBUILD : error MSB1025: MSBuild çalıştırılırken bir iç hata oluştu.</target>
        <note>{StrBegin="MSBUILD : error MSB1025: "}UE: This message is shown when the application has to terminate either because of a bug in the code, or because some
      FX/CLR method threw an unexpected exception.
      LOCALIZATION: The prefix "MSBUILD : error MSBxxxx:" and "MSBuild" should not be localized.</note>
      </trans-unit>
      <trans-unit id="HelpMessage_1_Syntax">
        <source>Syntax:              MSBuild.exe [options] [project file | directory]
</source>
        <target state="translated">Söz dizimi:              MSBuild.exe [seçenekler] [proje dosyası | dizin]
</target>
        <note>
      LOCALIZATION: The following should not be localized:
      1) "MSBuild", "MSBuild.exe" and "MSBuild.rsp"
      2) the string "proj" that describes the extension we look for
      3) all switch names and their short forms e.g. -property, or -p
      4) all verbosity levels and their short forms e.g. quiet, or q
      LOCALIZATION: None of the lines should be longer than a standard width console window, eg 80 chars.
    </note>
      </trans-unit>
      <trans-unit id="HelpMessage_2_Description">
        <source>Description:         Builds the specified targets in the project file. If
                     a project file is not specified, MSBuild searches the
                     current working directory for a file that has a file
                     extension that ends in "proj" and uses that file.  If
                     a directory is specified, MSBuild searches that
                     directory for a project file.
</source>
        <target state="translated">Açıklama:         Proje dosyasında belirtilen hedefleri oluşturur. Proje
                     dosyası belirtilmezse MSBuild, geçerli çalışma dizininde
                     dosya uzantısının sonu "proj" olan bir dosya arar ve
                     bu dosyayı kullanır.
                     Dizin belirtilirse MSBuild,
                     proje dosyasını söz konusu dizinde arar.
</target>
        <note>
      LOCALIZATION: The following should not be localized:
      1) "MSBuild", "MSBuild.exe" and "MSBuild.rsp"
      2) the string "proj" that describes the extension we look for
      3) all switch names and their short forms e.g. -property, or -p
      4) all verbosity levels and their short forms e.g. quiet, or q
      LOCALIZATION: None of the lines should be longer than a standard width console window, eg 80 chars.
    </note>
      </trans-unit>
      <trans-unit id="HelpMessage_34_InteractiveSwitch">
        <source>  -interactive[:True|False]
                     Indicates that actions in the build are allowed to
                     interact with the user.  Do not use this argument
                     in an automated scenario where interactivity is
                     not expected.
                     Specifying -interactive is the same as specifying
                     -interactive:true.  Use the parameter to override a
                     value that comes from a response file.
    </source>
        <target state="translated">  -interactive[:True|False]
                     Derlemedeki eylemlerin kullanıcıyla etkileşim kurmasına
                     izin verildiğini gösterir.  Etkileşimin beklenmediği
                     otomatik bir senaryoda bu bağımsız değişkeni
                     kullanmayın.
                     -interactive değerinin belirtilmesi, -interactive:true 
                     değerinin belirtilmesiyle aynıdır.  Parametreyi, yanıt
                     dosyasından gelen bir değeri geçersiz kılmak için kullanın.
    </target>
        <note>
      LOCALIZATION: "-interactive" should not be localized.
      LOCALIZATION: None of the lines should be longer than a standard width console window, eg 80 chars.
    </note>
      </trans-unit>
      <trans-unit id="HelpMessage_35_IsolateProjectsSwitch">
        <source>  -isolateProjects[:True|MessageUponIsolationViolation|False]
                     Causes MSBuild to build each project in isolation.

                     When set to "MessageUponIsolationViolation" (or its short
                     form "Message"), only the results from top-level targets
                     are serialized if the -outputResultsCache switch is
                     supplied. This is to mitigate the chances of an
                     isolation-violating target on a dependency project using
                     incorrect state due to its dependency on a cached target
                     whose side effects would not be taken into account.
                     (For example, the definition of a property.)

                     This is a more restrictive mode of MSBuild as it requires
                     that the project graph be statically discoverable at
                     evaluation time, but can improve scheduling and reduce
                     memory overhead when building a large set of projects.
                     (Short form: -isolate)

                     This flag is experimental and may not work as intended.
    </source>
        <target state="translated">  -isolateProjects[:True| MessageUponIsolationViolation| False]
                     MSBuild'in her projeyi yalıtımda derlemesini sağlar.

                     "MessageUponIsolationViolation" olarak ayarlandığında (veya kısa
                     form "İleti"), yalnızca üst düzey hedeflerden gelen sonuçlar
                     -outputResultsCache anahtarı şu olduğunda seri hale getirilebilir:
                     Sağlanan. Bu, bir
                     yalıtım ihlal eden hedef, bir bağımlılık projesini kullanan
                     önbelleğe alınmış bir hedefte bağımlılığı nedeniyle hatalı durum
                     yan etkileri hesaplanmadı.
                     (Örneğin, bir özelliğin tanımı.)

                     Bu, gerektirdiği şekilde daha kısıtlayıcı bir MSBuild modu
                     proje grafiği statik olarak bulunabilir
                     ancak zamanlamanın geliştirilmesine ve daha az
                     büyük bir proje kümesi oluşturulurken bellek ek yükü.
                     (Kısa form: -isolate)

                     Bu bayrak deneyseldir ve amaçlandık şekilde çalışmayabilir.
    </target>
        <note>
      LOCALIZATION: "MSBuild" should not be localized.
      LOCALIZATION: "-isolateProjects" should not be localized.
      LOCALIZATION: None of the lines should be longer than a standard width console window, eg 80 chars.</note>
      </trans-unit>
      <trans-unit id="HelpMessage_36_GraphBuildSwitch">
        <source>  -graphBuild[:True|False]
                     Causes MSBuild to construct and build a project graph.

                     Constructing a graph involves identifying project
                     references to form dependencies. Building that graph
                     involves attempting to build project references prior
                     to the projects that reference them, differing from
                     traditional MSBuild scheduling.
                     (Short form: -graph)

                     This flag is experimental and may not work as intended.
    </source>
        <target state="translated">  -graphBuild[:True|False]
                     MSBuild tarafından bir proje grafiği oluşturulup derlenmesine yol açar.

                     Grafik oluşturulması için projenin form bağımlılıklarına
                     yönelik başvurularının belirlenmesi gerekir. Bu grafiğin
                     oluşturulması için geleneksel MSBuild zamanlamasından
                     farklı olarak derleme projelerine başvuran projelerden
                     önce bunların oluşturulması gerekir.
                     (Kısa biçim: -graph)

                     Bu bayrak deneme amaçlıdır ve amaçlandığı gibi çalışmayabilir.
    </target>
        <note>
      LOCALIZATION: "MSBuild" should not be localized.
      LOCALIZATION: "-graphBuild" and "-graph" should not be localized.
      LOCALIZATION: None of the lines should be longer than a standard width console window, eg 80 chars.
    </note>
      </trans-unit>
      <trans-unit id="HelpMessage_37_DocsLink">
        <source>For more detailed information, see https://aka.ms/msbuild/docs</source>
        <target state="translated">Ayrıntılı bilgi için bkz. https://aka.ms/msbuild/docs</target>
        <note />
      </trans-unit>
      <trans-unit id="HelpMessage_38_TargetsSwitch">
        <source>  -targets[:file]
                     Prints a list of available targets without executing the
                     actual build process. By default the output is written to
                     the console window. If the path to an output file
                     is provided that will be used instead.
                     (Short form: -ts)
                     Example:
                       -ts:out.txt
    </source>
        <target state="translated">  -targets[:dosya]
                     Gerçek derleme işlemini yürütmeden
                     kullanılabilir hedeflerin bir listesini yazdırır. Varsayılan olarak çıkış, konsol penceresine
                     yazdırılır. Çıkış dosyasının yolu sağlanmışsa
                     konsol penceresi yerine bu dosya kullanılır.
                     (Kısa biçim:-ts)
                     Örnek:
                       -ts:çıkış.txt
    </target>
        <note>
      LOCALIZATION: "MSBuild" should not be localized.
      LOCALIZATION: "-targets" and "-ts" should not be localized.
      LOCALIZATION: None of the lines should be longer than a standard width console window, eg 80 chars.
    </note>
      </trans-unit>
      <trans-unit id="HelpMessage_39_LowPrioritySwitch">
        <source>  -lowPriority[:True|False]
                     Causes MSBuild to run at low process priority.

                     Specifying -lowPriority is the same as specifying
                     -lowPriority:True.
                     (Short form: -low)
    </source>
        <target state="translated">  -lowPriority[:True|False]
                     MSBuild'ın düşük işlem önceliğinde çalışmasına neden olur.

                     -lowPriority belirtilmesi -lowPriority:True belirtilmesiyle
                     aynıdır.
                     (Kısa biçim: -low)
    </target>
        <note>
      LOCALIZATION: "MSBuild" should not be localized.
      LOCALIZATION: "-lowPriority" and "-low" should not be localized.
      LOCALIZATION: None of the lines should be longer than a standard width console window, eg 80 chars.
    </note>
      </trans-unit>
      <trans-unit id="HelpMessage_3_SwitchesHeader">
        <source>Switches:            Note that you can specify switches using
                     "-switch", "/switch" and "--switch".
</source>
        <target state="translated">Anahtarlar:            Hem "-switch" hem de "/switch" ve "--switch" değerini kullanarak
                     anahtar belirtebileceğinizi unutmayın.
</target>
        <note>
      LOCALIZATION: The following should not be localized:
      1) "MSBuild", "MSBuild.exe" and "MSBuild.rsp"
      2) the string "proj" that describes the extension we look for
      3) all switch names and their short forms e.g. -property, or -p
      4) all verbosity levels and their short forms e.g. quiet, or q
      LOCALIZATION: None of the lines should be longer than a standard width console window, eg 80 chars.
    </note>
      </trans-unit>
      <trans-unit id="HelpMessage_40_WarnNotAsErrorSwitch">
        <source>  -warnNotAsError[:code[;code2]]
                     List of warning codes to treats not treat as errors.
                     Use a semicolon or a comma to separate
                     multiple warning codes. Has no effect if the -warnaserror
                     switch is not set.

                     Example:
                       -warnNotAsError:MSB3026
    </source>
        <target state="translated">  -warnNotAsError[:code[;code2]]
                     Hata olarak değerlendirilmeyecek uyarı kodlarının listesi.
                     Birden çok uyarı kodunu ayırmak için noktalı virgül
                     veya virgül kullanın. -warnaserror anahtarı ayarlanmamışsa
                     hiçbir etkisi yoktur.

                     Örnek:
                       -warnNotAsError:MSB3026
    </target>
        <note>
      LOCALIZATION: "-warnNotAsError" should not be localized.
      LOCALIZATION: None of the lines should be longer than a standard width console window, eg 80 chars.
    </note>
      </trans-unit>
      <trans-unit id="HelpMessage_4_HelpSwitch">
        <source>  -help              Display this usage message. (Short form: -? or -h)
</source>
        <target state="translated">  -help              Bu kullanım iletisini görüntüle. (Kısa biçim: -? veya -h)
</target>
        <note>
      LOCALIZATION: The following should not be localized:
      1) "MSBuild", "MSBuild.exe" and "MSBuild.rsp"
      2) the string "proj" that describes the extension we look for
      3) all switch names and their short forms e.g. -property, or -p
      4) all verbosity levels and their short forms e.g. quiet, or q
      LOCALIZATION: None of the lines should be longer than a standard width console window, eg 80 chars.
    </note>
      </trans-unit>
      <trans-unit id="HelpMessage_5_NoLogoSwitch">
        <source>  -noLogo            Do not display the startup banner and copyright message.
</source>
        <target state="translated">  -noLogo            Başlangıç başlığını ve telif hakkı iletisini görüntüleme.
</target>
        <note>
      LOCALIZATION: The following should not be localized:
      1) "MSBuild", "MSBuild.exe" and "MSBuild.rsp"
      2) the string "proj" that describes the extension we look for
      3) all switch names and their short forms e.g. -property, or -p
      4) all verbosity levels and their short forms e.g. quiet, or q
      LOCALIZATION: None of the lines should be longer than a standard width console window, eg 80 chars.
    </note>
      </trans-unit>
      <trans-unit id="HelpMessage_6_VersionSwitch">
        <source>  -version           Display version information only. (Short form: -ver)
</source>
        <target state="translated">  -version           Yalnızca sürüm bilgilerini görüntüle. (Kısa biçim: -ver)
</target>
        <note>
      LOCALIZATION: The following should not be localized:
      1) "MSBuild", "MSBuild.exe" and "MSBuild.rsp"
      2) the string "proj" that describes the extension we look for
      3) all switch names and their short forms e.g. -property, or -p
      4) all verbosity levels and their short forms e.g. quiet, or q
      LOCALIZATION: None of the lines should be longer than a standard width console window, eg 80 chars.
    </note>
      </trans-unit>
      <trans-unit id="HelpMessage_7_ResponseFile">
        <source>  @&lt;file&gt;            Insert command-line settings from a text file. To specify
                     multiple response files, specify each response file
                     separately.

                     Any response files named "msbuild.rsp" are automatically
                     consumed from the following locations:
                     (1) the directory of msbuild.exe
                     (2) the directory of the first project or solution built
</source>
        <target state="translated">  @&lt;dosya&gt;            Komut satırı ayarlarını bir metin dosyasından ekler.
                     Birden çok yanıt dosyası belirtmek için her
                     yanıt dosyasını ayrı ayrı belirtin.

                     Aşağıdaki konumlardaki "msbuild.rsp" adlı yanıt
                     dosyaları otomatik olarak kullanılır:
                     (1) msbuild.exe dosyasının dizini
                     (2) derlenen ilk projenin veya çözümün dizini
</target>
        <note>
      LOCALIZATION: The following should not be localized:
      1) "MSBuild", "MSBuild.exe" and "MSBuild.rsp"
      2) the string "proj" that describes the extension we look for
      3) all switch names and their short forms e.g. -property, or -p
      4) all verbosity levels and their short forms e.g. quiet, or q
      LOCALIZATION: None of the lines should be longer than a standard width console window, eg 80 chars.
    </note>
      </trans-unit>
      <trans-unit id="HelpMessage_8_NoAutoResponseSwitch">
        <source>  -noAutoResponse    Do not auto-include any MSBuild.rsp files. (Short form:
                     -noAutoRsp)
</source>
        <target state="translated">  -noAutoResponse    Hiçbir MSBuild.rsp dosyasını otomatik olarak ekleme. (Kısa biçim:
                     -noAutoRsp)
</target>
        <note>
      LOCALIZATION: The following should not be localized:
      1) "MSBuild", "MSBuild.exe" and "MSBuild.rsp"
      2) the string "proj" that describes the extension we look for
      3) all switch names and their short forms e.g. -property, or -p
      4) all verbosity levels and their short forms e.g. quiet, or q
      LOCALIZATION: None of the lines should be longer than a standard width console window, eg 80 chars.
    </note>
      </trans-unit>
      <trans-unit id="HelpMessage_9_TargetSwitch">
        <source>  -target:&lt;targets&gt;  Build these targets in this project. Use a semicolon or a
                     comma to separate multiple targets, or specify each
                     target separately. (Short form: -t)
                     Example:
                       -target:Resources;Compile
</source>
        <target state="translated">  -target:&lt;hedefler&gt;  Bu projede bu hedefleri oluşturur. Birden çok hedefi
                     ayırmak için noktalı virgül veya virgül kullanın
                     ya da her hedefi ayrı ayrı belirtin. (Kısa biçim: -t)
                     Örnek:
                       -target:Resources;Compile
</target>
        <note>
      LOCALIZATION: The following should not be localized:
      1) "MSBuild", "MSBuild.exe" and "MSBuild.rsp"
      2) the string "proj" that describes the extension we look for
      3) all switch names and their short forms e.g. -property, or -p
      4) all verbosity levels and their short forms e.g. quiet, or q
      LOCALIZATION: None of the lines should be longer than a standard width console window, eg 80 chars.
    </note>
      </trans-unit>
      <trans-unit id="HelpMessage_10_PropertySwitch">
        <source>  -property:&lt;n&gt;=&lt;v&gt;  Set or override these project-level properties. &lt;n&gt; is
                     the property name, and &lt;v&gt; is the property value. Use a
                     semicolon or a comma to separate multiple properties, or
                     specify each property separately. (Short form: -p)
                     Example:
                       -property:WarningLevel=2;OutDir=bin\Debug\
</source>
        <target state="translated">  -property:&lt;n&gt;=&lt;v&gt;  Bu proje düzeyi özellikleri ayarlayın veya geçersiz kılın. &lt;n&gt; 
                     özelliğin adı ve &lt;v&gt; özelliğin değeridir. Birden çok
                     özelliği birbirinden ayırmak için noktalı virgül veya virgül
                     kullanın veya her özelliği ayrı ayrı belirtin. (Kısa biçim: -p)
                     Örnek:
                       -property:WarningLevel=2;OutDir=bin\Debug\
</target>
        <note>
      LOCALIZATION: The following should not be localized:
      1) "MSBuild", "MSBuild.exe" and "MSBuild.rsp"
      2) the string "proj" that describes the extension we look for
      3) all switch names and their short forms e.g. -property, or -p
      4) all verbosity levels and their short forms e.g. quiet, or q
      LOCALIZATION: None of the lines should be longer than a standard width console window, eg 80 chars.
    </note>
      </trans-unit>
      <trans-unit id="HelpMessage_11_LoggerSwitch">
        <source>  -logger:&lt;logger&gt;   Use this logger to log events from MSBuild. To specify
                     multiple loggers, specify each logger separately.
                     The &lt;logger&gt; syntax is:
                       [&lt;class&gt;,]&lt;assembly&gt;[,&lt;options&gt;][;&lt;parameters&gt;]
                     The &lt;logger class&gt; syntax is:
                       [&lt;partial or full namespace&gt;.]&lt;logger class name&gt;
                     The &lt;logger assembly&gt; syntax is:
                       {&lt;assembly name&gt;[,&lt;strong name&gt;] | &lt;assembly file&gt;}
                     Logger options specify how MSBuild creates the logger.
                     The &lt;logger parameters&gt; are optional, and are passed
                     to the logger exactly as you typed them. (Short form: -l)
                     Examples:
                       -logger:XMLLogger,MyLogger,Version=1.0.2,Culture=neutral
                       -logger:XMLLogger,C:\Loggers\MyLogger.dll;OutputAsHTML
</source>
        <target state="translated">  -logger:&lt;günlükçü&gt;   MSBuild'deki olayları günlüğe almak için bu günlükçüyü kullanın. Birden fazla
                     günlükçü belirtmek için her günlükçüyü ayrı ayrı belirtin.
                     &lt;günlükçü&gt; söz dizimi şöyledir:
                       [&lt;class&gt;,]&lt;assembly&gt;[,&lt;options&gt;][;&lt;parameters&gt;]
                     &lt;günlükçü sınıfı &gt; söz dizimi şöyledir:
                       [&lt;kısmi veya tam ad alanı &gt;.]&lt;günlükçü sınıfı adı&gt;
                     &lt;günlükçü derlemesi&gt; söz dizimi şöyledir:
                       {&lt;assembly name&gt;[,&lt;strong name&gt;] | &lt;assembly file&gt;}
                     Günlükçü seçenekleri, MSBuild'in günlükçüyü oluşturma biçimini belirtir.
                     &lt;günlükçü parametreleri &gt; isteğe bağlıdır ve tam olarak
                     yazdığınız şekliyle günlükçüye geçirilir. (Kısa biçim: -l)
                     Örnekler:
                       -logger:XMLLogger,MyLogger,Version=1.0.2,Culture=neutral
                       -logger:XMLLogger,C:\Loggers\MyLogger.dll;OutputAsHTML
</target>
        <note>
      LOCALIZATION: The following should not be localized:
      1) "MSBuild", "MSBuild.exe" and "MSBuild.rsp"
      2) the string "proj" that describes the extension we look for
      3) all switch names and their short forms e.g. -property, or -p
      4) all verbosity levels and their short forms e.g. quiet, or q
      LOCALIZATION: None of the lines should be longer than a standard width console window, eg 80 chars.
    </note>
      </trans-unit>
      <trans-unit id="HelpMessage_12_VerbositySwitch">
        <source>  -verbosity:&lt;level&gt; Display this amount of information in the event log.
                     The available verbosity levels are: q[uiet], m[inimal],
                     n[ormal], d[etailed], and diag[nostic]. (Short form: -v)
                     Example:
                       -verbosity:quiet

                     Note: File loggers' verbosity
                           is set separately by
                           -fileloggerparameters.
</source>
        <target state="translated">  -verbosity:&lt;level&gt; Bu miktarda bilgiyi olay günlüğünde görüntüle.
                     Kullanılabilir verbosity seviyeleri şunlardır: q[uiet], m[inimal],
                     n[ormal], d[etailed], and diag[nostic]. (Kısa biçim: -v)
                     Örnek:
                       -verbosity:quiet

                     Not: Dosya kaydedicilerin verbosity’si
                           -fileloggerparameters tarafından
                           ayrı olarak ayarlanır.
</target>
        <note>
      LOCALIZATION: The following should not be localized:
      1) "MSBuild", "MSBuild.exe" and "MSBuild.rsp"
      2) the string "proj" that describes the extension we look for
      3) all switch names and their short forms e.g. -property, or -p
      4) all verbosity levels and their short forms e.g. quiet, or q
      LOCALIZATION: None of the lines should be longer than a standard width console window, eg 80 chars.
    </note>
      </trans-unit>
      <trans-unit id="HelpMessage_13_ConsoleLoggerParametersSwitch">
        <source>  -consoleLoggerParameters:&lt;parameters&gt;
                     Parameters to console logger. (Short form: -clp)
                     The available parameters are:
                        PerformanceSummary--Show time spent in tasks, targets
                            and projects.
                        Summary--Show error and warning summary at the end.
                        NoSummary--Don't show error and warning summary at the
                            end.
                        ErrorsOnly--Show only errors.
                        WarningsOnly--Show only warnings.
                        NoItemAndPropertyList--Don't show list of items and
                            properties at the start of each project build.
                        ShowCommandLine--Show TaskCommandLineEvent messages
                        ShowTimestamp--Display the Timestamp as a prefix to any
                            message.
                        ShowEventId--Show eventId for started events, finished
                            events, and messages
                        ForceNoAlign--Does not align the text to the size of
                            the console buffer
                        DisableConsoleColor--Use the default console colors
                            for all logging messages.
                        DisableMPLogging-- Disable the multiprocessor
                            logging style of output when running in
                            non-multiprocessor mode.
                        EnableMPLogging--Enable the multiprocessor logging
                            style even when running in non-multiprocessor
                            mode. This logging style is on by default.
                        ForceConsoleColor--Use ANSI console colors even if
                            console does not support it
                        PreferConsoleColor--Use ANSI console colors only if
                            target console does support it
                     Verbosity--overrides the -verbosity setting for this
                            logger.
                     Example:
                        -consoleLoggerParameters:PerformanceSummary;NoSummary;
                                                 Verbosity=minimal
</source>
        <target state="translated">  -consoleLoggerParameters:&lt;parameters&gt;
                     Konsol günlüğü için parametreler. (Kısa form: -clp)
                     Mevcut parametreler:
                        PerformanceSummary--Görevlerde, hedeflerde harcanan zamanı göster
                            ve projelerde.
                        Summary--Sonunda hata ve uyarı özetini göster.
                        NoSummary--Sonunda hata ve uyarı özeti
                            gösterme.
                        ErrorsOnly--Yalnızca hataları göster.
                        WarningsOnly--Yalnızca uyarıları göster.
                        NoItemAndPropertyList--Her proje derlemesinin başlangıcında öğe
                            ve özellik listesini gösterme.
                        ShowCommandLine--TaskCommandLineEvent mesajlarını göster
                        ShowTimestamp--Zaman Damgasını herhangi bir iletinin öneki olarak
                            görüntüleyin.
                        ShowEventId--Başlatılan olaylar, biten olaylar ve mesajlar için
                            eventId'i göster
                        ForceNoAlign--Metni konsol arabelleğinin boyutuna
                            hizalamaz
                        DisableConsoleColor--Tüm günlük iletileri için varsayılan konsol
                            renklerini kullanın.
                        DisableMPLogging-- Çok işlemcili olmayan modda
                            çalışırken çıktının çok işlemcili günlüğe kaydetme stilini
                            devre dışı bırakın.
                        EnableMPLogging--Çok işlemcili olmayan modda çalışırken bile
                            çok işlemcili günlüğe kaydetme stilini
                            etkinleştirin. Bu günlük kaydı stili varsayılan olarak açıktır.
                        ForceConsoleColor--Konsol desteklemese bile ANSI
                            konsol renklerini kullanın
                        PreferConsoleColor--ANSI konsol renklerini yalnızca
                            hedef konsol destekliyorsa kullanın
                     Verbosity--bu günlükçü için -verbosity ayarını geçersiz
                            kılar.
                     Örnek:
                        -consoleLoggerParameters:PerformanceSummary;NoSummary;
                                                 Verbosity=minimal
</target>
        <note>
      LOCALIZATION: The following should not be localized:
      1) "MSBuild", "MSBuild.exe" and "MSBuild.rsp"
      2) the string "proj" that describes the extension we look for
      3) all switch names and their short forms e.g. -property, or -p
      4) all verbosity levels and their short forms e.g. quiet, or q
      LOCALIZATION: None of the lines should be longer than a standard width console window, eg 80 chars.
    </note>
      </trans-unit>
      <trans-unit id="HelpMessage_14_NoConsoleLoggerSwitch">
        <source>  -noConsoleLogger   Disable the default console logger and do not log events
                     to the console. (Short form: -noConLog)
</source>
        <target state="translated">  -noConsoleLogger   Varsayılan konsol günlükçüsünü devre dışı bırakır ve olayları
                     konsolda günlüğe almaz. (Kısa biçim: -noConLog)
</target>
        <note>
      LOCALIZATION: The following should not be localized:
      1) "MSBuild", "MSBuild.exe" and "MSBuild.rsp"
      2) the string "proj" that describes the extension we look for
      3) all switch names and their short forms e.g. -property, or -p
      4) all verbosity levels and their short forms e.g. quiet, or q
      LOCALIZATION: None of the lines should be longer than a standard width console window, eg 80 chars.
    </note>
      </trans-unit>
      <trans-unit id="HelpMessage_15_ValidateSwitch">
        <source>  -validate          Validate the project against the default schema. (Short
                     form: -val)

  -validate:&lt;schema&gt; Validate the project against the specified schema. (Short
                     form: -val)
                     Example:
                       -validate:MyExtendedBuildSchema.xsd
</source>
        <target state="translated">  -validate          Varsayılan şemaya göre projeyi doğrular. (Kısa
                     biçim: -val)

  -validate:&lt;şema&gt; Belirtilen şemaya göre projeyi doğrular. (Kısa
                     biçim: -val)
                     Örnek:
                       -validate:MyExtendedBuildSchema.xsd
</target>
        <note>
      LOCALIZATION: The following should not be localized:
      1) "MSBuild", "MSBuild.exe" and "MSBuild.rsp"
      2) the string "proj" that describes the extension we look for
      3) all switch names and their short forms e.g. -property, or -p
      4) all verbosity levels and their short forms e.g. quiet, or q
      LOCALIZATION: None of the lines should be longer than a standard width console window, eg 80 chars.
    </note>
      </trans-unit>
      <trans-unit id="HelpMessage_17_MaximumCPUSwitch">
        <source>  -maxCpuCount[:n]   Specifies the maximum number of concurrent processes to
                     build with. If the switch is not used, the default
                     value used is 1. If the switch is used without a value
                     MSBuild will use up to the number of processors on the
                     computer. (Short form: -m[:n])
      </source>
        <target state="translated">  -maxCpuCount[:n]   Birlikte oluşturulacak en fazla eşzamanlı işlem
                     sayısını belirtir. Düğme kullanılmazsa kullanılan
                     varsayılan değer 1’dir. Düğme bir değer olmadan kullanılırsa
                     MSBuild en fazla bilgisayardaki sayı kadar işlemci
                     kullanır. (Kısa biçim: -m[:n])
      </target>
        <note>
          LOCALIZATION: "maxCpuCount" should not be localized.
          LOCALIZATION: None of the lines should be longer than a standard width console window, eg 80 chars.
      </note>
      </trans-unit>
      <trans-unit id="HelpMessage_16_Examples">
        <source>Examples:

        MSBuild MyApp.sln -t:Rebuild -p:Configuration=Release
        MSBuild MyApp.csproj -t:Clean
                             -p:Configuration=Debug;TargetFrameworkVersion=v3.5
    </source>
        <target state="translated">Örnekler:

        MSBuild MyApp.sln -t:Rebuild -p:Configuration=Release
        MSBuild MyApp.csproj -t:Clean
                             -p:Configuration=Debug;TargetFrameworkVersion=v3.5
    </target>
        <note>
      LOCALIZATION: The following should not be localized:
      1) "MSBuild", "MSBuild.exe" and "MSBuild.rsp"
      2) the string "proj" that describes the extension we look for
      3) all switch names and their short forms e.g. -property, or -p
      4) all verbosity levels and their short forms e.g. quiet, or q
      LOCALIZATION: None of the lines should be longer than a standard width console window, eg 80 chars.
    </note>
      </trans-unit>
      <trans-unit id="HelpMessage_InputCachesFiles">
        <source>  -inputResultsCaches:&lt;cacheFile&gt;...
                     Semicolon separated list of input cache files that MSBuild
                     will read build results from. If -isolateProjects is set
                     to False, this sets it to True. (short form: -irc)
   </source>
        <target state="translated">  -inputResultsCaches:&lt;cacheFile&gt;...
                     MSBuild tarafından sağlanan giriş önbelleği dosyalarının noktalı virgülle ayrılmış listesi
                     derleme sonuçlarını okuyacak. -isolateProjects False olarak
                      ayarlanırsa bunu True olarak ayarlar. (kısa biçim: -irc)
   </target>
        <note>
      LOCALIZATION: The following should not be localized: MSBuild, -isolate
      LOCALIZATION: None of the lines should be longer than a standard width console window, eg 80 chars.
    </note>
      </trans-unit>
      <trans-unit id="HelpMessage_OutputCacheFile">
        <source>  -outputResultsCache:[cacheFile]
                     Output cache file where MSBuild will write the contents of
                     its build result caches at the end of the build.
                     If -isolateProjects is set to False, this sets it to True.
                     (short form: -orc)
   </source>
        <target state="translated">  -outputResultsCache:[cacheFile]
                     MSBuild'in içeriklerini yazacağı çıktı önbellek dosyası
                     derlemenin sonundaki derleme sonucu önbellekleri.
                     -isolateProjects False olarak ayarlanırsa, bunu True olarak ayarlar.
                     (kısa biçim: -orc)
   </target>
        <note>
      LOCALIZATION: The following should not be localized: MSBuild, -isolate
      LOCALIZATION: None of the lines should be longer than a standard width console window, eg 80 chars.
    </note>
      </trans-unit>
      <trans-unit id="HelpPrompt">
        <source>For switch syntax, type "MSBuild -help"</source>
        <target state="translated">Anahtar sözdizimi için "MSBuild -help" yazın</target>
        <note>UE: this message is shown when the user makes a syntax error on the command-line for a switch.
    LOCALIZATION: "MSBuild -help" should not be localized.</note>
      </trans-unit>
      <trans-unit id="HelpMessage_18_DistributedLoggerSwitch">
        <source>  -distributedLogger:&lt;central logger&gt;*&lt;forwarding logger&gt;
                     Use this logger to log events from MSBuild, attaching a
                     different logger instance to each node. To specify
                     multiple loggers, specify each logger separately.
                     (Short form -dl)
                     The &lt;logger&gt; syntax is:
                       [&lt;class&gt;,]&lt;assembly&gt;[,&lt;options&gt;][;&lt;parameters&gt;]
                     The &lt;logger class&gt; syntax is:
                       [&lt;partial or full namespace&gt;.]&lt;logger class name&gt;
                     The &lt;logger assembly&gt; syntax is:
                       {&lt;assembly name&gt;[,&lt;strong name&gt;] | &lt;assembly file&gt;}
                     Logger options specify how MSBuild creates the logger.
                     The &lt;logger parameters&gt; are optional, and are passed
                     to the logger exactly as you typed them. (Short form: -l)
                     Examples:
                       -dl:XMLLogger,MyLogger,Version=1.0.2,Culture=neutral
                       -dl:MyLogger,C:\My.dll*ForwardingLogger,C:\Logger.dll
</source>
        <target state="translated">  -distributedLogger:&lt;merkezi günlükçü&gt;*&lt;iletilen günlükçü&gt;
                     MSBuild'den gelen olayları her düğüme farklı bir günlükçü
                     örneği iliştirerek günlüğe almak için bu günlükçüyü kullanın. Birden fazla
                     günlükçü belirtmek için her günlükçüyü ayrı ayrı belirtin.
                     (Kısa biçim -dl)
                     &lt;günlükçü&gt; söz dizimi şöyledir:
                       [&lt;sınıf&gt;,]&lt;assembly&gt;[,&lt;seçenekler&gt;][;&lt;parametreler&gt;]
                     &lt;günlükçü sınıfı&gt; söz dizimi şöyledir:
                       [&lt;kısmi veya tam ad alanı&gt;.]&lt;günlükçü sınıfı adı&gt;
                     &lt;günlükçü derlemesi&gt; söz dizimi şöyledir:
                       {&lt;assembly name&gt;[,&lt;strong name&gt;] | &lt;assembly file&gt;}
                     Günlükçü seçenekleri, MSBuild'in günlükçüyü oluşturma biçimini belirtir.
                     &lt;günlükçü parametreleri&gt; isteğe bağlıdır ve tam olarak
                     yazdığınız şekliyle günlükçüye geçirilir. (Kısa biçim: -l)
                     Örnekler:
                       -dl:XMLLogger,MyLogger,Version=1.0.2,Culture=neutral
                       -dl:MyLogger,C:\My.dll*ForwardingLogger,C:\Logger.dll
</target>
        <note>
      LOCALIZATION: The following should not be localized:
      1) "MSBuild", "MSBuild.exe" and "MSBuild.rsp"
      2) the string "proj" that describes the extension we look for
      3) all switch names and their short forms e.g. -property, or -p
      4) all verbosity levels and their short forms e.g. quiet, or q
      LOCALIZATION: None of the lines should be longer than a standard width console window, eg chars.
    </note>
      </trans-unit>
      <trans-unit id="HelpMessage_19_IgnoreProjectExtensionsSwitch">
        <source>  -ignoreProjectExtensions:&lt;extensions&gt;
                     List of extensions to ignore when determining which
                     project file to build. Use a semicolon or a comma
                     to separate multiple extensions.
                     (Short form: -ignore)
                     Example:
                       -ignoreProjectExtensions:.sln
    </source>
        <target state="translated">  -ignoreProjectExtensions:&lt;uzantılar&gt;
                     Hangi proje dosyasının oluşturulacağı belirlenirken
                     yoksayılacak uzantıların listesi. Birden çok uzantıyı
                     birbirinden ayırmak için noktalı virgül veya virgül kullanın.
                     (Kısa biçim: -ignore)
                     Örnek:
                       -ignoreProjectExtensions:.sln
    </target>
        <note>
      LOCALIZATION: The following should not be localized:
      1) "MSBuild", "MSBuild.exe" and "MSBuild.rsp"
      2) the string "proj" that describes the extension we look for
      3) all switch names and their short forms e.g. -property, or -p
      4) all verbosity levels and their short forms e.g. quiet, or q
      LOCALIZATION: None of the lines should be longer than a standard width console window, eg 80 chars.
    </note>
      </trans-unit>
      <trans-unit id="HelpMessage_23_ToolsVersionSwitch">
        <source>  -toolsVersion:&lt;version&gt;
                     The version of the MSBuild Toolset (tasks, targets, etc.)
                     to use during build. This version will override the
                     versions specified by individual projects. (Short form:
                     -tv)
                     Example:
                       -toolsVersion:3.5
   </source>
        <target state="translated">  -toolsVersion:&lt;sürüm&gt;
                     Derleme sırasında kullanılacak MSBuild Araç Kümesinin
                     (görevler, hedefler vb.) sürümü. Bu sürüm, tek tek projelerde 
                     belirtilen sürümleri geçersiz kılar. (Kısa biçim: 
                     -tv)
                     Örnek:
                       -toolsVersion:3.5
   </target>
        <note>
      LOCALIZATION: The following should not be localized:
      1) "MSBuild", "MSBuild.exe" and "MSBuild.rsp"
      2) the string "proj" that describes the extension we look for
      3) all switch names and their short forms e.g. -property, or -p
      4) all verbosity levels and their short forms e.g. quiet, or q
      LOCALIZATION: None of the lines should be longer than a standard width console window, eg 80 chars.
    </note>
      </trans-unit>
      <trans-unit id="HelpMessage_20_FileLoggerSwitch">
        <source>  -fileLogger[n]     Logs the build output to a file. By default
                     the file is in the current directory and named
                     "msbuild[n].log". Events from all nodes are combined into
                     a single log. The location of the file and other
                     parameters for the fileLogger can be specified through
                     the addition of the "-fileLoggerParameters[n]" switch.
                     "n" if present can be a digit from 1-9, allowing up to
                     10 file loggers to be attached. (Short form: -fl[n])
    </source>
        <target state="translated">  -fileLogger[n]     Derleme çıktısını bir dosyaya kaydeder. Dosya,
                     varsayılan olarak geçerli dizindedir ve
                     "msbuild[n].log" olarak adlandırılır. Tüm düğümlerdeki olaylar
                     tek bir günlükte birleştirilir. Dosyanın konumu ve
                     diğer fileLogger parametreleri
                     "-fileLoggerParameters[n]" anahtarı eklenerek belirtilebilir.
                     “n” varsa, 1-9 arasında bir rakam olabilir ve 10’a
                     kadar dosya günlükçüsünün eklenmesine izin verir. (Kısa biçim: -fl[n])
    </target>
        <note>
      LOCALIZATION: The following should not be localized:
      1) "MSBuild", "MSBuild.exe" and "MSBuild.rsp"
      2) the string "proj" that describes the extension we look for
      3) all switch names and their short forms e.g. -property, or -p
      4) all verbosity levels and their short forms e.g. quiet, or q
      LOCALIZATION: None of the lines should be longer than a standard width console window, eg 80 chars.
    </note>
      </trans-unit>
      <trans-unit id="HelpMessage_21_DistributedFileLoggerSwitch">
        <source>  -distributedFileLogger
                     Logs the build output to multiple log files, one log file
                     per MSBuild node. The initial location for these files is
                     the current directory. By default the files are called
                     "MSBuild&lt;nodeid&gt;.log". The location of the files and
                     other parameters for the fileLogger can be specified
                     with the addition of the "-fileLoggerParameters" switch.

                     If a log file name is set through the fileLoggerParameters
                     switch the distributed logger will use the fileName as a
                     template and append the node id to this fileName to
                     create a log file for each node.
    </source>
        <target state="translated">  -distributedFileLogger
                     Derleme çıkışını, her MSBuild düğümü için bir günlük
                     dosyası olmak üzere birden çok günlük dosyasına kaydeder. Bu
                     dosyaların ilk konumu geçerli dizindir. Dosyaların 
                     varsayılan adı "MSBuild&lt;düğümkimliği&gt;.log"dur. 
                     Dosyaların konumu ve fileLogger'ın diğer parametreleri 
                     "/fileLoggerParameters" anahtarının eklenmesi yoluyla
                     belirtilebilir.
                     Günlük dosyası adı fileLoggerParameters anahtarı
                     aracılığıyla ayarlanırsa dağıtılmış günlükçü fileName 
                     değerini şablon olarak kullanıp her düğümün günlük dosyasını
                     oluşturmak için bu fileName değerine düğüm kimliğini ekler.
    </target>
        <note>
      LOCALIZATION: The following should not be localized:
      1) "MSBuild", "MSBuild.exe" and "MSBuild.rsp"
      2) the string "proj" that describes the extension we look for
      3) all switch names and their short forms e.g. -property, or -p
      4) all verbosity levels and their short forms e.g. quiet, or q
      LOCALIZATION: None of the lines should be longer than a standard width console window, eg 80 chars.
    </note>
      </trans-unit>
      <trans-unit id="HelpMessage_22_FileLoggerParametersSwitch">
        <source>  -fileLoggerParameters[n]:&lt;parameters&gt;
                     Provides any extra parameters for file loggers.
                     The presence of this switch implies the
                     corresponding -fileLogger[n] switch.
                     "n" if present can be a digit from 1-9.
                     -fileLoggerParameters is also used by any distributed
                     file logger, see description of -distributedFileLogger.
                     (Short form: -flp[n])
                     The same parameters listed for the console logger are
                     available. Some additional available parameters are:
                        LogFile--path to the log file into which the
                            build log will be written.
                        Append--determines if the build log will be appended
                            to or overwrite the log file. Setting the
                            switch appends the build log to the log file;
                            Not setting the switch overwrites the
                            contents of an existing log file.
                            The default is not to append to the log file.
                        Encoding--specifies the encoding for the file,
                            for example, UTF-8, Unicode, or ASCII
                     Default verbosity is Detailed.
                     Examples:
                       -fileLoggerParameters:LogFile=MyLog.log;Append;
                                           Verbosity=diagnostic;Encoding=UTF-8

                       -flp:Summary;Verbosity=minimal;LogFile=msbuild.sum
                       -flp1:warningsonly;logfile=msbuild.wrn
                       -flp2:errorsonly;logfile=msbuild.err
    </source>
        <target state="translated">  -fileLoggerParameters[n]:&lt;parametreler&gt;
                     Dosya günlükçüleri için ek parametreler sağlar.
                     Bu anahtarın olması karşılık gelen -fileLogger[n]
                     anahtarının olduğu anlamına gelir.
                     "n" varsa, 1-9 arasında bir rakam olabilir.
                     Dağıtılmış dosya günlükçüleri varsa -fileLoggerParameters
                     bunlar tarafından da kullanılır; -distributedFileLogger açıklamasına bakın.
                     (Kısa biçim: -flp[n])
                     Konsol günlükçüsü için listelenenlerle aynı parametreler
                     kullanılabilir. Kullanılabilecek bazı ek parametreler:
                        LogFile--Oluşturma günlüğünün yazılacağı günlük
                            dosyasının yolu.
                        Append--Derleme günlüğünün gün dosyasının sonuna mı
                            ekleneceğini yoksa üzerine mi yazılacağını
                            belirler. Anahtar ayarlandığında oluşturma günlüğü
                            dosyanın sonuna eklenir. Anahtar ayarlanmadığında
                            varolan günlük dosyasının üzerine yazılır.
                            Varsayılan: günlük dosyasının sonuna eklenmez.
                        Encoding--Dosyanın kodlamasını belirtir; örneğin,
                            UTF-8, Unicode veya ASCII
                     Varsayılan ayrıntı düzeyi ayarı Detailed'dır.
                     Örnekler:
                       -fileLoggerParameters:LogFile=MyLog.log;Append;
                                           Verbosity=diagnostic;Encoding=UTF-8

                       -flp:Summary;Verbosity=minimal;LogFile=msbuild.sum
                       -flp1:warningsonly;logfile=msbuild.wrn
                       -flp2:errorsonly;logfile=msbuild.err
    </target>
        <note>
      LOCALIZATION: The following should not be localized:
      1) "MSBuild", "MSBuild.exe" and "MSBuild.rsp"
      2) the string "proj" that describes the extension we look for
      3) all switch names and their short forms e.g. -property, or -p
      4) all verbosity levels and their short forms e.g. quiet, or q
      LOCALIZATION: None of the lines should be longer than a standard width console window, eg 80 chars.
    </note>
      </trans-unit>
      <trans-unit id="HelpMessage_24_NodeReuse">
        <source>  -nodeReuse:&lt;parameters&gt;
                     Enables or Disables the reuse of MSBuild nodes.
                     The parameters are:
                     True --Nodes will remain after the build completes
                            and will be reused by subsequent builds (default)
                     False--Nodes will not remain after the build completes
                     (Short form: -nr)
                     Example:
                       -nr:true
    </source>
        <target state="translated">  -nodeReuse:&lt;parametreler&gt;
                     MSBuild düğümlerinin yeniden kullanımını etkinleştirir veya devre dışı bırakır.
                     Parametreler:
                     True --Derleme tamamlandıktan sonra düğümler kalır ve
                            izleyen derlemelerde yeniden kullanılır (varsayılan)
                     False--Derleme tamamlandıktan sonra düğümler kalmaz
                     (Kısa biçim: -nr)
                     Örnek:
                       -nr:true
    </target>
        <note />
      </trans-unit>
      <trans-unit id="HelpMessage_25_PreprocessSwitch">
        <source>  -preprocess[:file]
                     Creates a single, aggregated project file by
                     inlining all the files that would be imported during a
                     build, with their boundaries marked. This can be
                     useful for figuring out what files are being imported
                     and from where, and what they will contribute to
                     the build. By default the output is written to
                     the console window. If the path to an output file
                     is provided that will be used instead.
                     (Short form: -pp)
                     Example:
                       -pp:out.txt
    </source>
        <target state="translated">  -preprocess[:file]
                     Bir derleme sırasında içeri aktarılacak tüm dosyaları
                     satır içinde kullanarak ve sınırlarını belirleyerek
                    tek bir kümelenmiş proje dosyası oluşturur. Bu, hangi
                     dosyaların nereden içeri aktarılacağını ve derlemeye
                     nasıl katkıda bulunacağını belirlemede yararlı
                     olabilir. Çıkış, varsayılan olarak
                     konsol penceresine yazılır. Bir çıkış dosyası yolu
                     belirtildiyse o dosya kullanılır.
                     (Kısa biçim: -pp)
                     Örnek:
                       -pp:out.txt
    </target>
        <note />
      </trans-unit>
      <trans-unit id="HelpMessage_26_DetailedSummarySwitch">
        <source>  -detailedSummary[:True|False]
                     Shows detailed information at the end of the build
                     about the configurations built and how they were
                     scheduled to nodes.
                     (Short form: -ds)
    </source>
        <target state="translated">  -detailedSummary[:True|False]
                     Derleme sonunda, derlenen yapılandırmalar ve
                     bu yapılandırmaların düğümlere nasıl zamanlandıkları
                     ile ilgili ayrıntılı bilgileri gösterir.
                     (Kısa biçim: -ds)
    </target>
        <note>
      LOCALIZATION: "detailedSummary", "True" and "False" should not be localized.
      LOCALIZATION: None of the lines should be longer than a standard width console window, eg 80 chars.
    </note>
      </trans-unit>
      <trans-unit id="InvalidConfigurationFile">
        <source>MSBUILD : Configuration error MSB1043: The application could not start. {0}</source>
        <target state="translated">MSBUILD : Configuration error MSB1043: Uygulama başlatılamadı. {0}</target>
        <note>
      {StrBegin="MSBUILD : Configuration error MSB1043: "}
      UE: This error is shown when the msbuild.exe.config file had invalid content.
      LOCALIZATION: The prefix "MSBUILD : Configuration error MSBxxxx:" should not be localized.
    </note>
      </trans-unit>
      <trans-unit id="InvalidDetailedSummaryValue">
        <source>MSBUILD : error MSB1061: Detailed summary value is not valid. {0}</source>
        <target state="translated">MSBUILD : error MSB1061: Ayrıntılı özet değeri geçerli değil. {0}</target>
        <note>
      {StrBegin="MSBUILD : error MSB1061: "}
      UE: This message does not need in-line parameters because the exception takes care of displaying the invalid arg.
      This error is shown when a user specifies a value for the -detailedSummary parameter that is not equivalent to Boolean.TrueString or Boolean.FalseString.
      LOCALIZATION: The prefix "MSBUILD : error MSBxxxx:" should not be localized.
    </note>
      </trans-unit>
      <trans-unit id="InvalidGraphBuildValue">
        <source>MSBUILD : error MSB1057: Graph build value is not valid.</source>
        <target state="translated">MSBUILD : error MSB1057: Grafik derleme değeri geçerli değil.</target>
        <note>
      {StrBegin="MSBUILD : error MSB1057: "}
      UE: This message does not need in-line parameters because the exception takes care of displaying the invalid arg.
      This error is shown when a user specifies a value for the -graphBuild parameter that is not equivalent to Boolean.TrueString or Boolean.FalseString.
      LOCALIZATION: The prefix "MSBUILD : error MSBxxxx:" should not be localized.
    </note>
      </trans-unit>
      <trans-unit id="InvalidInteractiveValue">
        <source>MSBUILD : error MSB1055: Interactive value is not valid. {0}</source>
        <target state="translated">MSBUILD : error MSB1055: Etkileşimli değer geçerli değil. {0}</target>
        <note>
      {StrBegin="MSBUILD : error MSB1055: "}
      UE: This message does not need in-line parameters because the exception takes care of displaying the invalid arg.
      This error is shown when a user specifies a value for the interactive parameter that is not equivalent to Boolean.TrueString or Boolean.FalseString.
      LOCALIZATION: The prefix "MSBUILD : error MSBxxxx:" should not be localized.
    </note>
      </trans-unit>
      <trans-unit id="InvalidIsolateProjectsValue">
        <source>MSBUILD : error MSB1056: Isolate projects value is not valid. {0}</source>
        <target state="translated">MSBUILD : error MSB1056: Projeleri yalıtma değeri geçerli değil. {0}</target>
        <note>
      {StrBegin="MSBUILD : error MSB1056: "}
      UE: This message does not need in-line parameters because the exception takes care of displaying the invalid arg.
      This error is shown when a user specifies a value for the -isolateProjects parameter that is not equivalent
      to Boolean.TrueString, nameof(ProjectIsolationMode.MessageUponIsolationViolation), or Boolean.FalseString.
      LOCALIZATION: The prefix "MSBUILD : error MSBxxxx:" should not be localized.
    </note>
      </trans-unit>
      <trans-unit id="InvalidLoggerError">
        <source>MSBUILD : error MSB1019: Logger switch was not correctly formed.</source>
        <target state="translated">MSBUILD : error MSB1019: Günlükçü anahtarı doğru biçimlendirilmemiş.</target>
        <note>{StrBegin="MSBUILD : error MSB1019: "}UE: This message does not need in-line parameters because the exception takes care of displaying the invalid arg.
      This error is shown when a user does any of the following:
      msbuild.exe -logger:;"logger parameters"                    (missing logger class and assembly)
      msbuild.exe -logger:loggerclass,                            (missing logger assembly)
      msbuild.exe -logger:loggerclass,;"logger parameters"        (missing logger assembly)
      The correct way to specify a logger is to give both the logger class and logger assembly, or just the logger assembly (logger
      parameters are optional).
      LOCALIZATION: The prefix "MSBUILD : error MSBxxxx:" should not be localized.</note>
      </trans-unit>
      <trans-unit id="InvalidMaxCPUCountValue">
        <source>MSBUILD : error MSB1030: Maximum CPU count is not valid. {0}</source>
        <target state="translated">MSBUILD : error MSB1030: En yüksek CPU sayısı geçerli değil. {0}</target>
        <note>
      {StrBegin="MSBUILD : error MSB1030: "}
      UE: This message does not need in-line parameters because the exception takes care of displaying the invalid arg.
      This error is shown when a user specifies an invalid CPU value. For example, -m:foo instead of -m:2.
      LOCALIZATION: The prefix "MSBUILD : error MSBxxxx:" should not be localized.
    </note>
      </trans-unit>
      <trans-unit id="InvalidMaxCPUCountValueOutsideRange">
        <source>MSBUILD : error MSB1032: Maximum CPU count is not valid. Value must be an integer greater than zero and no more than 1024.</source>
        <target state="translated">MSBUILD : error MSB1032: En yüksek CPU sayısı geçerli değil. Değer sıfırdan büyük ve 1024’ten küçük bir tamsayı olmalıdır.</target>
        <note>{StrBegin="MSBUILD : error MSB1032: "}
      UE: This message does not need in-line parameters because the exception takes care of displaying the invalid arg.
      This error is shown when a user specifies a CPU value that is zero or less. For example, -m:0 instead of -m:2.
      LOCALIZATION: The prefix "MSBUILD : error MSBxxxx:" should not be localized.
    </note>
      </trans-unit>
      <trans-unit id="InvalidNodeNumberValue">
        <source>MSBUILD : error MSB1033: Node number is not valid. {0}.</source>
        <target state="translated">MSBUILD : error MSB1033: Düğüm sayısı geçerli değil. {0}.</target>
        <note>
      {StrBegin="MSBUILD : error MSB1033: "}
      UE: This message does not need in-line parameters because the exception takes care of displaying the invalid arg.
      This error is shown when a user specifies a CPU value that is zero or less. For example, -nodeMode:foo instead of -nodeMode:2.
      LOCALIZATION: The prefix "MSBUILD : error MSBxxxx:" should not be localized.
    </note>
      </trans-unit>
      <trans-unit id="InvalidNodeNumberValueIsNegative">
        <source>MSBUILD : error MSB1034: Node number is not valid. Value must be an integer greater than zero.</source>
        <target state="translated">MSBUILD : error MSB1034: Düğüm sayısı geçerli değil. Değer sıfırdan büyük bir tamsayı olmalıdır.</target>
        <note>{StrBegin="MSBUILD : error MSB1034: "}
        UE: This message does not need in-line parameters because the exception takes care of displaying the invalid arg.
        This error is shown when a user specifies a CPU value that is zero or less. For example, -nodeMode:0 instead of -nodeMode:2.
        LOCALIZATION: The prefix "MSBUILD : error MSBxxxx:" should not be localized.
      </note>
      </trans-unit>
      <trans-unit id="InvalidPropertyError">
        <source>MSBUILD : error MSB1006: Property is not valid.</source>
        <target state="translated">MSBUILD : error MSB1006: Özellik geçerli değil.</target>
        <note>
      {StrBegin="MSBUILD : error MSB1006: "}UE: This message does not need in-line parameters because the exception takes care of displaying the invalid arg.
      This error is shown if the user does any of the following:
      msbuild.exe -property:foo              (missing property value)
      msbuild.exe -property:=4               (missing property name)
      The user must pass in an actual property name and value following the switch, as in "msbuild.exe -property:Configuration=Debug".
      LOCALIZATION: The prefix "MSBUILD : error MSBxxxx:" should not be localized.
    </note>
      </trans-unit>
      <trans-unit id="InvalidSchemaFile">
        <source>MSBUILD : MSB1046: The schema "{0}" is not valid. {1}</source>
        <target state="translated">MSBUILD : MSB1046: "{0}" şeması geçerli değil. {1}</target>
        <note>{StrBegin="MSBUILD : MSB1046: "}UE: This message is shown when the schema file provided for the validation of a project is itself not valid.
    LOCALIZATION: "{0}" is the schema file path. "{1}" is a message from an FX exception that describes why the schema file is bad.</note>
      </trans-unit>
      <trans-unit id="InvalidSwitchIndicator">
        <source>Switch: {0}</source>
        <target state="translated">Anahtar: {0}</target>
        <note>
      UE: This is attached to error messages caused by an invalid switch. This message indicates what the invalid arg was.
      For example, if an unknown switch is passed to MSBuild.exe, the error message will look like this:
      MSBUILD : error MSB1001: Unknown switch.
      Switch: -bogus
      LOCALIZATION: {0} contains the invalid switch text.
    </note>
      </trans-unit>
      <trans-unit id="InvalidToolsVersionError">
        <source>MSBUILD : error MSB1040: ToolsVersion is not valid. {0}</source>
        <target state="translated">MSBUILD : error MSB1040: ToolsVersion geçerli değil. {0}</target>
        <note>
      {StrBegin="MSBUILD : error MSB1040: "}
      UE: This message does not need in-line parameters because the exception takes care of displaying the invalid arg.
      This error is shown when a user specifies an unknown toolversion, eg -toolsVersion:99
      LOCALIZATION: The prefix "MSBUILD : error MSBxxxx:" should not be localized.
    </note>
      </trans-unit>
      <trans-unit id="InvalidVerbosityError">
        <source>MSBUILD : error MSB1018: Verbosity level is not valid.</source>
        <target state="translated">MSBUILD : error MSB1018: Ayrıntı düzeyi geçerli değil.</target>
        <note>
      {StrBegin="MSBUILD : error MSB1018: "}UE: This message does not need in-line parameters because the exception takes care of displaying the invalid arg.
      This error is shown when a user specifies an unknown verbosity level e.g. "msbuild -verbosity:foo". The only valid verbosities
      (and their short forms) are: q[uiet], m[inimal], n[ormal], d[etailed], diag[nostic].
      LOCALIZATION: The prefix "MSBUILD : error MSBxxxx:" should not be localized.
    </note>
      </trans-unit>
      <trans-unit id="LoggerFatalError">
        <source>MSBUILD : error MSB1028: The logger failed unexpectedly.</source>
        <target state="translated">MSBUILD : error MSB1028: Günlükçü beklenmedik biçimde başarısız oldu.</target>
        <note>{StrBegin="MSBUILD : error MSB1028: "}
      UE: This error is shown when a logger specified with the -logger switch throws an exception while being
      initialized. This message is followed by the exception text including the stack trace.
      LOCALIZATION: The prefix "MSBUILD : error MSBxxxx:" should not be localized.</note>
      </trans-unit>
      <trans-unit id="LoggerFailurePrefixNoErrorCode">
        <source>MSBUILD : Logger error {0}: {1}</source>
        <target state="translated">MSBUILD : Günlükçü error {0}: {1}</target>
        <note>UE: This prefixes the error message emitted by a logger, when a logger fails in a controlled way using a LoggerException.
      For example, the logger is indicating that it could not create its output file.
      There's no error code because one was supplied by the logger.
      LOCALIZATION: The word "Logger" should be localized, the words "MSBuild" and "error" should NOT be localized.
      </note>
      </trans-unit>
      <trans-unit id="LoggerFailurePrefixWithErrorCode">
        <source>MSBUILD : Logger error MSB1029: {0}</source>
        <target state="translated">MSBUILD : Günlükçü error MSB1029: {0}</target>
        <note>{SubString="Logger", "{0}"}{StrBegin="MSBUILD : "}
        UE: This prefixes the error message emitted by a logger, when a logger fails in a controlled way using a LoggerException.
        For example, the logger is indicating that it could not create its output file.
        This is like LoggerFailurePrefixNoErrorCode, but the logger didn't supply its own error code, so we have to provide one.
        LOCALIZATION: The word "Logger" should be localized, the words "MSBuild" and "error" should NOT be localized.
      </note>
      </trans-unit>
      <trans-unit id="MSBExePath">
        <source>MSBuild executable path = "{0}"</source>
        <target state="translated">MSBuild yürütülebilir yolu = "{0}"</target>
        <note />
      </trans-unit>
      <trans-unit id="MSBVersion">
        <source>MSBuild version = "{0}"</source>
        <target state="translated">MSBuild sürümü = "{0}"</target>
        <note />
      </trans-unit>
      <trans-unit id="MSBuildDebugPath">
        <source>MSBuild logs and debug information will be at "{0}"</source>
        <target state="translated">MSBuild günlükleri ve hata ayıklama bilgileri "{0}" yolunda olacak</target>
        <note />
      </trans-unit>
      <trans-unit id="MissingFeatureAvailabilityError">
        <source>MSBUILD : error MSB1067: Must provide a feature name for the featureAvailability switch.</source>
        <target state="translated">MSBUILD : error MSB1067: featureAvailability anahtarı için özellik adı belirtilmelidir.</target>
        <note>
      {StrBegin="MSBUILD : error MSB1067: "}UE: This happens if the user does something like "msbuild.exe -featureAvailability". The user must pass in an actual feature name
      following the switch, as in "msbuild.exe -featureAvailability:blah".
      LOCALIZATION: The prefix "MSBUILD : error MSBxxxx:" should not be localized.
    </note>
      </trans-unit>
      <trans-unit id="MissingGetItemError">
        <source>MSBUILD : error MSB1014: Must provide an item name for the getItem switch.</source>
        <target state="translated">MSBUILD : error MSB1014: getItem anahtarı için bir öğe adı sağlanması gerekiyor.</target>
        <note>
      {StrBegin="MSBUILD : error MSB1014: "}UE: This happens if the user does something like "msbuild.exe -getItem". The user must pass in an actual item name
      following the switch, as in "msbuild.exe -getItem:blah".
      LOCALIZATION: The prefix "MSBUILD : error MSBxxxx:" should not be localized.
    </note>
      </trans-unit>
      <trans-unit id="MissingGetPropertyError">
        <source>MSBUILD : error MSB1010: Must provide a property name for the getProperty switch.</source>
        <target state="translated">MSBUILD : error MSB1010: getProperty anahtarı için bir özellik adı belirtilmelidir.</target>
        <note>
      {StrBegin="MSBUILD : error MSB1010: "}UE: This happens if the user does something like "msbuild.exe -getProperty". The user must pass in an actual property name
      following the switch, as in "msbuild.exe -getProperty:blah".
      LOCALIZATION: The prefix "MSBUILD : error MSBxxxx:" should not be localized.
    </note>
      </trans-unit>
      <trans-unit id="MissingGetResultFileError">
        <source>MSBUILD : error MSB1068: Must provide a file for the getResultOutputFile switch.</source>
        <target state="translated">MSBUILD : error MSB1068: getResultOutputFile anahtarı için bir dosya sağlanmalıdır.</target>
        <note>
      {StrBegin="MSBUILD : error MSB1068: "}UE: This happens if the user does something like "msbuild.exe -getResultOutputFile". The user must pass in an actual file
      following the switch, as in "msbuild.exe -getTargetResult:blah -getResultOutputFile:blah.txt".
      LOCALIZATION: The prefix "MSBUILD : error MSBxxxx:" should not be localized.
    </note>
      </trans-unit>
      <trans-unit id="MissingGetTargetResultError">
        <source>MSBUILD : error MSB1017: Must provide a target name for the getTargetResult switch.</source>
        <target state="translated">MSBUILD : error MSB1017: getTargetResult anahtarı için bir hedef adı sağlanması gerekiyor.</target>
        <note>
      {StrBegin="MSBUILD : error MSB1017: "}UE: This happens if the user does something like "msbuild.exe -getTargetResult". The user must pass in an actual target name
      following the switch, as in "msbuild.exe -getTargetResult:blah".
      LOCALIZATION: The prefix "MSBUILD : error MSBxxxx:" should not be localized.
    </note>
      </trans-unit>
      <trans-unit id="MissingLoggerError">
        <source>MSBUILD : error MSB1007: Specify a logger.</source>
        <target state="translated">MSBUILD : error MSB1007: Günlükçü belirtin.</target>
        <note>
      {StrBegin="MSBUILD : error MSB1007: "}UE: This happens if the user does something like "msbuild.exe -logger". The user must pass in an actual logger class
      following the switch, as in "msbuild.exe -logger:XMLLogger,MyLogger,Version=1.0.2,Culture=neutral".
      LOCALIZATION: The prefix "MSBUILD : error MSBxxxx:" should not be localized.
    </note>
      </trans-unit>
      <trans-unit id="MissingMaxCPUCountError">
        <source>MSBUILD : error MSB1031: Specify the maximum number of CPUs.</source>
        <target state="translated">MSBUILD : error MSB1031: En yüksek CPU sayısını belirtin.</target>
        <note>
      {StrBegin="MSBUILD : error MSB1031: "}UE: This happens if the user does something like "msbuild.exe -m". The user must pass in an actual number like -m:4.
      LOCALIZATION: The prefix "MSBUILD : error MSBxxxx:" should not be localized.
    </note>
      </trans-unit>
      <trans-unit id="MissingProjectError">
        <source>MSBUILD : error MSB1003: Specify a project or solution file. The current working directory does not contain a project or solution file.</source>
        <target state="translated">MSBUILD : error MSB1003: Bir proje veya çözüm dosyası belirtin. Geçerli çalışma dizini bir proje veya çözüm dosyası içermiyor.</target>
        <note>
      {StrBegin="MSBUILD : error MSB1003: "}UE: The user must either specify a project or solution file to build, or there must be a project file in the current directory
      with a file extension ending in "proj" (e.g., foo.csproj), or a solution file ending in "sln".
      LOCALIZATION: The prefix "MSBUILD : error MSBxxxx:" should not be localized.
    </note>
      </trans-unit>
      <trans-unit id="MissingPropertyError">
        <source>MSBUILD : error MSB1005: Specify a property and its value.</source>
        <target state="translated">MSBUILD : error MSB1005: Bir özellik ve bunun değerini belirtin.</target>
        <note>
      {StrBegin="MSBUILD : error MSB1005: "}UE: This happens if the user does something like "msbuild.exe -property". The user must pass in an actual property
      name and value following the switch, as in "msbuild.exe -property:Configuration=Debug".
      LOCALIZATION: The prefix "MSBUILD : error MSBxxxx:" should not be localized.
    </note>
      </trans-unit>
      <trans-unit id="MissingResponseFileError">
        <source>MSBUILD : error MSB1012: Specify a response file.</source>
        <target state="translated">MSBUILD : error MSB1012: Bir yanıt dosyası belirtin.</target>
        <note>
      {StrBegin="MSBUILD : error MSB1012: "}UE: This error would occur if the user did something like "msbuild.exe @ foo.proj". The at-sign must be followed by a
      response file.
      LOCALIZATION: The prefix "MSBUILD : error MSBxxxx:" should not be localized.
    </note>
      </trans-unit>
      <trans-unit id="MissingTargetError">
        <source>MSBUILD : error MSB1004: Specify the name of the target.</source>
        <target state="translated">MSBUILD : error MSB1004: Hedefin adını belirtin.</target>
        <note>
      {StrBegin="MSBUILD : error MSB1004: "}UE: This happens if the user does something like "msbuild.exe -target". The user must pass in an actual target name
      following the switch, as in "msbuild.exe -target:blah".
      LOCALIZATION: The prefix "MSBUILD : error MSBxxxx:" should not be localized.
    </note>
      </trans-unit>
      <trans-unit id="MissingTerminalLoggerParameterError">
        <source>MSBUILD : error MSB1066: Specify one or more parameters for the terminal logger if using the -terminalLoggerParameters switch</source>
        <target state="translated">MSBUILD : error MSB1066: terminalLoggerParameters anahtarı kullanılıyorsa terminal günlükçüsü için bir veya birden çok parametre belirtin</target>
        <note>
      {StrBegin="MSBUILD : error MSB1066: "}
      UE: This happens if the user does something like "msbuild.exe -terminalLoggerParameters:". The user must pass in one or more parameters
      after the switch e.g. "msbuild.exe -terminalLoggerParameters:default=auto".
      LOCALIZATION: The prefix "MSBUILD : error MSBxxxx:" should not be localized.
    </note>
      </trans-unit>
      <trans-unit id="MissingToolsVersionError">
        <source>MSBUILD : error MSB1039: Specify the version of the toolset.</source>
        <target state="translated">MSBUILD : error MSB1039: Araç takımının sürümünü belirtin.</target>
        <note>
      {StrBegin="MSBUILD : error MSB1039: "}
      UE: This happens if the user does something like "msbuild.exe -toolsVersion". The user must pass in an actual toolsversion
      name following the switch, as in "msbuild.exe -toolsVersion:3.5".
      LOCALIZATION: The prefix "MSBUILD : error MSBxxxx:" should not be localized.
    </note>
      </trans-unit>
      <trans-unit id="MissingVerbosityError">
        <source>MSBUILD : error MSB1016: Specify the verbosity level.</source>
        <target state="translated">MSBUILD : error MSB1016: Ayrıntı düzeyini belirtin.</target>
        <note>
      {StrBegin="MSBUILD : error MSB1016: "}UE: This happens if the user does something like "msbuild.exe -verbosity". The user must pass in a verbosity level
      after the switch e.g. "msbuild.exe -verbosity:detailed".
      LOCALIZATION: The prefix "MSBUILD : error MSBxxxx:" should not be localized.
    </note>
      </trans-unit>
      <trans-unit id="MissingWarnNotAsErrorParameterError">
        <source>MSBUILD : error MSB1060: Specify one or more warning codes when using the -warnNotAsError switch.</source>
        <target state="translated">MSBUILD : error MSB1060: -warnNotAsError anahtarını kullanırken bir veya daha fazla uyarı kodu belirtin.</target>
        <note>
      {StrBegin="MSBUILD : error MSB1060: "}
      UE: This happens if the user does something like "msbuild.exe -warnNotAsError:" without any codes.
      LOCALIZATION: The prefix "MSBUILD : error MSBxxxx:" should not be localized.
    </note>
      </trans-unit>
      <trans-unit id="MultipleSchemasError">
        <source>MSBUILD : error MSB1024: Only one schema can be specified for validation of the project.</source>
        <target state="translated">MSBUILD : error MSB1024: Projenin doğrulanması için yalnızca bir şema belirtilebilir.</target>
        <note>
      {StrBegin="MSBUILD : error MSB1024: "}UE: The user did something like msbuild -validate:foo.xsd -validate:bar.xsd. We only allow one schema to be specified.
      LOCALIZATION: The prefix "MSBUILD : error MSBxxxx:" should not be localized.
    </note>
      </trans-unit>
      <trans-unit id="NameInvalid">
        <source>MSBUILD : error MSB5016: The name "{0}" contains an invalid character "{1}".</source>
        <target state="translated">MSBUILD : error MSB5016: "{0}" adı "{1}" geçersiz karakterini içeriyor.</target>
        <note>
      {StrBegin="MSBUILD : error MSB5016: "}
    </note>
      </trans-unit>
      <trans-unit id="NotWarnAsErrorWithoutWarnAsError">
        <source>MSBUILD : error MSB1062: The -warnnotaserror switch cannot be specified unless the -warnaserror switch is also specified and left empty.</source>
        <target state="translated">MSBUILD : error MSB1062: -warnnotaserror anahtarı, -warnaserror anahtarı da belirtilmedikçe ve boş bırakılmadıkça belirtilemez.</target>
        <note>{StrBegin="MSBUILD : error MSB1062: "}LOCALIZATION: The prefix "MSBUILD : error MSBxxxx:", "-warnnotaserror" and "-warnaserror" should not be localized.</note>
      </trans-unit>
      <trans-unit id="OptionalLoggerCreationMessage">
        <source>The specified logger "{0}" could not be created and will not be used. {1}</source>
        <target state="translated">Belirtilen "{0}" günlükçüsü oluşturulamadı ve kullanılmayacak. {1}</target>
        <note>
      UE: This error is shown when a logger cannot be loaded and instantiated from its assembly.
      LOCALIZATION: {0} contains the logger description passed on the command line or in a
      response file. {1} contains the exception message explaining why the
      logger could not be created -- this message comes from the CLR/FX and is localized.
    </note>
      </trans-unit>
      <trans-unit id="PickedUpSwitchesFromAutoResponse">
        <source>Some command line switches were read from the auto-response file "{0}". To disable this file, use the "-noAutoResponse" switch.</source>
        <target state="translated">Bazı komut satırı anahtarları "{0}" otomatik yanıt dosyasından okundu. Bu dosyayı devre dışı bırakmak için "-noAutoResponse" anahtarını kullanın.</target>
        <note>
      UE: This message appears in high verbosity modes when we used some
      switches from the auto-response file msbuild.rsp: otherwise the user may be unaware
      where the switches are coming from.
    </note>
      </trans-unit>
      <trans-unit id="Process">
        <source>Process = "{0}"</source>
        <target state="translated">İşlem = "{0}"</target>
        <note />
      </trans-unit>
      <trans-unit id="ProjectFinished_NoTF">
        <source>{0}{1} {2} ({3}s)</source>
        <target state="needs-review-translation">{0}{1} {2} ({3}sn)</target>
        <note>
      Project finished summary.
      {0}: indentation - few spaces to visually indent row
      {1}: project name
      {2}: BuildResult_{X}
      {3}: duration in seconds with 1 decimal point
      's' should reflect the localized abbreviation for seconds
    </note>
      </trans-unit>
      <trans-unit id="ProjectFinished_OutputPath">
        <source> → {0}</source>
        <target state="translated"> → {0}</target>
        <note>
      Info about project output - when known. Printed after ProjectFinished_NoTF or ProjectFinished_WithTF.
      {0}: VT100 coded hyperlink to project output directory
    </note>
      </trans-unit>
      <trans-unit id="ProjectFinished_WithTF">
        <source>{0}{1} {2} {3} ({4}s)</source>
        <target state="needs-review-translation">{0}{1} {2} {3}({4}sn)</target>
        <note>
      Project finished summary including target framework information.
      {0}: indentation - few spaces to visually indent row
      {1}: project name
      {2}: target framework
      {3}: BuildResult_{X}
      {4}: duration in seconds with 1 decimal point
      's' should reflect the localized abbreviation for seconds
    </note>
      </trans-unit>
      <trans-unit id="ProjectNotFoundError">
        <source>MSBUILD : error MSB1009: Project file does not exist.</source>
        <target state="translated">MSBUILD : error MSB1009: Proje dosyası yok.</target>
        <note>{StrBegin="MSBUILD : error MSB1009: "}UE: This message does not need in-line parameters because the exception takes care of displaying the invalid arg.
      LOCALIZATION: The prefix "MSBUILD : error MSBxxxx:" should not be localized.</note>
      </trans-unit>
      <trans-unit id="PossiblyOmittedMaxCPUSwitch">
        <source>Building the projects in this solution one at a time. To enable parallel build, please add the "-m" switch.</source>
        <target state="translated">Bu çözümde projeler tek tek derlenir. Paralel bir derlemeyi etkinleştirmek için lütfen "-m" anahtarını ekleyin.</target>
        <note />
      </trans-unit>
      <trans-unit id="ProjectSchemaErrorHalt">
        <source>MSBUILD : MSB1045: Stopping because of syntax errors in project file.</source>
        <target state="translated">MSBUILD : MSB1045: Proje dosyasındaki sözdizimi hataları nedeniyle durduruluyor.</target>
        <note>{StrBegin="MSBUILD : MSB1045: "}</note>
      </trans-unit>
      <trans-unit id="ReadResponseFileError">
        <source>MSBUILD : error MSB1023: Cannot read the response file. {0}</source>
        <target state="translated">MSBUILD : error MSB1023: Yanıt dosyası okunamıyor. {0}</target>
        <note>{StrBegin="MSBUILD : error MSB1023: "}UE: This error is shown when the response file cannot be read off disk.
    LOCALIZATION: The prefix "MSBUILD : error MSBxxxx:" should not be localized. {0} contains a localized message explaining
    why the response file could not be read -- this message comes from the CLR/FX.</note>
      </trans-unit>
      <trans-unit id="RepeatedResponseFileError">
        <source>MSBUILD : error MSB1013: The response file was specified twice. A response file can be specified only once. Any files named "msbuild.rsp" in the directory of MSBuild.exe or in the directory of the first project or solution built (which if no project or solution is specified is the current working directory) were automatically used as response files.</source>
        <target state="translated">MSBUILD : error MSB1013: Yanıt dosyası iki kez belirtildi. Bir yanıt dosyası yalnızca bir kez belirtilebilir. MSBuild.exe dosyasının dizininde veya derlenen ilk projenin veya çözümün dizininde (hiçbir proje veya çözüm belirtilmemiş bu geçerli çalışma dizinidir) bulunan "msbuild.rsp" adlı dosyalar otomatik olarak yanıt dosyası olarak kullanıldı.</target>
        <note>{StrBegin="MSBUILD : error MSB1013: "}UE: Response files are just text files that contain a bunch of command-line switches to be passed to MSBuild.exe. The
    purpose is so you don't have to type the same switches over and over again ... you can just pass in the response file instead.
    Response files can include the @ switch in order to further include other response files. In order to prevent a circular
    reference here, we disallow the same response file from being included twice. This error message would be followed by the
    exact @ switch that resulted in the duplicate response file.
    LOCALIZATION: The prefix "MSBUILD : error MSBxxxx:" should not be localized.</note>
      </trans-unit>
      <trans-unit id="ResponseFileNotFoundError">
        <source>MSBUILD : error MSB1022: Response file does not exist.</source>
        <target state="translated">MSBUILD : error MSB1022: Yanıt dosyası yok.</target>
        <note>{StrBegin="MSBUILD : error MSB1022: "}UE: This message would show if the user did something like "msbuild @bogus.rsp" where bogus.rsp doesn't exist. This
    message does not need in-line parameters because the exception takes care of displaying the invalid arg.
    LOCALIZATION: The prefix "MSBUILD : error MSBxxxx:" should not be localized.</note>
      </trans-unit>
      <trans-unit id="ResponseFileSwitchFromLocation">
        <source>'{0}' came from '{1}'</source>
        <target state="translated">'{0}', '{1}' kaynağından geldi</target>
        <note>
      These are response file switches with the location of the response file on disk.
    </note>
      </trans-unit>
      <trans-unit id="RestoreComplete">
        <source>Restore complete ({0}s)</source>
        <target state="needs-review-translation">Geri yükleme tamamlandı ({0}sn)</target>
        <note>
      {0}: duration in seconds with 1 decimal point
      's' should reflect the localized abbreviation for seconds
    </note>
      </trans-unit>
      <trans-unit id="RestoreCompleteWithMessage">
        <source>Restore {0} in {1}s</source>
        <target state="needs-review-translation">{1}sn içinde {0} geri yükle</target>
        <note>
      Restore summary when finished with warning or error
      {0}: BuildResult_X (below)
      {1}: duration in seconds with 1 decimal point
      's' should reflect the localized abbreviation for seconds
    </note>
      </trans-unit>
      <trans-unit id="SAC">
        <source>Based on the Windows registry key VerifiedAndReputablePolicyState, SAC state = {0}.</source>
        <target state="translated">Windows kayıt defteri anahtarı VerifiedAndReputablePolicyState'e göre SAC durumu = {0}.</target>
        <note>"Windows" is the OS, SAC is the Smart App Control, "VerifiedAndReputablePolicyState" should not be localized</note>
      </trans-unit>
      <trans-unit id="SAC_Enforcement">
        <source>1: in enforcement</source>
        <target state="translated">1: zorlamada</target>
        <note />
      </trans-unit>
      <trans-unit id="SAC_Evaluation">
        <source>2: in evaluation. It is recommended to turn off Smart App Control in development environemnt as otherwise performance might be impacted</source>
        <target state="translated">2: değerlendirmede. Aksi takdirde performans etkilenebileceği için geliştirme ortamında Akıllı Uygulama Denetiminin kapatılması önerilir</target>
        <note>Smart App Control, "VerifiedAndReputablePolicyState" should not be localized</note>
      </trans-unit>
      <trans-unit id="SAC_Off">
        <source>0: turned off</source>
        <target state="translated">0: kapalı</target>
        <note />
      </trans-unit>
      <trans-unit id="SchemaFileLocation">
        <source>Validating project using schema file "{0}".</source>
        <target state="translated">"{0}" şema dosyası kullanılarak proje doğrulanıyor.</target>
        <note>LOCALIZATION: "{0}" is the location of the schema file.</note>
      </trans-unit>
      <trans-unit id="SchemaValidationError">
        <source>MSBUILD : MSB1044: Project is not valid. {0}</source>
        <target state="translated">MSBUILD : MSB1044: Proje geçerli değil. {0}</target>
        <note>{StrBegin="MSBUILD : MSB1044: "}UE: This error is shown when the user asks his project to be validated against a schema (-val switch for
    MSBuild.exe), and the project has errors. "{0}" contains a message explaining the problem.
    LOCALIZATION: "{0}" is a message from the System.XML schema validator and is already localized.</note>
      </trans-unit>
      <trans-unit id="SchemaNotFoundError">
        <source>MSBUILD : error MSB1026: Schema file does not exist.</source>
        <target state="translated">MSBUILD : error MSB1026: Şema dosyası yok.</target>
        <note>{StrBegin="MSBUILD : error MSB1026: "}UE: This error is shown when the user specifies a schema file using the -validate:&lt;schema&gt; switch, and the file
    does not exist on disk. This message does not need in-line parameters because the exception takes care of displaying the
    invalid arg.
    LOCALIZATION: The prefix "MSBUILD : error MSBxxxx:" should not be localized.</note>
      </trans-unit>
      <trans-unit id="SchemaNotFoundErrorWithFile">
        <source>MSBUILD : error MSB1026: Schema file '{0}' does not exist.</source>
        <target state="translated">MSBUILD : error MSB1026: '{0}' şema dosyası yok.</target>
        <note>{StrBegin="MSBUILD : error MSB1026: "}UE: This error is printed if the default schema does not exist or in the extremely unlikely event
    that an explicit schema file was passed and existed when the command line parameters were checked but was deleted from disk before this check was made.
    LOCALIZATION: The prefix "MSBUILD : error MSBxxxx:" should not be localized.</note>
      </trans-unit>
      <trans-unit id="SolutionBuildInvalidForCommandLineEvaluation">
        <source>MSBUILD : error MSB1063: Cannot access properties or items when building solution files or solution filter files. This feature is only available when building individual projects.</source>
        <target state="translated">MSBUILD : error MSB1063: Çözüm dosyaları veya çözüm filtresi dosyaları oluşturulurken özelliklere veya öğelere erişilemiyor. Bu özellik yalnızca tek tek projeler oluşturulurken kullanılabilir.</target>
        <note>
      {StrBegin="MSBUILD : error MSB1063: "}UE: This happens if the user passes in a solution file when trying to access individual properties or items. The user must pass in a project file.
      LOCALIZATION: The prefix "MSBUILD : error MSBxxxx:" should not be localized.
    </note>
      </trans-unit>
      <trans-unit id="SwitchErrorWithArguments">
        <source>{0}
    Full command line: '{1}'
  Switches appended by response files:{2}</source>
        <target state="translated">{0}
    Tam komut satırı: '{1}'
  Yanıt dosyaları tarafından eklenen anahtarlar:{2}</target>
        <note />
      </trans-unit>
      <trans-unit id="TargetsCouldNotBePrinted">
        <source>MSBUILD : error MSB1059: Targets could not be printed. {0}</source>
        <target state="translated">MSBUILD : error MSB1059: Hedefler yazdırılamadı. {0}</target>
        <note>{StrBegin="MSBUILD : error MSB1059: "}</note>
      </trans-unit>
      <trans-unit id="TerminalLoggerNotUsedDisabled">
        <source>Terminal Logger was not used because build is run in context of a process (e.g. 'dotnet test') that requests direct access to stdout stream.</source>
        <target state="translated">Derleme StdOut akışına doğrudan erişim isteyen bir işlem (ör. 'dotnet test') bağlamında çalıştığı için Terminal Günlükçüsü kullanılmadı.</target>
        <note />
      </trans-unit>
      <trans-unit id="TerminalLoggerNotUsedNotSupported">
        <source>Terminal Logger was not used because the output is not supported.</source>
        <target state="translated">Çıkış desteklenmediğinden Terminal Günlükçüsü kullanılmadı.</target>
        <note />
      </trans-unit>
      <trans-unit id="TerminalLoggerNotUsedRedirected">
        <source>Terminal Logger was not used because the output is being redirected to a file.</source>
        <target state="translated">Çıkış bir dosyaya yeniden yönlendirildiği için Terminal Günlükçüsü kullanılmadı.</target>
        <note />
      </trans-unit>
      <trans-unit id="TestProjectFinished_NoTF">
        <source>{0}{1} test {2} ({3}s)</source>
        <target state="needs-review-translation">{0}{1} testi {2} ({3}s)</target>
        <note>
      Project finished summary.
      {0}: indentation - few spaces to visually indent row
      {1}: project name
      {2}: BuildResult_{X}
      {3}: duration in seconds with 1 decimal point
      's' should reflect the localized abbreviation for seconds
    </note>
      </trans-unit>
      <trans-unit id="TestProjectFinished_WithTF">
        <source>{0}{1} test {2} {3} ({4}s)</source>
        <target state="needs-review-translation">{0}{1} testi {2} {3} ({4}s)</target>
        <note>
      Project finished summary including target framework information.
      {0}: indentation - few spaces to visually indent row
      {1}: project name
      {2}: target framework
      {3}: BuildResult_{X}
      {4}: duration in seconds with 1 decimal point
      's' should reflect the localized abbreviation for seconds
    </note>
      </trans-unit>
      <trans-unit id="TestSummary_BannerAndTotal">
        <source>Test summary: total: {0}</source>
        <target state="translated">Test özeti: toplam: {0}</target>
        <note>{0} whole number</note>
      </trans-unit>
      <trans-unit id="TestSummary_Duration">
        <source>duration: {0}s</source>
        <target state="needs-review-translation">süre: {0}s</target>
        <note>
      {0} whole number
      's' should reflect the localized abbreviation for seconds
    </note>
      </trans-unit>
      <trans-unit id="TestSummary_Failed">
        <source>failed: {0}</source>
        <target state="translated">başarısız: {0}</target>
        <note>{0} whole number</note>
      </trans-unit>
      <trans-unit id="TestSummary_Skipped">
        <source>skipped: {0}</source>
        <target state="translated">atlandı: {0}</target>
        <note>{0} whole number</note>
      </trans-unit>
      <trans-unit id="TestSummary_Succeeded">
        <source>succeeded: {0}</source>
        <target state="translated">başarılı: {0}</target>
        <note>{0} whole number</note>
      </trans-unit>
      <trans-unit id="UnexpectedParametersError">
        <source>MSBUILD : error MSB1002: This switch does not take any parameters.</source>
        <target state="translated">MSBUILD : error MSB1002: Bu anahtar parametreyle kullanılmaz.</target>
        <note>{StrBegin="MSBUILD : error MSB1002: "}UE: For example, if somebody types "msbuild.exe -noLogo:1", they would get this error because the -noLogo switch
    should not be followed by any parameters ... it stands alone.
    LOCALIZATION: The prefix "MSBUILD : error MSBxxxx:" should not be localized.</note>
      </trans-unit>
      <trans-unit id="UnknownSwitchError">
        <source>MSBUILD : error MSB1001: Unknown switch.</source>
        <target state="translated">MSBUILD : error MSB1001: Bilinmeyen anahtar.</target>
        <note>{StrBegin="MSBUILD : error MSB1001: "}UE: This occurs when the user passes in an unrecognized switch on the MSBuild.exe command-line.
    LOCALIZATION: The prefix "MSBUILD : error MSBxxxx:" should not be localized.</note>
      </trans-unit>
      <trans-unit id="UnsupportedOS">
        <source>MSBUILD : error MSB1015: MSBuild does not run on this version of the operating system. It is only supported on Windows 7 and later versions.</source>
        <target state="translated">MSBUILD : error MSB1015: MSBuild işletim sisteminin bu sürümünde çalışmaz. Yalnızca Windows 7 ve üzeri sürümlerde desteklenir.</target>
        <note>{StrBegin="MSBUILD : error MSB1015: "}LOCALIZATION: The error prefix "MSBUILD : error MSBxxxx:" should not be localized.</note>
      </trans-unit>
      <trans-unit id="UnsupportedSwitchForSolutionFiles">
        <source>The '{0}' switch is not supported for solution files.</source>
        <target state="translated">Çözüm dosyaları için '{0}' anahtarı desteklenmez.</target>
        <note />
      </trans-unit>
      <trans-unit id="Using35Engine">
        <source>Forcing load of Microsoft.Build.Engine because MSBUILDOLDOM=1...</source>
        <target state="translated">MSBUILDOLDOM=1 olduğundan Microsoft.Build.Engine yükleme zorlanıyor...</target>
        <note />
      </trans-unit>
      <trans-unit id="MissingIgnoreProjectExtensionsError">
        <source>MSBUILD : error MSB1035: Specify the project extensions to ignore.</source>
        <target state="translated">MSBUILD : error MSB1035: Yoksayılacak proje uzantılarını belirtin.</target>
        <note>{StrBegin="MSBUILD : error MSB1035: "}
      UE: This happens if the user does something like "msbuild.exe -ignoreProjectExtensions". The user must pass in one or more
      project extensions to ignore e.g. "msbuild.exe -ignoreProjectExtensions:.sln".
      LOCALIZATION: The prefix "MSBUILD : error MSBxxxx:" should not be localized.
    </note>
      </trans-unit>
      <trans-unit id="InvalidExtensionToIgnore">
        <source>MSBUILD : error MSB1036: There is an invalid extension in the -ignoreProjectExtensions list. Extensions must start with a period ".", have one or more characters after the period and not contain any invalid path characters or wildcards.</source>
        <target state="translated">MSBUILD : error MSB1036: -ignoreProjectExtensions listesinde geçersiz bir uzantı var. Uzantılar noktayla "." başlamalı, noktadan sonra bir veya daha fazla karakter içermeli ve uzantılarda geçersiz yol karakterleri veya joker karakterler bulunmamalıdır.</target>
        <note>{StrBegin="MSBUILD : error MSB1036: "}LOCALIZATION: The error prefix "MSBUILD : error MSBxxxx:" should not be localized.</note>
      </trans-unit>
      <trans-unit id="MissingConsoleLoggerParameterError">
        <source>MSBUILD : error MSB1037: Specify one or more parameters for the console logger if using the -consoleLoggerParameters switch</source>
        <target state="translated">MSBUILD : error MSB1037: -consoleLoggerParameters anahtarı kullanılıyorsa konsol günlükçüsü için bir veya birden çok parametre belirtin</target>
        <note>{StrBegin="MSBUILD : error MSB1037: "}
      UE: This happens if the user does something like "msbuild.exe -consoleLoggerParameters:". The user must pass in one or more parameters
      after the switch e.g. "msbuild.exe -consoleLoggerParameters:ErrorSummary".
      LOCALIZATION: The prefix "MSBUILD : error MSBxxxx:" should not be localized.
    </note>
      </trans-unit>
      <trans-unit id="MissingFileLoggerParameterError">
        <source>MSBUILD : error MSB1038: Specify one or more parameters for the file logger if using the -fileLoggerParameters switch</source>
        <target state="translated">MSBUILD : error MSB1038: -fileLoggerParameters anahtarı kullanılıyorsa dosya günlükçüsü için bir veya birden çok parametre belirtin</target>
        <note>{StrBegin="MSBUILD : error MSB1038: "}
      UE: This happens if the user does something like "msbuild.exe -fileLoggerParameters:". The user must pass in one or more parameters
      after the switch e.g. "msbuild.exe -fileLoggerParameters:logfile=c:\temp\logfile".
      LOCALIZATION: The prefix "MSBUILD : error MSBxxxx:" should not be localized.
    </note>
      </trans-unit>
      <trans-unit id="MissingNodeReuseParameterError">
        <source>MSBUILD : error MSB1041: Specify one or more parameters for node reuse if using the -nodeReuse switch</source>
        <target state="translated">MSBUILD : error MSB1041: -nodeReuse anahtarı kullanılıyorsa düğüm yeniden kullanımı için bir veya birden çok parametre belirtin</target>
        <note>{StrBegin="MSBUILD : error MSB1041: "}
      UE: This happens if the user does something like "msbuild.exe -nodeReuse:" without a true or false
      LOCALIZATION: The prefix "MSBUILD : error MSBxxxx:" should not be localized.
     </note>
      </trans-unit>
      <trans-unit id="InvalidNodeReuseValue">
        <source>MSBUILD : error MSB1042: Node reuse value is not valid. {0}.</source>
        <target state="translated">MSBUILD : error MSB1042: Düğüm yeniden kullanım değeri geçerli değil. {0}.</target>
        <note>{StrBegin="MSBUILD : error MSB1042: "}
     UE: This message does not need in-line parameters because the exception takes care of displaying the invalid arg.
     This error is shown when a user specifies a node reuse value that is not equivilant to Boolean.TrueString or Boolean.FalseString.
     LOCALIZATION: The prefix "MSBUILD : error MSBxxxx:" should not be localized.
  </note>
      </trans-unit>
      <trans-unit id="InvalidPreprocessPath">
        <source>MSBUILD : error MSB1047: File to preprocess to is not valid. {0}</source>
        <target state="translated">MSBUILD : error MSB1047: Ön işlem uygulanacak dosya geçerli değil. {0}</target>
        <note>{StrBegin="MSBUILD : error MSB1047: "}</note>
      </trans-unit>
      <trans-unit id="LoggerCreationError">
        <source>MSBUILD : error MSB1021: Cannot create an instance of the logger. {0}</source>
        <target state="translated">MSBUILD : error MSB1021: Günlük oluşturucunun bir örneği oluşturulamıyor. {0}</target>
        <note>{StrBegin="MSBUILD : error MSB1021: "}
      UE: This error is shown when a logger cannot be loaded and instantiated from its assembly.
      LOCALIZATION: The prefix "MSBUILD : error MSBxxxx:" should not be localized. {0} contains a message explaining why the
      logger could not be created -- this message comes from the CLR/FX and is localized.</note>
      </trans-unit>
      <trans-unit id="LoggerNotFoundError">
        <source>MSBUILD : error MSB1020: The logger was not found. Check the following: 1.) The logger name specified is the same as the name of the logger class. 2.) The logger class is "public" and implements the Microsoft.Build.Framework.ILogger interface. 3.) The path to the logger assembly is correct, or the logger can be loaded using only the assembly name provided.</source>
        <target state="translated">MSBUILD : error MSB1020: Günlükçü bulunamadı. Aşağıdakileri denetleyin: 1.) Belirtilen günlükçü adı, günlükçü sınıfının adıyla aynıdır. 2.) Günlükçü sınıfı "geneldir" ve Microsoft.Build.Framework.ILogger arabirimini uygular. 3.) Günlükçü bütünleştirilmiş kodunun yolu doğrudur veya günlükçü yalnızca belirtilen günlükçü adı kullanılarak yüklenebilir.</target>
        <note>
      {StrBegin="MSBUILD : error MSB1020: "}UE: This message does not need in-line parameters because the exception takes care of displaying the invalid arg.
      This error is shown when a user specifies an logger that does not exist e.g. "msbuild -logger:FooLoggerClass,FooAssembly". The
      logger class must exist in the given assembly.
      LOCALIZATION: The prefix "MSBUILD : error MSBxxxx:" should not be localized.
    </note>
      </trans-unit>
      <trans-unit id="ProjectUpgradeNeededToVcxProj">
        <source>MSBUILD : error MSB4192: The project file "{0}" is in the ".vcproj" or ".dsp" file format, which MSBuild cannot build directly. Please convert the project by opening it in the Visual Studio IDE or running the conversion tool, or, for ".vcproj", use MSBuild to build the solution file containing the project instead.</source>
        <target state="translated">MSBUILD : error MSB4192: "{0}" proje dosyası, MSBuild’in doğrudan derleyemeyeceği ".vcproj" veya ".dsp" dosya biçiminde. Lütfen projeyi Visual Studio IDE içinde açarak veya dönüştürme aracını kullanarak dönüştürün ya da “.vcproj” için MSBuild kullanarak projeyi içeren çözüm dosyasını derleyin.</target>
        <note>{StrBegin="MSBUILD : error MSB4192: "} LOC: ".vcproj" and ".dsp" should not be localized</note>
      </trans-unit>
      <trans-unit id="NeedJustMyCode">
        <source>If MSBuild debugging does not work correctly, please verify that the "Just My Code" feature is enabled in Visual Studio, and that you have selected the managed debugger.</source>
        <target state="translated">MSBuild hata ayıklaması düzgün çalışmıyorsa, lütfen Visual Studio'da "Yalnızca Kendi Kodum" özelliğinin etkinleştirildiğinden ve yönetilen hata ayıklayıcıyı seçtiğinizden emin olun.</target>
        <note />
      </trans-unit>
      <trans-unit id="DebuggingSolutionFiles">
        <source>MSBUILD : error MSB1048: Solution files cannot be debugged directly. Run MSBuild first with an environment variable MSBUILDEMITSOLUTION=1 to create a corresponding ".sln.metaproj" file. Then debug that.</source>
        <target state="translated">MSBUILD : error MSB1048: Çözüm dosyalarının hataları doğrudan ayıklanamıyor. Karşılık gelen bir “.sln.metaproj” dosyası oluşturmak için öncelikle MSBuild’i MSBUILDEMITSOLUTION=1 ortam değişkeni ile çalıştırın. Sonra, hatalarını ayıklayın.</target>
        <note>{StrBegin="MSBUILD : error MSB1048: "} LOC: ".SLN" should not be localized</note>
      </trans-unit>
      <trans-unit id="BuildStarted">
        <source>Build started.</source>
        <target state="translated">Oluşturma başlatıldı.</target>
        <note />
      </trans-unit>
      <trans-unit id="FileLocation">
        <source>{0} ({1},{2})</source>
        <target state="translated">{0} ({1},{2})</target>
        <note>A file location to be embedded in a string.</note>
      </trans-unit>
      <trans-unit id="AmbiguousProjectDirectoryError">
        <source>MSBUILD : error MSB1050: Specify which project or solution file to use because the folder "{0}" contains more than one project or solution file.</source>
        <target state="translated">MSBUILD : error MSB1050: "{0}" klasöründe birden fazla proje veya çözüm dosyası var. Lütfen hangi projenin veya çözüm dosyasının kullanılacağını belirtin.</target>
        <note>
      {StrBegin="MSBUILD : error MSB1050: "}UE: If no project or solution file is explicitly specified on the MSBuild.exe command-line, then the engine searches for a
      project or solution file in the current directory by looking for *.*PROJ and *.SLN. If more than one file is found that matches this wildcard, we
      fire this error.
      LOCALIZATION: The prefix "MSB1050 : error MSBxxxx:" should not be localized.
    </note>
      </trans-unit>
      <trans-unit id="HelpMessage_28_WarnAsErrorSwitch">
        <source>  -warnAsError[:code[;code2]]
                     List of warning codes to treats as errors.  Use a semicolon
                     or a comma to separate multiple warning codes. To treat all
                     warnings as errors use the switch with no values.
                     (Short form: -err[:c;[c2]])

                     Example:
                       -warnAsError:MSB4130

                     When a warning is treated as an error the target will
                     continue to execute as if it was a warning but the overall
                     build will fail.
    </source>
        <target state="translated">  -warnAsError[:code[;code2]]
                     Hata olarak işlenecek uyarı kodları listesi. Farklı uyarı kodlarını
                     ayırmak için noktalı virgül veya virgül kullanın. Tüm uyarıları
                     hata olarak işlemek için, değeri olmayan anahtarı kullanın.
                     (Kısa biçim: -err[:c;[c2]])

                     Örnek:
                       -warnAsError:MSB4130

                     Bir uyarı hata olarak işlendiğinde hedef
                     bunu uyarı olarak çalıştırmaya devam eder, ancak genel
                     derleme başarısız olur.
    </target>
        <note>
      LOCALIZATION: "-warnAsError" and "-err" should not be localized.
      LOCALIZATION: None of the lines should be longer than a standard width console window, eg 80 chars.
    </note>
      </trans-unit>
      <trans-unit id="HelpMessage_29_WarnAsMessageSwitch">
        <source>  -warnAsMessage[:code[;code2]]
                     List of warning codes to treats as low importance
                     messages.  Use a semicolon or a comma to separate
                     multiple warning codes.
                     (Short form: -noWarn[:c;[c2]])

                     Example:
                       -warnAsMessage:MSB3026
    </source>
        <target state="translated">  -warnAsMessage[:code[;code2]]
                     Düşük önemli iletiler olarak işlenecek uyarı kodlarının
                     listesi. Birden fazla uyarı kodunu ayırmak için noktalı virgül
                     veya virgül kullanın.
                     (Kısa biçim: -noWarn[:c;[c2]])

                     Örnek:
                       -warnAsMessage:MSB3026
    </target>
        <note>
      LOCALIZATION: "-warnAsMessage" and "-noWarn" should not be localized.
      LOCALIZATION: None of the lines should be longer than a standard width console window, eg 80 chars.
    </note>
      </trans-unit>
      <trans-unit id="ParameterRequiredError">
        <source>MSBUILD : error MSB1049: The {0} parameter must be specified</source>
        <target state="translated">MSBUILD : error MSB1049: {0} parametresi belirtilmelidir</target>
        <note>{StrBegin="MSBUILD : error MSB1049: "}</note>
      </trans-unit>
      <trans-unit id="MissingWarnAsMessageParameterError">
        <source>MSBUILD : error MSB1051: Specify one or more warning codes to treat as low importance messages when using the -warnAsMessage switch.</source>
        <target state="translated">MSBUILD : error MSB1051: -warnAsMessage anahtarını kullanırken düşük önemli iletiler olarak işlenecek bir veya daha fazla uyarı kodu belirtin.</target>
        <note>
      {StrBegin="MSBUILD : error MSB1051: "}
      UE: This happens if the user does something like "msbuild.exe -warnAsMessage:" without any codes.
      LOCALIZATION: The prefix "MSBUILD : error MSBxxxx:" should not be localized.
    </note>
      </trans-unit>
      <trans-unit id="HelpMessage_30_BinaryLoggerSwitch">
        <source>  -binaryLogger[:[LogFile=]output.binlog[;ProjectImports={None,Embed,ZipFile}]]
                     Serializes all build events to a compressed binary file.
                     By default the file is in the current directory and named
                     "msbuild.binlog". The binary log is a detailed description
                     of the build process that can later be used to reconstruct
                     text logs and used by other analysis tools. A binary log
                     is usually 10-20x smaller than the most detailed text
                     diagnostic-level log, but it contains more information.
                     (Short form: -bl)

                     The binary logger by default collects the source text of
                     project files, including all imported projects and target
                     files encountered during the build. The optional
                     ProjectImports switch controls this behavior:

                      ProjectImports=None     - Don't collect the project
                                                imports.
                      ProjectImports=Embed    - Embed project imports in the
                                                log file.
                      ProjectImports=ZipFile  - Save project files to
                                                output.projectimports.zip
                                                where output is the same name
                                                as the binary log file name.

                     The default setting for ProjectImports is Embed.
                     Note: the logger does not collect non-MSBuild source files
                     such as .cs, .cpp etc.

                     A .binlog file can be "played back" by passing it to
                     msbuild.exe as an argument instead of a project/solution.
                     Other loggers will receive the information contained
                     in the log file as if the original build was happening.
                     You can read more about the binary log and its usages at:
                     https://aka.ms/msbuild/binlog

                     Examples:
                       -bl
                       -bl:output.binlog
                       -bl:output.binlog;ProjectImports=None
                       -bl:output.binlog;ProjectImports=ZipFile
                       -bl:..\..\custom.binlog
                       -binaryLogger
    </source>
        <target state="translated">  -binaryLogger[:[LogFile=]output.binlog[;ProjectImports={None,Embed,ZipFile}]]
                     Tüm derleme olaylarını sıkıştırılmış bir ikili dosyada seri hale getirir.
                     Varsayılan olarak, dosya geçerli dizinde bulunur ve "msbuild.binlog"
                     olarak adlandırılır. Daha sonra metin günlüklerini yeniden
                     yapılandırmak için kullanılabilen ve diğer analiz araçları tarafından
                     kullanılan ikili günlüğü, derleme işleminin ayrıntılı bir açıklamasıdır.
                     İkili günlüğü genellikle, en ayrıntılı metin tanılama düzeyi günlüklerden
                     10-20 kat küçüktür ancak daha fazla bilgi içerir.
                     (Kısa biçim: -bl)

                     İkili günlükçü varsayılan olarak, derleme sırasında karşılaşılan
                     tüm içeri aktarılmış projeler ve hedef dosyalar dahil olmak üzere
                     proje dosyalarının kaynak dosyalarını toplar. İsteğe bağlı
                     ProjectImports anahtarı bu davranışı denetler:

                      ProjectImports=None     - Proje içeri aktarmalarını
                                                toplama.
                      ProjectImports=Embed    - Proje içeri aktarmalarını günlük dosyasına
                                                ekler.
                      ProjectImports=ZipFile  - Proje dosyalarını
                                                çıkış.projectimports.zip
                                                dosyasına kaydeder (burada çıkış, ikili
                                                günlük dosyası adıyla aynı ada sahiptir).

                     ProjectImports için varsayılan ayar Embed’dir.
                     Not: Günlükçü .cs, .cpp vb. MSBuild olmayan kaynak
                     dosyaları toplamaz.

                     Bir .binlog dosyası msbuild.exe’ye bir proje/çözüm
                     yerine bağımsız değişken olarak geçirilerek “yeniden oynatılabilir”.
                     Diğer günlükçüler, günlük dosyasındaki bilgileri özgün
                     derleme gerçekleşiyormuş gibi alır.
                     İkili günlük ve kullanımı hakkında daha fazla bilgiyi aşağıdaki adreste bulabilirsiniz:
                     https://aka.ms/msbuild/binlog

                     Örnekler:
                       -bl
                       -bl:output.binlog
                       -bl:output.binlog;ProjectImports=None
                       -bl:output.binlog;ProjectImports=ZipFile
                       -bl:..\..\custom.binlog
                       -binaryLogger
    </target>
        <note>
      LOCALIZATION: The following should not be localized:
      1) "msbuild"
      2) the string "binlog" that describes the file extension
      3) all switch names and their short forms e.g. -bl and -binaryLogger
      LOCALIZATION: None of the lines should be longer than a standard width console window, eg 80 chars.
    </note>
      </trans-unit>
      <trans-unit id="HelpMessage_31_RestoreSwitch">
        <source>  -restore[:True|False]
                     Runs a target named Restore prior to building
                     other targets and ensures the build for these
                     targets uses the latest restored build logic.
                     This is useful when your project tree requires
                     packages to be restored before it can be built.
                     Specifying -restore is the same as specifying
                     -restore:True. Use the parameter to override
                     a value that comes from a response file.
                     (Short form: -r)
    </source>
        <target state="translated">  -restore[:True|False]
                     Diğer hedefleri derlemeden önce Restore adlı bir hedefi
                     çalıştırır ve bu hedeflere yönelik derlemenin en son geri yüklenen
                     derleme mantığını kullanmasını sağlar.
                     Bu, proje ağacınızın paketlerin oluşturulabilmesi için
                     önce geri yüklenmesini gerektirdiği durumlarda yararlıdır.
                     -restore değerinin belirtilmesi, -restore:True değerinin
                     belirtilmesiyle aynıdır. Yanıt dosyasından gelen bir değeri
                     geçersiz kılmak için parametreyi kullanın.
                     (Kısa biçim: -r)
    </target>
        <note>
      LOCALIZATION: "-restore" and "-r" should not be localized.
      LOCALIZATION: None of the lines should be longer than a standard width console window, eg 80 chars.
    </note>
      </trans-unit>
      <trans-unit id="InvalidNodeReuseTrueValue">
        <source>MSBUILD : error MSB1042: Node reuse value is not valid. This version of MSBuild does not support node reuse. If specified, the node reuse switch value must be false.</source>
        <target state="translated">MSBUILD : error MSB1042: Düğüm yeniden kullanım değeri geçerli değil. MSBuild’in bu sürümü düğüm yeniden kullanımını desteklemiyor. Belirtildiyse, düğüm yeniden kullanım anahtar değeri false olarak ayarlanmalıdır.</target>
        <note>{StrBegin="MSBUILD : error MSB1042: "}
     UE: This message does not need in-line parameters because the exception takes care of displaying the invalid arg.
     This error is shown when a user specifies a node reuse value that is not equivalent to Boolean.TrueString or Boolean.FalseString.
     LOCALIZATION: The prefix "MSBUILD : error MSBxxxx:" should not be localized.
  </note>
      </trans-unit>
      <trans-unit id="InvalidRestoreValue">
        <source>MSBUILD : error MSB1052: Restore value is not valid. {0}</source>
        <target state="translated">MSBUILD : error MSB1052: Geri yükleme değeri geçerli değil. {0}.</target>
        <note>{StrBegin="MSBUILD : error MSB1052: "}
      UE: This message does not need in-line parameters because the exception takes care of displaying the invalid arg.
      This error is shown when a user specifies a restore value that is not equivalent to Boolean.TrueString or Boolean.FalseString.
      LOCALIZATION: The prefix "MSBUILD : error MSBxxxx:" should not be localized.
    </note>
      </trans-unit>
      <trans-unit id="HelpMessage_32_ProfilerSwitch">
        <source>  -profileEvaluation:&lt;file&gt;
                     Profiles MSBuild evaluation and writes the result
                     to the specified file. If the extension of the specified
                     file is '.md', the result is generated in markdown
                     format. Otherwise, a tab separated file is produced.
    </source>
        <target state="translated">  -profileEvaluation:&lt;dosya&gt;
                     MSBuild değerlendirmesinin profilini oluşturur ve sonucu
                     belirtilen dosyaya yazar. Belirtilen dosyanın uzantısı
                     '.md' ise, sonuç markdown biçiminde oluşturulur.
                     Aksi halde, sekme ayrılmış bir dosya oluşturulur.
    </target>
        <note />
      </trans-unit>
      <trans-unit id="HelpMessage_33_RestorePropertySwitch">
        <source>  -restoreProperty:&lt;n&gt;=&lt;v&gt;
                     Set or override these project-level properties only
                     during restore and do not use properties specified
                     with the -property argument. &lt;n&gt; is the property
                     name, and &lt;v&gt; is the property value. Use a
                     semicolon or a comma to separate multiple properties,
                     or specify each property separately.
                     (Short form: -rp)
                     Example:
                       -restoreProperty:IsRestore=true;MyProperty=value
    </source>
        <target state="translated">-restoreProperty:&lt;n&gt;=&lt;v&gt;
                     Bu proje düzeyi özellikleri yalnızca geri yükleme sırasında
                     ayarlayın veya geçersiz kılın, -property bağımsız değişkeni
                     ile belirtilen özellikleri kullanmayın. &lt;n&gt; özellik
                     adı ve &lt;v&gt; özellik değeri. Birden çok
                     özelliği ayırmak için noktalı virgül veya virgül kullanın
                     veya her özelliği ayrı ayrı belirtin.
                     (Kısa biçim: -rp)
                     Örnek:
                       -restoreProperty:IsRestore=true;MyProperty=value
    </target>
        <note>
      LOCALIZATION: "-restoreProperty" and "-rp" should not be localized.
      LOCALIZATION: None of the lines should be longer than a standard width console window, eg 80 chars.
    </note>
      </trans-unit>
      <trans-unit id="InvalidProfilerValue">
        <source>MSBUILD : error MSB1053: Provided filename is not valid. {0}</source>
        <target state="translated">MSBUILD : error MSB1053: Sağlanan dosya adı geçerli değil. {0}</target>
        <note />
      </trans-unit>
      <trans-unit id="MissingProfileParameterError">
        <source>MSBUILD :error MSB1054: A filename must be specified to generate the profiler result.</source>
        <target state="translated">MSBUILD: MSB1054 hatası: Profil oluşturucu sonucunun oluşturulması için bir dosya adı belirtilmelidir.</target>
        <note />
      </trans-unit>
    </body>
  </file>
</xliff><|MERGE_RESOLUTION|>--- conflicted
+++ resolved
@@ -87,11 +87,7 @@
       </trans-unit>
       <trans-unit id="DurationDisplay">
         <source>({0:F1}s)</source>
-<<<<<<< HEAD
-        <target state="needs-review-translation">({0:F1}s)</target>
-=======
-        <target state="translated">({0:F1} sn)</target>
->>>>>>> 116eba6a
+        <target state="needs-review-translation">({0:F1}sn)</target>
         <note>
         {0}: duration in seconds with 1 decimal point
         's' should reflect the localized abbreviation for seconds
@@ -278,7 +274,7 @@
                      Terminal günlükçüsü için parametreler. (Kısa biçimi: -tlp)
                      Mevcut parametreler.
                         default--Terminalin davranışını varsayılan olarak ayarlar
-                        günlükçü. Şu değerlerden birini gerektirir: 
+                        günlükçü. Şu değerlerden birini gerektirir:
                            - `on`, `true` TerminalLogger’ı devre dışı olsa bile
                             kullanılmaya zorlar.
                            - `on`, `true` TerminalLogger’ı etkinleştirilmiş olsa bile
@@ -326,7 +322,7 @@
 	</source>
         <target state="needs-review-translation">  -check
                      Derleme sırasında BuildChecks'i sağlar.
-                     BuildCheck, derleme özelliklerinin 
+                     BuildCheck, derleme özelliklerinin
  güvenliğini sağlamak için
                      kuralların değerlendirilmesini sağlar. Daha fazla bilgi için bkz. aka.ms/buildcheck
 	</target>
@@ -477,7 +473,7 @@
                      izin verildiğini gösterir.  Etkileşimin beklenmediği
                      otomatik bir senaryoda bu bağımsız değişkeni
                      kullanmayın.
-                     -interactive değerinin belirtilmesi, -interactive:true 
+                     -interactive değerinin belirtilmesi, -interactive:true
                      değerinin belirtilmesiyle aynıdır.  Parametreyi, yanıt
                      dosyasından gelen bir değeri geçersiz kılmak için kullanın.
     </target>
@@ -770,7 +766,7 @@
                      Example:
                        -property:WarningLevel=2;OutDir=bin\Debug\
 </source>
-        <target state="translated">  -property:&lt;n&gt;=&lt;v&gt;  Bu proje düzeyi özellikleri ayarlayın veya geçersiz kılın. &lt;n&gt; 
+        <target state="translated">  -property:&lt;n&gt;=&lt;v&gt;  Bu proje düzeyi özellikleri ayarlayın veya geçersiz kılın. &lt;n&gt;
                      özelliğin adı ve &lt;v&gt; özelliğin değeridir. Birden çok
                      özelliği birbirinden ayırmak için noktalı virgül veya virgül
                      kullanın veya her özelliği ayrı ayrı belirtin. (Kısa biçim: -p)
@@ -1145,8 +1141,8 @@
    </source>
         <target state="translated">  -toolsVersion:&lt;sürüm&gt;
                      Derleme sırasında kullanılacak MSBuild Araç Kümesinin
-                     (görevler, hedefler vb.) sürümü. Bu sürüm, tek tek projelerde 
-                     belirtilen sürümleri geçersiz kılar. (Kısa biçim: 
+                     (görevler, hedefler vb.) sürümü. Bu sürüm, tek tek projelerde
+                     belirtilen sürümleri geçersiz kılar. (Kısa biçim:
                      -tv)
                      Örnek:
                        -toolsVersion:3.5
@@ -1205,13 +1201,13 @@
         <target state="translated">  -distributedFileLogger
                      Derleme çıkışını, her MSBuild düğümü için bir günlük
                      dosyası olmak üzere birden çok günlük dosyasına kaydeder. Bu
-                     dosyaların ilk konumu geçerli dizindir. Dosyaların 
-                     varsayılan adı "MSBuild&lt;düğümkimliği&gt;.log"dur. 
-                     Dosyaların konumu ve fileLogger'ın diğer parametreleri 
+                     dosyaların ilk konumu geçerli dizindir. Dosyaların
+                     varsayılan adı "MSBuild&lt;düğümkimliği&gt;.log"dur.
+                     Dosyaların konumu ve fileLogger'ın diğer parametreleri
                      "/fileLoggerParameters" anahtarının eklenmesi yoluyla
                      belirtilebilir.
                      Günlük dosyası adı fileLoggerParameters anahtarı
-                     aracılığıyla ayarlanırsa dağıtılmış günlükçü fileName 
+                     aracılığıyla ayarlanırsa dağıtılmış günlükçü fileName
                      değerini şablon olarak kullanıp her düğümün günlük dosyasını
                      oluşturmak için bu fileName değerine düğüm kimliğini ekler.
     </target>
