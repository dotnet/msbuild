﻿<?xml version="1.0" encoding="utf-8"?>
<xliff xmlns="urn:oasis:names:tc:xliff:document:1.2" xmlns:xsi="http://www.w3.org/2001/XMLSchema-instance" version="1.2" xsi:schemaLocation="urn:oasis:names:tc:xliff:document:1.2 xliff-core-1.2-transitional.xsd">
  <file datatype="xml" source-language="en" target-language="zh-Hans" original="../Strings.resx">
    <body>
      <trans-unit id="AmbiguousProjectError">
        <source>MSBUILD : error MSB1011: Specify which project or solution file to use because this folder contains more than one project or solution file.</source>
        <target state="translated">MSBUILD : error MSB1011: 此文件夹中包含多个项目或解决方案文件，请指定要使用的项目或解决方案文件。</target>
        <note>{StrBegin="MSBUILD : error MSB1011: "}UE: If no project or solution file is explicitly specified on the MSBuild.exe command-line, then the engine searches for a
      project or solution file in the current directory by looking for *.*PROJ and *.SLN. If more than one file is found that matches this wildcard, we
      fire this error.
      LOCALIZATION: The prefix "MSBUILD : error MSBxxxx:" should not be localized.</note>
      </trans-unit>
      <trans-unit id="BuildFailedWithPropertiesItemsOrTargetResultsRequested">
        <source>Build failed. Properties, Items, and Target results cannot be obtained. See details in stderr above.</source>
        <target state="translated">生成失败。无法获取属性、项目和目标结果。在上面的 stderr 中查看详细信息。</target>
        <note />
      </trans-unit>
<<<<<<< HEAD
=======
      <trans-unit id="BuildFinished">
        <source>Build {0} in {1}s</source>
        <target state="translated">在 {1} 秒内生成 {0}</target>
        <note>
      Overall build summary
      {0}: BuildResult_X (below)
      {1}: duration in seconds with 1 decimal point
      's' should reflect the localized abbreviation for seconds
    </note>
      </trans-unit>
      <trans-unit id="BuildResult_Failed">
        <source>failed</source>
        <target state="translated">失败</target>
        <note>
      Part of Terminal Logger summary message: "Build {BuildResult_X} in {duration}s"
    </note>
      </trans-unit>
      <trans-unit id="BuildResult_FailedWithErrors">
        <source>failed with {0} error(s)</source>
        <target state="translated">失败，出现 {0} 错误</target>
        <note>
      Part of Terminal Logger summary message: "Build {BuildResult_X} in {duration}s"
    </note>
      </trans-unit>
      <trans-unit id="BuildResult_FailedWithErrorsAndWarnings">
        <source>failed with {0} error(s) and {1} warning(s)</source>
        <target state="translated">失败，出现 {0} 错误和 {1} 警告</target>
        <note>
      Part of Terminal Logger summary message: "Build {BuildResult_X} in {duration}s"
    </note>
      </trans-unit>
      <trans-unit id="BuildResult_FailedWithWarnings">
        <source>failed with {0} warning(s)</source>
        <target state="translated">失败，出现 {0} 警告</target>
        <note>
      Part of Terminal Logger summary message: "Build {BuildResult_X} in {duration}s"
    </note>
      </trans-unit>
      <trans-unit id="BuildResult_Succeeded">
        <source>succeeded</source>
        <target state="translated">已成功</target>
        <note>
      Part of Terminal Logger summary message: "Build {BuildResult_X} in {duration}s"
    </note>
      </trans-unit>
      <trans-unit id="BuildResult_SucceededWithWarnings">
        <source>succeeded with {0} warning(s)</source>
        <target state="translated">成功，出现 {0} 警告</target>
        <note>
      Part of Terminal Logger summary message: "Build {BuildResult_X} in {duration}s"
    </note>
      </trans-unit>
      <trans-unit id="BuildSummary">
        <source>Build summary:</source>
        <target state="translated">生成摘要:</target>
        <note>
      A header used by Terminal Logger to introduce the build summary.
    </note>
      </trans-unit>
>>>>>>> 40561819
      <trans-unit id="CommandLine">
        <source>Command line arguments = "{0}"</source>
        <target state="translated">命令行参数 = "{0}"</target>
        <note />
      </trans-unit>
      <trans-unit id="ConfigurationFailurePrefixNoErrorCode">
        <source>MSBUILD : Configuration error {0}: {1}</source>
        <target state="translated">MSBUILD : 配置 error {0}: {1}</target>
        <note>{SubString="Configuration"}UE: This prefixes any error from reading the toolset definitions in msbuild.exe.config or the registry.
      There's no error code because one was included in the error message.
      LOCALIZATION: The word "Configuration" should be localized, the words "MSBuild" and "error" should NOT be localized.
    </note>
      </trans-unit>
      <trans-unit id="CannotAutoDisableAutoResponseFile">
        <source>MSBUILD : error MSB1027: The -noAutoResponse switch cannot be specified in the MSBuild.rsp auto-response file, nor in any response file that is referenced by the auto-response file.</source>
        <target state="translated">MSBUILD : error MSB1027: 不能在 MSBuild.rsp 自动响应文件中或由该自动响应文件引用的任何响应文件中指定 -noAutoResponse 开关。</target>
        <note>{StrBegin="MSBUILD : error MSB1027: "}LOCALIZATION: The prefix "MSBUILD : error MSBxxxx:", "-noAutoResponse" and "MSBuild.rsp" should not be localized.</note>
      </trans-unit>
<<<<<<< HEAD
=======
      <trans-unit id="DurationDisplay">
        <source>({0:F1}s)</source>
        <target state="translated">({0:F1} 秒)</target>
        <note>
        {0}: duration in seconds with 1 decimal point
        's' should reflect the localized abbreviation for seconds
      </note>
      </trans-unit>
>>>>>>> 40561819
      <trans-unit id="HelpMessage_41_QuestionSwitch">
        <source>  -question
                     (Experimental) Question whether there is any build work.
                     MSBuild will error out when it detects a target or task
                     that can be incremental (has inputs and outputs),
                     but isn't up to date.
                     (Short form: -q)
    </source>
        <target state="translated">  -question
                     (实验性)问题，是否存在任何生成工作。
                     当MSBuild检测到一个可以增量执行的
                     目标或任务，但不是最新
                     版本时，将会报错。
                     (缩写: -q)
    </target>
        <note>
      LOCALIZATION: "MSBuild" should not be localized.
      LOCALIZATION: "-question" and "-q" should not be localized.
      LOCALIZATION: None of the lines should be longer than a standard width console window, eg 80 chars.
    </note>
      </trans-unit>
      <trans-unit id="HelpMessage_42_ReportFileAccessesSwitch">
        <source>  -reportFileAccesses[:True|False]
                     Causes MSBuild to report file accesses to any configured
                     project cache plugins.

                     This flag is experimental and may not work as intended.
    </source>
        <target state="translated">  -reportFileAccesses[:True|False]
                     导致 MSBuild 报告对任何已配置
                     项目缓存插件的文件访问。

                     此标志是实验性的，可能无法按预期工作。
    </target>
        <note>
      LOCALIZATION: "-reportFileAccesses" should not be localized.
      LOCALIZATION: None of the lines should be longer than a standard width console window, eg 80 chars.
    </note>
      </trans-unit>
      <trans-unit id="HelpMessage_43_GetPropertySwitch">
        <source>  -getProperty:propertyName,...
                     Write out the value of one or more specified properties
                     after evaluation, without executing the build, or if either
                     the -targets option or the -getTargetResult option is
                     used, write out the values after the build.
    </source>
        <target state="translated">  -getProperty:propertyName,...
                    在计算后写出一个或多个指定属性的值，
                    但不执行生成，或者如果使用的是
                    -targets 选项或 -getTargetResult 选项，
                    则在生成后写出这些值。
   </target>
        <note>
      LOCALIZATION: "-getProperty", "-targets" and "-getTargetResult" should not be localized.
      LOCALIZATION: None of the lines should be longer than a standard width console window, eg 80 chars.
    </note>
      </trans-unit>
      <trans-unit id="HelpMessage_44_GetItemSwitch">
        <source>  -getItem:itemName,...
                     Write out the value of one or more specified items and
                     their associated metadata after evaluation without
                     executing the build, or if either the -targets option
                     or the -getTargetResult option is used, write out
                     the values after the build.
    </source>
        <target state="translated">  -getItem:itemName,...
                    在计算后写出一个或多个指定项的值及其
                    关联的元数据，但不
                    执行生成，或者如果使用的是 -targets 选项
                    或 -getTargetResult 选项，则在生成后写出
                    这些值。
   </target>
        <note>
      LOCALIZATION: "-getItem", "targets" and "getTargetResult" should not be localized.
      LOCALIZATION: None of the lines should be longer than a standard width console window, eg 80 chars.
    </note>
      </trans-unit>
      <trans-unit id="HelpMessage_45_GetTargetResultSwitch">
        <source>  -getTargetResult:targetName,...
                     Write out the output value of one or more targets and
                     the specified targets will be executed.
    </source>
        <target state="translated">  -getTargetResult:targetName,...
                    写出一个或多个目标的输出值，
                    并且将执行指定的目标。
   </target>
        <note>
      LOCALIZATION: "-getTargetResult" should not be localized.
      LOCALIZATION: None of the lines should be longer than a standard width console window, eg 80 chars.
    </note>
      </trans-unit>
      <trans-unit id="HelpMessage_46_FeatureAvailabilitySwitch">
        <source>  -featureAvailability:featureName,...
                     Check feature availability. The result is one of the
                     strings "Undefined", "Available", "NotAvailable" and
                     "Preview".
                     - Undefined - the availability of the feature is undefined
                     (the feature name is unknown to the feature availability
                     checker)
                     - NotAvailable - the feature is not available (unlike
                     Undefined, the feature name is known to the feature
                     availability checker and it knows the feature is not
                     supported by current MSBuild engine)
                     - Available - the feature is available
                     - Preview - the feature is in preview (not stable)
                     (Short form: -fa)
    </source>
        <target state="translated">  -featureAvailability:featureName,...
                    检查功能可用性。结果是以下字符串之一:
                    "Undefined"、"Available"、"NotAvailable" 和
                    "Preview"。
                    - Undefined - 未定义功能的可用性
                    (功能可用性检查器不知道
                    该功能名称)
                    - NotAvailable - 功能不可用(不同于
                    Undefined，功能可用性检查器知道
                    该功能名称，并且还知道该功能不
                    受当前 MSBuild 引擎支持)
                    - Available - 功能可用
                    - Preview - 功能处于预览状态(不稳定)
                    (缩写: -fa)
   </target>
        <note>
      LOCALIZATION: "-featureAvailability", "-fa", "Undefined", "Available" "NotAvailable" and "Preview"should not be localized.
      LOCALIZATION: None of the lines should be longer than a standard width console window, eg 80 chars.
    </note>
      </trans-unit>
      <trans-unit id="HelpMessage_47_TerminalLoggerSwitch">
        <source>  -terminalLogger[:auto,on,off]
                     Enable or disable the terminal logger. Terminal logger
                     provides enhanced build output on the console in real time,
                     organized logically by project, and designed to highlight
                     actionable information. Specify auto (or use the option
                     without arguments) to use the terminal logger only if the
                     standard output is not redirected. Don't parse the output
                     or otherwise rely on it remaining unchanged in future
                     versions. This option is available in MSBuild 17.8 and
                     later.
                     (Short form: -tl)
    </source>
        <target state="translated">  -terminalLogger[:auto,on,off]
                    启用或禁用终端记录器。终端记录器
                    在控制台上实时提供增强的生成输出，
                    这些输出在逻辑上按项目进行整理，旨在突出显示
                    可操作信息。指定 auto (或使用
                    不带参数的选项)，仅在标准输出未重定向的情况下
                    使用终端记录器。不要分析输出，
                    也不要依赖于它在将来的版本中保持
                    不变。此选项在 MSBuild 17.8 和
                    更高版本中提供。
                    (缩写: -tl)
   </target>
        <note>
      LOCALIZATION: "-terminalLogger", "-tl", and "auto" should not be localized.
      LOCALIZATION: None of the lines should be longer than a standard width console window, eg 80 chars.
    </note>
      </trans-unit>
      <trans-unit id="HelpMessage_48_TerminalLoggerParametersSwitch">
        <source>  -terminalLoggerParameters: &lt;parameters&gt;
                     Parameters to terminal logger. (Short form: -tlp)
                     The available parameters.
                        default--Specifies the default behavior of the terminal
                        logger. It requires one of the following values:
                           - `on`, `true`  forces TerminalLogger to be used even
                            when it would be disabled.
                           - `off`, `false` forces TerminalLogger to not be used
                            even when it would be enabled.
                           - `auto` enables TerminalLogger when the terminal
                            supports it and the session doesn't have redirected
                            stdout/stderr
                        verbosity--Override the -verbosity setting for this
                        logger
                        showCommandLine--Show TaskCommandLineEvent messages

                      Example:
                        -tlp:default=auto;verbosity=diag;shownCommandLine
    </source>
        <target state="translated">  -terminalLoggerParameters: &lt;parameters&gt;
                    终端记录器的参数。(缩写: -tlp)
                    可用参数。
                       default - 指定终端
                       记录器的默认行为。它需要以下值之一:
                          - `on`、`true` 可强制使用 TerminalLogger，
                           即使它已禁用也是如此。
                          - `off`、`false` 可强制不使用 TerminalLogger，
                           即使它已启用也是如此。
                          - `auto` 可在终端支持 TerminalLogger
                           且会话没有重定向的 stdout/stderr 时
                           启用 TerminalLogger
                       verbosity - 替代此记录器的 -verbosity
                       设置
                       showCommandLine - 显示 TaskCommandLineEvent 消息

                     示例:
                       -tlp:default=auto;verbosity=diag;shownCommandLine
   </target>
        <note>
      LOCALIZATION: "-terminalLoggerParameters", "-tlp", "default", "on", "true", "off", "false", "auto", "verbosity", "showCommandLine" should not be localized.
      LOCALIZATION: None of the lines should be longer than a standard width console window, eg 80 chars.
    </note>
      </trans-unit>
      <trans-unit id="HelpMessage_51_GetResultOutputFileSwitch">
        <source>  -getResultOutputFile:file
                     Redirect output from get* into a file.

                     Example:
                     -getProperty:Bar -getResultOutputFile:Biz.txt
                     This writes the value of property Bar into Biz.txt.
    </source>
        <target state="translated">  -getResultOutputFile:file
                    将 get* 的输出重定向到文件中。

                    示例:
                    -getProperty:Bar -getResultOutputFile:Biz.txt
                    这会将属性 Bar 的值写入 Biz.txt。
   </target>
        <note>
      LOCALIZATION: "-getResultOutputFile", "get*" and "-getProperty" should not be localized.
      LOCALIZATION: None of the lines should be longer than a standard width console window, eg 80 chars.
    </note>
      </trans-unit>
      <trans-unit id="HelpMessage_52_BuildCheckSwitch">
        <source>  -check
                     Enables BuildChecks during the build.
                     BuildCheck enables evaluating rules to ensure properties
                     of the build. For more info see aka.ms/buildcheck
	</source>
        <target state="translated">  -check
                     在生成中启用 BuildChecks。
                     BuildCheck 允许评估规则以确保生成的
                     属性。有关详细信息，请参阅 aka.ms/buildcheck
	</target>
        <note>
    {Locked="-check"}{Locked="BuildChecks"}{Locked="BuildCheck"}
    LOCALIZATION: None of the lines should be longer than a standard width console window, eg 80 chars.
  </note>
      </trans-unit>
      <trans-unit id="InvalidLowPriorityValue">
        <source>MSBUILD : error MSB1064: Low priority value is not valid. {0}</source>
        <target state="translated">MSBUILD : error MSB1064: 低优先级值无效。{0}</target>
        <note>
      {StrBegin="MSBUILD : error MSB1064: "}
      UE: This message does not need in-line parameters because the exception takes care of displaying the invalid arg.
      This error is shown when a user specifies a value for the lowPriority parameter that is not equivalent to Boolean.TrueString or Boolean.FalseString.
      LOCALIZATION: The prefix "MSBUILD : error MSBxxxx:" should not be localized.
    </note>
      </trans-unit>
      <trans-unit id="InvalidTerminalLoggerValue">
        <source>MSBUILD : error MSB1065: Terminal logger value is not valid. It should be one of 'auto', 'true', or 'false'. {0}</source>
        <target state="translated">MSBUILD : error MSB1065: 终端记录器值无效。它应为 "auto"、"true" 或 "false" 之一。{0}</target>
        <note>
      {StrBegin="MSBUILD : error MSB1065: "}
      UE: This message does not need in-line parameters because the exception takes care of displaying the invalid arg.
      This error is shown when a user specifies a value for the lowPriority parameter that is not equivalent to Boolean.TrueString or Boolean.FalseString.
      LOCALIZATION: The prefix "MSBUILD : error MSBxxxx:" should not be localized.
    </note>
      </trans-unit>
      <trans-unit id="InvalidReportFileAccessesValue">
        <source>MSBUILD : error MSB1063: Report file accesses value is not valid. {0}</source>
        <target state="translated">MSBUILD : error MSB1063: 报表文件访问值无效。{0}</target>
        <note>
      {StrBegin="MSBUILD : error MSB1063: "}
      UE: This message does not need in-line parameters because the exception takes care of displaying the invalid arg.
      This error is shown when a user specifies a value that is not equivalent to Boolean.TrueString or Boolean.FalseString.
      LOCALIZATION: The prefix "MSBUILD : error MSBxxxx:" should not be localized.
    </note>
      </trans-unit>
      <trans-unit id="LongPaths">
        <source>Based on the Windows registry key LongPathsEnabled, the LongPaths feature is {0}.</source>
        <target state="translated">基于 Windows 注册表项 LongPathsEnabled，LongPaths 功能为 {0}。</target>
        <note>"Windows" is the OS, "LongPathsEnabled" should not be localized, and {0} will be "enabled"/"disabled"/"not set"</note>
      </trans-unit>
      <trans-unit id="LongPaths_Disabled">
        <source>disabled</source>
        <target state="translated">已禁用</target>
        <note />
      </trans-unit>
      <trans-unit id="LongPaths_Enabled">
        <source>enabled</source>
        <target state="translated">已启用</target>
        <note />
      </trans-unit>
      <trans-unit id="LongPaths_Missing">
        <source>not set</source>
        <target state="translated">未设置</target>
        <note />
      </trans-unit>
      <trans-unit id="MSBuildVersionMessage">
        <source>MSBuild version {0} for {1}</source>
        <target state="translated">适用于 {1} MSBuild 版本 {0}</target>
        <note>LOCALIZATION: {0} contains the DLL version number. {1} contains the name of a runtime, like ".NET Framework" or ".NET Core"</note>
      </trans-unit>
      <trans-unit id="CurrentDirectory">
        <source>Current directory = "{0}"</source>
        <target state="translated">当前目录 = "{0}"</target>
        <note />
      </trans-unit>
      <trans-unit id="DuplicateOutputResultsCache">
        <source>MSBUILD : error MSB1058: Only one output results cache can be specified.</source>
        <target state="translated">MSBUILD : error MSB1058: 只能指定一个输出结果缓存。</target>
        <note>{StrBegin="MSBUILD : error MSB1058: "}</note>
      </trans-unit>
      <trans-unit id="DuplicateProjectSwitchError">
        <source>MSBUILD : error MSB1008: Only one project can be specified.</source>
        <target state="translated">MSBUILD : error MSB1008: 只能指定一个项目。</target>
        <note>{StrBegin="MSBUILD : error MSB1008: "}UE: This happens if the user does something like "msbuild.exe myapp.proj myapp2.proj". This is not allowed.
    MSBuild.exe will only build a single project. The help topic may link to an article about how to author an MSBuild project
    that itself launches MSBuild on a number of other projects.
    LOCALIZATION: The prefix "MSBUILD : error MSBxxxx:" should not be localized.</note>
      </trans-unit>
      <trans-unit id="EnvironmentVariableAsSwitch">
        <source>MSBUILD : error MSB1060: Undefined environment variable passed in as switch.</source>
        <target state="translated">MSBUILD : error MSB1060: 未定义的环境变量作为开关传入。</target>
        <note>
      {StrBegin="MSBUILD : error MSB1060: "}
      UE: This error is shown when a user passes in an environment variable (including from a response file)
      but the environment variable is not defined.
    </note>
      </trans-unit>
      <trans-unit id="FatalError">
        <source>MSBUILD : error MSB1025: An internal failure occurred while running MSBuild.</source>
        <target state="translated">MSBUILD : error MSB1025: 运行 MSBuild 时发生内部错误。</target>
        <note>{StrBegin="MSBUILD : error MSB1025: "}UE: This message is shown when the application has to terminate either because of a bug in the code, or because some
      FX/CLR method threw an unexpected exception.
      LOCALIZATION: The prefix "MSBUILD : error MSBxxxx:" and "MSBuild" should not be localized.</note>
      </trans-unit>
      <trans-unit id="HelpMessage_1_Syntax">
        <source>Syntax:              MSBuild.exe [options] [project file | directory]
</source>
        <target state="translated">语法:              MSBuild.exe [选项] [项目文件 | 目录]
</target>
        <note>
      LOCALIZATION: The following should not be localized:
      1) "MSBuild", "MSBuild.exe" and "MSBuild.rsp"
      2) the string "proj" that describes the extension we look for
      3) all switch names and their short forms e.g. -property, or -p
      4) all verbosity levels and their short forms e.g. quiet, or q
      LOCALIZATION: None of the lines should be longer than a standard width console window, eg 80 chars.
    </note>
      </trans-unit>
      <trans-unit id="HelpMessage_2_Description">
        <source>Description:         Builds the specified targets in the project file. If
                     a project file is not specified, MSBuild searches the
                     current working directory for a file that has a file
                     extension that ends in "proj" and uses that file.  If
                     a directory is specified, MSBuild searches that
                     directory for a project file.
</source>
        <target state="translated">描述:         在项目文件中生成指定的目标。如果
                    未指定项目文件，MSBuild 将搜索
                    当前工作目录来查找文件
                    扩展名以“proj”结尾的文件并使用该文件。如果
                     如果指定了目录，MSBuild 将搜索此
                     目录来查找项目文件。
</target>
        <note>
      LOCALIZATION: The following should not be localized:
      1) "MSBuild", "MSBuild.exe" and "MSBuild.rsp"
      2) the string "proj" that describes the extension we look for
      3) all switch names and their short forms e.g. -property, or -p
      4) all verbosity levels and their short forms e.g. quiet, or q
      LOCALIZATION: None of the lines should be longer than a standard width console window, eg 80 chars.
    </note>
      </trans-unit>
      <trans-unit id="HelpMessage_34_InteractiveSwitch">
        <source>  -interactive[:True|False]
                     Indicates that actions in the build are allowed to
                     interact with the user.  Do not use this argument
                     in an automated scenario where interactivity is
                     not expected.
                     Specifying -interactive is the same as specifying
                     -interactive:true.  Use the parameter to override a
                     value that comes from a response file.
    </source>
        <target state="translated">  -interactive[:True|False]
                     指示允许生成中的操作
                     与用户互动。请勿在不需要
                     互动的自动化场景中使用
                     此参数。
                     指定 -interactive 与指定
                     -interactive:true 相同。使用此参数替代
                     来自响应文件中的值。
    </target>
        <note>
      LOCALIZATION: "-interactive" should not be localized.
      LOCALIZATION: None of the lines should be longer than a standard width console window, eg 80 chars.
    </note>
      </trans-unit>
      <trans-unit id="HelpMessage_35_IsolateProjectsSwitch">
        <source>  -isolateProjects[:True|MessageUponIsolationViolation|False]
                     Causes MSBuild to build each project in isolation.

                     When set to "MessageUponIsolationViolation" (or its short
                     form "Message"), only the results from top-level targets
                     are serialized if the -outputResultsCache switch is
                     supplied. This is to mitigate the chances of an
                     isolation-violating target on a dependency project using
                     incorrect state due to its dependency on a cached target
                     whose side effects would not be taken into account.
                     (For example, the definition of a property.)

                     This is a more restrictive mode of MSBuild as it requires
                     that the project graph be statically discoverable at
                     evaluation time, but can improve scheduling and reduce
                     memory overhead when building a large set of projects.
                     (Short form: -isolate)

                     This flag is experimental and may not work as intended.
    </source>
        <target state="translated">  -isolateProjects[:True|MessageUponIsolationViolation|False]
                     使 MSBuild 以隔离方式生成每个项目。

                     设置为 “MessageUponIsolationViolation” (或其缩写
                     窗体“Message”)时，仅在提供了 -outputResultsCache 开关的情况下才会
                     序列化来自顶级目标的
                     结果。这是为了减少依赖项目上的孤立
                     违规目标使用不正确状态的
                     可能性，因为它依赖于一个缓存目标
                     其副作用不会被考虑在内。
                     (例如，属性的定义。)

                     这是 MSBuild 的更严格的模式，因为它需要
                     在评估时静态地发现项目图
                     但可以改善调度并减少构建
                     大量项目时的内存开销。
                     (缩写: -isolate)

                     此标志是实验性的，可能无法按预期工作。
    </target>
        <note>
      LOCALIZATION: "MSBuild" should not be localized.
      LOCALIZATION: "-isolateProjects" should not be localized.
      LOCALIZATION: None of the lines should be longer than a standard width console window, eg 80 chars.</note>
      </trans-unit>
      <trans-unit id="HelpMessage_36_GraphBuildSwitch">
        <source>  -graphBuild[:True|False]
                     Causes MSBuild to construct and build a project graph.

                     Constructing a graph involves identifying project
                     references to form dependencies. Building that graph
                     involves attempting to build project references prior
                     to the projects that reference them, differing from
                     traditional MSBuild scheduling.
                     (Short form: -graph)

                     This flag is experimental and may not work as intended.
    </source>
        <target state="translated">  -graphBuild[:True|False]
                     使 MSBuild 构造并生成项目关系图。

                     构造关系图涉及到识别对窗体依赖项
                     的项目引用。生成项目关系图
                     涉及到在引用项目引用前
                     尝试生成这些引用，这与
                     传统的 MSBuild 计划不同。
                     (缩写: -graph)

                     此标记处于试验阶段，可能无法按预期工作。
    </target>
        <note>
      LOCALIZATION: "MSBuild" should not be localized.
      LOCALIZATION: "-graphBuild" and "-graph" should not be localized.
      LOCALIZATION: None of the lines should be longer than a standard width console window, eg 80 chars.
    </note>
      </trans-unit>
      <trans-unit id="HelpMessage_37_DocsLink">
        <source>For more detailed information, see https://aka.ms/msbuild/docs</source>
        <target state="translated">有关更详细信息，请参阅 https://aka.ms/msbuild/docs</target>
        <note />
      </trans-unit>
      <trans-unit id="HelpMessage_38_TargetsSwitch">
        <source>  -targets[:file]
                     Prints a list of available targets without executing the
                     actual build process. By default the output is written to
                     the console window. If the path to an output file
                     is provided that will be used instead.
                     (Short form: -ts)
                     Example:
                       -ts:out.txt
    </source>
        <target state="translated">  -targets[:file]
                     打印可用目标的列表，但不执行
                     实际生成过程。默认情况下，输出写入到
                     控制台窗口。如果输出文件的路径
                     已提供，则改用该路径。
                     (简写形式: -ts)
                     示例:
                       -ts:out.txt
    </target>
        <note>
      LOCALIZATION: "MSBuild" should not be localized.
      LOCALIZATION: "-targets" and "-ts" should not be localized.
      LOCALIZATION: None of the lines should be longer than a standard width console window, eg 80 chars.
    </note>
      </trans-unit>
      <trans-unit id="HelpMessage_39_LowPrioritySwitch">
        <source>  -lowPriority[:True|False]
                     Causes MSBuild to run at low process priority.

                     Specifying -lowPriority is the same as specifying
                     -lowPriority:True.
                     (Short form: -low)
    </source>
        <target state="translated">  -lowPriority[:True|False]
                     导致 MSBuild 在低进程优先级的情况下运行。

                     指定 -lowPriority 与指定
                     -lowPriority:True 相同。
                     (缩写: -low)
    </target>
        <note>
      LOCALIZATION: "MSBuild" should not be localized.
      LOCALIZATION: "-lowPriority" and "-low" should not be localized.
      LOCALIZATION: None of the lines should be longer than a standard width console window, eg 80 chars.
    </note>
      </trans-unit>
      <trans-unit id="HelpMessage_3_SwitchesHeader">
        <source>Switches:            Note that you can specify switches using
                     "-switch", "/switch" and "--switch".
</source>
        <target state="translated">开关:            请注意，使用 "-switch" 和 "/switch" 均可
                     指定开关。
</target>
        <note>
      LOCALIZATION: The following should not be localized:
      1) "MSBuild", "MSBuild.exe" and "MSBuild.rsp"
      2) the string "proj" that describes the extension we look for
      3) all switch names and their short forms e.g. -property, or -p
      4) all verbosity levels and their short forms e.g. quiet, or q
      LOCALIZATION: None of the lines should be longer than a standard width console window, eg 80 chars.
    </note>
      </trans-unit>
      <trans-unit id="HelpMessage_40_WarnNotAsErrorSwitch">
        <source>  -warnNotAsError[:code[;code2]]
                     List of warning codes to treats not treat as errors.
                     Use a semicolon or a comma to separate
                     multiple warning codes. Has no effect if the -warnaserror
                     switch is not set.

                     Example:
                       -warnNotAsError:MSB3026
    </source>
        <target state="translated">  -warnNotAsError[:code[;code2]]
                     不视为错误的警告代码列表.
                     使用分号或逗号分隔
                     多个警告代码。如果未设置 -warnaserror
                     开关，则不会产生任何影响。

                     示例:
                       -warnNotAsError:MSB3026
    </target>
        <note>
      LOCALIZATION: "-warnNotAsError" should not be localized.
      LOCALIZATION: None of the lines should be longer than a standard width console window, eg 80 chars.
    </note>
      </trans-unit>
      <trans-unit id="HelpMessage_4_HelpSwitch">
        <source>  -help              Display this usage message. (Short form: -? or -h)
</source>
        <target state="translated">  -help       显示此用法消息。(缩写: -? 或 -h)
</target>
        <note>
      LOCALIZATION: The following should not be localized:
      1) "MSBuild", "MSBuild.exe" and "MSBuild.rsp"
      2) the string "proj" that describes the extension we look for
      3) all switch names and their short forms e.g. -property, or -p
      4) all verbosity levels and their short forms e.g. quiet, or q
      LOCALIZATION: None of the lines should be longer than a standard width console window, eg 80 chars.
    </note>
      </trans-unit>
      <trans-unit id="HelpMessage_5_NoLogoSwitch">
        <source>  -noLogo            Do not display the startup banner and copyright message.
</source>
        <target state="translated">  -noLogo      不显示启动版权标志和版权消息。
</target>
        <note>
      LOCALIZATION: The following should not be localized:
      1) "MSBuild", "MSBuild.exe" and "MSBuild.rsp"
      2) the string "proj" that describes the extension we look for
      3) all switch names and their short forms e.g. -property, or -p
      4) all verbosity levels and their short forms e.g. quiet, or q
      LOCALIZATION: None of the lines should be longer than a standard width console window, eg 80 chars.
    </note>
      </trans-unit>
      <trans-unit id="HelpMessage_6_VersionSwitch">
        <source>  -version           Display version information only. (Short form: -ver)
</source>
        <target state="translated">  -version      仅显示版本信息。(缩写: -ver)
</target>
        <note>
      LOCALIZATION: The following should not be localized:
      1) "MSBuild", "MSBuild.exe" and "MSBuild.rsp"
      2) the string "proj" that describes the extension we look for
      3) all switch names and their short forms e.g. -property, or -p
      4) all verbosity levels and their short forms e.g. quiet, or q
      LOCALIZATION: None of the lines should be longer than a standard width console window, eg 80 chars.
    </note>
      </trans-unit>
      <trans-unit id="HelpMessage_7_ResponseFile">
        <source>  @&lt;file&gt;            Insert command-line settings from a text file. To specify
                     multiple response files, specify each response file
                     separately.

                     Any response files named "msbuild.rsp" are automatically
                     consumed from the following locations:
                     (1) the directory of msbuild.exe
                     (2) the directory of the first project or solution built
</source>
        <target state="translated"> @&lt;file&gt;      从文本文件插入命令行设置。若要指定
           多个响应文件，请分别指定每个响应
           文件。

           自动从以下位置使用任何
           名为 "msbuild.rsp" 的响应文件:
           (1) msbuild.exe 的目录
           (2) 生成的第一个项目或解决方案的目录
</target>
        <note>
      LOCALIZATION: The following should not be localized:
      1) "MSBuild", "MSBuild.exe" and "MSBuild.rsp"
      2) the string "proj" that describes the extension we look for
      3) all switch names and their short forms e.g. -property, or -p
      4) all verbosity levels and their short forms e.g. quiet, or q
      LOCALIZATION: None of the lines should be longer than a standard width console window, eg 80 chars.
    </note>
      </trans-unit>
      <trans-unit id="HelpMessage_8_NoAutoResponseSwitch">
        <source>  -noAutoResponse    Do not auto-include any MSBuild.rsp files. (Short form:
                     -noAutoRsp)
</source>
        <target state="translated">  -noAutoResponse    不自动包括任何 MSBuild.rsp 文件。(缩写:
                     -noAutoRsp)
</target>
        <note>
      LOCALIZATION: The following should not be localized:
      1) "MSBuild", "MSBuild.exe" and "MSBuild.rsp"
      2) the string "proj" that describes the extension we look for
      3) all switch names and their short forms e.g. -property, or -p
      4) all verbosity levels and their short forms e.g. quiet, or q
      LOCALIZATION: None of the lines should be longer than a standard width console window, eg 80 chars.
    </note>
      </trans-unit>
      <trans-unit id="HelpMessage_9_TargetSwitch">
        <source>  -target:&lt;targets&gt;  Build these targets in this project. Use a semicolon or a
                     comma to separate multiple targets, or specify each
                     target separately. (Short form: -t)
                     Example:
                       -target:Resources;Compile
</source>
        <target state="translated">  -target:&lt;targets&gt; 在此项目中生成这些目标。使用
           分号或逗号分隔多个目标，或者分别指定
           每个目标。(缩写: -t)
           示例:
            -target:Resources;Compile
</target>
        <note>
      LOCALIZATION: The following should not be localized:
      1) "MSBuild", "MSBuild.exe" and "MSBuild.rsp"
      2) the string "proj" that describes the extension we look for
      3) all switch names and their short forms e.g. -property, or -p
      4) all verbosity levels and their short forms e.g. quiet, or q
      LOCALIZATION: None of the lines should be longer than a standard width console window, eg 80 chars.
    </note>
      </trans-unit>
      <trans-unit id="HelpMessage_10_PropertySwitch">
        <source>  -property:&lt;n&gt;=&lt;v&gt;  Set or override these project-level properties. &lt;n&gt; is
                     the property name, and &lt;v&gt; is the property value. Use a
                     semicolon or a comma to separate multiple properties, or
                     specify each property separately. (Short form: -p)
                     Example:
                       -property:WarningLevel=2;OutDir=bin\Debug\
</source>
        <target state="translated">  -property:&lt;n&gt;=&lt;v&gt; 设置或重写这些项目级属性。&lt;n&gt; 是
           属性名，&lt;v&gt; 为属性值。请使用
           分号或逗号分隔多个属性，或者
           分别指定每个属性。(缩写: -p)
           示例:
                       -property:WarningLevel=2;OutDir=bin\Debug\
</target>
        <note>
      LOCALIZATION: The following should not be localized:
      1) "MSBuild", "MSBuild.exe" and "MSBuild.rsp"
      2) the string "proj" that describes the extension we look for
      3) all switch names and their short forms e.g. -property, or -p
      4) all verbosity levels and their short forms e.g. quiet, or q
      LOCALIZATION: None of the lines should be longer than a standard width console window, eg 80 chars.
    </note>
      </trans-unit>
      <trans-unit id="HelpMessage_11_LoggerSwitch">
        <source>  -logger:&lt;logger&gt;   Use this logger to log events from MSBuild. To specify
                     multiple loggers, specify each logger separately.
                     The &lt;logger&gt; syntax is:
                       [&lt;class&gt;,]&lt;assembly&gt;[,&lt;options&gt;][;&lt;parameters&gt;]
                     The &lt;logger class&gt; syntax is:
                       [&lt;partial or full namespace&gt;.]&lt;logger class name&gt;
                     The &lt;logger assembly&gt; syntax is:
                       {&lt;assembly name&gt;[,&lt;strong name&gt;] | &lt;assembly file&gt;}
                     Logger options specify how MSBuild creates the logger.
                     The &lt;logger parameters&gt; are optional, and are passed
                     to the logger exactly as you typed them. (Short form: -l)
                     Examples:
                       -logger:XMLLogger,MyLogger,Version=1.0.2,Culture=neutral
                       -logger:XMLLogger,C:\Loggers\MyLogger.dll;OutputAsHTML
</source>
        <target state="translated">  -logger:&lt;logger&gt;   使用此记录器来记录 MSBuild 中的事件。要指定
                     多个记录器，请分别指定每个记录器。
                     &lt;logger&gt; 语法为:
                       [&lt;class&gt;,]&lt;assembly&gt;[,&lt;options&gt;][;&lt;parameters&gt;]
                     &lt;logger class&gt; 语法为:
                       [&lt;partial or full namespace&gt;.]&lt;logger class name&gt;
                     &lt;logger assembly&gt; 语法为:
                       {&lt;assembly name&gt;[,&lt;strong name&gt;] | &lt;assembly file&gt;}
                     记录器选项指定 MSBuild 创建记录器的方式。
                     &lt;logger parameters&gt; 是可选的，并按键入的
                     形式原样传递给记录器。(缩写形式: -l)
                     示例:
                       -logger:XMLLogger,MyLogger,Version=1.0.2,Culture=neutral
                       -logger:XMLLogger,C:\Loggers\MyLogger.dll;OutputAsHTML
</target>
        <note>
      LOCALIZATION: The following should not be localized:
      1) "MSBuild", "MSBuild.exe" and "MSBuild.rsp"
      2) the string "proj" that describes the extension we look for
      3) all switch names and their short forms e.g. -property, or -p
      4) all verbosity levels and their short forms e.g. quiet, or q
      LOCALIZATION: None of the lines should be longer than a standard width console window, eg 80 chars.
    </note>
      </trans-unit>
      <trans-unit id="HelpMessage_12_VerbositySwitch">
        <source>  -verbosity:&lt;level&gt; Display this amount of information in the event log.
                     The available verbosity levels are: q[uiet], m[inimal],
                     n[ormal], d[etailed], and diag[nostic]. (Short form: -v)
                     Example:
                       -verbosity:quiet

                     Note: File loggers' verbosity
                           is set separately by
                           -fileloggerparameters.
</source>
        <target state="translated">  -verbosity:&lt;level&gt; 事件日志中显示此信息量。
                     可用的详细级别为: q[uiet]、m[inimal]、
                     n[ormal]、d[etailed] 和 diag[nostic]。(缩写: -v)
                     示例:
                       -verbosity:quiet

                     注意: 文件记录器的详细程度
                           由 -fileloggerparameters
                           单独设置。
</target>
        <note>
      LOCALIZATION: The following should not be localized:
      1) "MSBuild", "MSBuild.exe" and "MSBuild.rsp"
      2) the string "proj" that describes the extension we look for
      3) all switch names and their short forms e.g. -property, or -p
      4) all verbosity levels and their short forms e.g. quiet, or q
      LOCALIZATION: None of the lines should be longer than a standard width console window, eg 80 chars.
    </note>
      </trans-unit>
      <trans-unit id="HelpMessage_13_ConsoleLoggerParametersSwitch">
        <source>  -consoleLoggerParameters:&lt;parameters&gt;
                     Parameters to console logger. (Short form: -clp)
                     The available parameters are:
                        PerformanceSummary--Show time spent in tasks, targets
                            and projects.
                        Summary--Show error and warning summary at the end.
                        NoSummary--Don't show error and warning summary at the
                            end.
                        ErrorsOnly--Show only errors.
                        WarningsOnly--Show only warnings.
                        NoItemAndPropertyList--Don't show list of items and
                            properties at the start of each project build.
                        ShowCommandLine--Show TaskCommandLineEvent messages
                        ShowTimestamp--Display the Timestamp as a prefix to any
                            message.
                        ShowEventId--Show eventId for started events, finished
                            events, and messages
                        ForceNoAlign--Does not align the text to the size of
                            the console buffer
                        DisableConsoleColor--Use the default console colors
                            for all logging messages.
                        DisableMPLogging-- Disable the multiprocessor
                            logging style of output when running in
                            non-multiprocessor mode.
                        EnableMPLogging--Enable the multiprocessor logging
                            style even when running in non-multiprocessor
                            mode. This logging style is on by default.
                        ForceConsoleColor--Use ANSI console colors even if
                            console does not support it
                        PreferConsoleColor--Use ANSI console colors only if
                            target console does support it
                     Verbosity--overrides the -verbosity setting for this
                            logger.
                     Example:
                        -consoleLoggerParameters:PerformanceSummary;NoSummary;
                                                 Verbosity=minimal
</source>
        <target state="translated">  -consoleloggerparameters:&lt;parameters&gt;
           控制台记录器的参数。(缩写: -clp)
           可用参数包括:
            PerformanceSummary -- 显示在任务、目标和项目上
              花费的时间。
            Summary -- 结束时显示错误和警告的摘要。
            NoSummary -- 结束时不显示错误和警告
              的摘要。
            ErrorsOnly -- 仅显示错误。
            WarningsOnly -- 仅显示警告。
            NoItemAndPropertyList -- 在开始生成每个项目时不显示
              项和属性的列表。
            ShowCommandLine -- 显示 TaskCommandLineEvent 消息 
            ShowTimestamp -- 将时间戳作为所有消息的前缀
              显示。                      
            ShowEventId -- 显示已开始事件、已完成事件和消息
              的事件 ID。
            ForceNoAlign -- 不将文本与控制台缓冲区的大小
              匹配。
            DisableConsoleColor -- 将默认控制台颜色
              用于所有记录消息。
            DisableMPLogging -- 在非多处理器
              模式下运行时，禁用输出的多处理器
              日志记录样式。
            EnableMPLogging -- 即使在非多处理器
              模式下运行，也启用多处理器
              日志记录样式。默认情况下启用此日志记录样式。
                        ForceConsoleColor--使用 ANSI 控制台颜色，即使
                            控制台不支持它
                        PreferConsoleColor--仅在目标控制台支持时
                            使用 ANSI 控制台颜色
                     Verbosity -- 重写此记录器的 -verbosity
              设置。
           示例:
                        -consoleloggerparameters:PerformanceSummary;NoSummary;
                         Verbosity=minimal
</target>
        <note>
      LOCALIZATION: The following should not be localized:
      1) "MSBuild", "MSBuild.exe" and "MSBuild.rsp"
      2) the string "proj" that describes the extension we look for
      3) all switch names and their short forms e.g. -property, or -p
      4) all verbosity levels and their short forms e.g. quiet, or q
      LOCALIZATION: None of the lines should be longer than a standard width console window, eg 80 chars.
    </note>
      </trans-unit>
      <trans-unit id="HelpMessage_14_NoConsoleLoggerSwitch">
        <source>  -noConsoleLogger   Disable the default console logger and do not log events
                     to the console. (Short form: -noConLog)
</source>
        <target state="translated">  -noConsoleLogger  禁用默认控制台记录器，并且不将事件
                    记录到控制台。(缩写: -noConLog)
</target>
        <note>
      LOCALIZATION: The following should not be localized:
      1) "MSBuild", "MSBuild.exe" and "MSBuild.rsp"
      2) the string "proj" that describes the extension we look for
      3) all switch names and their short forms e.g. -property, or -p
      4) all verbosity levels and their short forms e.g. quiet, or q
      LOCALIZATION: None of the lines should be longer than a standard width console window, eg 80 chars.
    </note>
      </trans-unit>
      <trans-unit id="HelpMessage_15_ValidateSwitch">
        <source>  -validate          Validate the project against the default schema. (Short
                     form: -val)

  -validate:&lt;schema&gt; Validate the project against the specified schema. (Short
                     form: -val)
                     Example:
                       -validate:MyExtendedBuildSchema.xsd
</source>
        <target state="translated">  -validate     依据默认架构验证项目。(缩写: 
           -val)

 -validate:&lt;schema&gt; 依据指定的架构验证项目。(缩写: 
           -val)
           示例:
            -validate:MyExtendedBuildSchema.xsd
</target>
        <note>
      LOCALIZATION: The following should not be localized:
      1) "MSBuild", "MSBuild.exe" and "MSBuild.rsp"
      2) the string "proj" that describes the extension we look for
      3) all switch names and their short forms e.g. -property, or -p
      4) all verbosity levels and their short forms e.g. quiet, or q
      LOCALIZATION: None of the lines should be longer than a standard width console window, eg 80 chars.
    </note>
      </trans-unit>
      <trans-unit id="HelpMessage_17_MaximumCPUSwitch">
        <source>  -maxCpuCount[:n]   Specifies the maximum number of concurrent processes to
                     build with. If the switch is not used, the default
                     value used is 1. If the switch is used without a value
                     MSBuild will use up to the number of processors on the
                     computer. (Short form: -m[:n])
      </source>
        <target state="translated">  -maxCpuCount[:n]   指定用于生成的最大
                    并发进程数。如果未使用开关，则使用的默认值
                    为 1。如果使用开关时不带值，
                    MSBuild 将最多使用计算机上的
                    处理器数。(缩写: -m[:n])
      </target>
        <note>
          LOCALIZATION: "maxCpuCount" should not be localized.
          LOCALIZATION: None of the lines should be longer than a standard width console window, eg 80 chars.
      </note>
      </trans-unit>
      <trans-unit id="HelpMessage_16_Examples">
        <source>Examples:

        MSBuild MyApp.sln -t:Rebuild -p:Configuration=Release
        MSBuild MyApp.csproj -t:Clean
                             -p:Configuration=Debug;TargetFrameworkVersion=v3.5
    </source>
        <target state="translated">示例:

        MSBuild MyApp.sln -t:Rebuild -p:Configuration=Release
        MSBuild MyApp.csproj -t:Clean
                             -p:Configuration=Debug;TargetFrameworkVersion=v3.5
    </target>
        <note>
      LOCALIZATION: The following should not be localized:
      1) "MSBuild", "MSBuild.exe" and "MSBuild.rsp"
      2) the string "proj" that describes the extension we look for
      3) all switch names and their short forms e.g. -property, or -p
      4) all verbosity levels and their short forms e.g. quiet, or q
      LOCALIZATION: None of the lines should be longer than a standard width console window, eg 80 chars.
    </note>
      </trans-unit>
      <trans-unit id="HelpMessage_InputCachesFiles">
        <source>  -inputResultsCaches:&lt;cacheFile&gt;...
                     Semicolon separated list of input cache files that MSBuild
                     will read build results from. If -isolateProjects is set
                     to False, this sets it to True. (short form: -irc)
   </source>
        <target state="translated">  -inputResultsCaches:&lt;cacheFile&gt;...
                     分号分隔的输入缓存文件列表，MSBuild
                     将从中读取构建结果。如果 -isolateProjects 设置
                     为 False，则将其设置为 True。(缩写: -irc)
   </target>
        <note>
      LOCALIZATION: The following should not be localized: MSBuild, -isolate
      LOCALIZATION: None of the lines should be longer than a standard width console window, eg 80 chars.
    </note>
      </trans-unit>
      <trans-unit id="HelpMessage_OutputCacheFile">
        <source>  -outputResultsCache:[cacheFile]
                     Output cache file where MSBuild will write the contents of
                     its build result caches at the end of the build.
                     If -isolateProjects is set to False, this sets it to True.
                     (short form: -orc)
   </source>
        <target state="translated">  -outputResultsCache:[cacheFile]
                     将构建结果缓存内容写入 MSBuild 将在
                     构建结束时生成的输出缓存文件。
                     如果 -isolateProjects 设置为 False，则将其设置为 True。
                     (缩写: -orc)
   </target>
        <note>
      LOCALIZATION: The following should not be localized: MSBuild, -isolate
      LOCALIZATION: None of the lines should be longer than a standard width console window, eg 80 chars.
    </note>
      </trans-unit>
      <trans-unit id="HelpPrompt">
        <source>For switch syntax, type "MSBuild -help"</source>
        <target state="translated">若要显示开关的语法，请键入“MSBuild -help”</target>
        <note>UE: this message is shown when the user makes a syntax error on the command-line for a switch.
    LOCALIZATION: "MSBuild -help" should not be localized.</note>
      </trans-unit>
      <trans-unit id="HelpMessage_18_DistributedLoggerSwitch">
        <source>  -distributedLogger:&lt;central logger&gt;*&lt;forwarding logger&gt;
                     Use this logger to log events from MSBuild, attaching a
                     different logger instance to each node. To specify
                     multiple loggers, specify each logger separately.
                     (Short form -dl)
                     The &lt;logger&gt; syntax is:
                       [&lt;class&gt;,]&lt;assembly&gt;[,&lt;options&gt;][;&lt;parameters&gt;]
                     The &lt;logger class&gt; syntax is:
                       [&lt;partial or full namespace&gt;.]&lt;logger class name&gt;
                     The &lt;logger assembly&gt; syntax is:
                       {&lt;assembly name&gt;[,&lt;strong name&gt;] | &lt;assembly file&gt;}
                     Logger options specify how MSBuild creates the logger.
                     The &lt;logger parameters&gt; are optional, and are passed
                     to the logger exactly as you typed them. (Short form: -l)
                     Examples:
                       -dl:XMLLogger,MyLogger,Version=1.0.2,Culture=neutral
                       -dl:MyLogger,C:\My.dll*ForwardingLogger,C:\Logger.dll
</source>
        <target state="translated">  -distributedLogger:&lt;central logger&gt;*&lt;forwarding logger&gt;
                     使用此记录器来记录 MSBuild 中的事件，向每个节点
                     附加不同的记录器实例。要指定
                     多个记录器，请分别指定每个记录器。
                     (缩写形式 -dl)
                     &lt;logger&gt; 语法为:
                       [&lt;class&gt;,]&lt;assembly&gt;[,&lt;options&gt;][;&lt;parameters&gt;]
                     &lt;logger class&gt; 语法为:
                       [&lt;partial or full namespace&gt;.]&lt;logger class name&gt;
                     &lt;logger assembly&gt; 语法为:
                       {&lt;assembly name&gt;[,&lt;strong name&gt;] | &lt;assembly file&gt;}
                     记录器选项指定 MSBuild 创建记录器的方式。
                     &lt;logger parameters&gt; 是可选的，并且按键入的
                     形式原样传递给记录器。(缩写形式: -l)
                     示例:
                       -dl:XMLLogger,MyLogger,Version=1.0.2,Culture=neutral
                       -dl:MyLogger,C:\My.dll*ForwardingLogger,C:\Logger.dll
</target>
        <note>
      LOCALIZATION: The following should not be localized:
      1) "MSBuild", "MSBuild.exe" and "MSBuild.rsp"
      2) the string "proj" that describes the extension we look for
      3) all switch names and their short forms e.g. -property, or -p
      4) all verbosity levels and their short forms e.g. quiet, or q
      LOCALIZATION: None of the lines should be longer than a standard width console window, eg chars.
    </note>
      </trans-unit>
      <trans-unit id="HelpMessage_19_IgnoreProjectExtensionsSwitch">
        <source>  -ignoreProjectExtensions:&lt;extensions&gt;
                     List of extensions to ignore when determining which
                     project file to build. Use a semicolon or a comma
                     to separate multiple extensions.
                     (Short form: -ignore)
                     Example:
                       -ignoreProjectExtensions:.sln
    </source>
        <target state="translated">  -ignoreprojectextensions:&lt;extensions&gt;
           确定要生成的项目文件时要忽略的
           扩展名的列表。使用分号或逗号来分隔
           多个扩展名。
           (缩写: -ignore)
           示例:
            -ignoreprojectextensions:.sln
  </target>
        <note>
      LOCALIZATION: The following should not be localized:
      1) "MSBuild", "MSBuild.exe" and "MSBuild.rsp"
      2) the string "proj" that describes the extension we look for
      3) all switch names and their short forms e.g. -property, or -p
      4) all verbosity levels and their short forms e.g. quiet, or q
      LOCALIZATION: None of the lines should be longer than a standard width console window, eg 80 chars.
    </note>
      </trans-unit>
      <trans-unit id="HelpMessage_23_ToolsVersionSwitch">
        <source>  -toolsVersion:&lt;version&gt;
                     The version of the MSBuild Toolset (tasks, targets, etc.)
                     to use during build. This version will override the
                     versions specified by individual projects. (Short form:
                     -tv)
                     Example:
                       -toolsVersion:3.5
   </source>
        <target state="translated">  -toolsversion:&lt;version&gt;
           要在生成过程中使用的 MSBuild 工具集
           (任务、目标等)的版本。此版本将重写
           各个项目指定的版本。(缩写: 
           -tv)
           示例:
            -toolsversion:3.5
  </target>
        <note>
      LOCALIZATION: The following should not be localized:
      1) "MSBuild", "MSBuild.exe" and "MSBuild.rsp"
      2) the string "proj" that describes the extension we look for
      3) all switch names and their short forms e.g. -property, or -p
      4) all verbosity levels and their short forms e.g. quiet, or q
      LOCALIZATION: None of the lines should be longer than a standard width console window, eg 80 chars.
    </note>
      </trans-unit>
      <trans-unit id="HelpMessage_20_FileLoggerSwitch">
        <source>  -fileLogger[n]     Logs the build output to a file. By default
                     the file is in the current directory and named
                     "msbuild[n].log". Events from all nodes are combined into
                     a single log. The location of the file and other
                     parameters for the fileLogger can be specified through
                     the addition of the "-fileLoggerParameters[n]" switch.
                     "n" if present can be a digit from 1-9, allowing up to
                     10 file loggers to be attached. (Short form: -fl[n])
    </source>
        <target state="translated">  -fileLogger[n]     将生成输出记录到文件中。默认情况下，
                    该文件在当前目录中，名称为
                    "msbuild[n].log"。所有节点中的事件合并到
                    单个日志中。fileLogger 的文件和
                    其他参数的位置可以通过添加
                    "-fileLoggerParameters[n]" 开关来指定。
                    "n" (如果存在)可以为 1-9 的数字，允许最多附加
                    10 个文件记录器。(缩写: -fl[n])
    </target>
        <note>
      LOCALIZATION: The following should not be localized:
      1) "MSBuild", "MSBuild.exe" and "MSBuild.rsp"
      2) the string "proj" that describes the extension we look for
      3) all switch names and their short forms e.g. -property, or -p
      4) all verbosity levels and their short forms e.g. quiet, or q
      LOCALIZATION: None of the lines should be longer than a standard width console window, eg 80 chars.
    </note>
      </trans-unit>
      <trans-unit id="HelpMessage_21_DistributedFileLoggerSwitch">
        <source>  -distributedFileLogger
                     Logs the build output to multiple log files, one log file
                     per MSBuild node. The initial location for these files is
                     the current directory. By default the files are called
                     "MSBuild&lt;nodeid&gt;.log". The location of the files and
                     other parameters for the fileLogger can be specified
                     with the addition of the "-fileLoggerParameters" switch.

                     If a log file name is set through the fileLoggerParameters
                     switch the distributed logger will use the fileName as a
                     template and append the node id to this fileName to
                     create a log file for each node.
    </source>
        <target state="translated">  -distributedFileLogger                            
           将生成输出记录到多个日志文件，每个 MSBuild 节点
           一个日志文件。这些文件的初始位置为
           当前目录。默认情况下，这些文件名为
           “MSBuild&lt;nodeid&gt;.log”。可通过添加
           “-fileLoggerParameters”开关来指定 
           这些文件的位置和 fileLogger 的其他参数。

           如果日志文件名是通过 fileLoggerParameters
           开关设置的，分布式记录器将使用 fileName 作为
           模板并将节点 ID 附加到此 fileName 
           以便为每个节点创建一个日志文件。
    </target>
        <note>
      LOCALIZATION: The following should not be localized:
      1) "MSBuild", "MSBuild.exe" and "MSBuild.rsp"
      2) the string "proj" that describes the extension we look for
      3) all switch names and their short forms e.g. -property, or -p
      4) all verbosity levels and their short forms e.g. quiet, or q
      LOCALIZATION: None of the lines should be longer than a standard width console window, eg 80 chars.
    </note>
      </trans-unit>
      <trans-unit id="HelpMessage_22_FileLoggerParametersSwitch">
        <source>  -fileLoggerParameters[n]:&lt;parameters&gt;
                     Provides any extra parameters for file loggers.
                     The presence of this switch implies the
                     corresponding -fileLogger[n] switch.
                     "n" if present can be a digit from 1-9.
                     -fileLoggerParameters is also used by any distributed
                     file logger, see description of -distributedFileLogger.
                     (Short form: -flp[n])
                     The same parameters listed for the console logger are
                     available. Some additional available parameters are:
                        LogFile--path to the log file into which the
                            build log will be written.
                        Append--determines if the build log will be appended
                            to or overwrite the log file. Setting the
                            switch appends the build log to the log file;
                            Not setting the switch overwrites the
                            contents of an existing log file.
                            The default is not to append to the log file.
                        Encoding--specifies the encoding for the file,
                            for example, UTF-8, Unicode, or ASCII
                     Default verbosity is Detailed.
                     Examples:
                       -fileLoggerParameters:LogFile=MyLog.log;Append;
                                           Verbosity=diagnostic;Encoding=UTF-8

                       -flp:Summary;Verbosity=minimal;LogFile=msbuild.sum
                       -flp1:warningsonly;logfile=msbuild.wrn
                       -flp2:errorsonly;logfile=msbuild.err
    </source>
        <target state="translated">  -fileloggerparameters[n]:&lt;parameters&gt;                
           为文件记录器提供任何额外的参数。
           存在此开关意味着
           存在对应的 -filelogger[n] 开关。
          “n”(如果存在)可以为 1-9 的数字。
           任何分布式文件记录器也可以使用 
           -fileloggerparameters，具体可参阅 -distributedFileLogger 的说明。
           (缩写: -flp[n])
           为控制台记录器列出的相同参数
           可用。某些其他可用参数有:
            LogFile -- 生成日志将写入其中的
              日志文件的路径。
            Append -- 确定是将生成日志附加到日志文件，
              还是覆盖日志文件。如果设置此
              开关，则会将生成日志附加到日志文件；
              如果不设置此开关，则会覆盖
              现有日志文件的内容。
              默认值为不附加到日志文件。
            Encoding -- 指定文件的编码，
              例如，UTF-8、Unicode 或 ASCII
           默认的详细程度为 Detailed。
           示例:
            -fileLoggerParameters:LogFile=MyLog.log;Append;
                      Verbosity=diagnostic;Encoding=UTF-8

            -flp:Summary;Verbosity=minimal;LogFile=msbuild.sum 
            -flp1:warningsonly;logfile=msbuild.wrn 
            -flp2:errorsonly;logfile=msbuild.err
    </target>
        <note>
      LOCALIZATION: The following should not be localized:
      1) "MSBuild", "MSBuild.exe" and "MSBuild.rsp"
      2) the string "proj" that describes the extension we look for
      3) all switch names and their short forms e.g. -property, or -p
      4) all verbosity levels and their short forms e.g. quiet, or q
      LOCALIZATION: None of the lines should be longer than a standard width console window, eg 80 chars.
    </note>
      </trans-unit>
      <trans-unit id="HelpMessage_24_NodeReuse">
        <source>  -nodeReuse:&lt;parameters&gt;
                     Enables or Disables the reuse of MSBuild nodes.
                     The parameters are:
                     True --Nodes will remain after the build completes
                            and will be reused by subsequent builds (default)
                     False--Nodes will not remain after the build completes
                     (Short form: -nr)
                     Example:
                       -nr:true
    </source>
        <target state="translated">  -nodeReuse:&lt;parameters&gt;
           允许或禁止重复使用 MSBuild 节点。
           参数包括:
           True -- 生成完成后节点将保留，
               并且将由后面的生成重复使用(默认)
           False -- 生成完成后节点将不会保留
           (缩写: -nr)
           示例:
            -nr:true
  </target>
        <note />
      </trans-unit>
      <trans-unit id="HelpMessage_25_PreprocessSwitch">
        <source>  -preprocess[:file]
                     Creates a single, aggregated project file by
                     inlining all the files that would be imported during a
                     build, with their boundaries marked. This can be
                     useful for figuring out what files are being imported
                     and from where, and what they will contribute to
                     the build. By default the output is written to
                     the console window. If the path to an output file
                     is provided that will be used instead.
                     (Short form: -pp)
                     Example:
                       -pp:out.txt
    </source>
        <target state="translated">  -preprocess[:file]
                    通过嵌入将在生成过程中导入的
                    所有文件并标记其边界，
                    创建一个聚合的项目文件。这对于
                    了解导入什么文件、从何处导入以及
                    这些文件在生成中的构成
                    非常有用。默认情况下，输出将写入
                    控制台窗口。如果提供输出文件的路径，
                    则将改用该路径。
                    (缩写: -pp)
                    示例:
                       -pp:out.txt
    </target>
        <note />
      </trans-unit>
      <trans-unit id="HelpMessage_26_DetailedSummarySwitch">
        <source>  -detailedSummary[:True|False]
                     Shows detailed information at the end of the build
                     about the configurations built and how they were
                     scheduled to nodes.
                     (Short form: -ds)
    </source>
        <target state="translated">  -detailedSummary
                    在生成的结尾显示有关
                    所生成配置的详细信息，以及如何向节点安排
                    这些配置。
                    (缩写: -ds)
    </target>
        <note>
      LOCALIZATION: "detailedSummary", "True" and "False" should not be localized.
      LOCALIZATION: None of the lines should be longer than a standard width console window, eg 80 chars.
    </note>
      </trans-unit>
      <trans-unit id="InvalidConfigurationFile">
        <source>MSBUILD : Configuration error MSB1043: The application could not start. {0}</source>
        <target state="translated">MSBUILD : Configuration error MSB1043: 应用程序未能启动。{0}</target>
        <note>
      {StrBegin="MSBUILD : Configuration error MSB1043: "}
      UE: This error is shown when the msbuild.exe.config file had invalid content.
      LOCALIZATION: The prefix "MSBUILD : Configuration error MSBxxxx:" should not be localized.
    </note>
      </trans-unit>
      <trans-unit id="InvalidDetailedSummaryValue">
        <source>MSBUILD : error MSB1061: Detailed summary value is not valid. {0}</source>
        <target state="translated">MSBUILD : error MSB1061: 详细汇总值无效。{0}</target>
        <note>
      {StrBegin="MSBUILD : error MSB1061: "}
      UE: This message does not need in-line parameters because the exception takes care of displaying the invalid arg.
      This error is shown when a user specifies a value for the -detailedSummary parameter that is not equivalent to Boolean.TrueString or Boolean.FalseString.
      LOCALIZATION: The prefix "MSBUILD : error MSBxxxx:" should not be localized.
    </note>
      </trans-unit>
      <trans-unit id="InvalidGraphBuildValue">
        <source>MSBUILD : error MSB1057: Graph build value is not valid.</source>
        <target state="translated">MSBUILD : error MSB1057: 关系图生成值无效。</target>
        <note>
      {StrBegin="MSBUILD : error MSB1057: "}
      UE: This message does not need in-line parameters because the exception takes care of displaying the invalid arg.
      This error is shown when a user specifies a value for the -graphBuild parameter that is not equivalent to Boolean.TrueString or Boolean.FalseString.
      LOCALIZATION: The prefix "MSBUILD : error MSBxxxx:" should not be localized.
    </note>
      </trans-unit>
      <trans-unit id="InvalidInteractiveValue">
        <source>MSBUILD : error MSB1055: Interactive value is not valid. {0}</source>
        <target state="translated">MSBUILD : error MSB1055: 交互值无效。{0}</target>
        <note>
      {StrBegin="MSBUILD : error MSB1055: "}
      UE: This message does not need in-line parameters because the exception takes care of displaying the invalid arg.
      This error is shown when a user specifies a value for the interactive parameter that is not equivalent to Boolean.TrueString or Boolean.FalseString.
      LOCALIZATION: The prefix "MSBUILD : error MSBxxxx:" should not be localized.
    </note>
      </trans-unit>
      <trans-unit id="InvalidIsolateProjectsValue">
        <source>MSBUILD : error MSB1056: Isolate projects value is not valid. {0}</source>
        <target state="translated">MSBUILD : error MSB1056: 独立项目值无效。{0}</target>
        <note>
      {StrBegin="MSBUILD : error MSB1056: "}
      UE: This message does not need in-line parameters because the exception takes care of displaying the invalid arg.
      This error is shown when a user specifies a value for the -isolateProjects parameter that is not equivalent
      to Boolean.TrueString, nameof(ProjectIsolationMode.MessageUponIsolationViolation), or Boolean.FalseString.
      LOCALIZATION: The prefix "MSBUILD : error MSBxxxx:" should not be localized.
    </note>
      </trans-unit>
      <trans-unit id="InvalidLoggerError">
        <source>MSBUILD : error MSB1019: Logger switch was not correctly formed.</source>
        <target state="translated">MSBUILD : error MSB1019: 记录器开关的格式不正确。</target>
        <note>{StrBegin="MSBUILD : error MSB1019: "}UE: This message does not need in-line parameters because the exception takes care of displaying the invalid arg.
      This error is shown when a user does any of the following:
      msbuild.exe -logger:;"logger parameters"                    (missing logger class and assembly)
      msbuild.exe -logger:loggerclass,                            (missing logger assembly)
      msbuild.exe -logger:loggerclass,;"logger parameters"        (missing logger assembly)
      The correct way to specify a logger is to give both the logger class and logger assembly, or just the logger assembly (logger
      parameters are optional).
      LOCALIZATION: The prefix "MSBUILD : error MSBxxxx:" should not be localized.</note>
      </trans-unit>
      <trans-unit id="InvalidMaxCPUCountValue">
        <source>MSBUILD : error MSB1030: Maximum CPU count is not valid. {0}</source>
        <target state="translated">MSBUILD : error MSB1030: 最大 CPU 计数无效。{0}</target>
        <note>
      {StrBegin="MSBUILD : error MSB1030: "}
      UE: This message does not need in-line parameters because the exception takes care of displaying the invalid arg.
      This error is shown when a user specifies an invalid CPU value. For example, -m:foo instead of -m:2.
      LOCALIZATION: The prefix "MSBUILD : error MSBxxxx:" should not be localized.
    </note>
      </trans-unit>
      <trans-unit id="InvalidMaxCPUCountValueOutsideRange">
        <source>MSBUILD : error MSB1032: Maximum CPU count is not valid. Value must be an integer greater than zero and no more than 1024.</source>
        <target state="translated">MSBUILD : error MSB1032: 最大 CPU 计数无效。值必须为大于 0 且小于 1024 的整数。</target>
        <note>{StrBegin="MSBUILD : error MSB1032: "}
      UE: This message does not need in-line parameters because the exception takes care of displaying the invalid arg.
      This error is shown when a user specifies a CPU value that is zero or less. For example, -m:0 instead of -m:2.
      LOCALIZATION: The prefix "MSBUILD : error MSBxxxx:" should not be localized.
    </note>
      </trans-unit>
      <trans-unit id="InvalidNodeNumberValue">
        <source>MSBUILD : error MSB1033: Node number is not valid. {0}.</source>
        <target state="translated">MSBUILD : error MSB1033: 节点数无效。{0}。</target>
        <note>
      {StrBegin="MSBUILD : error MSB1033: "}
      UE: This message does not need in-line parameters because the exception takes care of displaying the invalid arg.
      This error is shown when a user specifies a CPU value that is zero or less. For example, -nodeMode:foo instead of -nodeMode:2.
      LOCALIZATION: The prefix "MSBUILD : error MSBxxxx:" should not be localized.
    </note>
      </trans-unit>
      <trans-unit id="InvalidNodeNumberValueIsNegative">
        <source>MSBUILD : error MSB1034: Node number is not valid. Value must be an integer greater than zero.</source>
        <target state="translated">MSBUILD : error MSB1034: 节点数无效。值必须为大于 0 的整数。</target>
        <note>{StrBegin="MSBUILD : error MSB1034: "}
        UE: This message does not need in-line parameters because the exception takes care of displaying the invalid arg.
        This error is shown when a user specifies a CPU value that is zero or less. For example, -nodeMode:0 instead of -nodeMode:2.
        LOCALIZATION: The prefix "MSBUILD : error MSBxxxx:" should not be localized.
      </note>
      </trans-unit>
      <trans-unit id="InvalidPropertyError">
        <source>MSBUILD : error MSB1006: Property is not valid.</source>
        <target state="translated">MSBUILD : error MSB1006: 属性无效。</target>
        <note>
      {StrBegin="MSBUILD : error MSB1006: "}UE: This message does not need in-line parameters because the exception takes care of displaying the invalid arg.
      This error is shown if the user does any of the following:
      msbuild.exe -property:foo              (missing property value)
      msbuild.exe -property:=4               (missing property name)
      The user must pass in an actual property name and value following the switch, as in "msbuild.exe -property:Configuration=Debug".
      LOCALIZATION: The prefix "MSBUILD : error MSBxxxx:" should not be localized.
    </note>
      </trans-unit>
      <trans-unit id="InvalidSchemaFile">
        <source>MSBUILD : MSB1046: The schema "{0}" is not valid. {1}</source>
        <target state="translated">MSBUILD : MSB1046: 架构“{0}”无效。{1}</target>
        <note>{StrBegin="MSBUILD : MSB1046: "}UE: This message is shown when the schema file provided for the validation of a project is itself not valid.
    LOCALIZATION: "{0}" is the schema file path. "{1}" is a message from an FX exception that describes why the schema file is bad.</note>
      </trans-unit>
      <trans-unit id="InvalidSwitchIndicator">
        <source>Switch: {0}</source>
        <target state="translated">开关:{0}</target>
        <note>
      UE: This is attached to error messages caused by an invalid switch. This message indicates what the invalid arg was.
      For example, if an unknown switch is passed to MSBuild.exe, the error message will look like this:
      MSBUILD : error MSB1001: Unknown switch.
      Switch: -bogus
      LOCALIZATION: {0} contains the invalid switch text.
    </note>
      </trans-unit>
      <trans-unit id="InvalidToolsVersionError">
        <source>MSBUILD : error MSB1040: ToolsVersion is not valid. {0}</source>
        <target state="translated">MSBUILD : error MSB1040: ToolsVersion 无效。{0}</target>
        <note>
      {StrBegin="MSBUILD : error MSB1040: "}
      UE: This message does not need in-line parameters because the exception takes care of displaying the invalid arg.
      This error is shown when a user specifies an unknown toolversion, eg -toolsVersion:99
      LOCALIZATION: The prefix "MSBUILD : error MSBxxxx:" should not be localized.
    </note>
      </trans-unit>
      <trans-unit id="InvalidVerbosityError">
        <source>MSBUILD : error MSB1018: Verbosity level is not valid.</source>
        <target state="translated">MSBUILD : error MSB1018: 详细程度无效。</target>
        <note>
      {StrBegin="MSBUILD : error MSB1018: "}UE: This message does not need in-line parameters because the exception takes care of displaying the invalid arg.
      This error is shown when a user specifies an unknown verbosity level e.g. "msbuild -verbosity:foo". The only valid verbosities
      (and their short forms) are: q[uiet], m[inimal], n[ormal], d[etailed], diag[nostic].
      LOCALIZATION: The prefix "MSBUILD : error MSBxxxx:" should not be localized.
    </note>
      </trans-unit>
      <trans-unit id="LoggerFatalError">
        <source>MSBUILD : error MSB1028: The logger failed unexpectedly.</source>
        <target state="translated">MSBUILD : error MSB1028: 记录器意外失败。</target>
        <note>{StrBegin="MSBUILD : error MSB1028: "}
      UE: This error is shown when a logger specified with the -logger switch throws an exception while being
      initialized. This message is followed by the exception text including the stack trace.
      LOCALIZATION: The prefix "MSBUILD : error MSBxxxx:" should not be localized.</note>
      </trans-unit>
      <trans-unit id="LoggerFailurePrefixNoErrorCode">
        <source>MSBUILD : Logger error {0}: {1}</source>
        <target state="translated">MSBUILD: 记录器 error {0}: {1}</target>
        <note>UE: This prefixes the error message emitted by a logger, when a logger fails in a controlled way using a LoggerException.
      For example, the logger is indicating that it could not create its output file.
      There's no error code because one was supplied by the logger.
      LOCALIZATION: The word "Logger" should be localized, the words "MSBuild" and "error" should NOT be localized.
      </note>
      </trans-unit>
      <trans-unit id="LoggerFailurePrefixWithErrorCode">
        <source>MSBUILD : Logger error MSB1029: {0}</source>
        <target state="translated">MSBUILD : 记录器 error MSB1029: {0}</target>
        <note>{SubString="Logger", "{0}"}{StrBegin="MSBUILD : "}
        UE: This prefixes the error message emitted by a logger, when a logger fails in a controlled way using a LoggerException.
        For example, the logger is indicating that it could not create its output file.
        This is like LoggerFailurePrefixNoErrorCode, but the logger didn't supply its own error code, so we have to provide one.
        LOCALIZATION: The word "Logger" should be localized, the words "MSBuild" and "error" should NOT be localized.
      </note>
      </trans-unit>
      <trans-unit id="MSBExePath">
        <source>MSBuild executable path = "{0}"</source>
        <target state="translated">MSBuild 可执行文件路径 = "{0}"</target>
        <note />
      </trans-unit>
      <trans-unit id="MSBVersion">
        <source>MSBuild version = "{0}"</source>
        <target state="translated">MSBuild 版本 = "{0}"</target>
        <note />
      </trans-unit>
      <trans-unit id="MSBuildDebugPath">
        <source>MSBuild logs and debug information will be at "{0}"</source>
        <target state="translated">MSBuild 日志和调试信息将位于"{0}"</target>
        <note />
      </trans-unit>
      <trans-unit id="MissingFeatureAvailabilityError">
        <source>MSBUILD : error MSB1067: Must provide a feature name for the featureAvailability switch.</source>
        <target state="translated">MSBUILD : error MSB1067: 必须为 featureAvailability 开关提供功能名称。</target>
        <note>
      {StrBegin="MSBUILD : error MSB1067: "}UE: This happens if the user does something like "msbuild.exe -featureAvailability". The user must pass in an actual feature name
      following the switch, as in "msbuild.exe -featureAvailability:blah".
      LOCALIZATION: The prefix "MSBUILD : error MSBxxxx:" should not be localized.
    </note>
      </trans-unit>
      <trans-unit id="MissingGetItemError">
        <source>MSBUILD : error MSB1014: Must provide an item name for the getItem switch.</source>
        <target state="translated">MSBUILD : error MSB1014: 必须为 getItem 开关提供项名称。</target>
        <note>
      {StrBegin="MSBUILD : error MSB1014: "}UE: This happens if the user does something like "msbuild.exe -getItem". The user must pass in an actual item name
      following the switch, as in "msbuild.exe -getItem:blah".
      LOCALIZATION: The prefix "MSBUILD : error MSBxxxx:" should not be localized.
    </note>
      </trans-unit>
      <trans-unit id="MissingGetPropertyError">
        <source>MSBUILD : error MSB1010: Must provide a property name for the getProperty switch.</source>
        <target state="translated">MSBUILD : error MSB1010: 必须为 getProperty 开关提供属性名称。</target>
        <note>
      {StrBegin="MSBUILD : error MSB1010: "}UE: This happens if the user does something like "msbuild.exe -getProperty". The user must pass in an actual property name
      following the switch, as in "msbuild.exe -getProperty:blah".
      LOCALIZATION: The prefix "MSBUILD : error MSBxxxx:" should not be localized.
    </note>
      </trans-unit>
      <trans-unit id="MissingGetResultFileError">
        <source>MSBUILD : error MSB1068: Must provide a file for the getResultOutputFile switch.</source>
        <target state="translated">MSBUILD : error MSB1068: 必须为 getResultOutputFile 开关提供文件。</target>
        <note>
      {StrBegin="MSBUILD : error MSB1068: "}UE: This happens if the user does something like "msbuild.exe -getResultOutputFile". The user must pass in an actual file
      following the switch, as in "msbuild.exe -getTargetResult:blah -getResultOutputFile:blah.txt".
      LOCALIZATION: The prefix "MSBUILD : error MSBxxxx:" should not be localized.
    </note>
      </trans-unit>
      <trans-unit id="MissingGetTargetResultError">
        <source>MSBUILD : error MSB1017: Must provide a target name for the getTargetResult switch.</source>
        <target state="translated">MSBUILD : error MSB1017: 必须为 getTargetResult 开关提供目标名称。</target>
        <note>
      {StrBegin="MSBUILD : error MSB1017: "}UE: This happens if the user does something like "msbuild.exe -getTargetResult". The user must pass in an actual target name
      following the switch, as in "msbuild.exe -getTargetResult:blah".
      LOCALIZATION: The prefix "MSBUILD : error MSBxxxx:" should not be localized.
    </note>
      </trans-unit>
      <trans-unit id="MissingLoggerError">
        <source>MSBUILD : error MSB1007: Specify a logger.</source>
        <target state="translated">MSBUILD : error MSB1007: 请指定记录器。</target>
        <note>
      {StrBegin="MSBUILD : error MSB1007: "}UE: This happens if the user does something like "msbuild.exe -logger". The user must pass in an actual logger class
      following the switch, as in "msbuild.exe -logger:XMLLogger,MyLogger,Version=1.0.2,Culture=neutral".
      LOCALIZATION: The prefix "MSBUILD : error MSBxxxx:" should not be localized.
    </note>
      </trans-unit>
      <trans-unit id="MissingMaxCPUCountError">
        <source>MSBUILD : error MSB1031: Specify the maximum number of CPUs.</source>
        <target state="translated">MSBUILD : error MSB1031: 指定最大 CPU 数。</target>
        <note>
      {StrBegin="MSBUILD : error MSB1031: "}UE: This happens if the user does something like "msbuild.exe -m". The user must pass in an actual number like -m:4.
      LOCALIZATION: The prefix "MSBUILD : error MSBxxxx:" should not be localized.
    </note>
      </trans-unit>
      <trans-unit id="MissingProjectError">
        <source>MSBUILD : error MSB1003: Specify a project or solution file. The current working directory does not contain a project or solution file.</source>
        <target state="translated">MSBUILD : error MSB1003: 请指定项目或解决方案文件。当前工作目录中未包含项目或解决方案文件。</target>
        <note>
      {StrBegin="MSBUILD : error MSB1003: "}UE: The user must either specify a project or solution file to build, or there must be a project file in the current directory
      with a file extension ending in "proj" (e.g., foo.csproj), or a solution file ending in "sln".
      LOCALIZATION: The prefix "MSBUILD : error MSBxxxx:" should not be localized.
    </note>
      </trans-unit>
      <trans-unit id="MissingPropertyError">
        <source>MSBUILD : error MSB1005: Specify a property and its value.</source>
        <target state="translated">MSBUILD : error MSB1005: 请指定属性及其属性值。</target>
        <note>
      {StrBegin="MSBUILD : error MSB1005: "}UE: This happens if the user does something like "msbuild.exe -property". The user must pass in an actual property
      name and value following the switch, as in "msbuild.exe -property:Configuration=Debug".
      LOCALIZATION: The prefix "MSBUILD : error MSBxxxx:" should not be localized.
    </note>
      </trans-unit>
      <trans-unit id="MissingResponseFileError">
        <source>MSBUILD : error MSB1012: Specify a response file.</source>
        <target state="translated">MSBUILD : error MSB1012: 请指定响应文件。</target>
        <note>
      {StrBegin="MSBUILD : error MSB1012: "}UE: This error would occur if the user did something like "msbuild.exe @ foo.proj". The at-sign must be followed by a
      response file.
      LOCALIZATION: The prefix "MSBUILD : error MSBxxxx:" should not be localized.
    </note>
      </trans-unit>
      <trans-unit id="MissingTargetError">
        <source>MSBUILD : error MSB1004: Specify the name of the target.</source>
        <target state="translated">MSBUILD : error MSB1004: 请指定目标的名称。</target>
        <note>
      {StrBegin="MSBUILD : error MSB1004: "}UE: This happens if the user does something like "msbuild.exe -target". The user must pass in an actual target name
      following the switch, as in "msbuild.exe -target:blah".
      LOCALIZATION: The prefix "MSBUILD : error MSBxxxx:" should not be localized.
    </note>
      </trans-unit>
      <trans-unit id="MissingTerminalLoggerParameterError">
        <source>MSBUILD : error MSB1066: Specify one or more parameters for the terminal logger if using the -terminalLoggerParameters switch</source>
        <target state="translated">MSBUILD : error MSB1066: 为终端记录器指定一个或多个参数 (如果使用 -terminalLoggerParameters 开关)</target>
        <note>
      {StrBegin="MSBUILD : error MSB1066: "}
      UE: This happens if the user does something like "msbuild.exe -terminalLoggerParameters:". The user must pass in one or more parameters
      after the switch e.g. "msbuild.exe -terminalLoggerParameters:default=auto".
      LOCALIZATION: The prefix "MSBUILD : error MSBxxxx:" should not be localized.
    </note>
      </trans-unit>
      <trans-unit id="MissingToolsVersionError">
        <source>MSBUILD : error MSB1039: Specify the version of the toolset.</source>
        <target state="translated">MSBUILD : error MSB1039: 指定工具集的版本。</target>
        <note>
      {StrBegin="MSBUILD : error MSB1039: "}
      UE: This happens if the user does something like "msbuild.exe -toolsVersion". The user must pass in an actual toolsversion
      name following the switch, as in "msbuild.exe -toolsVersion:3.5".
      LOCALIZATION: The prefix "MSBUILD : error MSBxxxx:" should not be localized.
    </note>
      </trans-unit>
      <trans-unit id="MissingVerbosityError">
        <source>MSBUILD : error MSB1016: Specify the verbosity level.</source>
        <target state="translated">MSBUILD : error MSB1016: 请指定详细程度。</target>
        <note>
      {StrBegin="MSBUILD : error MSB1016: "}UE: This happens if the user does something like "msbuild.exe -verbosity". The user must pass in a verbosity level
      after the switch e.g. "msbuild.exe -verbosity:detailed".
      LOCALIZATION: The prefix "MSBUILD : error MSBxxxx:" should not be localized.
    </note>
      </trans-unit>
      <trans-unit id="MissingWarnNotAsErrorParameterError">
        <source>MSBUILD : error MSB1060: Specify one or more warning codes when using the -warnNotAsError switch.</source>
        <target state="translated">MSBUILD : error MSB1060: 使用 -warnNotAsError 开关时指定一个或多个警告代码。</target>
        <note>
      {StrBegin="MSBUILD : error MSB1060: "}
      UE: This happens if the user does something like "msbuild.exe -warnNotAsError:" without any codes.
      LOCALIZATION: The prefix "MSBUILD : error MSBxxxx:" should not be localized.
    </note>
      </trans-unit>
      <trans-unit id="MultipleSchemasError">
        <source>MSBUILD : error MSB1024: Only one schema can be specified for validation of the project.</source>
        <target state="translated">MSBUILD : error MSB1024: 只能指定一个项目验证架构。</target>
        <note>
      {StrBegin="MSBUILD : error MSB1024: "}UE: The user did something like msbuild -validate:foo.xsd -validate:bar.xsd. We only allow one schema to be specified.
      LOCALIZATION: The prefix "MSBUILD : error MSBxxxx:" should not be localized.
    </note>
      </trans-unit>
      <trans-unit id="NameInvalid">
        <source>MSBUILD : error MSB5016: The name "{0}" contains an invalid character "{1}".</source>
        <target state="translated">MSBUILD : error MSB5016: 名称“{0}”包含无效字符“{1}”。</target>
        <note>
      {StrBegin="MSBUILD : error MSB5016: "}
    </note>
      </trans-unit>
      <trans-unit id="NotWarnAsErrorWithoutWarnAsError">
        <source>MSBUILD : error MSB1062: The -warnnotaserror switch cannot be specified unless the -warnaserror switch is also specified and left empty.</source>
        <target state="translated">MSBUILD : error MSB1062: 除非还指定了 -warnaserror 开关并将其留空，否则无法指定 -warnnotaserror 开关。</target>
        <note>{StrBegin="MSBUILD : error MSB1062: "}LOCALIZATION: The prefix "MSBUILD : error MSBxxxx:", "-warnnotaserror" and "-warnaserror" should not be localized.</note>
      </trans-unit>
      <trans-unit id="OptionalLoggerCreationMessage">
        <source>The specified logger "{0}" could not be created and will not be used. {1}</source>
        <target state="translated">无法创建指定的记录器“{0}”，因此将不会使用它。{1}</target>
        <note>
      UE: This error is shown when a logger cannot be loaded and instantiated from its assembly.
      LOCALIZATION: {0} contains the logger description passed on the command line or in a
      response file. {1} contains the exception message explaining why the
      logger could not be created -- this message comes from the CLR/FX and is localized.
    </note>
      </trans-unit>
      <trans-unit id="PickedUpSwitchesFromAutoResponse">
        <source>Some command line switches were read from the auto-response file "{0}". To disable this file, use the "-noAutoResponse" switch.</source>
        <target state="translated">将从自动响应文件“{0}”中读取某些命令行开关。若要禁用此文件，请使用“-noAutoResponse”开关。</target>
        <note>
      UE: This message appears in high verbosity modes when we used some
      switches from the auto-response file msbuild.rsp: otherwise the user may be unaware
      where the switches are coming from.
    </note>
      </trans-unit>
      <trans-unit id="Process">
        <source>Process = "{0}"</source>
        <target state="translated">进程 = "{0}"</target>
        <note />
      </trans-unit>
<<<<<<< HEAD
=======
      <trans-unit id="ProjectFinished_NoTF">
        <source>{0}{1} {2} ({3}s)</source>
        <target state="translated">{0}{1} {2} ({3} 秒)</target>
        <note>
      Project finished summary.
      {0}: indentation - few spaces to visually indent row
      {1}: project name
      {2}: BuildResult_{X}
      {3}: duration in seconds with 1 decimal point
      's' should reflect the localized abbreviation for seconds
    </note>
      </trans-unit>
      <trans-unit id="ProjectFinished_OutputPath">
        <source> → {0}</source>
        <target state="translated"> → {0}</target>
        <note>
      Info about project output - when known. Printed after ProjectFinished_NoTF or ProjectFinished_WithTF.
      {0}: VT100 coded hyperlink to project output directory
    </note>
      </trans-unit>
      <trans-unit id="ProjectFinished_WithTF">
        <source>{0}{1} {2} {3} ({4}s)</source>
        <target state="translated">{0}{1} {2} {3} ({4} 秒)</target>
        <note>
      Project finished summary including target framework information.
      {0}: indentation - few spaces to visually indent row
      {1}: project name
      {2}: target framework
      {3}: BuildResult_{X}
      {4}: duration in seconds with 1 decimal point
      's' should reflect the localized abbreviation for seconds
    </note>
      </trans-unit>
>>>>>>> 40561819
      <trans-unit id="ProjectNotFoundError">
        <source>MSBUILD : error MSB1009: Project file does not exist.</source>
        <target state="translated">MSBUILD : error MSB1009: 项目文件不存在。</target>
        <note>{StrBegin="MSBUILD : error MSB1009: "}UE: This message does not need in-line parameters because the exception takes care of displaying the invalid arg.
      LOCALIZATION: The prefix "MSBUILD : error MSBxxxx:" should not be localized.</note>
      </trans-unit>
      <trans-unit id="PossiblyOmittedMaxCPUSwitch">
        <source>Building the projects in this solution one at a time. To enable parallel build, please add the "-m" switch.</source>
        <target state="translated">在此解决方案中一次生成一个项目。若要启用并行生成，请添加“-m”开关。</target>
        <note />
      </trans-unit>
      <trans-unit id="ProjectSchemaErrorHalt">
        <source>MSBUILD : MSB1045: Stopping because of syntax errors in project file.</source>
        <target state="translated">MSBUILD : MSB1045: 由于项目文件中存在语法错误而正在停止。</target>
        <note>{StrBegin="MSBUILD : MSB1045: "}</note>
      </trans-unit>
      <trans-unit id="ReadResponseFileError">
        <source>MSBUILD : error MSB1023: Cannot read the response file. {0}</source>
        <target state="translated">MSBUILD : error MSB1023: 无法读取响应文件。{0}</target>
        <note>{StrBegin="MSBUILD : error MSB1023: "}UE: This error is shown when the response file cannot be read off disk.
    LOCALIZATION: The prefix "MSBUILD : error MSBxxxx:" should not be localized. {0} contains a localized message explaining
    why the response file could not be read -- this message comes from the CLR/FX.</note>
      </trans-unit>
      <trans-unit id="RepeatedResponseFileError">
        <source>MSBUILD : error MSB1013: The response file was specified twice. A response file can be specified only once. Any files named "msbuild.rsp" in the directory of MSBuild.exe or in the directory of the first project or solution built (which if no project or solution is specified is the current working directory) were automatically used as response files.</source>
        <target state="translated">MSBUILD : error MSB1013: 该响应文件被指定了两次。每个响应文件只能指定一次。MSBuild.exe 的目录中或生成的第一个项目或解决方案目录(如果未指定任何项目或解决方案，则为当前工作目录)中任何名为“msbuild.rsp”的文件自动用作响应文件。</target>
        <note>{StrBegin="MSBUILD : error MSB1013: "}UE: Response files are just text files that contain a bunch of command-line switches to be passed to MSBuild.exe. The
    purpose is so you don't have to type the same switches over and over again ... you can just pass in the response file instead.
    Response files can include the @ switch in order to further include other response files. In order to prevent a circular
    reference here, we disallow the same response file from being included twice. This error message would be followed by the
    exact @ switch that resulted in the duplicate response file.
    LOCALIZATION: The prefix "MSBUILD : error MSBxxxx:" should not be localized.</note>
      </trans-unit>
      <trans-unit id="ResponseFileNotFoundError">
        <source>MSBUILD : error MSB1022: Response file does not exist.</source>
        <target state="translated">MSBUILD : error MSB1022: 响应文件不存在。</target>
        <note>{StrBegin="MSBUILD : error MSB1022: "}UE: This message would show if the user did something like "msbuild @bogus.rsp" where bogus.rsp doesn't exist. This
    message does not need in-line parameters because the exception takes care of displaying the invalid arg.
    LOCALIZATION: The prefix "MSBUILD : error MSBxxxx:" should not be localized.</note>
      </trans-unit>
      <trans-unit id="ResponseFileSwitchFromLocation">
        <source>'{0}' came from '{1}'</source>
        <target state="translated">“{0}”来自“{1}”</target>
        <note>
      These are response file switches with the location of the response file on disk.
    </note>
      </trans-unit>
      <trans-unit id="RestoreComplete">
        <source>Restore complete ({0}s)</source>
        <target state="translated">还原完成({0} 秒)</target>
        <note>
      {0}: duration in seconds with 1 decimal point
      's' should reflect the localized abbreviation for seconds
    </note>
      </trans-unit>
      <trans-unit id="RestoreCompleteWithMessage">
        <source>Restore {0} in {1}s</source>
        <target state="translated">在 {1} 秒内还原 {0}</target>
        <note>
      Restore summary when finished with warning or error
      {0}: BuildResult_X (below)
      {1}: duration in seconds with 1 decimal point
      's' should reflect the localized abbreviation for seconds
    </note>
      </trans-unit>
      <trans-unit id="SAC">
        <source>Based on the Windows registry key VerifiedAndReputablePolicyState, SAC state = {0}.</source>
        <target state="translated">基于 Windows 注册表项 VerifiedAndReputablePolicyState，SAC 状态 = {0}。</target>
        <note>"Windows" is the OS, SAC is the Smart App Control, "VerifiedAndReputablePolicyState" should not be localized</note>
      </trans-unit>
      <trans-unit id="SAC_Enforcement">
        <source>1: in enforcement</source>
        <target state="translated">1: 强制中</target>
        <note />
      </trans-unit>
      <trans-unit id="SAC_Evaluation">
        <source>2: in evaluation. It is recommended to turn off Smart App Control in development environemnt as otherwise performance might be impacted</source>
        <target state="translated">2: 评估中。建议关闭开发环境中的智能应用控制，否则性能可能会受到影响</target>
        <note>Smart App Control, "VerifiedAndReputablePolicyState" should not be localized</note>
      </trans-unit>
      <trans-unit id="SAC_Off">
        <source>0: turned off</source>
        <target state="translated">0: 已关闭</target>
        <note />
      </trans-unit>
      <trans-unit id="SchemaFileLocation">
        <source>Validating project using schema file "{0}".</source>
        <target state="translated">正在使用架构文件“{0}”验证项目。</target>
        <note>LOCALIZATION: "{0}" is the location of the schema file.</note>
      </trans-unit>
      <trans-unit id="SchemaValidationError">
        <source>MSBUILD : MSB1044: Project is not valid. {0}</source>
        <target state="translated">MSBUILD : MSB1044: 项目无效。{0}</target>
        <note>{StrBegin="MSBUILD : MSB1044: "}UE: This error is shown when the user asks his project to be validated against a schema (-val switch for
    MSBuild.exe), and the project has errors. "{0}" contains a message explaining the problem.
    LOCALIZATION: "{0}" is a message from the System.XML schema validator and is already localized.</note>
      </trans-unit>
      <trans-unit id="SchemaNotFoundError">
        <source>MSBUILD : error MSB1026: Schema file does not exist.</source>
        <target state="translated">MSBUILD : error MSB1026: 架构文件不存在。</target>
        <note>{StrBegin="MSBUILD : error MSB1026: "}UE: This error is shown when the user specifies a schema file using the -validate:&lt;schema&gt; switch, and the file
    does not exist on disk. This message does not need in-line parameters because the exception takes care of displaying the
    invalid arg.
    LOCALIZATION: The prefix "MSBUILD : error MSBxxxx:" should not be localized.</note>
      </trans-unit>
      <trans-unit id="SchemaNotFoundErrorWithFile">
        <source>MSBUILD : error MSB1026: Schema file '{0}' does not exist.</source>
        <target state="translated">MSBUILD : error MSB1026: 架构文件“{0}”不存在。</target>
        <note>{StrBegin="MSBUILD : error MSB1026: "}UE: This error is printed if the default schema does not exist or in the extremely unlikely event
    that an explicit schema file was passed and existed when the command line parameters were checked but was deleted from disk before this check was made.
    LOCALIZATION: The prefix "MSBUILD : error MSBxxxx:" should not be localized.</note>
      </trans-unit>
      <trans-unit id="SolutionBuildInvalidForCommandLineEvaluation">
        <source>MSBUILD : error MSB1063: Cannot access properties or items when building solution files or solution filter files. This feature is only available when building individual projects.</source>
        <target state="translated">MSBUILD : error MSB1063: 生成解决方案文件或解决方案筛选器文件时无法访问属性或项。此功能仅在生成单个项目时可用。</target>
        <note>
      {StrBegin="MSBUILD : error MSB1063: "}UE: This happens if the user passes in a solution file when trying to access individual properties or items. The user must pass in a project file.
      LOCALIZATION: The prefix "MSBUILD : error MSBxxxx:" should not be localized.
    </note>
      </trans-unit>
      <trans-unit id="SwitchErrorWithArguments">
        <source>{0}
    Full command line: '{1}'
  Switches appended by response files:{2}</source>
        <target state="translated">{0}
    完整命令行:“{1}”
  响应文件追加的开关: {2}</target>
        <note />
      </trans-unit>
      <trans-unit id="TargetsCouldNotBePrinted">
        <source>MSBUILD : error MSB1059: Targets could not be printed. {0}</source>
        <target state="translated">MSBUILD : error MSB1059: 无法打印目标。{0}</target>
        <note>{StrBegin="MSBUILD : error MSB1059: "}</note>
      </trans-unit>
      <trans-unit id="TerminalLoggerNotUsedDisabled">
        <source>Terminal Logger was not used because build is run in context of a process (e.g. 'dotnet test') that requests direct access to stdout stream.</source>
        <target state="translated">未使用终端记录器，因为生成是在请求直接访问 stdout 流的进程的上下文中运行的(如“dotnet test”)。</target>
        <note />
      </trans-unit>
      <trans-unit id="TerminalLoggerNotUsedNotSupported">
        <source>Terminal Logger was not used because the output is not supported.</source>
        <target state="translated">未使用终端记录器，因为不支持输出。</target>
        <note />
      </trans-unit>
      <trans-unit id="TerminalLoggerNotUsedRedirected">
        <source>Terminal Logger was not used because the output is being redirected to a file.</source>
        <target state="translated">未使用终端记录器，因为正在将输出重定向到文件。</target>
        <note />
      </trans-unit>
      <trans-unit id="UnexpectedParametersError">
        <source>MSBUILD : error MSB1002: This switch does not take any parameters.</source>
        <target state="translated">MSBUILD : error MSB1002: 此开关不采用任何参数。</target>
        <note>{StrBegin="MSBUILD : error MSB1002: "}UE: For example, if somebody types "msbuild.exe -noLogo:1", they would get this error because the -noLogo switch
    should not be followed by any parameters ... it stands alone.
    LOCALIZATION: The prefix "MSBUILD : error MSBxxxx:" should not be localized.</note>
      </trans-unit>
      <trans-unit id="UnknownSwitchError">
        <source>MSBUILD : error MSB1001: Unknown switch.</source>
        <target state="translated">MSBUILD : error MSB1001: 未知开关。</target>
        <note>{StrBegin="MSBUILD : error MSB1001: "}UE: This occurs when the user passes in an unrecognized switch on the MSBuild.exe command-line.
    LOCALIZATION: The prefix "MSBUILD : error MSBxxxx:" should not be localized.</note>
      </trans-unit>
      <trans-unit id="UnsupportedOS">
        <source>MSBUILD : error MSB1015: MSBuild does not run on this version of the operating system. It is only supported on Windows 7 and later versions.</source>
        <target state="translated">MSBUILD : error MSB1015: MSBuild 不在此版本操作系统上运行，而仅在 Windows 7 及更高版本的操作系统上受支持。</target>
        <note>{StrBegin="MSBUILD : error MSB1015: "}LOCALIZATION: The error prefix "MSBUILD : error MSBxxxx:" should not be localized.</note>
      </trans-unit>
      <trans-unit id="UnsupportedSwitchForSolutionFiles">
        <source>The '{0}' switch is not supported for solution files.</source>
        <target state="translated">解决方案文件不支持“{0}”开关。</target>
        <note />
      </trans-unit>
      <trans-unit id="Using35Engine">
        <source>Forcing load of Microsoft.Build.Engine because MSBUILDOLDOM=1...</source>
        <target state="translated">强制加载 Microsoft.Build.Engine，因为 MSBUILDOLDOM=1...</target>
        <note />
      </trans-unit>
      <trans-unit id="MissingIgnoreProjectExtensionsError">
        <source>MSBUILD : error MSB1035: Specify the project extensions to ignore.</source>
        <target state="translated">MSBUILD : error MSB1035: 指定要忽略的项目扩展名。</target>
        <note>{StrBegin="MSBUILD : error MSB1035: "}
      UE: This happens if the user does something like "msbuild.exe -ignoreProjectExtensions". The user must pass in one or more
      project extensions to ignore e.g. "msbuild.exe -ignoreProjectExtensions:.sln".
      LOCALIZATION: The prefix "MSBUILD : error MSBxxxx:" should not be localized.
    </note>
      </trans-unit>
      <trans-unit id="InvalidExtensionToIgnore">
        <source>MSBUILD : error MSB1036: There is an invalid extension in the -ignoreProjectExtensions list. Extensions must start with a period ".", have one or more characters after the period and not contain any invalid path characters or wildcards.</source>
        <target state="translated">MSBUILD : error MSB1036: -ignoreProjectExtensions 列表中存在无效扩展名。扩展名必须以句点“.”开头，句点后有一个或多个字符，并且不包含任何无效的路径字符或通配符。</target>
        <note>{StrBegin="MSBUILD : error MSB1036: "}LOCALIZATION: The error prefix "MSBUILD : error MSBxxxx:" should not be localized.</note>
      </trans-unit>
      <trans-unit id="MissingConsoleLoggerParameterError">
        <source>MSBUILD : error MSB1037: Specify one or more parameters for the console logger if using the -consoleLoggerParameters switch</source>
        <target state="translated">MSBUILD : error MSB1037: 为控制台记录器指定一个或多个参数(如果使用 -consoleLoggerParameters 开关)</target>
        <note>{StrBegin="MSBUILD : error MSB1037: "}
      UE: This happens if the user does something like "msbuild.exe -consoleLoggerParameters:". The user must pass in one or more parameters
      after the switch e.g. "msbuild.exe -consoleLoggerParameters:ErrorSummary".
      LOCALIZATION: The prefix "MSBUILD : error MSBxxxx:" should not be localized.
    </note>
      </trans-unit>
      <trans-unit id="MissingFileLoggerParameterError">
        <source>MSBUILD : error MSB1038: Specify one or more parameters for the file logger if using the -fileLoggerParameters switch</source>
        <target state="translated">MSBUILD : error MSB1038: 为文件记录器指定一个或多个参数(如果使用 -fileLoggerParameters 开关)</target>
        <note>{StrBegin="MSBUILD : error MSB1038: "}
      UE: This happens if the user does something like "msbuild.exe -fileLoggerParameters:". The user must pass in one or more parameters
      after the switch e.g. "msbuild.exe -fileLoggerParameters:logfile=c:\temp\logfile".
      LOCALIZATION: The prefix "MSBUILD : error MSBxxxx:" should not be localized.
    </note>
      </trans-unit>
      <trans-unit id="MissingNodeReuseParameterError">
        <source>MSBUILD : error MSB1041: Specify one or more parameters for node reuse if using the -nodeReuse switch</source>
        <target state="translated">MSBUILD : error MSB1041: 为节点重用指定一个或多个参数(如果使用 -nodeReuse 开关)</target>
        <note>{StrBegin="MSBUILD : error MSB1041: "}
      UE: This happens if the user does something like "msbuild.exe -nodeReuse:" without a true or false
      LOCALIZATION: The prefix "MSBUILD : error MSBxxxx:" should not be localized.
     </note>
      </trans-unit>
      <trans-unit id="InvalidNodeReuseValue">
        <source>MSBUILD : error MSB1042: Node reuse value is not valid. {0}.</source>
        <target state="translated">MSBUILD : error MSB1042: 节点重用值无效。{0}。</target>
        <note>{StrBegin="MSBUILD : error MSB1042: "}
     UE: This message does not need in-line parameters because the exception takes care of displaying the invalid arg.
     This error is shown when a user specifies a node reuse value that is not equivilant to Boolean.TrueString or Boolean.FalseString.
     LOCALIZATION: The prefix "MSBUILD : error MSBxxxx:" should not be localized.
  </note>
      </trans-unit>
      <trans-unit id="InvalidPreprocessPath">
        <source>MSBUILD : error MSB1047: File to preprocess to is not valid. {0}</source>
        <target state="translated">MSBUILD : error MSB1047: 要预处理的文件无效。{0}</target>
        <note>{StrBegin="MSBUILD : error MSB1047: "}</note>
      </trans-unit>
      <trans-unit id="LoggerCreationError">
        <source>MSBUILD : error MSB1021: Cannot create an instance of the logger. {0}</source>
        <target state="translated">MSBUILD : error MSB1021: 无法创建记录器的实例。{0}</target>
        <note>{StrBegin="MSBUILD : error MSB1021: "}
      UE: This error is shown when a logger cannot be loaded and instantiated from its assembly.
      LOCALIZATION: The prefix "MSBUILD : error MSBxxxx:" should not be localized. {0} contains a message explaining why the
      logger could not be created -- this message comes from the CLR/FX and is localized.</note>
      </trans-unit>
      <trans-unit id="LoggerNotFoundError">
        <source>MSBUILD : error MSB1020: The logger was not found. Check the following: 1.) The logger name specified is the same as the name of the logger class. 2.) The logger class is "public" and implements the Microsoft.Build.Framework.ILogger interface. 3.) The path to the logger assembly is correct, or the logger can be loaded using only the assembly name provided.</source>
        <target state="translated">MSBUILD : error MSB1020: 找不到记录器。请检查下列各项: 1.)指定的记录器名称与记录器类的名称相同。2.)记录器类为“public”并且实现 Microsoft.Build.Framework.ILogger 接口。3.)记录器程序集的路径正确无误，或者只使用所提供的程序集名称就可以加载记录器。</target>
        <note>
      {StrBegin="MSBUILD : error MSB1020: "}UE: This message does not need in-line parameters because the exception takes care of displaying the invalid arg.
      This error is shown when a user specifies an logger that does not exist e.g. "msbuild -logger:FooLoggerClass,FooAssembly". The
      logger class must exist in the given assembly.
      LOCALIZATION: The prefix "MSBUILD : error MSBxxxx:" should not be localized.
    </note>
      </trans-unit>
      <trans-unit id="ProjectUpgradeNeededToVcxProj">
        <source>MSBUILD : error MSB4192: The project file "{0}" is in the ".vcproj" or ".dsp" file format, which MSBuild cannot build directly. Please convert the project by opening it in the Visual Studio IDE or running the conversion tool, or, for ".vcproj", use MSBuild to build the solution file containing the project instead.</source>
        <target state="translated">MSBUILD : error MSB4192: 项目文件“{0}”为“.vcproj”或“.dsp”文件格式，而 MSBuild 无法直接生成这些文件格式。请通过在 Visual Studio IDE 中打开该项目或运行转换工具来转换该项目；对于“.vcproj”格式，还可以使用 MSBuild 来生成包含该项目的解决方案文件。</target>
        <note>{StrBegin="MSBUILD : error MSB4192: "} LOC: ".vcproj" and ".dsp" should not be localized</note>
      </trans-unit>
      <trans-unit id="NeedJustMyCode">
        <source>If MSBuild debugging does not work correctly, please verify that the "Just My Code" feature is enabled in Visual Studio, and that you have selected the managed debugger.</source>
        <target state="translated">如果 MSBuild 调试无法正常工作，请验证 Visual Studio 中是否已启用“仅我的代码”功能，以及您是否选择了托管调试器。</target>
        <note />
      </trans-unit>
      <trans-unit id="DebuggingSolutionFiles">
        <source>MSBUILD : error MSB1048: Solution files cannot be debugged directly. Run MSBuild first with an environment variable MSBUILDEMITSOLUTION=1 to create a corresponding ".sln.metaproj" file. Then debug that.</source>
        <target state="translated">MSBUILD : error MSB1048: 无法直接调试解决方案文件。首先使用环境变量 MSBUILDEMITSOLUTION=1 运行 MSBuild 以创建对应的“.sln.metaproj”文件。然后进行调试。</target>
        <note>{StrBegin="MSBUILD : error MSB1048: "} LOC: ".SLN" should not be localized</note>
      </trans-unit>
      <trans-unit id="BuildStarted">
        <source>Build started.</source>
        <target state="translated">已启动生成。</target>
        <note />
      </trans-unit>
      <trans-unit id="FileLocation">
        <source>{0} ({1},{2})</source>
        <target state="translated">{0} ({1},{2})</target>
        <note>A file location to be embedded in a string.</note>
      </trans-unit>
      <trans-unit id="AmbiguousProjectDirectoryError">
        <source>MSBUILD : error MSB1050: Specify which project or solution file to use because the folder "{0}" contains more than one project or solution file.</source>
        <target state="translated">MSBUILD : error MSB1050: “{0}”文件夹中包含多个项目或解决方案文件，请指定要使用的项目或解决方案文件。</target>
        <note>
      {StrBegin="MSBUILD : error MSB1050: "}UE: If no project or solution file is explicitly specified on the MSBuild.exe command-line, then the engine searches for a
      project or solution file in the current directory by looking for *.*PROJ and *.SLN. If more than one file is found that matches this wildcard, we
      fire this error.
      LOCALIZATION: The prefix "MSB1050 : error MSBxxxx:" should not be localized.
    </note>
      </trans-unit>
      <trans-unit id="HelpMessage_28_WarnAsErrorSwitch">
        <source>  -warnAsError[:code[;code2]]
                     List of warning codes to treats as errors.  Use a semicolon
                     or a comma to separate multiple warning codes. To treat all
                     warnings as errors use the switch with no values.
                     (Short form: -err[:c;[c2]])

                     Example:
                       -warnAsError:MSB4130

                     When a warning is treated as an error the target will
                     continue to execute as if it was a warning but the overall
                     build will fail.
    </source>
        <target state="translated">  -warnAsError[:code[;code2]]
                     视为错误的警告代码列表。使用分号
                     或逗号分隔多个警告代码。将所有
                     警告视为错误，使用没有值的开关
                     (缩写: -err[:c;[c2]])

                     示例:
                       -warnAsError:MSB4130

                     当警告被视为错误时，目标将
                     当作警告继续执行，但是整个
                     生成将失败。
    </target>
        <note>
      LOCALIZATION: "-warnAsError" and "-err" should not be localized.
      LOCALIZATION: None of the lines should be longer than a standard width console window, eg 80 chars.
    </note>
      </trans-unit>
      <trans-unit id="HelpMessage_29_WarnAsMessageSwitch">
        <source>  -warnAsMessage[:code[;code2]]
                     List of warning codes to treats as low importance
                     messages.  Use a semicolon or a comma to separate
                     multiple warning codes.
                     (Short form: -noWarn[:c;[c2]])

                     Example:
                       -warnAsMessage:MSB3026
    </source>
        <target state="translated">  -warnAsMessage[:code[;code2]]
                     视为低重要性消息的警告代码列表。
                     使用分号或逗号分隔
                     多个警告代码。
                     (缩写: -noWarn[:c;[c2]])

                     示例:
                       -warnAsMessage:MSB3026
    </target>
        <note>
      LOCALIZATION: "-warnAsMessage" and "-noWarn" should not be localized.
      LOCALIZATION: None of the lines should be longer than a standard width console window, eg 80 chars.
    </note>
      </trans-unit>
      <trans-unit id="ParameterRequiredError">
        <source>MSBUILD : error MSB1049: The {0} parameter must be specified</source>
        <target state="translated">MSBUILD : error MSB1049: 必须指定 {0} 参数</target>
        <note>{StrBegin="MSBUILD : error MSB1049: "}</note>
      </trans-unit>
      <trans-unit id="MissingWarnAsMessageParameterError">
        <source>MSBUILD : error MSB1051: Specify one or more warning codes to treat as low importance messages when using the -warnAsMessage switch.</source>
        <target state="translated">MSBUILD : error MSB1051: 在使用 -warnAsMessage 开关时，指定一个或多个警告代码作为低重要性消息。</target>
        <note>
      {StrBegin="MSBUILD : error MSB1051: "}
      UE: This happens if the user does something like "msbuild.exe -warnAsMessage:" without any codes.
      LOCALIZATION: The prefix "MSBUILD : error MSBxxxx:" should not be localized.
    </note>
      </trans-unit>
      <trans-unit id="HelpMessage_30_BinaryLoggerSwitch">
        <source>  -binaryLogger[:[LogFile=]output.binlog[;ProjectImports={None,Embed,ZipFile}]]
                     Serializes all build events to a compressed binary file.
                     By default the file is in the current directory and named
                     "msbuild.binlog". The binary log is a detailed description
                     of the build process that can later be used to reconstruct
                     text logs and used by other analysis tools. A binary log
                     is usually 10-20x smaller than the most detailed text
                     diagnostic-level log, but it contains more information.
                     (Short form: -bl)

                     The binary logger by default collects the source text of
                     project files, including all imported projects and target
                     files encountered during the build. The optional
                     ProjectImports switch controls this behavior:

                      ProjectImports=None     - Don't collect the project
                                                imports.
                      ProjectImports=Embed    - Embed project imports in the
                                                log file.
                      ProjectImports=ZipFile  - Save project files to
                                                output.projectimports.zip
                                                where output is the same name
                                                as the binary log file name.

                     The default setting for ProjectImports is Embed.
                     Note: the logger does not collect non-MSBuild source files
                     such as .cs, .cpp etc.

                     A .binlog file can be "played back" by passing it to
                     msbuild.exe as an argument instead of a project/solution.
                     Other loggers will receive the information contained
                     in the log file as if the original build was happening.
                     You can read more about the binary log and its usages at:
                     https://aka.ms/msbuild/binlog

                     Examples:
                       -bl
                       -bl:output.binlog
                       -bl:output.binlog;ProjectImports=None
                       -bl:output.binlog;ProjectImports=ZipFile
                       -bl:..\..\custom.binlog
                       -binaryLogger
    </source>
        <target state="translated">  -binaryLogger[:[LogFile=]output.binlog[;ProjectImports={None,Embed,ZipFile}]]
                     将所有生成事件序列化为压缩的二进制文件。
                     默认情况下该文件位于当前目录并且名为 "msbuild.binlog"。
                     二进制日志是生成过程的详细描述，
                     以后可将其于重新构建文本日志
                     并由其他分析工具所使用。
                     二进制日志通常比大多数详细的文本诊断级日志小 10 到 20 倍，
                     但它可以包含更多信息。
                     (缩写: -bl)

                     默认情况下，二进制记录器收集项目文件的源文本，
                     包括生成期间所有导入的
                     项目和目标文件。可选的
                     ProjectImports 开关控制此行为:

                      ProjectImports=None     - 不收集项目
                                                导入项。
                     ProjectImports=Embed    - 在日志文件中
                                                 嵌入项目导入项。
                    ProjectImports=ZipFile  - 将项目文件保存到
                                              output.projectimports.zip，
                                                其中输出的名称
                                                与二进制日志文件名称相同。

                    ProjectImports 的默认设置为 Embed。
                    注意: 记录器不会收集非 MSBuild 源文件，
                    例如 .cs、.cpp 等。

                     可将 .binlog 文件以参数(而不是项目/解决方案)的形式传递给
                   msbuild.exe 对其进行“播放”。
                     其他记录器将接收日志文件中的信息，
                    就像原始的生成正在发生一样。
                    你可以通过以下网址阅读有关二进制文件及其用法的详细信息:
                    https://aka.ms/msbuild/binlog

                     示例:
                       -bl
                       -bl:output.binlog
                       -bl:output.binlog;ProjectImports=None
                       -bl:output.binlog;ProjectImports=ZipFile
                       -bl:..\..\custom.binlog
                       -binaryLogger
</target>
        <note>
      LOCALIZATION: The following should not be localized:
      1) "msbuild"
      2) the string "binlog" that describes the file extension
      3) all switch names and their short forms e.g. -bl and -binaryLogger
      LOCALIZATION: None of the lines should be longer than a standard width console window, eg 80 chars.
    </note>
      </trans-unit>
      <trans-unit id="HelpMessage_31_RestoreSwitch">
        <source>  -restore[:True|False]
                     Runs a target named Restore prior to building
                     other targets and ensures the build for these
                     targets uses the latest restored build logic.
                     This is useful when your project tree requires
                     packages to be restored before it can be built.
                     Specifying -restore is the same as specifying
                     -restore:True. Use the parameter to override
                     a value that comes from a response file.
                     (Short form: -r)
    </source>
        <target state="translated">  -restore[:True|False]
                     在生成其他目标前，运行名为 Restore 的
                     目标，并确保这些模板的生成
                     使用最新还原的生成逻辑。
                     项目树需要先将包还原才能
                     生成包时，将会用到此操作
                     指定 -restore 与指定
                     -restore:True 相同。请使用此参数
                     替代来自响应文件的值。
                     (缩写: -r)
    </target>
        <note>
      LOCALIZATION: "-restore" and "-r" should not be localized.
      LOCALIZATION: None of the lines should be longer than a standard width console window, eg 80 chars.
    </note>
      </trans-unit>
      <trans-unit id="InvalidNodeReuseTrueValue">
        <source>MSBUILD : error MSB1042: Node reuse value is not valid. This version of MSBuild does not support node reuse. If specified, the node reuse switch value must be false.</source>
        <target state="translated">MSBUILD : error MSB1042: 节点重复使用值无效。此版本的 MSBuild 不支持节点重复使用。若已指定，则节点重复使用开关值必须为 false。</target>
        <note>{StrBegin="MSBUILD : error MSB1042: "}
     UE: This message does not need in-line parameters because the exception takes care of displaying the invalid arg.
     This error is shown when a user specifies a node reuse value that is not equivalent to Boolean.TrueString or Boolean.FalseString.
     LOCALIZATION: The prefix "MSBUILD : error MSBxxxx:" should not be localized.
  </note>
      </trans-unit>
      <trans-unit id="InvalidRestoreValue">
        <source>MSBUILD : error MSB1052: Restore value is not valid. {0}</source>
        <target state="translated">MSBUILD : error MSB1052: 还原值无效。{0}</target>
        <note>{StrBegin="MSBUILD : error MSB1052: "}
      UE: This message does not need in-line parameters because the exception takes care of displaying the invalid arg.
      This error is shown when a user specifies a restore value that is not equivalent to Boolean.TrueString or Boolean.FalseString.
      LOCALIZATION: The prefix "MSBUILD : error MSBxxxx:" should not be localized.
    </note>
      </trans-unit>
      <trans-unit id="HelpMessage_32_ProfilerSwitch">
        <source>  -profileEvaluation:&lt;file&gt;
                     Profiles MSBuild evaluation and writes the result
                     to the specified file. If the extension of the specified
                     file is '.md', the result is generated in markdown
                     format. Otherwise, a tab separated file is produced.
    </source>
        <target state="translated">  -profileEvaluation:&lt;file&gt;
                     配置文件 MSBuild 求值并将结果写入
                     指定的文件。如果指定文件的扩展
                     为 .md，将以 markdown 格式生成
                     结果。否则，将生成制表符分隔文件。
 </target>
        <note />
      </trans-unit>
      <trans-unit id="HelpMessage_33_RestorePropertySwitch">
        <source>  -restoreProperty:&lt;n&gt;=&lt;v&gt;
                     Set or override these project-level properties only
                     during restore and do not use properties specified
                     with the -property argument. &lt;n&gt; is the property
                     name, and &lt;v&gt; is the property value. Use a
                     semicolon or a comma to separate multiple properties,
                     or specify each property separately.
                     (Short form: -rp)
                     Example:
                       -restoreProperty:IsRestore=true;MyProperty=value
    </source>
        <target state="translated">  -restoreProperty:&lt;n&gt;=&lt;v&gt;
                     在还原期间设置或重写这些项目级属性
                     并且不使用 -property 参数
                     指定的属性。&lt;n&gt; 为属性
                     名称，&lt;v&gt; 为属性值。使用
                     分号或逗号分隔多个属性，
                     或者分别指定每个属性。
                     (缩写: -rp)
                     示例:
                       -restoreProperty:IsRestore=true;MyProperty=value
  </target>
        <note>
      LOCALIZATION: "-restoreProperty" and "-rp" should not be localized.
      LOCALIZATION: None of the lines should be longer than a standard width console window, eg 80 chars.
    </note>
      </trans-unit>
      <trans-unit id="InvalidProfilerValue">
        <source>MSBUILD : error MSB1053: Provided filename is not valid. {0}</source>
        <target state="translated">MSBUILD : error MSB1053: 提供的文件名无效。{0}</target>
        <note />
      </trans-unit>
      <trans-unit id="MissingProfileParameterError">
        <source>MSBUILD :error MSB1054: A filename must be specified to generate the profiler result.</source>
        <target state="translated">MSBUILD :错误 MSB1054: 必须指定文件名才可生成探查器结果。</target>
        <note />
      </trans-unit>
    </body>
  </file>
</xliff><|MERGE_RESOLUTION|>--- conflicted
+++ resolved
@@ -15,8 +15,6 @@
         <target state="translated">生成失败。无法获取属性、项目和目标结果。在上面的 stderr 中查看详细信息。</target>
         <note />
       </trans-unit>
-<<<<<<< HEAD
-=======
       <trans-unit id="BuildFinished">
         <source>Build {0} in {1}s</source>
         <target state="translated">在 {1} 秒内生成 {0}</target>
@@ -76,7 +74,6 @@
       A header used by Terminal Logger to introduce the build summary.
     </note>
       </trans-unit>
->>>>>>> 40561819
       <trans-unit id="CommandLine">
         <source>Command line arguments = "{0}"</source>
         <target state="translated">命令行参数 = "{0}"</target>
@@ -95,8 +92,6 @@
         <target state="translated">MSBUILD : error MSB1027: 不能在 MSBuild.rsp 自动响应文件中或由该自动响应文件引用的任何响应文件中指定 -noAutoResponse 开关。</target>
         <note>{StrBegin="MSBUILD : error MSB1027: "}LOCALIZATION: The prefix "MSBUILD : error MSBxxxx:", "-noAutoResponse" and "MSBuild.rsp" should not be localized.</note>
       </trans-unit>
-<<<<<<< HEAD
-=======
       <trans-unit id="DurationDisplay">
         <source>({0:F1}s)</source>
         <target state="translated">({0:F1} 秒)</target>
@@ -105,7 +100,6 @@
         's' should reflect the localized abbreviation for seconds
       </note>
       </trans-unit>
->>>>>>> 40561819
       <trans-unit id="HelpMessage_41_QuestionSwitch">
         <source>  -question
                      (Experimental) Question whether there is any build work.
@@ -1741,8 +1735,6 @@
         <target state="translated">进程 = "{0}"</target>
         <note />
       </trans-unit>
-<<<<<<< HEAD
-=======
       <trans-unit id="ProjectFinished_NoTF">
         <source>{0}{1} {2} ({3}s)</source>
         <target state="translated">{0}{1} {2} ({3} 秒)</target>
@@ -1776,7 +1768,6 @@
       's' should reflect the localized abbreviation for seconds
     </note>
       </trans-unit>
->>>>>>> 40561819
       <trans-unit id="ProjectNotFoundError">
         <source>MSBUILD : error MSB1009: Project file does not exist.</source>
         <target state="translated">MSBUILD : error MSB1009: 项目文件不存在。</target>
