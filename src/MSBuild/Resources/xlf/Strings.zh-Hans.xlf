﻿<?xml version="1.0" encoding="utf-8"?>
<xliff xmlns="urn:oasis:names:tc:xliff:document:1.2" xmlns:xsi="http://www.w3.org/2001/XMLSchema-instance" version="1.2" xsi:schemaLocation="urn:oasis:names:tc:xliff:document:1.2 xliff-core-1.2-transitional.xsd">
  <file datatype="xml" source-language="en" target-language="zh-Hans" original="../Strings.resx">
    <body>
      <trans-unit id="AmbiguousProjectError">
        <source>MSBUILD : error MSB1011: Specify which project or solution file to use because this folder contains more than one project or solution file.</source>
        <target state="translated">MSBUILD : error MSB1011: 此文件夹中包含多个项目或解决方案文件，请指定要使用的项目或解决方案文件。</target>
        <note>{StrBegin="MSBUILD : error MSB1011: "}UE: If no project or solution file is explicitly specified on the MSBuild.exe command-line, then the engine searches for a
      project or solution file in the current directory by looking for *.*PROJ and *.SLN. If more than one file is found that matches this wildcard, we
      fire this error.
      LOCALIZATION: The prefix "MSBUILD : error MSBxxxx:" should not be localized.</note>
      </trans-unit>
      <trans-unit id="ConfigurationFailurePrefixNoErrorCode">
        <source>MSBUILD : Configuration error {0}: {1}</source>
        <target state="translated">MSBUILD : 配置 error {0}: {1}</target>
        <note>{SubString="Configuration"}UE: This prefixes any error from reading the toolset definitions in msbuild.exe.config or the registry.
      There's no error code because one was included in the error message.
      LOCALIZATION: The word "Configuration" should be localized, the words "MSBuild" and "error" should NOT be localized.
    </note>
      </trans-unit>
      <trans-unit id="CannotAutoDisableAutoResponseFile">
        <source>MSBUILD : error MSB1027: The /noautoresponse switch cannot be specified in the MSBuild.rsp auto-response file, nor in any response file that is referenced by the auto-response file.</source>
        <target state="translated">MSBUILD : error MSB1027: 不能在 MSBuild.rsp 自动响应文件中或由该自动响应文件引用的任何响应文件中指定 /noautoresponse 开关。</target>
        <note>{StrBegin="MSBUILD : error MSB1027: "}LOCALIZATION: The prefix "MSBUILD : error MSBxxxx:", "/noautoresponse" and "MSBuild.rsp" should not be localized.</note>
      </trans-unit>
      <trans-unit id="CopyrightMessage">
        <source>Microsoft (R) Build Engine version {0} for {1}
Copyright (C) Microsoft Corporation. All rights reserved.
</source>
        <target state="translated">用于 {1} 的 Microsoft (R) 生成引擎版本 {0}
版权所有(C) Microsoft Corporation。保留所有权利。
</target>
        <note>LOCALIZATION: {0} contains the DLL version number. {1} contains the name of a runtime, like ".NET Framework", ".NET Core", or "Mono"</note>
      </trans-unit>
      <trans-unit id="DuplicateProjectSwitchError">
        <source>MSBUILD : error MSB1008: Only one project can be specified.</source>
        <target state="translated">MSBUILD : error MSB1008: 只能指定一个项目。</target>
        <note>{StrBegin="MSBUILD : error MSB1008: "}UE: This happens if the user does something like "msbuild.exe myapp.proj myapp2.proj". This is not allowed.
    MSBuild.exe will only build a single project. The help topic may link to an article about how to author an MSBuild project
    that itself launches MSBuild on a number of other projects.
    LOCALIZATION: The prefix "MSBUILD : error MSBxxxx:" should not be localized.</note>
      </trans-unit>
      <trans-unit id="FatalError">
        <source>MSBUILD : error MSB1025: An internal failure occurred while running MSBuild.</source>
        <target state="translated">MSBUILD : error MSB1025: 运行 MSBuild 时发生内部错误。</target>
        <note>{StrBegin="MSBUILD : error MSB1025: "}UE: This message is shown when the application has to terminate either because of a bug in the code, or because some
      FX/CLR method threw an unexpected exception.
      LOCALIZATION: The prefix "MSBUILD : error MSBxxxx:" and "MSBuild" should not be localized.</note>
      </trans-unit>
      <trans-unit id="HelpMessage_1_Syntax">
        <source>Syntax:              MSBuild.exe [options] [project file | directory]
</source>
        <target state="translated">语法:              MSBuild.exe [选项] [项目文件 | 目录]
</target>
        <note>
      LOCALIZATION: The following should not be localized:
      1) "MSBuild", "MSBuild.exe" and "MSBuild.rsp"
      2) the string "proj" that describes the extension we look for
      3) all switch names and their short forms e.g. /property, or /p
      4) all verbosity levels and their short forms e.g. quiet, or q
      LOCALIZATION: None of the lines should be longer than a standard width console window, eg 80 chars.
    </note>
      </trans-unit>
      <trans-unit id="HelpMessage_2_Description">
        <source>Description:         Builds the specified targets in the project file. If
                     a project file is not specified, MSBuild searches the
                     current working directory for a file that has a file
                     extension that ends in "proj" and uses that file.  If
                     a directory is specified, MSBuild searches that
                     directory for a project file.
</source>
        <target state="translated">描述:         在项目文件中生成指定的目标。如果
                    未指定项目文件，MSBuild 将搜索
                    当前工作目录来查找文件
                    扩展名以“proj”结尾的文件并使用该文件。如果
                     如果指定了目录，MSBuild 将搜索此
                     目录来查找项目文件。
</target>
        <note>
      LOCALIZATION: The following should not be localized:
      1) "MSBuild", "MSBuild.exe" and "MSBuild.rsp"
      2) the string "proj" that describes the extension we look for
      3) all switch names and their short forms e.g. /property, or /p
      4) all verbosity levels and their short forms e.g. quiet, or q
      LOCALIZATION: None of the lines should be longer than a standard width console window, eg 80 chars.
    </note>
      </trans-unit>
      <trans-unit id="HelpMessage_3_SwitchesHeader">
        <source>Switches:
</source>
        <target state="translated">开关:
</target>
        <note>
      LOCALIZATION: The following should not be localized:
      1) "MSBuild", "MSBuild.exe" and "MSBuild.rsp"
      2) the string "proj" that describes the extension we look for
      3) all switch names and their short forms e.g. /property, or /p
      4) all verbosity levels and their short forms e.g. quiet, or q
      LOCALIZATION: None of the lines should be longer than a standard width console window, eg 80 chars.
    </note>
      </trans-unit>
      <trans-unit id="HelpMessage_4_HelpSwitch">
        <source>  /help              Display this usage message. (Short form: /? or /h)
</source>
        <target state="translated">  /help       显示此用法消息。(缩写: /? 或 /h)
</target>
        <note>
      LOCALIZATION: The following should not be localized:
      1) "MSBuild", "MSBuild.exe" and "MSBuild.rsp"
      2) the string "proj" that describes the extension we look for
      3) all switch names and their short forms e.g. /property, or /p
      4) all verbosity levels and their short forms e.g. quiet, or q
      LOCALIZATION: None of the lines should be longer than a standard width console window, eg 80 chars.
    </note>
      </trans-unit>
      <trans-unit id="HelpMessage_5_NoLogoSwitch">
        <source>  /nologo            Do not display the startup banner and copyright message.
</source>
        <target state="translated">  /nologo      不显示启动版权标志和版权消息。
</target>
        <note>
      LOCALIZATION: The following should not be localized:
      1) "MSBuild", "MSBuild.exe" and "MSBuild.rsp"
      2) the string "proj" that describes the extension we look for
      3) all switch names and their short forms e.g. /property, or /p
      4) all verbosity levels and their short forms e.g. quiet, or q
      LOCALIZATION: None of the lines should be longer than a standard width console window, eg 80 chars.
    </note>
      </trans-unit>
      <trans-unit id="HelpMessage_6_VersionSwitch">
        <source>  /version           Display version information only. (Short form: /ver)
</source>
        <target state="translated">  /version      仅显示版本信息。(缩写: /ver)
</target>
        <note>
      LOCALIZATION: The following should not be localized:
      1) "MSBuild", "MSBuild.exe" and "MSBuild.rsp"
      2) the string "proj" that describes the extension we look for
      3) all switch names and their short forms e.g. /property, or /p
      4) all verbosity levels and their short forms e.g. quiet, or q
      LOCALIZATION: None of the lines should be longer than a standard width console window, eg 80 chars.
    </note>
      </trans-unit>
      <trans-unit id="HelpMessage_7_ResponseFile">
        <source>  @&lt;file&gt;            Insert command-line settings from a text file. To specify
                     multiple response files, specify each response file
                     separately.

                     Any response files named "msbuild.rsp" are automatically
                     consumed from the following locations:
                     (1) the directory of msbuild.exe
                     (2) the directory of the first project or solution built
</source>
        <target state="translated">  @&lt;file&gt;            从文本文件插入命令行设置。若要指定
                    多个响应文件，请分别指定每个响应
                    文件。

                    自动从以下位置使用任何名为 "msbuild.rsp" 的
                    响应文件:
                    (1) msbuild.exe 的目录
                    (2) 生成的第一个项目或解决方案的目录
</target>
        <note>
      LOCALIZATION: The following should not be localized:
      1) "MSBuild", "MSBuild.exe" and "MSBuild.rsp"
      2) the string "proj" that describes the extension we look for
      3) all switch names and their short forms e.g. /property, or /p
      4) all verbosity levels and their short forms e.g. quiet, or q
      LOCALIZATION: None of the lines should be longer than a standard width console window, eg 80 chars.
    </note>
      </trans-unit>
      <trans-unit id="HelpMessage_8_NoAutoResponseSwitch">
        <source>  /noautoresponse    Do not auto-include any MSBuild.rsp files. (Short form:
                     /noautorsp)
</source>
        <target state="translated">  /noautoresponse  不自动包括任何 MSBuild.rsp 文件。(缩写:
                    /noautorsp)
</target>
        <note>
      LOCALIZATION: The following should not be localized:
      1) "MSBuild", "MSBuild.exe" and "MSBuild.rsp"
      2) the string "proj" that describes the extension we look for
      3) all switch names and their short forms e.g. /property, or /p
      4) all verbosity levels and their short forms e.g. quiet, or q
      LOCALIZATION: None of the lines should be longer than a standard width console window, eg 80 chars.
    </note>
      </trans-unit>
      <trans-unit id="HelpMessage_9_TargetSwitch">
        <source>  /target:&lt;targets&gt;  Build these targets in this project. Use a semicolon or a
                     comma to separate multiple targets, or specify each
                     target separately. (Short form: /t)
                     Example:
                       /target:Resources;Compile
</source>
        <target state="translated">  /target:&lt;targets&gt; 在此项目中生成这些目标。使用分号或
                    逗号分隔多个目标，或者分别指定
                    每个目标。(缩写: /t)
                    示例:
                      /target:Resources;Compile
</target>
        <note>
      LOCALIZATION: The following should not be localized:
      1) "MSBuild", "MSBuild.exe" and "MSBuild.rsp"
      2) the string "proj" that describes the extension we look for
      3) all switch names and their short forms e.g. /property, or /p
      4) all verbosity levels and their short forms e.g. quiet, or q
      LOCALIZATION: None of the lines should be longer than a standard width console window, eg 80 chars.
    </note>
      </trans-unit>
      <trans-unit id="HelpMessage_10_PropertySwitch">
        <source>  /property:&lt;n&gt;=&lt;v&gt;  Set or override these project-level properties. &lt;n&gt; is
                     the property name, and &lt;v&gt; is the property value. Use a
                     semicolon or a comma to separate multiple properties, or
                     specify each property separately. (Short form: /p)
                     Example:
                       /property:WarningLevel=2;OutDir=bin\Debug\
</source>
        <target state="translated">  /property:= 设置或重写这些项目级属性。&lt;n&gt; 是
                    属性名，&lt;v&gt; 为属性值。请使用
                    分号或逗号分隔多个属性，或者
                    分别指定每个属性。(缩写: /p)
                    示例:
                      /property:WarningLevel=2;OutDir=bin\Debug\
</target>
        <note>
      LOCALIZATION: The following should not be localized:
      1) "MSBuild", "MSBuild.exe" and "MSBuild.rsp"
      2) the string "proj" that describes the extension we look for
      3) all switch names and their short forms e.g. /property, or /p
      4) all verbosity levels and their short forms e.g. quiet, or q
      LOCALIZATION: None of the lines should be longer than a standard width console window, eg 80 chars.
    </note>
      </trans-unit>
      <trans-unit id="HelpMessage_11_LoggerSwitch">
        <source>  /logger:&lt;logger&gt;   Use this logger to log events from MSBuild. To specify
                     multiple loggers, specify each logger separately.
                     The &lt;logger&gt; syntax is:
                       [&lt;logger class&gt;,]&lt;logger assembly&gt;[;&lt;logger parameters&gt;]
                     The &lt;logger class&gt; syntax is:
                       [&lt;partial or full namespace&gt;.]&lt;logger class name&gt;
                     The &lt;logger assembly&gt; syntax is:
                       {&lt;assembly name&gt;[,&lt;strong name&gt;] | &lt;assembly file&gt;}
                     The &lt;logger parameters&gt; are optional, and are passed
                     to the logger exactly as you typed them. (Short form: /l)
                     Examples:
                       /logger:XMLLogger,MyLogger,Version=1.0.2,Culture=neutral
                       /logger:XMLLogger,C:\Loggers\MyLogger.dll;OutputAsHTML
</source>
        <target state="translated">  /logger:&lt;logger&gt; 使用此记录器来记录 MSBuild 中的事件。若要指定
                    多个记录器，请分别指定每个记录器。
                    &lt;logger&gt; 语法为:
                      [&lt;logger class&gt;,]&lt;logger assembly&gt;[;&lt;logger parameters&gt;]
                    &lt;logger class&gt; 语法为:
                      [&lt;partial or full namespace&gt;.]&lt;logger class name&gt;
                    &lt;logger assembly&gt; 语法为:
                      {&lt;assembly name&gt;[,&lt;strong name&gt;] | &lt;assembly file&gt;}
                    &lt;logger parameters&gt; 是可选的，并按键入的
                    形式原样传递给记录器。(缩写: /l)
                    示例:
                      /logger:XMLLogger,MyLogger,Version=1.0.2,Culture=neutral
                      /logger:XMLLogger,C:\Loggers\MyLogger.dll;OutputAsHTML
</target>
        <note>
      LOCALIZATION: The following should not be localized:
      1) "MSBuild", "MSBuild.exe" and "MSBuild.rsp"
      2) the string "proj" that describes the extension we look for
      3) all switch names and their short forms e.g. /property, or /p
      4) all verbosity levels and their short forms e.g. quiet, or q
      LOCALIZATION: None of the lines should be longer than a standard width console window, eg 80 chars.
    </note>
      </trans-unit>
      <trans-unit id="HelpMessage_12_VerbositySwitch">
        <source>  /verbosity:&lt;level&gt; Display this amount of information in the event log.
                     The available verbosity levels are: q[uiet], m[inimal],
                     n[ormal], d[etailed], and diag[nostic]. (Short form: /v)
                     Example:
                       /verbosity:quiet
</source>
        <target state="translated">  /verbosity:&lt;level&gt; 在事件日志中显示此级别的信息量。
                    可用的详细级别有: q[uiet]、m[inimal]、
                    n[ormal]、d[etailed] 和 diag[nostic]。(缩写: /v)
                    示例:
                      /verbosity:quiet
</target>
        <note>
      LOCALIZATION: The following should not be localized:
      1) "MSBuild", "MSBuild.exe" and "MSBuild.rsp"
      2) the string "proj" that describes the extension we look for
      3) all switch names and their short forms e.g. /property, or /p
      4) all verbosity levels and their short forms e.g. quiet, or q
      LOCALIZATION: None of the lines should be longer than a standard width console window, eg 80 chars.
    </note>
      </trans-unit>
      <trans-unit id="HelpMessage_13_ConsoleLoggerParametersSwitch">
        <source>  /consoleloggerparameters:&lt;parameters&gt;
                     Parameters to console logger. (Short form: /clp)
                     The available parameters are:
                        PerformanceSummary--Show time spent in tasks, targets
                            and projects.
                        Summary--Show error and warning summary at the end.
                        NoSummary--Don't show error and warning summary at the
                            end.
                        ErrorsOnly--Show only errors.
                        WarningsOnly--Show only warnings.
                        NoItemAndPropertyList--Don't show list of items and
                            properties at the start of each project build.
                        ShowCommandLine--Show TaskCommandLineEvent messages
                        ShowTimestamp--Display the Timestamp as a prefix to any
                            message.
                        ShowEventId--Show eventId for started events, finished
                            events, and messages
                        ForceNoAlign--Does not align the text to the size of
                            the console buffer
                        DisableConsoleColor--Use the default console colors
                            for all logging messages.
                        DisableMPLogging-- Disable the multiprocessor
                            logging style of output when running in
                            non-multiprocessor mode.
                        EnableMPLogging--Enable the multiprocessor logging
                            style even when running in non-multiprocessor
                            mode. This logging style is on by default.
                        ForceConsoleColor--Use ANSI console colors even if
                            console does not support it
                        Verbosity--overrides the /verbosity setting for this
                            logger.
                     Example:
                        /consoleloggerparameters:PerformanceSummary;NoSummary;
                                                 Verbosity=minimal
</source>
        <target state="translated">  /consoleloggerparameters:&lt;parameters&gt;
                     控制台记录器的参数。(缩写: /clp)
                     可用的参数有:
                        PerformanceSummary -- 显示在任务、目标和项目上
                            花费的时间。
                        Summary -- 结束时显示错误和警告的摘要。
                        NoSummary -- 结束时不显示错误和警告
                            的摘要。
                        ErrorsOnly -- 仅显示错误。
                        WarningsOnly -- 仅显示警告。
                        NoItemAndPropertyList -- 在开始生成每个项目时不显示
                            项和属性的列表。
                        ShowCommandLine -- 显示 TaskCommandLineEvent 消息
                        ShowTimestamp -- 将时间戳作为所有消息的前缀
                            显示。
                        ShowEventId -- 显示已开始事件、已完成事件和消息
                            的事件 ID
                        ForceNoAlign -- 不将文本与控制台缓冲区的大小
                            匹配
                        DisableConsoleColor -- 将默认控制台颜色
                            用于所有记录消息。
                        DisableMPLogging -- 在非多处理器
                            模式下运行时，禁用输出的多处理器
                            日志记录样式。
                        EnableMPLogging -- 即使在非多处理器
                            模式下运行，也启用多处理器
                            日志记录样式。默认情况下启用此日志记录样式。
                        ForceConsoleColor -- 使用 ANSI 控制台颜色，即使
                            控制台不支持它
                        Verbosity -- 重写此记录器的 /verbosity
                            设置。
                     示例:
                        /consoleloggerparameters:PerformanceSummary;NoSummary;
                                                 Verbosity=minimal
</target>
        <note>
      LOCALIZATION: The following should not be localized:
      1) "MSBuild", "MSBuild.exe" and "MSBuild.rsp"
      2) the string "proj" that describes the extension we look for
      3) all switch names and their short forms e.g. /property, or /p
      4) all verbosity levels and their short forms e.g. quiet, or q
      LOCALIZATION: None of the lines should be longer than a standard width console window, eg 80 chars.
    </note>
      </trans-unit>
      <trans-unit id="HelpMessage_14_NoConsoleLoggerSwitch">
        <source>  /noconsolelogger   Disable the default console logger and do not log events
                     to the console. (Short form: /noconlog)
</source>
        <target state="translated">  /noconsolelogger  禁用默认控制台记录器，并且不将事件
                    记录到控制台。(缩写: /noconlog)
</target>
        <note>
      LOCALIZATION: The following should not be localized:
      1) "MSBuild", "MSBuild.exe" and "MSBuild.rsp"
      2) the string "proj" that describes the extension we look for
      3) all switch names and their short forms e.g. /property, or /p
      4) all verbosity levels and their short forms e.g. quiet, or q
      LOCALIZATION: None of the lines should be longer than a standard width console window, eg 80 chars.
    </note>
      </trans-unit>
      <trans-unit id="HelpMessage_15_ValidateSwitch">
        <source>  /validate          Validate the project against the default schema. (Short
                     form: /val)

  /validate:&lt;schema&gt; Validate the project against the specified schema. (Short
                     form: /val)
                     Example:
                       /validate:MyExtendedBuildSchema.xsd
</source>
        <target state="translated">  /validate          依据默认架构验证项目。(缩写:
                    /val)

 /validate:&lt;schema&gt; 依据指定的架构验证项目。(缩写:
                    /val)
                    示例:
                      /validate:MyExtendedBuildSchema.xsd
</target>
        <note>
      LOCALIZATION: The following should not be localized:
      1) "MSBuild", "MSBuild.exe" and "MSBuild.rsp"
      2) the string "proj" that describes the extension we look for
      3) all switch names and their short forms e.g. /property, or /p
      4) all verbosity levels and their short forms e.g. quiet, or q
      LOCALIZATION: None of the lines should be longer than a standard width console window, eg 80 chars.
    </note>
      </trans-unit>
      <trans-unit id="HelpMessage_17_MaximumCPUSwitch">
        <source>  /maxcpucount[:n]   Specifies the maximum number of concurrent processes to
                     build with. If the switch is not used, the default
                     value used is 1. If the switch is used without a value
                     MSBuild will use up to the number of processors on the
                     computer. (Short form: /m[:n])
      </source>
        <target state="translated">  /maxcpucount[:n]   指定用于生成的最大
                    并发进程数。如果未使用开关，则使用的默认值
                    为 1。如果使用开关时不带值，
                    MSBuild 将最多使用计算机上的
                    处理器数。(缩写: /m[:n])
      </target>
        <note>
          LOCALIZATION: "maxcpucount" should not be localized.
          LOCALIZATION: None of the lines should be longer than a standard width console window, eg 80 chars.
      </note>
      </trans-unit>
      <trans-unit id="HelpMessage_16_Examples">
        <source>Examples:

        MSBuild MyApp.sln /t:Rebuild /p:Configuration=Release
        MSBuild MyApp.csproj /t:Clean
                             /p:Configuration=Debug;TargetFrameworkVersion=v3.5
    </source>
        <target state="translated">示例:

       MSBuild MyApp.sln /t:Rebuild /p:Configuration=Release
       MSBuild MyApp.csproj /t:Clean
                            /p:Configuration=Debug;TargetFrameworkVersion=v3.5
    </target>
        <note>
      LOCALIZATION: The following should not be localized:
      1) "MSBuild", "MSBuild.exe" and "MSBuild.rsp"
      2) the string "proj" that describes the extension we look for
      3) all switch names and their short forms e.g. /property, or /p
      4) all verbosity levels and their short forms e.g. quiet, or q
      LOCALIZATION: None of the lines should be longer than a standard width console window, eg 80 chars.
    </note>
      </trans-unit>
      <trans-unit id="HelpPrompt">
        <source>For switch syntax, type "MSBuild /help"</source>
        <target state="translated">若要显示开关的语法，请键入“MSBuild /help”</target>
        <note>UE: this message is shown when the user makes a syntax error on the command-line for a switch.
    LOCALIZATION: "MSBuild /help" should not be localized.</note>
      </trans-unit>
      <trans-unit id="HelpMessage_18_DistributedLoggerSwitch">
        <source>  /distributedlogger:&lt;central logger&gt;*&lt;forwarding logger&gt;
                     Use this logger to log events from MSBuild, attaching a
                     different logger instance to each node. To specify
                     multiple loggers, specify each logger separately.
                     (Short form /dl)
                     The &lt;logger&gt; syntax is:
                       [&lt;logger class&gt;,]&lt;logger assembly&gt;[;&lt;logger parameters&gt;]
                     The &lt;logger class&gt; syntax is:
                       [&lt;partial or full namespace&gt;.]&lt;logger class name&gt;
                     The &lt;logger assembly&gt; syntax is:
                       {&lt;assembly name&gt;[,&lt;strong name&gt;] | &lt;assembly file&gt;}
                     The &lt;logger parameters&gt; are optional, and are passed
                     to the logger exactly as you typed them. (Short form: /l)
                     Examples:
                       /dl:XMLLogger,MyLogger,Version=1.0.2,Culture=neutral
                       /dl:MyLogger,C:\My.dll*ForwardingLogger,C:\Logger.dll
</source>
        <target state="translated">  /distributedlogger:&lt;central logger&gt;*&lt;forwarding logger&gt;
                    使用此记录器来记录 MSBuild 中的事件，向每个节点
                    附加不同的记录器实例。若要指定
                    多个记录器，请分别指定每个记录器。
                    (缩写 /dl)
                    &lt;logger&gt; 语法为:
                      [&lt;logger class&gt;,]&lt;logger assembly&gt;[;&lt;logger parameters&gt;]
                    &lt;logger class&gt; 语法为:
                      [&lt;partial or full namespace&gt;.]&lt;logger class name&gt;
                    &lt;logger assembly&gt; 语法为:
                      {&lt;assembly name&gt;[,&lt;strong name&gt;] | &lt;assembly file&gt;}
                    &lt;logger parameters&gt; 是可选的，并按键入的
                    形式原样传递给记录器。(缩写: /l)
                    示例:
                      /dl:XMLLogger,MyLogger,Version=1.0.2,Culture=neutral
                      /dl:MyLogger,C:\My.dll*ForwardingLogger,C:\Logger.dll
</target>
        <note>
      LOCALIZATION: The following should not be localized:
      1) "MSBuild", "MSBuild.exe" and "MSBuild.rsp"
      2) the string "proj" that describes the extension we look for
      3) all switch names and their short forms e.g. /property, or /p
      4) all verbosity levels and their short forms e.g. quiet, or q
      LOCALIZATION: None of the lines should be longer than a standard width console window, eg chars.
    </note>
      </trans-unit>
      <trans-unit id="HelpMessage_19_IgnoreProjectExtensionsSwitch">
        <source>  /ignoreprojectextensions:&lt;extensions&gt;
                     List of extensions to ignore when determining which
                     project file to build. Use a semicolon or a comma
                     to separate multiple extensions.
                     (Short form: /ignore)
                     Example:
                       /ignoreprojectextensions:.sln
    </source>
        <target state="translated">  /ignoreprojectextensions:&lt;extensions&gt;
                    确定要生成的项目文件时要忽略的
                    扩展名的列表。使用分号或逗号来分隔
                    多个扩展名。
                    (缩写: /ignore)
                    示例:
                      /ignoreprojectextensions:.sln
    </target>
        <note>
      LOCALIZATION: The following should not be localized:
      1) "MSBuild", "MSBuild.exe" and "MSBuild.rsp"
      2) the string "proj" that describes the extension we look for
      3) all switch names and their short forms e.g. /property, or /p
      4) all verbosity levels and their short forms e.g. quiet, or q
      LOCALIZATION: None of the lines should be longer than a standard width console window, eg 80 chars.
    </note>
      </trans-unit>
      <trans-unit id="HelpMessage_23_ToolsVersionSwitch">
        <source>  /toolsversion:&lt;version&gt;
                     The version of the MSBuild Toolset (tasks, targets, etc.)
                     to use during build. This version will override the
                     versions specified by individual projects. (Short form:
                     /tv)
                     Example:
                       /toolsversion:3.5
   </source>
        <target state="translated">  /toolsversion:&lt;version&gt;
                    要在生成过程中使用的 MSBuild 工具集(任务、目标等)
                    的版本。此版本将重写
                    个别项目指定的版本。(缩写:
                    /tv)
                    示例:
                      /toolsversion:3.5
   </target>
        <note>
      LOCALIZATION: The following should not be localized:
      1) "MSBuild", "MSBuild.exe" and "MSBuild.rsp"
      2) the string "proj" that describes the extension we look for
      3) all switch names and their short forms e.g. /property, or /p
      4) all verbosity levels and their short forms e.g. quiet, or q
      LOCALIZATION: None of the lines should be longer than a standard width console window, eg 80 chars.
    </note>
      </trans-unit>
      <trans-unit id="HelpMessage_20_FileLoggerSwitch">
        <source>  /fileLogger[n]     Logs the build output to a file. By default
                     the file is in the current directory and named
                     "msbuild[n].log". Events from all nodes are combined into
                     a single log. The location of the file and other
                     parameters for the fileLogger can be specified through
                     the addition of the "/fileLoggerParameters[n]" switch.
                     "n" if present can be a digit from 1-9, allowing up to
                     10 file loggers to be attached. (Short form: /fl[n])
    </source>
        <target state="translated">  /fileLogger[n]     将生成输出记录到文件中。默认情况下，
                    该文件在当前目录中，名称为
                    "msbuild[n].log"。所有节点中的事件合并到
                    单个日志中。fileLogger 的文件和
                    其他参数的位置可以通过添加
                    "/fileLoggerParameters[n]" 开关来指定。
                    "n" (如果存在)可以为 1-9 的数字，允许最多附加
                    10 个文件记录器。(缩写: /fl[n])
    </target>
        <note>
      LOCALIZATION: The following should not be localized:
      1) "MSBuild", "MSBuild.exe" and "MSBuild.rsp"
      2) the string "proj" that describes the extension we look for
      3) all switch names and their short forms e.g. /property, or /p
      4) all verbosity levels and their short forms e.g. quiet, or q
      LOCALIZATION: None of the lines should be longer than a standard width console window, eg 80 chars.
    </note>
      </trans-unit>
      <trans-unit id="HelpMessage_21_DistributedFileLoggerSwitch">
        <source>  /distributedFileLogger
                     Logs the build output to multiple log files, one log file
                     per MSBuild node. The initial location for these files is
                     the current directory. By default the files are called
                     "MSBuild&lt;nodeid&gt;.log". The location of the files and
                     other parameters for the fileLogger can be specified
                     with the addition of the "/fileLoggerParameters" switch.

                     If a log file name is set through the fileLoggerParameters
                     switch the distributed logger will use the fileName as a
                     template and append the node id to this fileName to
                     create a log file for each node.
    </source>
        <target state="translated">  /distributedFileLogger
                    将生成输出记录到多个日志文件，每个 MSBuild 节点
                    一个日志文件。这些文件的初始位置为
                    当前目录。默认情况下，这些文件名为
                    "MSBuild&lt;nodeid&gt;.log"。可通过添加
                    "/fileLoggerParameters" 开关来指定
                    这些文件的位置和 fileLogger 的其他参数。

                    如果日志文件名是通过 fileLoggerParameters
                    开关设置的，分布式记录器将使用 fileName 作为
                    模板并将节点 ID 附加到此 fileName
                    以便为每个节点创建一个日志文件。
    </target>
        <note>
      LOCALIZATION: The following should not be localized:
      1) "MSBuild", "MSBuild.exe" and "MSBuild.rsp"
      2) the string "proj" that describes the extension we look for
      3) all switch names and their short forms e.g. /property, or /p
      4) all verbosity levels and their short forms e.g. quiet, or q
      LOCALIZATION: None of the lines should be longer than a standard width console window, eg 80 chars.
    </note>
      </trans-unit>
      <trans-unit id="HelpMessage_22_FileLoggerParametersSwitch">
        <source>  /fileloggerparameters[n]:&lt;parameters&gt;
                     Provides any extra parameters for file loggers.
                     The presence of this switch implies the
                     corresponding /filelogger[n] switch.
                     "n" if present can be a digit from 1-9.
                     /fileloggerparameters is also used by any distributed
                     file logger, see description of /distributedFileLogger.
                     (Short form: /flp[n])
                     The same parameters listed for the console logger are
                     available. Some additional available parameters are:
                        LogFile--path to the log file into which the
                            build log will be written.
                        Append--determines if the build log will be appended
                            to or overwrite the log file. Setting the
                            switch appends the build log to the log file;
                            Not setting the switch overwrites the
                            contents of an existing log file.
                            The default is not to append to the log file.
                        Encoding--specifies the encoding for the file,
                            for example, UTF-8, Unicode, or ASCII
                     Default verbosity is Detailed.
                     Examples:
                       /fileLoggerParameters:LogFile=MyLog.log;Append;
                                           Verbosity=diagnostic;Encoding=UTF-8

                       /flp:Summary;Verbosity=minimal;LogFile=msbuild.sum
                       /flp1:warningsonly;logfile=msbuild.wrn
                       /flp2:errorsonly;logfile=msbuild.err
    </source>
        <target state="translated">  /fileloggerparameters[n]:&lt;parameters&gt;
                    为文件记录器提供任何额外的参数。
                    存在此开关意味着
                    存在对应的 /filelogger[n] 开关。
                    "n" (如果存在)可以为 1-9 的数字。
                    任何分布式文件记录器也可以使用 /fileloggerparameters，
                    具体可参阅 /distributedFileLogger 的说明。
                    (缩写: /flp[n])
                    为控制台记录器列出的相同参数
                    可用。某些其他可用参数有:
                       LogFile -- 生成日志将写入其中的
                           日志文件的路径。
                       Append -- 确定是将生成日志附加到日志文件，
                           还是覆盖日志文件。如果设置此
                           开关，则会将生成日志附加到日志文件；
                           如果不设置此开关，则会覆盖
                           现有日志文件的内容。
                           默认值为不附加到日志文件。
                       Encoding -- 指定文件的编码，
                           例如，UTF-8、Unicode 或 ASCII
                    默认的详细级别为 Detailed。
                    示例:
                      /fileLoggerParameters:LogFile=MyLog.log;Append;
                                          Verbosity=diagnostic;Encoding=UTF-8

                      /flp:Summary;Verbosity=minimal;LogFile=msbuild.sum
                      /flp1:warningsonly;logfile=msbuild.wrn
                      /flp2:errorsonly;logfile=msbuild.err
    </target>
        <note>
      LOCALIZATION: The following should not be localized:
      1) "MSBuild", "MSBuild.exe" and "MSBuild.rsp"
      2) the string "proj" that describes the extension we look for
      3) all switch names and their short forms e.g. /property, or /p
      4) all verbosity levels and their short forms e.g. quiet, or q
      LOCALIZATION: None of the lines should be longer than a standard width console window, eg 80 chars.
    </note>
      </trans-unit>
      <trans-unit id="HelpMessage_24_NodeReuse">
        <source>  /nodeReuse:&lt;parameters&gt;
                     Enables or Disables the reuse of MSBuild nodes.
                     The parameters are:
                     True --Nodes will remain after the build completes
                            and will be reused by subsequent builds (default)
                     False--Nodes will not remain after the build completes
                     (Short form: /nr)
                     Example:
                       /nr:true
    </source>
        <target state="translated">  /nodeReuse:&lt;parameters&gt;
                    启用或禁止重复使用 MSBuild 节点。
                    参数包括:
                    True -- 生成完成后节点将保留，
                           并且将由后面的生成重复使用(默认)
                    False -- 生成完成后节点将不会保留
                    (缩写: /nr)
                    示例:
                      /nr:true
    </target>
        <note />
      </trans-unit>
      <trans-unit id="HelpMessage_25_PreprocessSwitch">
        <source>  /preprocess[:file]
                     Creates a single, aggregated project file by
                     inlining all the files that would be imported during a
                     build, with their boundaries marked. This can be
                     useful for figuring out what files are being imported
                     and from where, and what they will contribute to
                     the build. By default the output is written to
                     the console window. If the path to an output file
                     is provided that will be used instead.
                     (Short form: /pp)
                     Example:
                       /pp:out.txt
    </source>
        <target state="translated">  /preprocess[:file]
                    通过嵌入将在生成过程中导入的
                    所有文件并标记其边界，
                    创建一个聚合的项目文件。这对于
                    了解导入什么文件、从何处导入以及
                    这些文件在生成中的构成
                    非常有用。默认情况下，输出将写入
                    控制台窗口。如果提供输出文件的路径，
                    则将改用该路径。
                    (缩写: /pp)
                    示例:
                      /pp:out.txt
    </target>
        <note />
      </trans-unit>
      <trans-unit id="HelpMessage_26_DetailedSummarySwitch">
        <source>  /detailedsummary
                     Shows detailed information at the end of the build
                     about the configurations built and how they were
                     scheduled to nodes.
                     (Short form: /ds)
    </source>
        <target state="translated">  /detailedsummary
                    在生成的结尾显示有关
                    所生成的配置以及如何向节点安排
                    这些配置的详细信息。
                    (缩写: /ds)
    </target>
        <note />
      </trans-unit>
      <trans-unit id="InvalidConfigurationFile">
        <source>MSBUILD : Configuration error MSB1043: The application could not start. {0}</source>
        <target state="translated">MSBUILD : Configuration error MSB1043: 应用程序未能启动。{0}</target>
        <note>
      {StrBegin="MSBUILD : Configuration error MSB1043: "}
      UE: This error is shown when the msbuild.exe.config file had invalid content.
      LOCALIZATION: The prefix "MSBUILD : Configuration error MSBxxxx:" should not be localized.
    </note>
      </trans-unit>
      <trans-unit id="InvalidLoggerError">
        <source>MSBUILD : error MSB1019: Logger switch was not correctly formed.</source>
        <target state="translated">MSBUILD : error MSB1019: 记录器开关的格式不正确。</target>
        <note>{StrBegin="MSBUILD : error MSB1019: "}UE: This message does not need in-line parameters because the exception takes care of displaying the invalid arg.
      This error is shown when a user does any of the following:
      msbuild.exe /logger:;"logger parameters"                    (missing logger class and assembly)
      msbuild.exe /logger:loggerclass,                            (missing logger assembly)
      msbuild.exe /logger:loggerclass,;"logger parameters"        (missing logger assembly)
      The correct way to specify a logger is to give both the logger class and logger assembly, or just the logger assembly (logger
      parameters are optional).
      LOCALIZATION: The prefix "MSBUILD : error MSBxxxx:" should not be localized.</note>
      </trans-unit>
      <trans-unit id="InvalidMaxCPUCountValue">
        <source>MSBUILD : error MSB1030: Maximum CPU count is not valid. {0}</source>
        <target state="translated">MSBUILD : error MSB1030: 最大 CPU 计数无效。{0}</target>
        <note>
      {StrBegin="MSBUILD : error MSB1030: "}
      UE: This message does not need in-line parameters because the exception takes care of displaying the invalid arg.
      This error is shown when a user specifies an invalid CPU value. For example, /m:foo instead of /m:2.
      LOCALIZATION: The prefix "MSBUILD : error MSBxxxx:" should not be localized.
    </note>
      </trans-unit>
      <trans-unit id="InvalidMaxCPUCountValueOutsideRange">
        <source>MSBUILD : error MSB1032: Maximum CPU count is not valid. Value must be an integer greater than zero and no more than 1024.</source>
        <target state="translated">MSBUILD : error MSB1032: 最大 CPU 计数无效。值必须为大于 0 且小于 1024 的整数。</target>
        <note>{StrBegin="MSBUILD : error MSB1032: "}
      UE: This message does not need in-line parameters because the exception takes care of displaying the invalid arg.
      This error is shown when a user specifies a CPU value that is zero or less. For example, /m:0 instead of /m:2.
      LOCALIZATION: The prefix "MSBUILD : error MSBxxxx:" should not be localized.
    </note>
      </trans-unit>
      <trans-unit id="InvalidNodeNumberValue">
        <source>MSBUILD : error MSB1033: Node number is not valid. {0}.</source>
        <target state="translated">MSBUILD : error MSB1033: 节点数无效。{0}。</target>
        <note>
      {StrBegin="MSBUILD : error MSB1033: "}
      UE: This message does not need in-line parameters because the exception takes care of displaying the invalid arg.
      This error is shown when a user specifies a CPU value that is zero or less. For example, /nodemode:foo instead of /nodemode:2.
      LOCALIZATION: The prefix "MSBUILD : error MSBxxxx:" should not be localized.
    </note>
      </trans-unit>
      <trans-unit id="InvalidNodeNumberValueIsNegative">
        <source>MSBUILD : error MSB1034: Node number is not valid. Value must be an integer greater than zero.</source>
        <target state="translated">MSBUILD : error MSB1034: 节点数无效。值必须为大于 0 的整数。</target>
        <note>{StrBegin="MSBUILD : error MSB1034: "}
        UE: This message does not need in-line parameters because the exception takes care of displaying the invalid arg.
        This error is shown when a user specifies a CPU value that is zero or less. For example, /nodemode:0 instead of /nodemode:2.
        LOCALIZATION: The prefix "MSBUILD : error MSBxxxx:" should not be localized.
      </note>
      </trans-unit>
      <trans-unit id="InvalidPropertyError">
        <source>MSBUILD : error MSB1006: Property is not valid.</source>
        <target state="translated">MSBUILD : error MSB1006: 属性无效。</target>
        <note>
      {StrBegin="MSBUILD : error MSB1006: "}UE: This message does not need in-line parameters because the exception takes care of displaying the invalid arg.
      This error is shown if the user does any of the following:
      msbuild.exe /property:foo              (missing property value)
      msbuild.exe /property:=4               (missing property name)
      The user must pass in an actual property name and value following the switch, as in "msbuild.exe /property:Configuration=Debug".
      LOCALIZATION: The prefix "MSBUILD : error MSBxxxx:" should not be localized.
    </note>
      </trans-unit>
      <trans-unit id="InvalidSchemaFile">
        <source>MSBUILD : MSB1046: The schema "{0}" is not valid. {1}</source>
        <target state="translated">MSBUILD : MSB1046: 架构“{0}”无效。{1}</target>
        <note>{StrBegin="MSBUILD : MSB1046: "}UE: This message is shown when the schema file provided for the validation of a project is itself not valid.
    LOCALIZATION: "{0}" is the schema file path. "{1}" is a message from an FX exception that describes why the schema file is bad.</note>
      </trans-unit>
      <trans-unit id="InvalidSwitchIndicator">
        <source>Switch: {0}</source>
        <target state="translated">开关:{0}</target>
        <note>
      UE: This is attached to error messages caused by an invalid switch. This message indicates what the invalid arg was.
      For example, if an unknown switch is passed to MSBuild.exe, the error message will look like this:
      MSBUILD : error MSB1001: Unknown switch.
      Switch: /bogus
      LOCALIZATION: {0} contains the invalid switch text.
    </note>
      </trans-unit>
      <trans-unit id="InvalidToolsVersionError">
        <source>MSBUILD : error MSB1040: ToolsVersion is not valid. {0}</source>
        <target state="translated">MSBUILD : error MSB1040: ToolsVersion 无效。{0}</target>
        <note>
      {StrBegin="MSBUILD : error MSB1040: "}
      UE: This message does not need in-line parameters because the exception takes care of displaying the invalid arg.
      This error is shown when a user specifies an unknown toolversion, eg /toolsversion:99
      LOCALIZATION: The prefix "MSBUILD : error MSBxxxx:" should not be localized.
    </note>
      </trans-unit>
      <trans-unit id="InvalidVerbosityError">
        <source>MSBUILD : error MSB1018: Verbosity level is not valid.</source>
        <target state="translated">MSBUILD : error MSB1018: 详细级别无效。</target>
        <note>
      {StrBegin="MSBUILD : error MSB1018: "}UE: This message does not need in-line parameters because the exception takes care of displaying the invalid arg.
      This error is shown when a user specifies an unknown verbosity level e.g. "msbuild /verbosity:foo". The only valid verbosities
      (and their short forms) are: q[uiet], m[inimal], n[ormal], d[etailed], diag[nostic].
      LOCALIZATION: The prefix "MSBUILD : error MSBxxxx:" should not be localized.
    </note>
      </trans-unit>
      <trans-unit id="LoggerFatalError">
        <source>MSBUILD : error MSB1028: The logger failed unexpectedly.</source>
        <target state="translated">MSBUILD : error MSB1028: 记录器意外失败。</target>
        <note>{StrBegin="MSBUILD : error MSB1028: "}
      UE: This error is shown when a logger specified with the /logger switch throws an exception while being
      initialized. This message is followed by the exception text including the stack trace.
      LOCALIZATION: The prefix "MSBUILD : error MSBxxxx:" should not be localized.</note>
      </trans-unit>
      <trans-unit id="LoggerFailurePrefixNoErrorCode">
        <source>MSBUILD : Logger error {0}: {1}</source>
        <target state="translated">MSBUILD: 记录器 error {0}: {1}</target>
        <note>UE: This prefixes the error message emitted by a logger, when a logger fails in a controlled way using a LoggerException.
      For example, the logger is indicating that it could not create its output file.
      There's no error code because one was supplied by the logger.
      LOCALIZATION: The word "Logger" should be localized, the words "MSBuild" and "error" should NOT be localized.
      </note>
      </trans-unit>
      <trans-unit id="LoggerFailurePrefixWithErrorCode">
        <source>MSBUILD : Logger error MSB1029: {0}</source>
        <target state="translated">MSBUILD : 记录器 error MSB1029: {0}</target>
        <note>{SubString="Logger", "{0}"}{StrBegin="MSBUILD : "}
        UE: This prefixes the error message emitted by a logger, when a logger fails in a controlled way using a LoggerException.
        For example, the logger is indicating that it could not create its output file.
        This is like LoggerFailurePrefixNoErrorCode, but the logger didn't supply its own error code, so we have to provide one.
        LOCALIZATION: The word "Logger" should be localized, the words "MSBuild" and "error" should NOT be localized.
      </note>
      </trans-unit>
      <trans-unit id="MissingLoggerError">
        <source>MSBUILD : error MSB1007: Specify a logger.</source>
        <target state="translated">MSBUILD : error MSB1007: 请指定记录器。</target>
        <note>
      {StrBegin="MSBUILD : error MSB1007: "}UE: This happens if the user does something like "msbuild.exe /logger". The user must pass in an actual logger class
      following the switch, as in "msbuild.exe /logger:XMLLogger,MyLogger,Version=1.0.2,Culture=neutral".
      LOCALIZATION: The prefix "MSBUILD : error MSBxxxx:" should not be localized.
    </note>
      </trans-unit>
      <trans-unit id="MissingMaxCPUCountError">
        <source>MSBUILD : error MSB1031: Specify the maximum number of CPUs.</source>
        <target state="translated">MSBUILD : error MSB1031: 指定最大 CPU 数。</target>
        <note>
      {StrBegin="MSBUILD : error MSB1031: "}UE: This happens if the user does something like "msbuild.exe /m". The user must pass in an actual number like /m:4.
      LOCALIZATION: The prefix "MSBUILD : error MSBxxxx:" should not be localized.
    </note>
      </trans-unit>
      <trans-unit id="MissingProjectError">
        <source>MSBUILD : error MSB1003: Specify a project or solution file. The current working directory does not contain a project or solution file.</source>
        <target state="translated">MSBUILD : error MSB1003: 请指定项目或解决方案文件。当前工作目录中未包含项目或解决方案文件。</target>
        <note>
      {StrBegin="MSBUILD : error MSB1003: "}UE: The user must either specify a project or solution file to build, or there must be a project file in the current directory
      with a file extension ending in "proj" (e.g., foo.csproj), or a solution file ending in "sln".
      LOCALIZATION: The prefix "MSBUILD : error MSBxxxx:" should not be localized.
    </note>
      </trans-unit>
      <trans-unit id="MissingPropertyError">
        <source>MSBUILD : error MSB1005: Specify a property and its value.</source>
        <target state="translated">MSBUILD : error MSB1005: 请指定属性及其属性值。</target>
        <note>
      {StrBegin="MSBUILD : error MSB1005: "}UE: This happens if the user does something like "msbuild.exe /property". The user must pass in an actual property
      name and value following the switch, as in "msbuild.exe /property:Configuration=Debug".
      LOCALIZATION: The prefix "MSBUILD : error MSBxxxx:" should not be localized.
    </note>
      </trans-unit>
      <trans-unit id="MissingResponseFileError">
        <source>MSBUILD : error MSB1012: Specify a response file.</source>
        <target state="translated">MSBUILD : error MSB1012: 请指定响应文件。</target>
        <note>
      {StrBegin="MSBUILD : error MSB1012: "}UE: This error would occur if the user did something like "msbuild.exe @ foo.proj". The at-sign must be followed by a
      response file.
      LOCALIZATION: The prefix "MSBUILD : error MSBxxxx:" should not be localized.
    </note>
      </trans-unit>
      <trans-unit id="MissingTargetError">
        <source>MSBUILD : error MSB1004: Specify the name of the target.</source>
        <target state="translated">MSBUILD : error MSB1004: 请指定目标的名称。</target>
        <note>
      {StrBegin="MSBUILD : error MSB1004: "}UE: This happens if the user does something like "msbuild.exe /target". The user must pass in an actual target name
      following the switch, as in "msbuild.exe /target:blah".
      LOCALIZATION: The prefix "MSBUILD : error MSBxxxx:" should not be localized.
    </note>
      </trans-unit>
      <trans-unit id="MissingToolsVersionError">
        <source>MSBUILD : error MSB1039: Specify the version of the toolset.</source>
        <target state="translated">MSBUILD : error MSB1039: 指定工具集的版本。</target>
        <note>
      {StrBegin="MSBUILD : error MSB1039: "}
      UE: This happens if the user does something like "msbuild.exe /ToolsVersion". The user must pass in an actual toolsversion
      name following the switch, as in "msbuild.exe /ToolsVersion:3.5".
      LOCALIZATION: The prefix "MSBUILD : error MSBxxxx:" should not be localized.
    </note>
      </trans-unit>
      <trans-unit id="MissingVerbosityError">
        <source>MSBUILD : error MSB1016: Specify the verbosity level.</source>
        <target state="translated">MSBUILD : error MSB1016: 请指定详细级别。</target>
        <note>
      {StrBegin="MSBUILD : error MSB1016: "}UE: This happens if the user does something like "msbuild.exe /verbosity". The user must pass in a verbosity level
      after the switch e.g. "msbuild.exe /verbosity:detailed".
      LOCALIZATION: The prefix "MSBUILD : error MSBxxxx:" should not be localized.
    </note>
      </trans-unit>
      <trans-unit id="MultipleSchemasError">
        <source>MSBUILD : error MSB1024: Only one schema can be specified for validation of the project.</source>
        <target state="translated">MSBUILD : error MSB1024: 只能指定一个项目验证架构。</target>
        <note>
      {StrBegin="MSBUILD : error MSB1024: "}UE: The user did something like msbuild /validate:foo.xsd /validate:bar.xsd. We only allow one schema to be specified.
      LOCALIZATION: The prefix "MSBUILD : error MSBxxxx:" should not be localized.
    </note>
      </trans-unit>
      <trans-unit id="PickedUpSwitchesFromAutoResponse">
        <source>Some command line switches were read from the auto-response file "{0}". To disable this file, use the "/noautoresponse" switch.</source>
        <target state="translated">将从自动响应文件“{0}”中读取某些命令行开关。若要禁用此文件，请使用“/noautoresponse”开关。</target>
        <note>
      UE: This message appears in high verbosity modes when we used some
      switches from the auto-response file msbuild.rsp: otherwise the user may be unaware
      where the switches are coming from.
    </note>
      </trans-unit>
      <trans-unit id="ProjectNotFoundError">
        <source>MSBUILD : error MSB1009: Project file does not exist.</source>
        <target state="translated">MSBUILD : error MSB1009: 项目文件不存在。</target>
        <note>{StrBegin="MSBUILD : error MSB1009: "}UE: This message does not need in-line parameters because the exception takes care of displaying the invalid arg.
      LOCALIZATION: The prefix "MSBUILD : error MSBxxxx:" should not be localized.</note>
      </trans-unit>
      <trans-unit id="PossiblyOmittedMaxCPUSwitch">
        <source>Building the projects in this solution one at a time. To enable parallel build, please add the "/m" switch.</source>
        <target state="translated">在此解决方案中一次生成一个项目。若要启用并行生成，请添加“/m”开关。</target>
        <note />
      </trans-unit>
      <trans-unit id="ProjectSchemaErrorHalt">
        <source>MSBUILD : MSB1045: Stopping because of syntax errors in project file.</source>
        <target state="translated">MSBUILD : MSB1045: 由于项目文件中存在语法错误而正在停止。</target>
        <note>{StrBegin="MSBUILD : MSB1045: "}</note>
      </trans-unit>
      <trans-unit id="ReadResponseFileError">
        <source>MSBUILD : error MSB1023: Cannot read the response file. {0}</source>
        <target state="translated">MSBUILD : error MSB1023: 无法读取响应文件。{0}</target>
        <note>{StrBegin="MSBUILD : error MSB1023: "}UE: This error is shown when the response file cannot be read off disk.
    LOCALIZATION: The prefix "MSBUILD : error MSBxxxx:" should not be localized. {0} contains a localized message explaining
    why the response file could not be read -- this message comes from the CLR/FX.</note>
      </trans-unit>
      <trans-unit id="RepeatedResponseFileError">
        <source>MSBUILD : error MSB1013: The response file was specified twice. A response file can be specified only once. Any files named "msbuild.rsp" in the directory of MSBuild.exe or in the directory of the first project or solution built (which if no project or solution is specified is the current working directory) were automatically used as response files.</source>
        <target state="translated">MSBUILD : error MSB1013: 该响应文件被指定了两次。每个响应文件只能指定一次。MSBuild.exe 的目录中或生成的第一个项目或解决方案目录(如果未指定任何项目或解决方案，则为当前工作目录)中任何名为“msbuild.rsp”的文件自动用作响应文件。</target>
        <note>{StrBegin="MSBUILD : error MSB1013: "}UE: Response files are just text files that contain a bunch of command-line switches to be passed to MSBuild.exe. The
    purpose is so you don't have to type the same switches over and over again ... you can just pass in the response file instead.
    Response files can include the @ switch in order to further include other response files. In order to prevent a circular
    reference here, we disallow the same response file from being included twice. This error message would be followed by the
    exact @ switch that resulted in the duplicate response file.
    LOCALIZATION: The prefix "MSBUILD : error MSBxxxx:" should not be localized.</note>
      </trans-unit>
      <trans-unit id="ResponseFileNotFoundError">
        <source>MSBUILD : error MSB1022: Response file does not exist.</source>
        <target state="translated">MSBUILD : error MSB1022: 响应文件不存在。</target>
        <note>{StrBegin="MSBUILD : error MSB1022: "}UE: This message would show if the user did something like "msbuild @bogus.rsp" where bogus.rsp doesn't exist. This
    message does not need in-line parameters because the exception takes care of displaying the invalid arg.
    LOCALIZATION: The prefix "MSBUILD : error MSBxxxx:" should not be localized.</note>
      </trans-unit>
      <trans-unit id="SchemaFileLocation">
        <source>Validating project using schema file "{0}".</source>
        <target state="translated">正在使用架构文件“{0}”验证项目。</target>
        <note>LOCALIZATION: "{0}" is the location of the schema file.</note>
      </trans-unit>
      <trans-unit id="SchemaValidationError">
        <source>MSBUILD : MSB1044: Project is not valid. {0}</source>
        <target state="translated">MSBUILD : MSB1044: 项目无效。{0}</target>
        <note>{StrBegin="MSBUILD : MSB1044: "}UE: This error is shown when the user asks his project to be validated against a schema (/val switch for
    MSBuild.exe), and the project has errors. "{0}" contains a message explaining the problem.
    LOCALIZATION: "{0}" is a message from the System.XML schema validator and is already localized.</note>
      </trans-unit>
      <trans-unit id="SchemaNotFoundError">
        <source>MSBUILD : error MSB1026: Schema file does not exist.</source>
        <target state="translated">MSBUILD : error MSB1026: 架构文件不存在。</target>
        <note>{StrBegin="MSBUILD : error MSB1026: "}UE: This error is shown when the user specifies a schema file using the /validate:&lt;schema&gt; switch, and the file
    does not exist on disk. This message does not need in-line parameters because the exception takes care of displaying the
    invalid arg.
    LOCALIZATION: The prefix "MSBUILD : error MSBxxxx:" should not be localized.</note>
      </trans-unit>
      <trans-unit id="SchemaNotFoundErrorWithFile">
        <source>MSBUILD : error MSB1026: Schema file '{0}' does not exist.</source>
        <target state="needs-review-translation">MSBUILD : error MSB1026: 架构文件“{0}”不存在。</target>
        <note>{StrBegin="MSBUILD : error MSB1026: "}UE: This error is printed if the default schema does not exist or in the extremely unlikely event
    that an explicit schema file was passed and existed when the command line parameters were checked but was deleted from disk before this check was made.
    LOCALIZATION: The prefix "MSBUILD : error MSBxxxx:" should not be localized.</note>
      </trans-unit>
      <trans-unit id="UnexpectedParametersError">
        <source>MSBUILD : error MSB1002: This switch does not take any parameters.</source>
        <target state="translated">MSBUILD : error MSB1002: 此开关不采用任何参数。</target>
        <note>{StrBegin="MSBUILD : error MSB1002: "}UE: For example, if somebody types "msbuild.exe /nologo:1", they would get this error because the /nologo switch
    should not be followed by any parameters ... it stands alone.
    LOCALIZATION: The prefix "MSBUILD : error MSBxxxx:" should not be localized.</note>
      </trans-unit>
      <trans-unit id="UnknownSwitchError">
        <source>MSBUILD : error MSB1001: Unknown switch.</source>
        <target state="translated">MSBUILD : error MSB1001: 未知开关。</target>
        <note>{StrBegin="MSBUILD : error MSB1001: "}UE: This occurs when the user passes in an unrecognized switch on the MSBuild.exe command-line.
    LOCALIZATION: The prefix "MSBUILD : error MSBxxxx:" should not be localized.</note>
      </trans-unit>
      <trans-unit id="UnsupportedOS">
        <source>MSBUILD : error MSB1015: MSBuild does not run on this version of the operating system. It is only supported on Windows 2000, Windows XP, and later versions.</source>
        <target state="translated">MSBUILD : error MSB1015: MSBuild 不能在此版本的操作系统上运行。它仅在 Windows 2000、Windows XP 及更高版本的操作系统上受支持。</target>
        <note>{StrBegin="MSBUILD : error MSB1015: "}LOCALIZATION: The error prefix "MSBUILD : error MSBxxxx:" should not be localized.</note>
      </trans-unit>
      <trans-unit id="Using35Engine">
        <source>Forcing load of Microsoft.Build.Engine because MSBUILDOLDOM=1...</source>
        <target state="translated">强制加载 Microsoft.Build.Engine，因为 MSBUILDOLDOM=1...</target>
        <note />
      </trans-unit>
      <trans-unit id="MissingIgnoreProjectExtensionsError">
        <source>MSBUILD : error MSB1035: Specify the project extensions to ignore.</source>
        <target state="needs-review-translation">MSBUILD : error MSB1035: 指定要忽略的项目扩展名。</target>
        <note>{StrBegin="MSBUILD : error MSB1035: "}
      UE: This happens if the user does something like "msbuild.exe /IgnoreProjectextensions". The user must pass in one or more
      project extensions to ignore e.g. "msbuild.exe /IgnoreProjectExtensions:.sln".
      LOCALIZATION: The prefix "MSBUILD : error MSBxxxx:" should not be localized.
    </note>
      </trans-unit>
      <trans-unit id="InvalidExtensionToIgnore">
        <source>MSBUILD : error MSB1036: There is an invalid extension in the /ignoreprojectextensions list. Extensions must start with a period ".", have one or more characters after the period and not contain any invalid path characters or wildcards.</source>
        <target state="translated">MSBUILD : error MSB1036: /ignoreprojectextensions 列表中存在无效扩展名。扩展名必须以句点“.”开头，句点后有一个或多个字符，并且不包含任何无效的路径字符或通配符。</target>
        <note>{StrBegin="MSBUILD : error MSB1036: "}LOCALIZATION: The error prefix "MSBUILD : error MSBxxxx:" should not be localized.</note>
      </trans-unit>
      <trans-unit id="MissingConsoleLoggerParameterError">
        <source>MSBUILD : error MSB1037: Specify one or more parameters for the console logger if using the /consoleLoggerParameters switch</source>
        <target state="translated">MSBUILD : error MSB1037: 为控制台记录器指定一个或多个参数(如果使用 /consoleLoggerParameters 开关)</target>
        <note>{StrBegin="MSBUILD : error MSB1037: "}
      UE: This happens if the user does something like "msbuild.exe /consoleLoggerParameters:". The user must pass in one or more parameters
      after the switch e.g. "msbuild.exe /consoleLoggerParameters:ErrorSummary".
      LOCALIZATION: The prefix "MSBUILD : error MSBxxxx:" should not be localized.
    </note>
      </trans-unit>
      <trans-unit id="MissingFileLoggerParameterError">
        <source>MSBUILD : error MSB1038: Specify one or more parameters for the file logger if using the /fileLoggerParameters switch</source>
        <target state="translated">MSBUILD : error MSB1038: 为文件记录器指定一个或多个参数(如果使用 /fileLoggerParameters 开关)</target>
        <note>{StrBegin="MSBUILD : error MSB1038: "}
      UE: This happens if the user does something like "msbuild.exe /fileLoggerParameters:". The user must pass in one or more parameters
      after the switch e.g. "msbuild.exe /fileLoggerParameters:logfile=c:\temp\logfile".
      LOCALIZATION: The prefix "MSBUILD : error MSBxxxx:" should not be localized.
    </note>
      </trans-unit>
      <trans-unit id="MissingNodeReuseParameterError">
        <source>MSBUILD : error MSB1041: Specify one or more parameters for node reuse if using the /nodereuse switch</source>
        <target state="translated">MSBUILD : error MSB1041: 为节点重用指定一个或多个参数(如果使用 /nodereuse 开关)</target>
        <note>{StrBegin="MSBUILD : error MSB1041: "}
      UE: This happens if the user does something like "msbuild.exe /nodereuse:" without a true or false
      LOCALIZATION: The prefix "MSBUILD : error MSBxxxx:" should not be localized.
     </note>
      </trans-unit>
      <trans-unit id="InvalidNodeReuseValue">
        <source>MSBUILD : error MSB1042: Node reuse value is not valid. {0}.</source>
        <target state="translated">MSBUILD : error MSB1042: 节点重用值无效。{0}。</target>
        <note>{StrBegin="MSBUILD : error MSB1042: "}
     UE: This message does not need in-line parameters because the exception takes care of displaying the invalid arg.
     This error is shown when a user specifies a node reuse value that is not equivilant to Boolean.TrueString or Boolean.FalseString.
     LOCALIZATION: The prefix "MSBUILD : error MSBxxxx:" should not be localized.
  </note>
      </trans-unit>
      <trans-unit id="AbortingBuild">
        <source>Attempting to cancel the build...</source>
        <target state="translated">正在尝试取消生成...</target>
        <note />
      </trans-unit>
      <trans-unit id="InvalidPreprocessPath">
        <source>MSBUILD : error MSB1047: File to preprocess to is not valid. {0}</source>
        <target state="translated">MSBUILD : error MSB1047: 要预处理的文件无效。{0}</target>
        <note>{StrBegin="MSBUILD : error MSB1047: "}</note>
      </trans-unit>
      <trans-unit id="LoggerCreationError">
        <source>MSBUILD : error MSB1021: Cannot create an instance of the logger. {0}</source>
        <target state="translated">MSBUILD : error MSB1021: 无法创建记录器的实例。{0}</target>
        <note>{StrBegin="MSBUILD : error MSB1021: "}
      UE: This error is shown when a logger cannot be loaded and instantiated from its assembly.
      LOCALIZATION: The prefix "MSBUILD : error MSBxxxx:" should not be localized. {0} contains a message explaining why the
      logger could not be created -- this message comes from the CLR/FX and is localized.</note>
      </trans-unit>
      <trans-unit id="LoggerNotFoundError">
        <source>MSBUILD : error MSB1020: The logger was not found. Check the following: 1.) The logger name specified is the same as the name of the logger class. 2.) The logger class is "public" and implements the Microsoft.Build.Framework.ILogger interface. 3.) The path to the logger assembly is correct, or the logger can be loaded using only the assembly name provided.</source>
        <target state="translated">MSBUILD : error MSB1020: 找不到记录器。请检查下列各项: 1.)指定的记录器名称与记录器类的名称相同。2.)记录器类为“public”并且实现 Microsoft.Build.Framework.ILogger 接口。3.)记录器程序集的路径正确无误，或者只使用所提供的程序集名称就可以加载记录器。</target>
        <note>
      {StrBegin="MSBUILD : error MSB1020: "}UE: This message does not need in-line parameters because the exception takes care of displaying the invalid arg.
      This error is shown when a user specifies an logger that does not exist e.g. "msbuild /logger:FooLoggerClass,FooAssembly". The
      logger class must exist in the given assembly.
      LOCALIZATION: The prefix "MSBUILD : error MSBxxxx:" should not be localized.
    </note>
      </trans-unit>
      <trans-unit id="ProjectUpgradeNeededToVcxProj">
        <source>MSBUILD : error MSB4192: The project file "{0}" is in the ".vcproj" or ".dsp" file format, which MSBuild cannot build directly. Please convert the project by opening it in the Visual Studio IDE or running the conversion tool, or, for ".vcproj", use MSBuild to build the solution file containing the project instead.</source>
        <target state="translated">MSBUILD : error MSB4192: 项目文件“{0}”为“.vcproj”或“.dsp”文件格式，而 MSBuild 无法直接生成这些文件格式。请通过在 Visual Studio IDE 中打开该项目或运行转换工具来转换该项目；对于“.vcproj”格式，还可以使用 MSBuild 来生成包含该项目的解决方案文件。</target>
        <note>{StrBegin="MSBUILD : error MSB4192: "} LOC: ".vcproj" and ".dsp" should not be localized</note>
      </trans-unit>
      <trans-unit id="NeedJustMyCode">
        <source>If MSBuild debugging does not work correctly, please verify that the "Just My Code" feature is enabled in Visual Studio, and that you have selected the managed debugger.</source>
        <target state="translated">如果 MSBuild 调试无法正常工作，请验证 Visual Studio 中是否已启用“仅我的代码”功能，以及您是否选择了托管调试器。</target>
        <note />
      </trans-unit>
      <trans-unit id="DebuggingSolutionFiles">
        <source>MSBUILD : error MSB1048: Solution files cannot be debugged directly. Run MSBuild first with an environment variable MSBUILDEMITSOLUTION=1 to create a corresponding ".sln.metaproj" file. Then debug that.</source>
        <target state="translated">MSBUILD : error MSB1048: 无法直接调试解决方案文件。首先使用环境变量 MSBUILDEMITSOLUTION=1 运行 MSBuild 以创建对应的“.sln.metaproj”文件。然后进行调试。</target>
        <note>{StrBegin="MSBUILD : error MSB1048: "} LOC: ".SLN" should not be localized</note>
      </trans-unit>
      <trans-unit id="BuildStarted">
        <source>Build started.</source>
        <target state="translated">已启动生成。</target>
        <note />
      </trans-unit>
      <trans-unit id="FileLocation">
        <source>{0} ({1},{2})</source>
        <target state="translated">{0} ({1},{2})</target>
        <note>A file location to be embedded in a string.</note>
      </trans-unit>
      <trans-unit id="AmbiguousProjectDirectoryError">
        <source>MSBUILD : error MSB1050: Specify which project or solution file to use because the folder "{0}" contains more than one project or solution file.</source>
        <target state="translated">MSBUILD : error MSB1050: “{0}”文件夹中包含多个项目或解决方案文件，请指定要使用的项目或解决方案文件。</target>
        <note>
      {StrBegin="MSBUILD : error MSB1050: "}UE: If no project or solution file is explicitly specified on the MSBuild.exe command-line, then the engine searches for a
      project or solution file in the current directory by looking for *.*PROJ and *.SLN. If more than one file is found that matches this wildcard, we
      fire this error.
      LOCALIZATION: The prefix "MSB1050 : error MSBxxxx:" should not be localized.
    </note>
      </trans-unit>
      <trans-unit id="HelpMessage_28_WarnAsErrorSwitch">
        <source>  /warnaserror[:code[;code2]]
                     List of warning codes to treats as errors.  Use a semicolon
                     or a comma to separate multiple warning codes. To treat all
                     warnings as errors use the switch with no values.
                     (Short form: /err[:c;[c2]])

                     Example:
                       /warnaserror:MSB4130

                     When a warning is treated as an error the target will
                     continue to execute as if it was a warning but the overall
                     build will fail.
    </source>
        <target state="translated">  /warnaserror[:code[;code2]]
                     视为错误的警告代码列表。使用分号
                     或逗号分隔多个警告代码。将所有
                     警告视为错误，使用没有值的开关
                     (缩写: /err[:c;[c2]])

                     示例:
                       /warnaserror:MSB4130

                     当警告被视为错误时，目标将
                     当作警告继续执行，但是整个
                     生成将失败。
    </target>
        <note>
      LOCALIZATION: "/warnaserror" and "/err" should not be localized.
      LOCALIZATION: None of the lines should be longer than a standard width console window, eg 80 chars.
    </note>
      </trans-unit>
      <trans-unit id="HelpMessage_29_WarnAsMessageSwitch">
        <source>  /warnasmessage[:code[;code2]]
                     List of warning codes to treats as low importance
                     messages.  Use a semicolon or a comma to separate
                     multiple warning codes.
                     (Short form: /nowarn[:c;[c2]])

                     Example:
                       /warnasmessage:MSB3026
    </source>
        <target state="translated">  /warnasmessage[:code[;code2]]
                     视为低重要性消息的警告代码列表。
                     使用分号或逗号分隔
                     多个警告代码。
                     (缩写: /nowarn[:c;[c2]])

                     示例:
                       /warnasmessage:MSB3026
    </target>
        <note>
      LOCALIZATION: "/warnasmessage" and "/nowarn" should not be localized.
      LOCALIZATION: None of the lines should be longer than a standard width console window, eg 80 chars.
    </note>
      </trans-unit>
      <trans-unit id="ParameterRequiredError">
        <source>MSBUILD : error MSB1049: The {0} parameter must be specified</source>
        <target state="translated">MSBUILD : error MSB1049: 必须指定 {0} 参数</target>
        <note>{StrBegin="MSBUILD : error MSB1049: "}</note>
      </trans-unit>
      <trans-unit id="MissingWarnAsMessageParameterError">
        <source>MSBUILD : error MSB1051: Specify one or more warning codes to treat as low importance messages when using the /warnasmessage switch.</source>
        <target state="translated">MSBUILD : error MSB1051: 在使用 /warnasmessage 开关时，指定一个或多个警告代码作为低重要性消息。</target>
        <note>
      {StrBegin="MSBUILD : error MSB1051: "}
      UE: This happens if the user does something like "msbuild.exe /warnasmessage:" without any codes.
      LOCALIZATION: The prefix "MSBUILD : error MSBxxxx:" should not be localized.
    </note>
      </trans-unit>
      <trans-unit id="HelpMessage_30_BinaryLoggerSwitch">
        <source>  /binaryLogger[:[LogFile=]output.binlog[;ProjectImports={None,Embed,ZipFile}]]
                     Serializes all build events to a compressed binary file.
                     By default the file is in the current directory and named
                     "msbuild.binlog". The binary log is a detailed description
                     of the build process that can later be used to reconstruct
                     text logs and used by other analysis tools. A binary log
                     is usually 10-20x smaller than the most detailed text
                     diagnostic-level log, but it contains more information.
                     (Short form: /bl)

                     The binary logger by default collects the source text of
                     project files, including all imported projects and target
                     files encountered during the build. The optional
                     ProjectImports switch controls this behavior:

                      ProjectImports=None     - Don't collect the project
                                                imports.
                      ProjectImports=Embed    - Embed project imports in the
                                                log file.
                      ProjectImports=ZipFile  - Save project files to
                                                output.projectimports.zip
                                                where output is the same name
                                                as the binary log file name.

                     The default setting for ProjectImports is Embed.
                     Note: the logger does not collect non-MSBuild source files
                     such as .cs, .cpp etc.

                     A .binlog file can be "played back" by passing it to
                     msbuild.exe as an argument instead of a project/solution.
                     Other loggers will receive the information contained
                     in the log file as if the original build was happening.
                     You can read more about the binary log and its usages at:
                     https://github.com/Microsoft/msbuild/wiki/Binary-Log

                     Examples:
                       /bl
                       /bl:output.binlog
                       /bl:output.binlog;ProjectImports=None
                       /bl:output.binlog;ProjectImports=ZipFile
                       /bl:..\..\custom.binlog
                       /binaryLogger
    </source>
        <target state="translated">  /binaryLogger[:[LogFile=]output.binlog[;ProjectImports={None,Embed,ZipFile}]]
                     将所有生成事件序列化为压缩的二进制文件。
                     默认情况下该文件位于当前目录并且名为 "msbuild.binlog"。
                     二进制日志是生成过程的详细描述，
                     以后可将其于重新构建文本日志
                     并由其他分析工具所使用。
                     二进制日志通常比大多数详细的文本诊断级日志小 10 到 20 倍，
                     但它可以包含更多信息。
                     (缩写: /bl)

                     默认情况下，二进制记录器收集项目文件的源文本，
                     包括生成期间所有导入的
                     项目和目标文件。可选的
                     ProjectImports 开关控制此行为:
                     

                      ProjectImports=None     - 不收集项目
                                                导入项。
                      ProjectImports=Embed    - 在日志文件中
                                                嵌入项目导入项。
                      ProjectImports=ZipFile  - 将项目文件保存到
                                                output.projectimports.zip，
                                                其中输出的名称
                                                与二进制日志文件名称相同。

                     ProjectImports 的默认设置为 Embed。
                     注意: 记录器不会收集非 MSBuild 源文件，
                     例如 .cs、.cpp 等。

                     可将 .binlog 文件以参数（而不是项目/解决方案）的形式传递给
                     msbuild.exe 对其进行“播放”。
                     其他记录器将接收日志文件中的信息，
                     就像原始的生成正在发生一样。
                     你可以通过以下网址阅读有关二进制文件及其用法的详细信息:
                     https://github.com/Microsoft/msbuild/wiki/Binary-Log

                     示例:
                       /bl
                       /bl:output.binlog
                       /bl:output.binlog;ProjectImports=None
                       /bl:output.binlog;ProjectImports=ZipFile
                       /bl:..\..\custom.binlog
                       /binaryLogger
    </target>
        <note>
      LOCALIZATION: The following should not be localized:
      1) "msbuild"
      2) the string "binlog" that describes the file extension
      3) all switch names and their short forms e.g. /bl and /binaryLogger
      LOCALIZATION: None of the lines should be longer than a standard width console window, eg 80 chars.
    </note>
      </trans-unit>
      <trans-unit id="HelpMessage_31_RestoreSwitch">
        <source>  /restore[:True|False]
                     Runs a target named Restore prior to building
                     other targets.  This is useful when your project
                     tree requires packages to be restored before they
                     can be built. Specifying /restore is the same as
                     specifying /restore:True.  Use the parameter to
                     override a value that comes from a response file.
                     (Short form: /r)
    </source>
        <target state="translated">  /restore[:True|False]
                     在生成其他目标前，运行名为 Restore 的目标。
                     当系统树需要先将包还原才能生成包时，
                     将会用到此操作。
                     指定 /restore 与指定
                     /restore:True 等同。请使用此参数
                     替代来自响应文件的值。
                     (缩写: /r)
    </target>
        <note>
      LOCALIZATION: "/restore" and "/r" should not be localized.
      LOCALIZATION: None of the lines should be longer than a standard width console window, eg 80 chars.
    </note>
      </trans-unit>
      <trans-unit id="InvalidNodeReuseTrueValue">
        <source>MSBUILD : error MSB1042: Node reuse value is not valid. This version of MSBuild does not support node reuse. If specified, the node reuse switch value must be false.</source>
        <target state="translated">MSBUILD: 错误 MSB1042: 节点重复使用值无效。此版本的 MSBuild 不支持节点重复使用。若已指定，则节点重复使用开关值必须为 false。</target>
        <note>{StrBegin="MSBUILD : error MSB1042: "}
     UE: This message does not need in-line parameters because the exception takes care of displaying the invalid arg.
     This error is shown when a user specifies a node reuse value that is not equivalent to Boolean.TrueString or Boolean.FalseString.
     LOCALIZATION: The prefix "MSBUILD : error MSBxxxx:" should not be localized.
  </note>
      </trans-unit>
      <trans-unit id="InvalidRestoreValue">
        <source>MSBUILD : error MSB1052: Restore value is not valid. {0}</source>
        <target state="translated">MSBUILD: 错误 MSB1052: 还原值无效。{0}</target>
        <note>{StrBegin="MSBUILD : error MSB1052: "}
      UE: This message does not need in-line parameters because the exception takes care of displaying the invalid arg.
      This error is shown when a user specifies a restore value that is not equivalent to Boolean.TrueString or Boolean.FalseString.
      LOCALIZATION: The prefix "MSBUILD : error MSBxxxx:" should not be localized.
    </note>
      </trans-unit>
      <trans-unit id="HelpMessage_32_ProfilerSwitch">
        <source>  /profileevaluation:&lt;file&gt;    
                     Profiles MSBuild evaluation and writes the result 
                     to the specified file. If the extension of the specified
                     file is '.md', the result is generated in markdown
                     format. Otherwise, a tab separated file is produced.
    </source>
<<<<<<< HEAD
        <target state="new">  /profileevaluation:&lt;file&gt;    
                     Profiles MSBuild evaluation and writes the result 
                     to the specified file. If the extension of the specified
                     file is '.md', the result is generated in markdown
                     format. Otherwise, a tab separated file is produced.
=======
        <target state="translated">  /profileevaluation:&lt;file&gt;    
                     解析 MSBuild 评估并将结果写入
                     指定文件。如果指定文件的扩展名
                     为“.md”，则结果将以 markdown 格式
                     生成。否则，将生成制表符分隔文件。
>>>>>>> a15eb55f
    </target>
        <note />
      </trans-unit>
      <trans-unit id="HelpMessage_33_RestorePropertySwitch">
        <source>  /restoreProperty:&lt;n&gt;=&lt;v&gt;
                     Set or override these project-level properties only
                     during restore and do not use properties specified
                     with the /property argument. &lt;n&gt; is the property
                     name, and &lt;v&gt; is the property value. Use a
                     semicolon or a comma to separate multiple properties,
                     or specify each property separately.
                     (Short form: /rp)
                     Example:
                       /restoreProperty:IsRestore=true;MyProperty=value
    </source>
<<<<<<< HEAD
        <target state="new">  /restoreProperty:&lt;n&gt;=&lt;v&gt;
                     Set or override these project-level properties only
                     during restore and do not use properties specified
                     with the /property argument. &lt;n&gt; is the property
                     name, and &lt;v&gt; is the property value. Use a
                     semicolon or a comma to separate multiple properties,
                     or specify each property separately.
                     (Short form: /rp)
                     Example:
=======
        <target state="translated">  /restoreProperty:&lt;n&gt;=&lt;v&gt;
                     在还原期间仅设置或重写这些项目级
                     属性并且不使用通过
                     /property 参数指定的属性。&lt;n&gt; 是属性
                     名，&lt;v&gt; 是属性值。请使用
                     分号或逗号分隔多个属性，
                     或分别指定每个属性。
                     (缩写: /rp)
                     示例:
>>>>>>> a15eb55f
                       /restoreProperty:IsRestore=true;MyProperty=value
    </target>
        <note>
      LOCALIZATION: "/restoreProperty" and "/rp" should not be localized.
      LOCALIZATION: None of the lines should be longer than a standard width console window, eg 80 chars.
    </note>
      </trans-unit>
      <trans-unit id="InvalidProfilerValue">
        <source>MSBUILD : error MSB1053: Provided filename is not valid. {0}</source>
<<<<<<< HEAD
        <target state="new">MSBUILD : error MSB1053: Provided filename is not valid. {0}</target>
=======
        <target state="translated">MSBUILD : 错误 MSB1053: 提供的文件名无效。{0}</target>
>>>>>>> a15eb55f
        <note />
      </trans-unit>
      <trans-unit id="MissingProfileParameterError">
        <source>MSBUILD :error MSB1054: A filename must be specified to generate the profiler result.</source>
<<<<<<< HEAD
        <target state="new">MSBUILD :error MSB1054: A filename must be specified to generate the profiler result.</target>
=======
        <target state="translated">MSBUILD :错误 MSB1054: 必须指定文件名才可生成探查器结果。</target>
>>>>>>> a15eb55f
        <note />
      </trans-unit>
    </body>
  </file>
</xliff><|MERGE_RESOLUTION|>--- conflicted
+++ resolved
@@ -1395,19 +1395,11 @@
                      file is '.md', the result is generated in markdown
                      format. Otherwise, a tab separated file is produced.
     </source>
-<<<<<<< HEAD
-        <target state="new">  /profileevaluation:&lt;file&gt;    
-                     Profiles MSBuild evaluation and writes the result 
-                     to the specified file. If the extension of the specified
-                     file is '.md', the result is generated in markdown
-                     format. Otherwise, a tab separated file is produced.
-=======
         <target state="translated">  /profileevaluation:&lt;file&gt;    
                      解析 MSBuild 评估并将结果写入
                      指定文件。如果指定文件的扩展名
                      为“.md”，则结果将以 markdown 格式
                      生成。否则，将生成制表符分隔文件。
->>>>>>> a15eb55f
     </target>
         <note />
       </trans-unit>
@@ -1423,17 +1415,6 @@
                      Example:
                        /restoreProperty:IsRestore=true;MyProperty=value
     </source>
-<<<<<<< HEAD
-        <target state="new">  /restoreProperty:&lt;n&gt;=&lt;v&gt;
-                     Set or override these project-level properties only
-                     during restore and do not use properties specified
-                     with the /property argument. &lt;n&gt; is the property
-                     name, and &lt;v&gt; is the property value. Use a
-                     semicolon or a comma to separate multiple properties,
-                     or specify each property separately.
-                     (Short form: /rp)
-                     Example:
-=======
         <target state="translated">  /restoreProperty:&lt;n&gt;=&lt;v&gt;
                      在还原期间仅设置或重写这些项目级
                      属性并且不使用通过
@@ -1443,7 +1424,6 @@
                      或分别指定每个属性。
                      (缩写: /rp)
                      示例:
->>>>>>> a15eb55f
                        /restoreProperty:IsRestore=true;MyProperty=value
     </target>
         <note>
@@ -1453,20 +1433,12 @@
       </trans-unit>
       <trans-unit id="InvalidProfilerValue">
         <source>MSBUILD : error MSB1053: Provided filename is not valid. {0}</source>
-<<<<<<< HEAD
-        <target state="new">MSBUILD : error MSB1053: Provided filename is not valid. {0}</target>
-=======
         <target state="translated">MSBUILD : 错误 MSB1053: 提供的文件名无效。{0}</target>
->>>>>>> a15eb55f
         <note />
       </trans-unit>
       <trans-unit id="MissingProfileParameterError">
         <source>MSBUILD :error MSB1054: A filename must be specified to generate the profiler result.</source>
-<<<<<<< HEAD
-        <target state="new">MSBUILD :error MSB1054: A filename must be specified to generate the profiler result.</target>
-=======
         <target state="translated">MSBUILD :错误 MSB1054: 必须指定文件名才可生成探查器结果。</target>
->>>>>>> a15eb55f
         <note />
       </trans-unit>
     </body>
