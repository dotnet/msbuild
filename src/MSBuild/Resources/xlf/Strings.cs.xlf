--- conflicted
+++ resolved
@@ -15,8 +15,6 @@
         <target state="translated">Sestavení se nezdařilo. Nelze získat výsledky vlastností, položek a cíle. Viz podrobnosti ve stderr výše.</target>
         <note />
       </trans-unit>
-<<<<<<< HEAD
-=======
       <trans-unit id="BuildFinished">
         <source>Build {0} in {1}s</source>
         <target state="translated">Sestavení {0} za {1}s</target>
@@ -76,7 +74,6 @@
       A header used by Terminal Logger to introduce the build summary.
     </note>
       </trans-unit>
->>>>>>> 40561819
       <trans-unit id="CommandLine">
         <source>Command line arguments = "{0}"</source>
         <target state="translated">Argumenty příkazového řádku = {0}</target>
