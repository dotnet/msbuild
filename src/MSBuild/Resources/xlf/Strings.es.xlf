--- conflicted
+++ resolved
@@ -840,9 +840,6 @@
                             the console buffer
                         DisableConsoleColor--Use the default console colors
                             for all logging messages.
-                        DisableMPLogging-- Disable the multiprocessor
-                            logging style of output when running in
-                            non-multiprocessor mode.
                         EnableMPLogging--Enable the multiprocessor logging
                             style even when running in non-multiprocessor
                             mode. This logging style is on by default.
@@ -856,42 +853,6 @@
                         -consoleLoggerParameters:PerformanceSummary;NoSummary;
                                                  Verbosity=minimal
 </source>
-<<<<<<< HEAD
-        <target state="new">  -consoleLoggerParameters:&lt;parameters&gt;
-                     Parameters to console logger. (Short form: -clp)
-                     The available parameters are:
-                        PerformanceSummary--Show time spent in tasks, targets
-                            and projects.
-                        Summary--Show error and warning summary at the end.
-                        NoSummary--Don't show error and warning summary at the
-                            end.
-                        ErrorsOnly--Show only errors.
-                        WarningsOnly--Show only warnings.
-                        NoItemAndPropertyList--Don't show list of items and
-                            properties at the start of each project build.
-                        ShowCommandLine--Show TaskCommandLineEvent messages
-                        ShowTimestamp--Display the Timestamp as a prefix to any
-                            message.
-                        ShowEventId--Show eventId for started events, finished
-                            events, and messages
-                        ForceNoAlign--Does not align the text to the size of
-                            the console buffer
-                        DisableConsoleColor--Use the default console colors
-                            for all logging messages.
-                        DisableMPLogging-- Disable the multiprocessor
-                            logging style of output when running in
-                            non-multiprocessor mode.
-                        EnableMPLogging--Enable the multiprocessor logging
-                            style even when running in non-multiprocessor
-                            mode. This logging style is on by default.
-                        ForceConsoleColor--Use ANSI console colors even if
-                            console does not support it
-                        PreferConsoleColor--Use ANSI console colors only if
-                            target console does support it
-                     Verbosity--overrides the -verbosity setting for this
-                            logger.
-                     Example:
-=======
         <target state="translated">  -consoleLoggerParameters:&lt;parameters&gt;
                      Parámetros del registrador de consola. (Forma corta: -clp)
                      Los parámetros disponibles son:
@@ -923,7 +884,6 @@
                      Verbosity: invalida el valor -verbosity para este
                             registrador.
                      Ejemplo:
->>>>>>> ef464260
                         -consoleLoggerParameters:PerformanceSummary;NoSummary;
                                                  Verbosity=minimal
 </target>
