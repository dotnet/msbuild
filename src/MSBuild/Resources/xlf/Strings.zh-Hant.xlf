﻿<?xml version="1.0" encoding="utf-8"?>
<xliff xmlns="urn:oasis:names:tc:xliff:document:1.2" xmlns:xsi="http://www.w3.org/2001/XMLSchema-instance" version="1.2" xsi:schemaLocation="urn:oasis:names:tc:xliff:document:1.2 xliff-core-1.2-transitional.xsd">
  <file datatype="xml" source-language="en" target-language="zh-Hant" original="../Strings.resx">
    <body>
      <trans-unit id="AmbiguousProjectError">
        <source>MSBUILD : error MSB1011: Specify which project or solution file to use because this folder contains more than one project or solution file.</source>
        <target state="translated">MSBUILD : error MSB1011: 請指定要使用哪個專案檔或方案檔，因為這個資料夾包含一個以上的專案檔或方案檔。</target>
        <note>{StrBegin="MSBUILD : error MSB1011: "}UE: If no project or solution file is explicitly specified on the MSBuild.exe command-line, then the engine searches for a
      project or solution file in the current directory by looking for *.*PROJ and *.SLN. If more than one file is found that matches this wildcard, we
      fire this error.
      LOCALIZATION: The prefix "MSBUILD : error MSBxxxx:" should not be localized.</note>
      </trans-unit>
      <trans-unit id="BuildFailedWithPropertiesItemsOrTargetResultsRequested">
        <source>Build failed. Properties, Items, and Target results cannot be obtained. See details in stderr above.</source>
        <target state="translated">建置失敗。無法取得屬性、項目及目標結果。請參閱上述 stderr 中的詳細資料。</target>
        <note />
      </trans-unit>
      <trans-unit id="CommandLine">
        <source>Command line arguments = "{0}"</source>
        <target state="translated">命令列引數 = "{0}"</target>
        <note />
      </trans-unit>
      <trans-unit id="ConfigurationFailurePrefixNoErrorCode">
        <source>MSBUILD : Configuration error {0}: {1}</source>
        <target state="translated">MSBUILD : 組態 error {0}: {1}</target>
        <note>{SubString="Configuration"}UE: This prefixes any error from reading the toolset definitions in msbuild.exe.config or the registry.
      There's no error code because one was included in the error message.
      LOCALIZATION: The word "Configuration" should be localized, the words "MSBuild" and "error" should NOT be localized.
    </note>
      </trans-unit>
      <trans-unit id="CannotAutoDisableAutoResponseFile">
        <source>MSBUILD : error MSB1027: The -noAutoResponse switch cannot be specified in the MSBuild.rsp auto-response file, nor in any response file that is referenced by the auto-response file.</source>
        <target state="translated">MSBUILD : error MSB1027: -noAutoResponse 參數不能在 MSBuild.rsp 自動回應檔中指定，也不能在自動回應檔所參考的任何回應檔中指定。</target>
        <note>{StrBegin="MSBUILD : error MSB1027: "}LOCALIZATION: The prefix "MSBUILD : error MSBxxxx:", "-noAutoResponse" and "MSBuild.rsp" should not be localized.</note>
      </trans-unit>
      <trans-unit id="HelpMessage_41_QuestionSwitch">
        <source>  -question
                     (Experimental) Question whether there is any build work.
                     MSBuild will error out when it detects a target or task
                     that can be incremental (has inputs and outputs),
                     but isn't up to date.
                     (Short form: -q)
    </source>
        <target state="translated">  -question
                     (實驗性) 問題: 是否有任何組建可運作。
                     MSBuild 偵測到可增量 (有輸入和輸出)
                     但並非最新的目標或工作時，
                     它會發生錯誤。
                     (簡短形式: -q)
    </target>
        <note>
      LOCALIZATION: "MSBuild" should not be localized.
      LOCALIZATION: "-question" and "-q" should not be localized.
      LOCALIZATION: None of the lines should be longer than a standard width console window, eg 80 chars.
    </note>
      </trans-unit>
      <trans-unit id="HelpMessage_42_ReportFileAccessesSwitch">
        <source>  -reportFileAccesses[:True|False]
                     Causes MSBuild to report file accesses to any configured
                     project cache plugins.

                     This flag is experimental and may not work as intended.
    </source>
        <target state="translated">  -reportFileAccesses[:True|False]
                     導致 MSBuild 報告任何已設定之專案快取外掛程式的
                     檔案存取。

                     此旗標為實驗性質，可能無法如預期般運作。
    </target>
        <note>
      LOCALIZATION: "-reportFileAccesses" should not be localized.
      LOCALIZATION: None of the lines should be longer than a standard width console window, eg 80 chars.
    </note>
      </trans-unit>
      <trans-unit id="HelpMessage_43_GetPropertySwitch">
        <source>  -getProperty:propertyName,...
                     Write out the value of one or more specified properties
                     after evaluation, without executing the build, or if either
                     the -targets option or the -getTargetResult option is
                     used, write out the values after the build.
    </source>
        <target state="translated">  -getProperty:propertyName,...
                     於評估後，寫出一或多個指定屬性的值，以及
                     但不執行建置；如有使用
                     -targets 選項或 -getTargetResult 選項，
                     便於建置之後，再寫出這些值。
    </target>
        <note>
      LOCALIZATION: "-getProperty", "-targets" and "-getTargetResult" should not be localized.
      LOCALIZATION: None of the lines should be longer than a standard width console window, eg 80 chars.
    </note>
      </trans-unit>
      <trans-unit id="HelpMessage_44_GetItemSwitch">
        <source>  -getItem:itemName,...
                     Write out the value of one or more specified items and
                     their associated metadata after evaluation without
                     executing the build, or if either the -targets option
                     or the -getTargetResult option is used, write out
                     the values after the build.
    </source>
        <target state="translated">  -getItem:itemName,...
                     於評估後，寫出一或多個指定項目的值，以及
                     其相關的中繼資料，但不
                     執行建置；如有使用 -targets 選項
                     或 -getTargetResult 選項，
                     便於建置之後，再寫出這些值。
    </target>
        <note>
      LOCALIZATION: "-getItem", "targets" and "getTargetResult" should not be localized.
      LOCALIZATION: None of the lines should be longer than a standard width console window, eg 80 chars.
    </note>
      </trans-unit>
      <trans-unit id="HelpMessage_45_GetTargetResultSwitch">
        <source>  -getTargetResult:targetName,...
                     Write out the output value of one or more targets and
                     the specified targets will be executed.
    </source>
        <target state="translated">  -getTargetResult:targetName,...
                     寫出一或多個目標的輸出值，然後
                     執行指定的目標。
    </target>
        <note>
      LOCALIZATION: "-getTargetResult" should not be localized.
      LOCALIZATION: None of the lines should be longer than a standard width console window, eg 80 chars.
    </note>
      </trans-unit>
      <trans-unit id="HelpMessage_46_FeatureAvailabilitySwitch">
        <source>  -featureAvailability:featureName,...
                     Check feature availability. The result is one of the
                     strings "Undefined", "Available", "NotAvailable" and
                     "Preview".
                     - Undefined - the availability of the feature is undefined
                     (the feature name is unknown to the feature availability
                     checker)
                     - NotAvailable - the feature is not available (unlike
                     Undefined, the feature name is known to the feature
                     availability checker and it knows the feature is not
                     supported by current MSBuild engine)
                     - Available - the feature is available
                     - Preview - the feature is in preview (not stable)
                     (Short form: -fa)
    </source>
        <target state="translated">  -featureAvailability:featureName,...
                     檢查功能可用性。結果會是下列其中一個字串:
                     “Undefined”、“Available”、“NotAvailable” 和
                     "Preview"。
                     - Undefined - 功能的可用性未定義
                     (功能可用性檢查程式不知道
                     該功能名稱)
                     - NotAvailable - 此功能無法使用 (不同於
                     Undefined，功能可用性檢查程式知道該功能名稱，
                     並知道功能目前的
                     MSBuild 引擎不支援該功能)
                     - Available - 此功能可以使用
                     - Preview - 此功能目前為預覽狀態 (不穩定)
                     (簡短形式: -fa)
    </target>
        <note>
      LOCALIZATION: "-featureAvailability", "-fa", "Undefined", "Available" "NotAvailable" and "Preview"should not be localized.
      LOCALIZATION: None of the lines should be longer than a standard width console window, eg 80 chars.
    </note>
      </trans-unit>
      <trans-unit id="HelpMessage_47_TerminalLoggerSwitch">
        <source>  -terminalLogger[:auto,on,off]
                     Enable or disable the terminal logger. Terminal logger
                     provides enhanced build output on the console in real time,
                     organized logically by project, and designed to highlight
                     actionable information. Specify auto (or use the option
                     without arguments) to use the terminal logger only if the
                     standard output is not redirected. Don't parse the output
                     or otherwise rely on it remaining unchanged in future
                     versions. This option is available in MSBuild 17.8 and
                     later.
                     (Short form: -tl)
    </source>
        <target state="translated">  -terminalLogger[:auto,on,off]
                     啟用或停用終端機記錄器。終端機記錄器
                     會即時在主機上，提供更進一步的組建輸出，
                     並依照專案的邏輯編排，並會醒目提示
                     可採取動作的資訊。指定自動 (或只使用選項，
                     不使用引數) 只在使用標準輸出
                     未重新導向時，才使用終端機記錄器。不剖析輸出，
                     或以其他方式據此在
                     未來的版本中保持不變。此選項可在 MSBuild 17.8 和
                     更新版本中使用。
                     (簡短形式: -tl)
    </target>
        <note>
      LOCALIZATION: "-terminalLogger", "-tl", and "auto" should not be localized.
      LOCALIZATION: None of the lines should be longer than a standard width console window, eg 80 chars.
    </note>
      </trans-unit>
      <trans-unit id="HelpMessage_48_TerminalLoggerParametersSwitch">
        <source>  -terminalLoggerParameters: &lt;parameters&gt;
                     Parameters to terminal logger. (Short form: -tlp)
                     The available parameters.
                        default--Specifies the default behavior of the terminal
                        logger. It requires one of the following values:
                           - `on`, `true`  forces TerminalLogger to be used even
                            when it would be disabled.
                           - `off`, `false` forces TerminalLogger to not be used
                            even when it would be enabled.
                           - `auto` enables TerminalLogger when the terminal
                            supports it and the session doesn't have redirected
                            stdout/stderr
                        verbosity--Override the -verbosity setting for this
                        logger
                        showCommandLine--Show TaskCommandLineEvent messages

                      Example:
                        -tlp:default=auto;verbosity=diag;shownCommandLine
    </source>
        <target state="translated">  -terminalLoggerParameters: &lt;parameters&gt;
<<<<<<< HEAD
                     終端機記錄器的參數。(簡短形式: -tlp)
                     可用的參數。
                        default -- 指定終端機記錄器的預設值
                        。其需要下列其中一值: 
=======
                    終端機記錄器的參數。(簡短形式: -tlp)
                    可用的參數。
                       default -- 指定終端機記錄器的預設值。
                       其需要下列其中一值: 
>>>>>>> 9c85f564
。
                           - 'on'、'true' 會強制使用 TerminalLogger，即使
                            其之後可能會停用。
                           - 'off'、'false' 會強制使用 TerminalLogger，即使
                            其之後可能會啟用。
                           - `auto` 會啟用 terminalLogger，但終端機必須能夠
                            提供支援，且工作階段未經重新導向
                            stdout/stderr
                        verbosity -- 覆寫上記錄器的
                        -verbosity
                        showCommandLine -- 顯示 TaskCommandLineEvent 訊息

<<<<<<< HEAD
                      範例: 
                        -tlp:default=auto;verbosity=diag;shownCommandLine
=======
                     範例: 
                       -tlp:default=auto;verbosity=diag;shownCommandLine
>>>>>>> 9c85f564
    </target>
        <note>
      LOCALIZATION: "-terminalLoggerParameters", "-tlp", "default", "on", "true", "off", "false", "auto", "verbosity", "showCommandLine" should not be localized.
      LOCALIZATION: None of the lines should be longer than a standard width console window, eg 80 chars.
    </note>
      </trans-unit>
      <trans-unit id="HelpMessage_51_GetResultOutputFileSwitch">
        <source>  -getResultOutputFile:file
                     Redirect output from get* into a file.

                     Example:
                     -getProperty:Bar -getResultOutputFile:Biz.txt
                     This writes the value of property Bar into Biz.txt.
    </source>
        <target state="translated">  -getResultOutputFile:file
                     將輸出從 get* 重新導向至檔案。

<<<<<<< HEAD
                     範例: 
                     -getProperty:Bar -getResultOutputFile:Biz.txt
                     這會將屬性列的值寫入 Biz.txt。
    </target>
=======
                    範例: 
                    -getProperty:Bar -getResultOutputFile:Biz.txt
                    這會將屬性列的值寫入 Biz.txt。
   </target>
>>>>>>> 9c85f564
        <note>
      LOCALIZATION: "-getResultOutputFile", "get*" and "-getProperty" should not be localized.
      LOCALIZATION: None of the lines should be longer than a standard width console window, eg 80 chars.
    </note>
      </trans-unit>
      <trans-unit id="HelpMessage_52_BuildCheckSwitch">
        <source>  -check
                     Enables BuildChecks during the build.
                     BuildCheck enables evaluating rules to ensure properties
                     of the build. For more info see aka.ms/buildcheck
	</source>
        <target state="translated">  -check
                     在建置期間啟用 BuildChecks。
                     BuildCheck 會啟用評估規則以確保組建的 
                     屬性。如需詳細資訊，請參閱 aka.ms/buildcheck
	</target>
        <note>
    {Locked="-check"}{Locked="BuildChecks"}{Locked="BuildCheck"}
    LOCALIZATION: None of the lines should be longer than a standard width console window, eg 80 chars.
  </note>
      </trans-unit>
      <trans-unit id="InvalidLowPriorityValue">
        <source>MSBUILD : error MSB1064: Low priority value is not valid. {0}</source>
        <target state="translated">MSBUILD : error MSB1064: 低優先順序值無效。{0}</target>
        <note>
      {StrBegin="MSBUILD : error MSB1064: "}
      UE: This message does not need in-line parameters because the exception takes care of displaying the invalid arg.
      This error is shown when a user specifies a value for the lowPriority parameter that is not equivalent to Boolean.TrueString or Boolean.FalseString.
      LOCALIZATION: The prefix "MSBUILD : error MSBxxxx:" should not be localized.
    </note>
      </trans-unit>
      <trans-unit id="InvalidTerminalLoggerValue">
        <source>MSBUILD : error MSB1065: Terminal logger value is not valid. It should be one of 'auto', 'true', or 'false'. {0}</source>
        <target state="translated">MSBUILD : error MSB1065: 終端機記錄器值無效。它應該是 'auto'、'true' 或 'false' 其中之一。{0}</target>
        <note>
      {StrBegin="MSBUILD : error MSB1065: "}
      UE: This message does not need in-line parameters because the exception takes care of displaying the invalid arg.
      This error is shown when a user specifies a value for the lowPriority parameter that is not equivalent to Boolean.TrueString or Boolean.FalseString.
      LOCALIZATION: The prefix "MSBUILD : error MSBxxxx:" should not be localized.
    </note>
      </trans-unit>
      <trans-unit id="InvalidReportFileAccessesValue">
        <source>MSBUILD : error MSB1063: Report file accesses value is not valid. {0}</source>
        <target state="translated">MSBUILD : error MSB1063: 報告檔案存取值無效。{0}</target>
        <note>
      {StrBegin="MSBUILD : error MSB1063: "}
      UE: This message does not need in-line parameters because the exception takes care of displaying the invalid arg.
      This error is shown when a user specifies a value that is not equivalent to Boolean.TrueString or Boolean.FalseString.
      LOCALIZATION: The prefix "MSBUILD : error MSBxxxx:" should not be localized.
    </note>
      </trans-unit>
      <trans-unit id="LongPaths">
        <source>Based on the Windows registry key LongPathsEnabled, the LongPaths feature is {0}.</source>
        <target state="translated">根據 Windows 登錄機碼 LongPathsEnabled，LongPaths 功能為 {0}。</target>
        <note>"Windows" is the OS, "LongPathsEnabled" should not be localized, and {0} will be "enabled"/"disabled"/"not set"</note>
      </trans-unit>
      <trans-unit id="LongPaths_Disabled">
        <source>disabled</source>
        <target state="translated">已停用</target>
        <note />
      </trans-unit>
      <trans-unit id="LongPaths_Enabled">
        <source>enabled</source>
        <target state="translated">已啟用</target>
        <note />
      </trans-unit>
      <trans-unit id="LongPaths_Missing">
        <source>not set</source>
        <target state="translated">未設定</target>
        <note />
      </trans-unit>
      <trans-unit id="MSBuildVersionMessage">
        <source>MSBuild version {0} for {1}</source>
        <target state="translated">{1} 的 MSBuild 版本 {0}</target>
        <note>LOCALIZATION: {0} contains the DLL version number. {1} contains the name of a runtime, like ".NET Framework" or ".NET Core"</note>
      </trans-unit>
      <trans-unit id="CurrentDirectory">
        <source>Current directory = "{0}"</source>
        <target state="translated">目前目錄 = "{0}"</target>
        <note />
      </trans-unit>
      <trans-unit id="DuplicateOutputResultsCache">
        <source>MSBUILD : error MSB1058: Only one output results cache can be specified.</source>
        <target state="translated">MSBUILD : error MSB1058: 只能指定一個輸出結果快取。</target>
        <note>{StrBegin="MSBUILD : error MSB1058: "}</note>
      </trans-unit>
      <trans-unit id="DuplicateProjectSwitchError">
        <source>MSBUILD : error MSB1008: Only one project can be specified.</source>
        <target state="translated">MSBUILD : error MSB1008: 只能指定一個專案。</target>
        <note>{StrBegin="MSBUILD : error MSB1008: "}UE: This happens if the user does something like "msbuild.exe myapp.proj myapp2.proj". This is not allowed.
    MSBuild.exe will only build a single project. The help topic may link to an article about how to author an MSBuild project
    that itself launches MSBuild on a number of other projects.
    LOCALIZATION: The prefix "MSBUILD : error MSBxxxx:" should not be localized.</note>
      </trans-unit>
      <trans-unit id="EnvironmentVariableAsSwitch">
        <source>MSBUILD : error MSB1060: Undefined environment variable passed in as switch.</source>
        <target state="translated">MSBUILD : error MSB1060: 以切換參數傳入未定義的環境變數。</target>
        <note>
      {StrBegin="MSBUILD : error MSB1060: "}
      UE: This error is shown when a user passes in an environment variable (including from a response file)
      but the environment variable is not defined.
    </note>
      </trans-unit>
      <trans-unit id="FatalError">
        <source>MSBUILD : error MSB1025: An internal failure occurred while running MSBuild.</source>
        <target state="translated">MSBUILD : error MSB1025: 執行 MSBuild 時發生內部錯誤。</target>
        <note>{StrBegin="MSBUILD : error MSB1025: "}UE: This message is shown when the application has to terminate either because of a bug in the code, or because some
      FX/CLR method threw an unexpected exception.
      LOCALIZATION: The prefix "MSBUILD : error MSBxxxx:" and "MSBuild" should not be localized.</note>
      </trans-unit>
      <trans-unit id="HelpMessage_1_Syntax">
        <source>Syntax:              MSBuild.exe [options] [project file | directory]
</source>
        <target state="translated">語法:              MSBuild.exe [選項] [專案檔 | 目錄]
</target>
        <note>
      LOCALIZATION: The following should not be localized:
      1) "MSBuild", "MSBuild.exe" and "MSBuild.rsp"
      2) the string "proj" that describes the extension we look for
      3) all switch names and their short forms e.g. -property, or -p
      4) all verbosity levels and their short forms e.g. quiet, or q
      LOCALIZATION: None of the lines should be longer than a standard width console window, eg 80 chars.
    </note>
      </trans-unit>
      <trans-unit id="HelpMessage_2_Description">
        <source>Description:         Builds the specified targets in the project file. If
                     a project file is not specified, MSBuild searches the
                     current working directory for a file that has a file
                     extension that ends in "proj" and uses that file.  If
                     a directory is specified, MSBuild searches that
                     directory for a project file.
</source>
        <target state="translated">描述:         在專案檔中建置指定的目標。若未
                    指定專案檔，MSBuild 會從目前的
                    工作目錄中，搜尋副檔名結尾為
                     "proj" 的檔案，並使用該檔案。
                    如有指定目錄，MSBuild 會從該目錄
                    搜尋專案檔。
</target>
        <note>
      LOCALIZATION: The following should not be localized:
      1) "MSBuild", "MSBuild.exe" and "MSBuild.rsp"
      2) the string "proj" that describes the extension we look for
      3) all switch names and their short forms e.g. -property, or -p
      4) all verbosity levels and their short forms e.g. quiet, or q
      LOCALIZATION: None of the lines should be longer than a standard width console window, eg 80 chars.
    </note>
      </trans-unit>
      <trans-unit id="HelpMessage_34_InteractiveSwitch">
        <source>  -interactive[:True|False]
                     Indicates that actions in the build are allowed to
                     interact with the user.  Do not use this argument
                     in an automated scenario where interactivity is
                     not expected.
                     Specifying -interactive is the same as specifying
                     -interactive:true.  Use the parameter to override a
                     value that comes from a response file.
    </source>
        <target state="translated">  -interactive[:True|False]
                     指出不允許組建中的動作與使用者
                     互動。請勿在自動化情節中使用此
                     引數，因為在這個情節中不應出現
                     功能。
                     指定 -interactive 就等同於指定
                     -interactive:true。這個參數可用來
                     覆寫來自回應檔的值。
    </target>
        <note>
      LOCALIZATION: "-interactive" should not be localized.
      LOCALIZATION: None of the lines should be longer than a standard width console window, eg 80 chars.
    </note>
      </trans-unit>
      <trans-unit id="HelpMessage_35_IsolateProjectsSwitch">
        <source>  -isolateProjects[:True|MessageUponIsolationViolation|False]
                     Causes MSBuild to build each project in isolation.

                     When set to "MessageUponIsolationViolation" (or its short
                     form "Message"), only the results from top-level targets
                     are serialized if the -outputResultsCache switch is
                     supplied. This is to mitigate the chances of an
                     isolation-violating target on a dependency project using
                     incorrect state due to its dependency on a cached target
                     whose side effects would not be taken into account.
                     (For example, the definition of a property.)

                     This is a more restrictive mode of MSBuild as it requires
                     that the project graph be statically discoverable at
                     evaluation time, but can improve scheduling and reduce
                     memory overhead when building a large set of projects.
                     (Short form: -isolate)

                     This flag is experimental and may not work as intended.
    </source>
        <target state="translated">  -isolateProjects[:True|MessageUponIsolationViolation|False]
                     導致 MSBuild 在隔離中建置每個專案。

                     設定為 "MessageUponIsolationViolation" 
                     (或其簡短形式 "Message") 時，如果提供 
                     -outputResultsCache 切換，則只會序列化來自
                     頂層目標的結果。這是為了降低相依性專案上，
                     由於其相依性位於快取目標上 (其副作用
                     不會納入考量)，而使用不正確狀態
                     造成違反隔離目標的機會。
                     (例如，屬性的定義。)

                     這是 MSBuild 更具限制的模式，
                     因為它要求專案圖形在評估階段可靜態探索，
                     但可能會改善排程，並減少建置大量專案時
                     的記憶體額外負荷。
                     (簡短形式: -isolate)

                     此旗標是實驗性，可能無法如預期運作。
    </target>
        <note>
      LOCALIZATION: "MSBuild" should not be localized.
      LOCALIZATION: "-isolateProjects" should not be localized.
      LOCALIZATION: None of the lines should be longer than a standard width console window, eg 80 chars.</note>
      </trans-unit>
      <trans-unit id="HelpMessage_36_GraphBuildSwitch">
        <source>  -graphBuild[:True|False]
                     Causes MSBuild to construct and build a project graph.

                     Constructing a graph involves identifying project
                     references to form dependencies. Building that graph
                     involves attempting to build project references prior
                     to the projects that reference them, differing from
                     traditional MSBuild scheduling.
                     (Short form: -graph)

                     This flag is experimental and may not work as intended.
    </source>
        <target state="translated">  -graphBuild[:True|False]
                     引發 MSBuild 建構及建置專案圖形。

                     建構圖形會牽涉到識別專案參考
                     以構成專案相依性。建置圖形
                     會牽涉到嘗試在專案加以參考之前，
                     先建置專案參考，而這與傳統的
                     MSBuild 排程不同。
                     (簡短形式: -graph)

                     這是實驗性的旗標，運作情形可能不如預期。
    </target>
        <note>
      LOCALIZATION: "MSBuild" should not be localized.
      LOCALIZATION: "-graphBuild" and "-graph" should not be localized.
      LOCALIZATION: None of the lines should be longer than a standard width console window, eg 80 chars.
    </note>
      </trans-unit>
      <trans-unit id="HelpMessage_37_DocsLink">
        <source>For more detailed information, see https://aka.ms/msbuild/docs</source>
        <target state="translated">如需詳細資訊，請參閱 https://aka.ms/msbuild/docs</target>
        <note />
      </trans-unit>
      <trans-unit id="HelpMessage_38_TargetsSwitch">
        <source>  -targets[:file]
                     Prints a list of available targets without executing the
                     actual build process. By default the output is written to
                     the console window. If the path to an output file
                     is provided that will be used instead.
                     (Short form: -ts)
                     Example:
                       -ts:out.txt
    </source>
        <target state="translated">  -targets[:file]
                     列印可用目標的清單，但不執行
                     實際建置流程。根據預設，會將輸出寫入
                     主控台視窗。若有提供輸出檔案的路徑
                     則會改用該路徑。
                     (簡短形式: -ts)
                     例如
                       -ts:out.txt
    </target>
        <note>
      LOCALIZATION: "MSBuild" should not be localized.
      LOCALIZATION: "-targets" and "-ts" should not be localized.
      LOCALIZATION: None of the lines should be longer than a standard width console window, eg 80 chars.
    </note>
      </trans-unit>
      <trans-unit id="HelpMessage_39_LowPrioritySwitch">
        <source>  -lowPriority[:True|False]
                     Causes MSBuild to run at low process priority.

                     Specifying -lowPriority is the same as specifying
                     -lowPriority:True.
                     (Short form: -low)
    </source>
        <target state="translated">  -lowPriority[:True|False]
                     讓 MSBuild 以低處理序優先順序執行。

                     指定 -lowPriority 與指定
                     -lowPriority:True 相同。
                     (簡短形式: -low)
    </target>
        <note>
      LOCALIZATION: "MSBuild" should not be localized.
      LOCALIZATION: "-lowPriority" and "-low" should not be localized.
      LOCALIZATION: None of the lines should be longer than a standard width console window, eg 80 chars.
    </note>
      </trans-unit>
      <trans-unit id="HelpMessage_3_SwitchesHeader">
        <source>Switches:            Note that you can specify switches using
                     "-switch", "/switch" and "--switch".
</source>
        <target state="translated">參數:            請注意，您可以同時使用 "-switch"、"/switch"，
以及 "--switch"                     來指定參數。
</target>
        <note>
      LOCALIZATION: The following should not be localized:
      1) "MSBuild", "MSBuild.exe" and "MSBuild.rsp"
      2) the string "proj" that describes the extension we look for
      3) all switch names and their short forms e.g. -property, or -p
      4) all verbosity levels and their short forms e.g. quiet, or q
      LOCALIZATION: None of the lines should be longer than a standard width console window, eg 80 chars.
    </note>
      </trans-unit>
      <trans-unit id="HelpMessage_40_WarnNotAsErrorSwitch">
        <source>  -warnNotAsError[:code[;code2]]
                     List of warning codes to treats not treat as errors.
                     Use a semicolon or a comma to separate
                     multiple warning codes. Has no effect if the -warnaserror
                     switch is not set.

                     Example:
                       -warnNotAsError:MSB3026
    </source>
        <target state="translated">  -warnNotAsError[:code[;code2]]
                     要視為不視為錯誤的警告代碼清單。
                     使用分號或逗號分隔
                     多個警告代碼。如果未設定 -warnaserror
                     切換，則沒有作用。

                     範例:
                       -warnNotAsError:MSB3026
    </target>
        <note>
      LOCALIZATION: "-warnNotAsError" should not be localized.
      LOCALIZATION: None of the lines should be longer than a standard width console window, eg 80 chars.
    </note>
      </trans-unit>
      <trans-unit id="HelpMessage_4_HelpSwitch">
        <source>  -help              Display this usage message. (Short form: -? or -h)
</source>
        <target state="translated">  -help              顯示此使用方式訊息。(簡短形式: -? 或 -h)
</target>
        <note>
      LOCALIZATION: The following should not be localized:
      1) "MSBuild", "MSBuild.exe" and "MSBuild.rsp"
      2) the string "proj" that describes the extension we look for
      3) all switch names and their short forms e.g. -property, or -p
      4) all verbosity levels and their short forms e.g. quiet, or q
      LOCALIZATION: None of the lines should be longer than a standard width console window, eg 80 chars.
    </note>
      </trans-unit>
      <trans-unit id="HelpMessage_5_NoLogoSwitch">
        <source>  -noLogo            Do not display the startup banner and copyright message.
</source>
        <target state="translated">  -noLogo            不顯示啟動橫幅及著作權訊息。
</target>
        <note>
      LOCALIZATION: The following should not be localized:
      1) "MSBuild", "MSBuild.exe" and "MSBuild.rsp"
      2) the string "proj" that describes the extension we look for
      3) all switch names and their short forms e.g. -property, or -p
      4) all verbosity levels and their short forms e.g. quiet, or q
      LOCALIZATION: None of the lines should be longer than a standard width console window, eg 80 chars.
    </note>
      </trans-unit>
      <trans-unit id="HelpMessage_6_VersionSwitch">
        <source>  -version           Display version information only. (Short form: -ver)
</source>
        <target state="translated">  -version           只顯示版本資訊。(簡短形式: -ver)
</target>
        <note>
      LOCALIZATION: The following should not be localized:
      1) "MSBuild", "MSBuild.exe" and "MSBuild.rsp"
      2) the string "proj" that describes the extension we look for
      3) all switch names and their short forms e.g. -property, or -p
      4) all verbosity levels and their short forms e.g. quiet, or q
      LOCALIZATION: None of the lines should be longer than a standard width console window, eg 80 chars.
    </note>
      </trans-unit>
      <trans-unit id="HelpMessage_7_ResponseFile">
        <source>  @&lt;file&gt;            Insert command-line settings from a text file. To specify
                     multiple response files, specify each response file
                     separately.

                     Any response files named "msbuild.rsp" are automatically
                     consumed from the following locations:
                     (1) the directory of msbuild.exe
                     (2) the directory of the first project or solution built
</source>
        <target state="translated">  @&lt;file&gt;            從文字檔插入命令列設定。若要
                     指定多個回應檔，請分開指定每一個
                     回應檔。

                     所有名為 "msbuild.rsp" 的回應檔
                     將會自動從下列位置取用:
                     (1) msbuild.exe 的目錄
                     (2) 建置第一個專案或解決方案的目錄
</target>
        <note>
      LOCALIZATION: The following should not be localized:
      1) "MSBuild", "MSBuild.exe" and "MSBuild.rsp"
      2) the string "proj" that describes the extension we look for
      3) all switch names and their short forms e.g. -property, or -p
      4) all verbosity levels and their short forms e.g. quiet, or q
      LOCALIZATION: None of the lines should be longer than a standard width console window, eg 80 chars.
    </note>
      </trans-unit>
      <trans-unit id="HelpMessage_8_NoAutoResponseSwitch">
        <source>  -noAutoResponse    Do not auto-include any MSBuild.rsp files. (Short form:
                     -noAutoRsp)
</source>
        <target state="translated">  -noAutoResponse    不自動包含任何 MSBuild.rsp 檔案。(簡短形式:
                     -noAutoRsp)
</target>
        <note>
      LOCALIZATION: The following should not be localized:
      1) "MSBuild", "MSBuild.exe" and "MSBuild.rsp"
      2) the string "proj" that describes the extension we look for
      3) all switch names and their short forms e.g. -property, or -p
      4) all verbosity levels and their short forms e.g. quiet, or q
      LOCALIZATION: None of the lines should be longer than a standard width console window, eg 80 chars.
    </note>
      </trans-unit>
      <trans-unit id="HelpMessage_9_TargetSwitch">
        <source>  -target:&lt;targets&gt;  Build these targets in this project. Use a semicolon or a
                     comma to separate multiple targets, or specify each
                     target separately. (Short form: -t)
                     Example:
                       -target:Resources;Compile
</source>
        <target state="translated">  -target:&lt;目標&gt;  在此專案中建置這些目標。請用分號或
                     逗號區隔多個目標，或是個別指定
                     每一個目標。(簡短形式: -t)
                     範例:
                       -target:Resources;Compile
</target>
        <note>
      LOCALIZATION: The following should not be localized:
      1) "MSBuild", "MSBuild.exe" and "MSBuild.rsp"
      2) the string "proj" that describes the extension we look for
      3) all switch names and their short forms e.g. -property, or -p
      4) all verbosity levels and their short forms e.g. quiet, or q
      LOCALIZATION: None of the lines should be longer than a standard width console window, eg 80 chars.
    </note>
      </trans-unit>
      <trans-unit id="HelpMessage_10_PropertySwitch">
        <source>  -property:&lt;n&gt;=&lt;v&gt;  Set or override these project-level properties. &lt;n&gt; is
                     the property name, and &lt;v&gt; is the property value. Use a
                     semicolon or a comma to separate multiple properties, or
                     specify each property separately. (Short form: -p)
                     Example:
                       -property:WarningLevel=2;OutDir=bin\Debug\
</source>
        <target state="translated">  -property:&lt;n&gt;=&lt;v&gt;  設定或覆寫這些專案層級的屬性。&lt;n&gt; 是
                     屬性名稱，而 &lt;v&gt; 則是屬性值。請使用
                     分號或逗號區隔多個屬性，
                     或是個別指定每一個屬性。(簡短形式: -p)
                     範例:
                       -property:WarningLevel=2;OutDir=bin\Debug\
</target>
        <note>
      LOCALIZATION: The following should not be localized:
      1) "MSBuild", "MSBuild.exe" and "MSBuild.rsp"
      2) the string "proj" that describes the extension we look for
      3) all switch names and their short forms e.g. -property, or -p
      4) all verbosity levels and their short forms e.g. quiet, or q
      LOCALIZATION: None of the lines should be longer than a standard width console window, eg 80 chars.
    </note>
      </trans-unit>
      <trans-unit id="HelpMessage_11_LoggerSwitch">
        <source>  -logger:&lt;logger&gt;   Use this logger to log events from MSBuild. To specify
                     multiple loggers, specify each logger separately.
                     The &lt;logger&gt; syntax is:
                       [&lt;class&gt;,]&lt;assembly&gt;[,&lt;options&gt;][;&lt;parameters&gt;]
                     The &lt;logger class&gt; syntax is:
                       [&lt;partial or full namespace&gt;.]&lt;logger class name&gt;
                     The &lt;logger assembly&gt; syntax is:
                       {&lt;assembly name&gt;[,&lt;strong name&gt;] | &lt;assembly file&gt;}
                     Logger options specify how MSBuild creates the logger.
                     The &lt;logger parameters&gt; are optional, and are passed
                     to the logger exactly as you typed them. (Short form: -l)
                     Examples:
                       -logger:XMLLogger,MyLogger,Version=1.0.2,Culture=neutral
                       -logger:XMLLogger,C:\Loggers\MyLogger.dll;OutputAsHTML
</source>
        <target state="translated">  -logger:&lt;記錄器&gt;   使用此記錄器可記錄 MSBuild 的事件。
                     若要指定多個記錄器，請各別指定每個記錄器。
                     &lt;記錄器&gt; 語法為:
                       [&lt;class&gt;,]&lt;assembly&gt;[,&lt;options&gt;][;&lt;parameters&gt;]
                     &lt;記錄器類別&gt; 語法為:
                       [&lt;一部分或完整的命名空間&gt;.]&lt;記錄器類別名稱&gt;
                     &lt;記錄器組件&gt; 語法為:
                       {&lt;assembly name&gt;[,&lt;strong name&gt;] | &lt;assembly file&gt;}
                     記錄器選項會指定 MSBuild 建立記錄器的方式。
                     &lt;記錄器參數&gt; 是選擇性參數，其會依您輸入的內容，
                     完全一樣地傳遞到記錄器。(簡短形式: -l)
                     範例:
                       -logger:XMLLogger,MyLogger,Version=1.0.2,Culture=neutral
                       -logger:XMLLogger,C:\Loggers\MyLogger.dll;OutputAsHTML
</target>
        <note>
      LOCALIZATION: The following should not be localized:
      1) "MSBuild", "MSBuild.exe" and "MSBuild.rsp"
      2) the string "proj" that describes the extension we look for
      3) all switch names and their short forms e.g. -property, or -p
      4) all verbosity levels and their short forms e.g. quiet, or q
      LOCALIZATION: None of the lines should be longer than a standard width console window, eg 80 chars.
    </note>
      </trans-unit>
      <trans-unit id="HelpMessage_12_VerbositySwitch">
        <source>  -verbosity:&lt;level&gt; Display this amount of information in the event log.
                     The available verbosity levels are: q[uiet], m[inimal],
                     n[ormal], d[etailed], and diag[nostic]. (Short form: -v)
                     Example:
                       -verbosity:quiet

                     Note: File loggers' verbosity
                           is set separately by
                           -fileloggerparameters.
</source>
        <target state="translated">  -verbosity:&lt;level&gt; 在事件記錄中顯示此數量的資訊。
                    可用的詳細層級為: q[uiet]、m[inimal]、
                     n[ormal]、d[etailed] 和 diag[nostic]。(簡短形式: -v)
                    範例:
                       -verbosity:quiet

                     注意: 檔案記錄器的詳細層級
                           是由 -fileloggerparameters
                           個別設定。
</target>
        <note>
      LOCALIZATION: The following should not be localized:
      1) "MSBuild", "MSBuild.exe" and "MSBuild.rsp"
      2) the string "proj" that describes the extension we look for
      3) all switch names and their short forms e.g. -property, or -p
      4) all verbosity levels and their short forms e.g. quiet, or q
      LOCALIZATION: None of the lines should be longer than a standard width console window, eg 80 chars.
    </note>
      </trans-unit>
      <trans-unit id="HelpMessage_13_ConsoleLoggerParametersSwitch">
        <source>  -consoleLoggerParameters:&lt;parameters&gt;
                     Parameters to console logger. (Short form: -clp)
                     The available parameters are:
                        PerformanceSummary--Show time spent in tasks, targets
                            and projects.
                        Summary--Show error and warning summary at the end.
                        NoSummary--Don't show error and warning summary at the
                            end.
                        ErrorsOnly--Show only errors.
                        WarningsOnly--Show only warnings.
                        NoItemAndPropertyList--Don't show list of items and
                            properties at the start of each project build.
                        ShowCommandLine--Show TaskCommandLineEvent messages
                        ShowTimestamp--Display the Timestamp as a prefix to any
                            message.
                        ShowEventId--Show eventId for started events, finished
                            events, and messages
                        ForceNoAlign--Does not align the text to the size of
                            the console buffer
                        DisableConsoleColor--Use the default console colors
                            for all logging messages.
                        DisableMPLogging-- Disable the multiprocessor
                            logging style of output when running in
                            non-multiprocessor mode.
                        EnableMPLogging--Enable the multiprocessor logging
                            style even when running in non-multiprocessor
                            mode. This logging style is on by default.
                        ForceConsoleColor--Use ANSI console colors even if
                            console does not support it
                        PreferConsoleColor--Use ANSI console colors only if
                            target console does support it
                     Verbosity--overrides the -verbosity setting for this
                            logger.
                     Example:
                        -consoleLoggerParameters:PerformanceSummary;NoSummary;
                                                 Verbosity=minimal
</source>
        <target state="translated">  -consoleLoggerParameters:&lt;parameters&gt;
                     主控台記錄器的參數。(簡短形式: -clp)
                     可用的參數為:
                        PerformanceSummary--顯示工作、目標
                            及專案所花費的時間。
                        Summary--結束時顯示錯誤與警告摘要。
                        NoSummary--結束時不顯示錯誤
                            與警告摘要。
                        ErrorsOnly--只顯示錯誤。
                        WarningsOnly--只顯示警告。
                        NoItemAndPropertyList--不在每個專案開始建置時，
                            顯示專案與屬性清單。
                        ShowCommandLine--顯示 TaskCommandLineEvent 訊息
                        ShowTimestamp--在所有訊息開頭顯示
                            時間戳記。
                        ShowEventId--顯示已開始之事件、已完成之事件
                            以及訊息的事件識別碼
                        ForceNoAlign--不將文字調整成主控台
                            緩衝區的大小
                        DisableConsoleColor--為所有記錄訊息使用預設的
                            主控台色彩。
                        DisableMPLogging-- 在非多處理器模式下執行時，
                            停用輸出的多處理器
                            記錄樣式。
                        EnableMPLogging--在非多處理器模式下執行時，
                            啟用多處理器記錄樣式。
                            此記錄樣式預設為啟用。
                        ForceConsoleColor--即使主控台不支援 ANSI 主控台色彩，
                            也一律使用該色彩
                        PreferConsoleColor--僅在目標主控台目標確實支援 ANSI 主控台色彩時
                            才使用它
                     Verbosity--覆寫此記錄器的 -verbosity
                             設定。
                     範例:
                        -consoleLoggerParameters:PerformanceSummary;NoSummary;
                                                 Verbosity=minimal
</target>
        <note>
      LOCALIZATION: The following should not be localized:
      1) "MSBuild", "MSBuild.exe" and "MSBuild.rsp"
      2) the string "proj" that describes the extension we look for
      3) all switch names and their short forms e.g. -property, or -p
      4) all verbosity levels and their short forms e.g. quiet, or q
      LOCALIZATION: None of the lines should be longer than a standard width console window, eg 80 chars.
    </note>
      </trans-unit>
      <trans-unit id="HelpMessage_14_NoConsoleLoggerSwitch">
        <source>  -noConsoleLogger   Disable the default console logger and do not log events
                     to the console. (Short form: -noConLog)
</source>
        <target state="translated">  -noConsoleLogger   停用預設主控台記錄器，而且不將事件記錄
                    到主控台。(簡短形式: -noConLog)
</target>
        <note>
      LOCALIZATION: The following should not be localized:
      1) "MSBuild", "MSBuild.exe" and "MSBuild.rsp"
      2) the string "proj" that describes the extension we look for
      3) all switch names and their short forms e.g. -property, or -p
      4) all verbosity levels and their short forms e.g. quiet, or q
      LOCALIZATION: None of the lines should be longer than a standard width console window, eg 80 chars.
    </note>
      </trans-unit>
      <trans-unit id="HelpMessage_15_ValidateSwitch">
        <source>  -validate          Validate the project against the default schema. (Short
                     form: -val)

  -validate:&lt;schema&gt; Validate the project against the specified schema. (Short
                     form: -val)
                     Example:
                       -validate:MyExtendedBuildSchema.xsd
</source>
        <target state="translated">  -validate          依據預設的結構描述驗證專案。(簡短
                     形式: -val)

  -validate:&lt;結構描述&gt; 依據指定的結構描述驗證專案。(簡短
                     形式: -val)
                     範例:
                       -validate:MyExtendedBuildSchema.xsd
</target>
        <note>
      LOCALIZATION: The following should not be localized:
      1) "MSBuild", "MSBuild.exe" and "MSBuild.rsp"
      2) the string "proj" that describes the extension we look for
      3) all switch names and their short forms e.g. -property, or -p
      4) all verbosity levels and their short forms e.g. quiet, or q
      LOCALIZATION: None of the lines should be longer than a standard width console window, eg 80 chars.
    </note>
      </trans-unit>
      <trans-unit id="HelpMessage_17_MaximumCPUSwitch">
        <source>  -maxCpuCount[:n]   Specifies the maximum number of concurrent processes to
                     build with. If the switch is not used, the default
                     value used is 1. If the switch is used without a value
                     MSBuild will use up to the number of processors on the
                     computer. (Short form: -m[:n])
      </source>
        <target state="translated">  -maxCpuCount[:n]   指定要一同建置的並行處理序
                    最大數目。如果未使用參數，會使用
                    預設值 1。如果使用了參數但未提供值，
                    MSBuild 會使用電腦上的最大
                    處理器數目。(簡短形式: -m[:n])
      </target>
        <note>
          LOCALIZATION: "maxCpuCount" should not be localized.
          LOCALIZATION: None of the lines should be longer than a standard width console window, eg 80 chars.
      </note>
      </trans-unit>
      <trans-unit id="HelpMessage_16_Examples">
        <source>Examples:

        MSBuild MyApp.sln -t:Rebuild -p:Configuration=Release
        MSBuild MyApp.csproj -t:Clean
                             -p:Configuration=Debug;TargetFrameworkVersion=v3.5
    </source>
        <target state="translated">範例:

        MSBuild MyApp.sln -t:Rebuild -p:Configuration=Release
        MSBuild MyApp.csproj -t:Clean
                             -p:Configuration=Debug;TargetFrameworkVersion=v3.5
    </target>
        <note>
      LOCALIZATION: The following should not be localized:
      1) "MSBuild", "MSBuild.exe" and "MSBuild.rsp"
      2) the string "proj" that describes the extension we look for
      3) all switch names and their short forms e.g. -property, or -p
      4) all verbosity levels and their short forms e.g. quiet, or q
      LOCALIZATION: None of the lines should be longer than a standard width console window, eg 80 chars.
    </note>
      </trans-unit>
      <trans-unit id="HelpMessage_InputCachesFiles">
        <source>  -inputResultsCaches:&lt;cacheFile&gt;...
                     Semicolon separated list of input cache files that MSBuild
                     will read build results from. If -isolateProjects is set
                     to False, this sets it to True. (short form: -irc)
   </source>
        <target state="translated">  -inputResultsCaches:&lt;cacheFile&gt;...
                     MSBuild 會從中讀取建置結果的輸入快取檔案
                     以分號分隔的清單。如果已將 -isolateProjects
                     設為 False，則這會將它設為 True。(簡短形式: -irc)
   </target>
        <note>
      LOCALIZATION: The following should not be localized: MSBuild, -isolate
      LOCALIZATION: None of the lines should be longer than a standard width console window, eg 80 chars.
    </note>
      </trans-unit>
      <trans-unit id="HelpMessage_OutputCacheFile">
        <source>  -outputResultsCache:[cacheFile]
                     Output cache file where MSBuild will write the contents of
                     its build result caches at the end of the build.
                     If -isolateProjects is set to False, this sets it to True.
                     (short form: -orc)
   </source>
        <target state="translated">  -outputResultsCache:[cacheFile]
                     MSBuild 將在建置結束時寫入其建置結果快取內容
                     所在的輸出快取檔案。
                     如果已將 -isolateProjects 設為 False，則這會將它設為 True。
                     (簡短形式: -orc)
   </target>
        <note>
      LOCALIZATION: The following should not be localized: MSBuild, -isolate
      LOCALIZATION: None of the lines should be longer than a standard width console window, eg 80 chars.
    </note>
      </trans-unit>
      <trans-unit id="HelpPrompt">
        <source>For switch syntax, type "MSBuild -help"</source>
        <target state="translated">如需參數語法，請鍵入 "MSBuild -help"</target>
        <note>UE: this message is shown when the user makes a syntax error on the command-line for a switch.
    LOCALIZATION: "MSBuild -help" should not be localized.</note>
      </trans-unit>
      <trans-unit id="HelpMessage_18_DistributedLoggerSwitch">
        <source>  -distributedLogger:&lt;central logger&gt;*&lt;forwarding logger&gt;
                     Use this logger to log events from MSBuild, attaching a
                     different logger instance to each node. To specify
                     multiple loggers, specify each logger separately.
                     (Short form -dl)
                     The &lt;logger&gt; syntax is:
                       [&lt;class&gt;,]&lt;assembly&gt;[,&lt;options&gt;][;&lt;parameters&gt;]
                     The &lt;logger class&gt; syntax is:
                       [&lt;partial or full namespace&gt;.]&lt;logger class name&gt;
                     The &lt;logger assembly&gt; syntax is:
                       {&lt;assembly name&gt;[,&lt;strong name&gt;] | &lt;assembly file&gt;}
                     Logger options specify how MSBuild creates the logger.
                     The &lt;logger parameters&gt; are optional, and are passed
                     to the logger exactly as you typed them. (Short form: -l)
                     Examples:
                       -dl:XMLLogger,MyLogger,Version=1.0.2,Culture=neutral
                       -dl:MyLogger,C:\My.dll*ForwardingLogger,C:\Logger.dll
</source>
        <target state="translated">  -distributedLogger:&lt;中央記錄器&gt;*&lt;轉寄記錄器&gt;
                     使用此記錄器可記錄 MSBuild 的事件，
                     同時為每個節點附加一個不同的記錄器執行個體。
                     若要指定多個記錄器，請各別指定每個記錄器。
                     (簡短形式 -dl)
                     &lt;記錄器&gt; 語法為:
                       [&lt;class&gt;,]&lt;assembly&gt;[,&lt;options&gt;][;&lt;parameters&gt;]
                     &lt;記錄器類別&gt; 語法為:
                       [&lt;一部分或完整的命名空間&gt;.]&lt;記錄器類別名稱&gt;
                     &lt;記錄器組件&gt; 語法為:
                       {&lt;assembly name&gt;[,&lt;strong name&gt;] | &lt;assembly file&gt;}
                     記錄器選項會指定 MSBuild 建立記錄器的方式。
                     &lt;記錄器參數&gt; 是選擇性參數，其會依您輸入的內容，
                     完全一樣地傳遞到記錄器。(簡短形式: -l)
                     範例:
                       -dl:XMLLogger,MyLogger,Version=1.0.2,Culture=neutral
                       -dl:MyLogger,C:\My.dll*ForwardingLogger,C:\Logger.dll
</target>
        <note>
      LOCALIZATION: The following should not be localized:
      1) "MSBuild", "MSBuild.exe" and "MSBuild.rsp"
      2) the string "proj" that describes the extension we look for
      3) all switch names and their short forms e.g. -property, or -p
      4) all verbosity levels and their short forms e.g. quiet, or q
      LOCALIZATION: None of the lines should be longer than a standard width console window, eg chars.
    </note>
      </trans-unit>
      <trans-unit id="HelpMessage_19_IgnoreProjectExtensionsSwitch">
        <source>  -ignoreProjectExtensions:&lt;extensions&gt;
                     List of extensions to ignore when determining which
                     project file to build. Use a semicolon or a comma
                     to separate multiple extensions.
                     (Short form: -ignore)
                     Example:
                       -ignoreProjectExtensions:.sln
    </source>
        <target state="translated">  -ignoreProjectExtensions:&lt;副檔名&gt;
                     決定要建置哪些專案檔時，會忽略的
                     副檔名清單。請用分號或逗號
                     分隔多個副檔名。
                     (簡短形式: -ignore)
                     範例:
                       -ignoreProjectExtensions:.sln
    </target>
        <note>
      LOCALIZATION: The following should not be localized:
      1) "MSBuild", "MSBuild.exe" and "MSBuild.rsp"
      2) the string "proj" that describes the extension we look for
      3) all switch names and their short forms e.g. -property, or -p
      4) all verbosity levels and their short forms e.g. quiet, or q
      LOCALIZATION: None of the lines should be longer than a standard width console window, eg 80 chars.
    </note>
      </trans-unit>
      <trans-unit id="HelpMessage_23_ToolsVersionSwitch">
        <source>  -toolsVersion:&lt;version&gt;
                     The version of the MSBuild Toolset (tasks, targets, etc.)
                     to use during build. This version will override the
                     versions specified by individual projects. (Short form:
                     -tv)
                     Example:
                       -toolsVersion:3.5
   </source>
        <target state="translated">  -toolsversion:&lt;版本&gt;
                     建置期間所使用的 MSBuild 工具組 (工作、目標等)
                      版本。此版本將會覆寫 
                     個別專案所指定的版本。(簡短形式: 
                     -tv)
                     範例:
                       -toolsVersion:3.5
   </target>
        <note>
      LOCALIZATION: The following should not be localized:
      1) "MSBuild", "MSBuild.exe" and "MSBuild.rsp"
      2) the string "proj" that describes the extension we look for
      3) all switch names and their short forms e.g. -property, or -p
      4) all verbosity levels and their short forms e.g. quiet, or q
      LOCALIZATION: None of the lines should be longer than a standard width console window, eg 80 chars.
    </note>
      </trans-unit>
      <trans-unit id="HelpMessage_20_FileLoggerSwitch">
        <source>  -fileLogger[n]     Logs the build output to a file. By default
                     the file is in the current directory and named
                     "msbuild[n].log". Events from all nodes are combined into
                     a single log. The location of the file and other
                     parameters for the fileLogger can be specified through
                     the addition of the "-fileLoggerParameters[n]" switch.
                     "n" if present can be a digit from 1-9, allowing up to
                     10 file loggers to be attached. (Short form: -fl[n])
    </source>
        <target state="translated">  -fileLogger[n]     將建置輸出記錄到檔案。
                     根據預設，此檔案位於目前的目錄中，
                     且名為 "msbuild[n].log"。來自所有節點的事件會合併成
                     單一記錄。透過新增 "-fileLoggerParameters[n]" 參數，
                     可以指定 fileLogger 的檔案位置及
                     其他參數。
                     如果 "n" 存在，可以是 1-9 之間的數字，
                     最多允許連結 10 個檔案記錄器。(簡短形式: -fl[n])
    </target>
        <note>
      LOCALIZATION: The following should not be localized:
      1) "MSBuild", "MSBuild.exe" and "MSBuild.rsp"
      2) the string "proj" that describes the extension we look for
      3) all switch names and their short forms e.g. -property, or -p
      4) all verbosity levels and their short forms e.g. quiet, or q
      LOCALIZATION: None of the lines should be longer than a standard width console window, eg 80 chars.
    </note>
      </trans-unit>
      <trans-unit id="HelpMessage_21_DistributedFileLoggerSwitch">
        <source>  -distributedFileLogger
                     Logs the build output to multiple log files, one log file
                     per MSBuild node. The initial location for these files is
                     the current directory. By default the files are called
                     "MSBuild&lt;nodeid&gt;.log". The location of the files and
                     other parameters for the fileLogger can be specified
                     with the addition of the "-fileLoggerParameters" switch.

                     If a log file name is set through the fileLoggerParameters
                     switch the distributed logger will use the fileName as a
                     template and append the node id to this fileName to
                     create a log file for each node.
    </source>
        <target state="translated">  -distributedFileLogger
                     將組建輸出記錄到多個記錄檔，每個 MSBuild
                     節點一個記錄檔。這些檔案的初始位置，就是目前
                     的目錄。根據預設，這些檔案稱為
                     "MSBuild&lt;節點識別碼&gt;.log"。檔案的位置和 fileLogger 的
                     其他參數可以用加入 "-fileLoggerParameters"
                     參數的方式指定。如果記錄檔名稱透過

                     fileLoggerParameters 參數設定，則分散式記錄器
                     將會使用 fileName 做為範本，
                     並對此 fileName 附加
                     節點識別碼，來建立每個節點的記錄檔。
    </target>
        <note>
      LOCALIZATION: The following should not be localized:
      1) "MSBuild", "MSBuild.exe" and "MSBuild.rsp"
      2) the string "proj" that describes the extension we look for
      3) all switch names and their short forms e.g. -property, or -p
      4) all verbosity levels and their short forms e.g. quiet, or q
      LOCALIZATION: None of the lines should be longer than a standard width console window, eg 80 chars.
    </note>
      </trans-unit>
      <trans-unit id="HelpMessage_22_FileLoggerParametersSwitch">
        <source>  -fileLoggerParameters[n]:&lt;parameters&gt;
                     Provides any extra parameters for file loggers.
                     The presence of this switch implies the
                     corresponding -fileLogger[n] switch.
                     "n" if present can be a digit from 1-9.
                     -fileLoggerParameters is also used by any distributed
                     file logger, see description of -distributedFileLogger.
                     (Short form: -flp[n])
                     The same parameters listed for the console logger are
                     available. Some additional available parameters are:
                        LogFile--path to the log file into which the
                            build log will be written.
                        Append--determines if the build log will be appended
                            to or overwrite the log file. Setting the
                            switch appends the build log to the log file;
                            Not setting the switch overwrites the
                            contents of an existing log file.
                            The default is not to append to the log file.
                        Encoding--specifies the encoding for the file,
                            for example, UTF-8, Unicode, or ASCII
                     Default verbosity is Detailed.
                     Examples:
                       -fileLoggerParameters:LogFile=MyLog.log;Append;
                                           Verbosity=diagnostic;Encoding=UTF-8

                       -flp:Summary;Verbosity=minimal;LogFile=msbuild.sum
                       -flp1:warningsonly;logfile=msbuild.wrn
                       -flp2:errorsonly;logfile=msbuild.err
    </source>
        <target state="translated">  -fileLoggerParameters[n]:&lt;參數&gt;
                     為檔案記錄器提供任何額外的參數。
                     有這個參數意味著有
                     相對應的 -fileLogger[n] 參數。
                     若出現 "n"，可以是 1 到 9 的數字。
                     所有分散式檔案記錄器也都會使用 -fileLoggerParameters，
                     請參閱 -distributedFileLogger 的說明。
                     (簡短形式: -flp[n])
                     也有針對主控台記錄器列出的相同參數。
                     一些其他的可用參數為:
                        LogFile--寫入建置記錄的
                            記錄檔路徑。
                        Append--決定是否要將建置記錄附加到
                            記錄檔或是覆寫記錄檔。
                            設定此參數會將建置記錄附加到記錄檔;
                            不設定此參數則會覆寫
                            現有記錄檔的內容。
                            預設不會附加到記錄檔。
                        Encoding--指定檔案的編碼方式，
                            例如 UTF-8、Unicode 或 ASCII
                     預設詳細程度為「詳細」。
                     範例:
                       -fileLoggerParameters:LogFile=MyLog.log;Append;
                                           Verbosity=diagnostic;Encoding=UTF-8

                       -flp:Summary;Verbosity=minimal;LogFile=msbuild.sum
                       -flp1:warningsonly;logfile=msbuild.wrn
                       -flp2:errorsonly;logfile=msbuild.err
    </target>
        <note>
      LOCALIZATION: The following should not be localized:
      1) "MSBuild", "MSBuild.exe" and "MSBuild.rsp"
      2) the string "proj" that describes the extension we look for
      3) all switch names and their short forms e.g. -property, or -p
      4) all verbosity levels and their short forms e.g. quiet, or q
      LOCALIZATION: None of the lines should be longer than a standard width console window, eg 80 chars.
    </note>
      </trans-unit>
      <trans-unit id="HelpMessage_24_NodeReuse">
        <source>  -nodeReuse:&lt;parameters&gt;
                     Enables or Disables the reuse of MSBuild nodes.
                     The parameters are:
                     True --Nodes will remain after the build completes
                            and will be reused by subsequent builds (default)
                     False--Nodes will not remain after the build completes
                     (Short form: -nr)
                     Example:
                       -nr:true
    </source>
        <target state="translated">  -nodeReuse:&lt;參數&gt;
                     啟用或停用 MSBuild 節點的重複使用。
                     參數為:
                     True --節點在建置完成後將會保留，
                            並且將由後續的建置重複使用 (預設)
                     False--節點在建置完成後將不會保留
                     (簡短形式: -nr)
                     範例:
                       -nr:true
    </target>
        <note />
      </trans-unit>
      <trans-unit id="HelpMessage_25_PreprocessSwitch">
        <source>  -preprocess[:file]
                     Creates a single, aggregated project file by
                     inlining all the files that would be imported during a
                     build, with their boundaries marked. This can be
                     useful for figuring out what files are being imported
                     and from where, and what they will contribute to
                     the build. By default the output is written to
                     the console window. If the path to an output file
                     is provided that will be used instead.
                     (Short form: -pp)
                     Example:
                       -pp:out.txt
    </source>
        <target state="translated">  -preprocess[:file]
                     藉由內嵌所有會在建置期間匯入的檔案
                     建立單一的彙總專案檔，
                     並標記這些檔案的界限。要找出匯入的檔案有哪些、
                     來自何處，
                     以及檔案將對建置有哪些貢獻時，
                     這會很實用。根據預設，輸出會寫入
                     主控台視窗。如有提供輸出檔的路徑，
                     則會改用該路徑。
                     (簡短形式: -pp)
                     範例:
                       -pp:out.txt
    </target>
        <note />
      </trans-unit>
      <trans-unit id="HelpMessage_26_DetailedSummarySwitch">
        <source>  -detailedSummary[:True|False]
                     Shows detailed information at the end of the build
                     about the configurations built and how they were
                     scheduled to nodes.
                     (Short form: -ds)
    </source>
        <target state="translated">  -detailedSummary[:True|False]
                     在建置結束時顯示詳細資訊，
                     內容為建置的組態，
                     以及將組態排程到節點的方式。
                     (簡短形式: -ds)
    </target>
        <note>
      LOCALIZATION: "detailedSummary", "True" and "False" should not be localized.
      LOCALIZATION: None of the lines should be longer than a standard width console window, eg 80 chars.
    </note>
      </trans-unit>
      <trans-unit id="InvalidConfigurationFile">
        <source>MSBUILD : Configuration error MSB1043: The application could not start. {0}</source>
        <target state="translated">MSBUILD : Configuration error MSB1043: 應用程式無法啟動。{0}</target>
        <note>
      {StrBegin="MSBUILD : Configuration error MSB1043: "}
      UE: This error is shown when the msbuild.exe.config file had invalid content.
      LOCALIZATION: The prefix "MSBUILD : Configuration error MSBxxxx:" should not be localized.
    </note>
      </trans-unit>
      <trans-unit id="InvalidDetailedSummaryValue">
        <source>MSBUILD : error MSB1061: Detailed summary value is not valid. {0}</source>
        <target state="translated">MSBUILD : error MSB1061: 詳細摘要值無效。{0}</target>
        <note>
      {StrBegin="MSBUILD : error MSB1061: "}
      UE: This message does not need in-line parameters because the exception takes care of displaying the invalid arg.
      This error is shown when a user specifies a value for the -detailedSummary parameter that is not equivalent to Boolean.TrueString or Boolean.FalseString.
      LOCALIZATION: The prefix "MSBUILD : error MSBxxxx:" should not be localized.
    </note>
      </trans-unit>
      <trans-unit id="InvalidGraphBuildValue">
        <source>MSBUILD : error MSB1057: Graph build value is not valid.</source>
        <target state="translated">MSBUILD : error MSB1057: 圖形組建值無效。</target>
        <note>
      {StrBegin="MSBUILD : error MSB1057: "}
      UE: This message does not need in-line parameters because the exception takes care of displaying the invalid arg.
      This error is shown when a user specifies a value for the -graphBuild parameter that is not equivalent to Boolean.TrueString or Boolean.FalseString.
      LOCALIZATION: The prefix "MSBUILD : error MSBxxxx:" should not be localized.
    </note>
      </trans-unit>
      <trans-unit id="InvalidInteractiveValue">
        <source>MSBUILD : error MSB1055: Interactive value is not valid. {0}</source>
        <target state="translated">MSBUILD : error MSB1055: 互動值無效。{0}</target>
        <note>
      {StrBegin="MSBUILD : error MSB1055: "}
      UE: This message does not need in-line parameters because the exception takes care of displaying the invalid arg.
      This error is shown when a user specifies a value for the interactive parameter that is not equivalent to Boolean.TrueString or Boolean.FalseString.
      LOCALIZATION: The prefix "MSBUILD : error MSBxxxx:" should not be localized.
    </note>
      </trans-unit>
      <trans-unit id="InvalidIsolateProjectsValue">
        <source>MSBUILD : error MSB1056: Isolate projects value is not valid. {0}</source>
        <target state="translated">MSBUILD : error MSB1056: 獨立式專案值無效。{0}</target>
        <note>
      {StrBegin="MSBUILD : error MSB1056: "}
      UE: This message does not need in-line parameters because the exception takes care of displaying the invalid arg.
      This error is shown when a user specifies a value for the -isolateProjects parameter that is not equivalent
      to Boolean.TrueString, nameof(ProjectIsolationMode.MessageUponIsolationViolation), or Boolean.FalseString.
      LOCALIZATION: The prefix "MSBUILD : error MSBxxxx:" should not be localized.
    </note>
      </trans-unit>
      <trans-unit id="InvalidLoggerError">
        <source>MSBUILD : error MSB1019: Logger switch was not correctly formed.</source>
        <target state="translated">MSBUILD : error MSB1019: 記錄器參數的格式不正確。</target>
        <note>{StrBegin="MSBUILD : error MSB1019: "}UE: This message does not need in-line parameters because the exception takes care of displaying the invalid arg.
      This error is shown when a user does any of the following:
      msbuild.exe -logger:;"logger parameters"                    (missing logger class and assembly)
      msbuild.exe -logger:loggerclass,                            (missing logger assembly)
      msbuild.exe -logger:loggerclass,;"logger parameters"        (missing logger assembly)
      The correct way to specify a logger is to give both the logger class and logger assembly, or just the logger assembly (logger
      parameters are optional).
      LOCALIZATION: The prefix "MSBUILD : error MSBxxxx:" should not be localized.</note>
      </trans-unit>
      <trans-unit id="InvalidMaxCPUCountValue">
        <source>MSBUILD : error MSB1030: Maximum CPU count is not valid. {0}</source>
        <target state="translated">MSBUILD : error MSB1030: 最大 CPU 計數無效。{0}</target>
        <note>
      {StrBegin="MSBUILD : error MSB1030: "}
      UE: This message does not need in-line parameters because the exception takes care of displaying the invalid arg.
      This error is shown when a user specifies an invalid CPU value. For example, -m:foo instead of -m:2.
      LOCALIZATION: The prefix "MSBUILD : error MSBxxxx:" should not be localized.
    </note>
      </trans-unit>
      <trans-unit id="InvalidMaxCPUCountValueOutsideRange">
        <source>MSBUILD : error MSB1032: Maximum CPU count is not valid. Value must be an integer greater than zero and no more than 1024.</source>
        <target state="translated">MSBUILD : error MSB1032: 最大 CPU 計數無效。值必須為大於零且不超過 1024 的整數。</target>
        <note>{StrBegin="MSBUILD : error MSB1032: "}
      UE: This message does not need in-line parameters because the exception takes care of displaying the invalid arg.
      This error is shown when a user specifies a CPU value that is zero or less. For example, -m:0 instead of -m:2.
      LOCALIZATION: The prefix "MSBUILD : error MSBxxxx:" should not be localized.
    </note>
      </trans-unit>
      <trans-unit id="InvalidNodeNumberValue">
        <source>MSBUILD : error MSB1033: Node number is not valid. {0}.</source>
        <target state="translated">MSBUILD : error MSB1033: 節點數目無效。{0}。</target>
        <note>
      {StrBegin="MSBUILD : error MSB1033: "}
      UE: This message does not need in-line parameters because the exception takes care of displaying the invalid arg.
      This error is shown when a user specifies a CPU value that is zero or less. For example, -nodeMode:foo instead of -nodeMode:2.
      LOCALIZATION: The prefix "MSBUILD : error MSBxxxx:" should not be localized.
    </note>
      </trans-unit>
      <trans-unit id="InvalidNodeNumberValueIsNegative">
        <source>MSBUILD : error MSB1034: Node number is not valid. Value must be an integer greater than zero.</source>
        <target state="translated">MSBUILD : error MSB1034: 節點數目無效。值必須為大於零的整數。</target>
        <note>{StrBegin="MSBUILD : error MSB1034: "}
        UE: This message does not need in-line parameters because the exception takes care of displaying the invalid arg.
        This error is shown when a user specifies a CPU value that is zero or less. For example, -nodeMode:0 instead of -nodeMode:2.
        LOCALIZATION: The prefix "MSBUILD : error MSBxxxx:" should not be localized.
      </note>
      </trans-unit>
      <trans-unit id="InvalidPropertyError">
        <source>MSBUILD : error MSB1006: Property is not valid.</source>
        <target state="translated">MSBUILD : error MSB1006: 屬性無效。</target>
        <note>
      {StrBegin="MSBUILD : error MSB1006: "}UE: This message does not need in-line parameters because the exception takes care of displaying the invalid arg.
      This error is shown if the user does any of the following:
      msbuild.exe -property:foo              (missing property value)
      msbuild.exe -property:=4               (missing property name)
      The user must pass in an actual property name and value following the switch, as in "msbuild.exe -property:Configuration=Debug".
      LOCALIZATION: The prefix "MSBUILD : error MSBxxxx:" should not be localized.
    </note>
      </trans-unit>
      <trans-unit id="InvalidSchemaFile">
        <source>MSBUILD : MSB1046: The schema "{0}" is not valid. {1}</source>
        <target state="translated">MSBUILD : MSB1046: 結構描述 "{0}" 無效。{1}</target>
        <note>{StrBegin="MSBUILD : MSB1046: "}UE: This message is shown when the schema file provided for the validation of a project is itself not valid.
    LOCALIZATION: "{0}" is the schema file path. "{1}" is a message from an FX exception that describes why the schema file is bad.</note>
      </trans-unit>
      <trans-unit id="InvalidSwitchIndicator">
        <source>Switch: {0}</source>
        <target state="translated">參數: {0}</target>
        <note>
      UE: This is attached to error messages caused by an invalid switch. This message indicates what the invalid arg was.
      For example, if an unknown switch is passed to MSBuild.exe, the error message will look like this:
      MSBUILD : error MSB1001: Unknown switch.
      Switch: -bogus
      LOCALIZATION: {0} contains the invalid switch text.
    </note>
      </trans-unit>
      <trans-unit id="InvalidToolsVersionError">
        <source>MSBUILD : error MSB1040: ToolsVersion is not valid. {0}</source>
        <target state="translated">MSBUILD : error MSB1040: ToolsVersion 無效。{0}</target>
        <note>
      {StrBegin="MSBUILD : error MSB1040: "}
      UE: This message does not need in-line parameters because the exception takes care of displaying the invalid arg.
      This error is shown when a user specifies an unknown toolversion, eg -toolsVersion:99
      LOCALIZATION: The prefix "MSBUILD : error MSBxxxx:" should not be localized.
    </note>
      </trans-unit>
      <trans-unit id="InvalidVerbosityError">
        <source>MSBUILD : error MSB1018: Verbosity level is not valid.</source>
        <target state="translated">MSBUILD : error MSB1018: 詳細程度等級無效。</target>
        <note>
      {StrBegin="MSBUILD : error MSB1018: "}UE: This message does not need in-line parameters because the exception takes care of displaying the invalid arg.
      This error is shown when a user specifies an unknown verbosity level e.g. "msbuild -verbosity:foo". The only valid verbosities
      (and their short forms) are: q[uiet], m[inimal], n[ormal], d[etailed], diag[nostic].
      LOCALIZATION: The prefix "MSBUILD : error MSBxxxx:" should not be localized.
    </note>
      </trans-unit>
      <trans-unit id="LoggerFatalError">
        <source>MSBUILD : error MSB1028: The logger failed unexpectedly.</source>
        <target state="translated">MSBUILD : error MSB1028: 記錄器發生未預期的失敗。</target>
        <note>{StrBegin="MSBUILD : error MSB1028: "}
      UE: This error is shown when a logger specified with the -logger switch throws an exception while being
      initialized. This message is followed by the exception text including the stack trace.
      LOCALIZATION: The prefix "MSBUILD : error MSBxxxx:" should not be localized.</note>
      </trans-unit>
      <trans-unit id="LoggerFailurePrefixNoErrorCode">
        <source>MSBUILD : Logger error {0}: {1}</source>
        <target state="translated">MSBUILD : 記錄器 error {0}: {1}</target>
        <note>UE: This prefixes the error message emitted by a logger, when a logger fails in a controlled way using a LoggerException.
      For example, the logger is indicating that it could not create its output file.
      There's no error code because one was supplied by the logger.
      LOCALIZATION: The word "Logger" should be localized, the words "MSBuild" and "error" should NOT be localized.
      </note>
      </trans-unit>
      <trans-unit id="LoggerFailurePrefixWithErrorCode">
        <source>MSBUILD : Logger error MSB1029: {0}</source>
        <target state="translated">MSBUILD : 記錄器 error MSB1029: {0}</target>
        <note>{SubString="Logger", "{0}"}{StrBegin="MSBUILD : "}
        UE: This prefixes the error message emitted by a logger, when a logger fails in a controlled way using a LoggerException.
        For example, the logger is indicating that it could not create its output file.
        This is like LoggerFailurePrefixNoErrorCode, but the logger didn't supply its own error code, so we have to provide one.
        LOCALIZATION: The word "Logger" should be localized, the words "MSBuild" and "error" should NOT be localized.
      </note>
      </trans-unit>
      <trans-unit id="MSBExePath">
        <source>MSBuild executable path = "{0}"</source>
        <target state="translated">MSBuild 可執行檔路徑 = "{0}"</target>
        <note />
      </trans-unit>
      <trans-unit id="MSBVersion">
        <source>MSBuild version = "{0}"</source>
        <target state="translated">MSBuild 版本 = "{0}"</target>
        <note />
      </trans-unit>
      <trans-unit id="MSBuildDebugPath">
        <source>MSBuild logs and debug information will be at "{0}"</source>
        <target state="translated">MSBuild 記錄和偵錯工具資訊將位於 "{0}"</target>
        <note />
      </trans-unit>
      <trans-unit id="MissingFeatureAvailabilityError">
        <source>MSBUILD : error MSB1067: Must provide a feature name for the featureAvailability switch.</source>
        <target state="translated">MSBUILD : error MSB1067: 必須提供 featureAvailability 切換的功能名稱。</target>
        <note>
      {StrBegin="MSBUILD : error MSB1067: "}UE: This happens if the user does something like "msbuild.exe -featureAvailability". The user must pass in an actual feature name
      following the switch, as in "msbuild.exe -featureAvailability:blah".
      LOCALIZATION: The prefix "MSBUILD : error MSBxxxx:" should not be localized.
    </note>
      </trans-unit>
      <trans-unit id="MissingGetItemError">
        <source>MSBUILD : error MSB1014: Must provide an item name for the getItem switch.</source>
        <target state="translated">MSBUILD : error MSB1014: 必須提供 getItem 切換的項目名稱。</target>
        <note>
      {StrBegin="MSBUILD : error MSB1014: "}UE: This happens if the user does something like "msbuild.exe -getItem". The user must pass in an actual item name
      following the switch, as in "msbuild.exe -getItem:blah".
      LOCALIZATION: The prefix "MSBUILD : error MSBxxxx:" should not be localized.
    </note>
      </trans-unit>
      <trans-unit id="MissingGetPropertyError">
        <source>MSBUILD : error MSB1010: Must provide a property name for the getProperty switch.</source>
        <target state="translated">MSBUILD : error MSB1010: 必須提供 getProperty 切換的屬性名稱。</target>
        <note>
      {StrBegin="MSBUILD : error MSB1010: "}UE: This happens if the user does something like "msbuild.exe -getProperty". The user must pass in an actual property name
      following the switch, as in "msbuild.exe -getProperty:blah".
      LOCALIZATION: The prefix "MSBUILD : error MSBxxxx:" should not be localized.
    </note>
      </trans-unit>
      <trans-unit id="MissingGetResultFileError">
        <source>MSBUILD : error MSB1068: Must provide a file for the getResultOutputFile switch.</source>
        <target state="translated">MSBUILD : error MSB1068: 必須提供 getResultOutputFile 切換的檔案。</target>
        <note>
      {StrBegin="MSBUILD : error MSB1068: "}UE: This happens if the user does something like "msbuild.exe -getResultOutputFile". The user must pass in an actual file
      following the switch, as in "msbuild.exe -getTargetResult:blah -getResultOutputFile:blah.txt".
      LOCALIZATION: The prefix "MSBUILD : error MSBxxxx:" should not be localized.
    </note>
      </trans-unit>
      <trans-unit id="MissingGetTargetResultError">
        <source>MSBUILD : error MSB1017: Must provide a target name for the getTargetResult switch.</source>
        <target state="translated">MSBUILD : error MSB1017: 必須提供 getTargetResult 切換的目標名稱。</target>
        <note>
      {StrBegin="MSBUILD : error MSB1017: "}UE: This happens if the user does something like "msbuild.exe -getTargetResult". The user must pass in an actual target name
      following the switch, as in "msbuild.exe -getTargetResult:blah".
      LOCALIZATION: The prefix "MSBUILD : error MSBxxxx:" should not be localized.
    </note>
      </trans-unit>
      <trans-unit id="MissingLoggerError">
        <source>MSBUILD : error MSB1007: Specify a logger.</source>
        <target state="translated">MSBUILD : error MSB1007: 指定記錄器。</target>
        <note>
      {StrBegin="MSBUILD : error MSB1007: "}UE: This happens if the user does something like "msbuild.exe -logger". The user must pass in an actual logger class
      following the switch, as in "msbuild.exe -logger:XMLLogger,MyLogger,Version=1.0.2,Culture=neutral".
      LOCALIZATION: The prefix "MSBUILD : error MSBxxxx:" should not be localized.
    </note>
      </trans-unit>
      <trans-unit id="MissingMaxCPUCountError">
        <source>MSBUILD : error MSB1031: Specify the maximum number of CPUs.</source>
        <target state="translated">MSBUILD : error MSB1031: 指定 CPU 的最大數目。</target>
        <note>
      {StrBegin="MSBUILD : error MSB1031: "}UE: This happens if the user does something like "msbuild.exe -m". The user must pass in an actual number like -m:4.
      LOCALIZATION: The prefix "MSBUILD : error MSBxxxx:" should not be localized.
    </note>
      </trans-unit>
      <trans-unit id="MissingProjectError">
        <source>MSBUILD : error MSB1003: Specify a project or solution file. The current working directory does not contain a project or solution file.</source>
        <target state="translated">MSBUILD : error MSB1003: 指定專案或方案檔。目前工作目錄未包含專案或方案檔。</target>
        <note>
      {StrBegin="MSBUILD : error MSB1003: "}UE: The user must either specify a project or solution file to build, or there must be a project file in the current directory
      with a file extension ending in "proj" (e.g., foo.csproj), or a solution file ending in "sln".
      LOCALIZATION: The prefix "MSBUILD : error MSBxxxx:" should not be localized.
    </note>
      </trans-unit>
      <trans-unit id="MissingPropertyError">
        <source>MSBUILD : error MSB1005: Specify a property and its value.</source>
        <target state="translated">MSBUILD : error MSB1005: 請指定屬性和屬性值。</target>
        <note>
      {StrBegin="MSBUILD : error MSB1005: "}UE: This happens if the user does something like "msbuild.exe -property". The user must pass in an actual property
      name and value following the switch, as in "msbuild.exe -property:Configuration=Debug".
      LOCALIZATION: The prefix "MSBUILD : error MSBxxxx:" should not be localized.
    </note>
      </trans-unit>
      <trans-unit id="MissingResponseFileError">
        <source>MSBUILD : error MSB1012: Specify a response file.</source>
        <target state="translated">MSBUILD : error MSB1012: 請指定回應檔。</target>
        <note>
      {StrBegin="MSBUILD : error MSB1012: "}UE: This error would occur if the user did something like "msbuild.exe @ foo.proj". The at-sign must be followed by a
      response file.
      LOCALIZATION: The prefix "MSBUILD : error MSBxxxx:" should not be localized.
    </note>
      </trans-unit>
      <trans-unit id="MissingTargetError">
        <source>MSBUILD : error MSB1004: Specify the name of the target.</source>
        <target state="translated">MSBUILD : error MSB1004: 請指定目標的名稱。</target>
        <note>
      {StrBegin="MSBUILD : error MSB1004: "}UE: This happens if the user does something like "msbuild.exe -target". The user must pass in an actual target name
      following the switch, as in "msbuild.exe -target:blah".
      LOCALIZATION: The prefix "MSBUILD : error MSBxxxx:" should not be localized.
    </note>
      </trans-unit>
      <trans-unit id="MissingTerminalLoggerParameterError">
        <source>MSBUILD : error MSB1066: Specify one or more parameters for the terminal logger if using the -terminalLoggerParameters switch</source>
        <target state="translated">MSBUILD : error MSB1066: 如果使用 -terminalLoggerParameters 參數，請為終端機記錄器指定一或多個參數</target>
        <note>
      {StrBegin="MSBUILD : error MSB1066: "}
      UE: This happens if the user does something like "msbuild.exe -terminalLoggerParameters:". The user must pass in one or more parameters
      after the switch e.g. "msbuild.exe -terminalLoggerParameters:default=auto".
      LOCALIZATION: The prefix "MSBUILD : error MSBxxxx:" should not be localized.
    </note>
      </trans-unit>
      <trans-unit id="MissingToolsVersionError">
        <source>MSBUILD : error MSB1039: Specify the version of the toolset.</source>
        <target state="translated">MSBUILD : error MSB1039: 指定工具組的版本。</target>
        <note>
      {StrBegin="MSBUILD : error MSB1039: "}
      UE: This happens if the user does something like "msbuild.exe -toolsVersion". The user must pass in an actual toolsversion
      name following the switch, as in "msbuild.exe -toolsVersion:3.5".
      LOCALIZATION: The prefix "MSBUILD : error MSBxxxx:" should not be localized.
    </note>
      </trans-unit>
      <trans-unit id="MissingVerbosityError">
        <source>MSBUILD : error MSB1016: Specify the verbosity level.</source>
        <target state="translated">MSBUILD : error MSB1016: 請指定詳細程度等級。</target>
        <note>
      {StrBegin="MSBUILD : error MSB1016: "}UE: This happens if the user does something like "msbuild.exe -verbosity". The user must pass in a verbosity level
      after the switch e.g. "msbuild.exe -verbosity:detailed".
      LOCALIZATION: The prefix "MSBUILD : error MSBxxxx:" should not be localized.
    </note>
      </trans-unit>
      <trans-unit id="MissingWarnNotAsErrorParameterError">
        <source>MSBUILD : error MSB1060: Specify one or more warning codes when using the -warnNotAsError switch.</source>
        <target state="translated">MSBUILD : error MSB1060: 使用 -warnNotAsError 切換參數時，請指定一或多個警告碼。</target>
        <note>
      {StrBegin="MSBUILD : error MSB1060: "}
      UE: This happens if the user does something like "msbuild.exe -warnNotAsError:" without any codes.
      LOCALIZATION: The prefix "MSBUILD : error MSBxxxx:" should not be localized.
    </note>
      </trans-unit>
      <trans-unit id="MultipleSchemasError">
        <source>MSBUILD : error MSB1024: Only one schema can be specified for validation of the project.</source>
        <target state="translated">MSBUILD : error MSB1024: 專案的驗證只能指定一個結構描述。</target>
        <note>
      {StrBegin="MSBUILD : error MSB1024: "}UE: The user did something like msbuild -validate:foo.xsd -validate:bar.xsd. We only allow one schema to be specified.
      LOCALIZATION: The prefix "MSBUILD : error MSBxxxx:" should not be localized.
    </note>
      </trans-unit>
      <trans-unit id="NameInvalid">
        <source>MSBUILD : error MSB5016: The name "{0}" contains an invalid character "{1}".</source>
        <target state="translated">MSBUILD : error MSB5016: 名稱 "{0}" 包含無效字元 "{1}"。</target>
        <note>
      {StrBegin="MSBUILD : error MSB5016: "}
    </note>
      </trans-unit>
      <trans-unit id="NotWarnAsErrorWithoutWarnAsError">
        <source>MSBUILD : error MSB1062: The -warnnotaserror switch cannot be specified unless the -warnaserror switch is also specified and left empty.</source>
        <target state="translated">MSBUILD : error MSB1062: 除非同時指定 -warnaserror 切換參數且保留空白，否則無法指定 -warnnotaserror 切換參數。</target>
        <note>{StrBegin="MSBUILD : error MSB1062: "}LOCALIZATION: The prefix "MSBUILD : error MSBxxxx:", "-warnnotaserror" and "-warnaserror" should not be localized.</note>
      </trans-unit>
      <trans-unit id="OptionalLoggerCreationMessage">
        <source>The specified logger "{0}" could not be created and will not be used. {1}</source>
        <target state="translated">無法建立指定的記錄器 "{0}"，因此將不會使用它。{1}</target>
        <note>
      UE: This error is shown when a logger cannot be loaded and instantiated from its assembly.
      LOCALIZATION: {0} contains the logger description passed on the command line or in a
      response file. {1} contains the exception message explaining why the
      logger could not be created -- this message comes from the CLR/FX and is localized.
    </note>
      </trans-unit>
      <trans-unit id="PickedUpSwitchesFromAutoResponse">
        <source>Some command line switches were read from the auto-response file "{0}". To disable this file, use the "-noAutoResponse" switch.</source>
        <target state="translated">有些命令列參數讀取自自動回應檔 "{0}"。若要停用此檔案，請使用 "-noAutoResponse" 參數。</target>
        <note>
      UE: This message appears in high verbosity modes when we used some
      switches from the auto-response file msbuild.rsp: otherwise the user may be unaware
      where the switches are coming from.
    </note>
      </trans-unit>
      <trans-unit id="Process">
        <source>Process = "{0}"</source>
        <target state="translated">流程 = "{0}"</target>
        <note />
      </trans-unit>
      <trans-unit id="ProjectNotFoundError">
        <source>MSBUILD : error MSB1009: Project file does not exist.</source>
        <target state="translated">MSBUILD : error MSB1009: 專案檔不存在。</target>
        <note>{StrBegin="MSBUILD : error MSB1009: "}UE: This message does not need in-line parameters because the exception takes care of displaying the invalid arg.
      LOCALIZATION: The prefix "MSBUILD : error MSBxxxx:" should not be localized.</note>
      </trans-unit>
      <trans-unit id="PossiblyOmittedMaxCPUSwitch">
        <source>Building the projects in this solution one at a time. To enable parallel build, please add the "-m" switch.</source>
        <target state="translated">在此解決方案中一次建置一個專案。若要啟用平行建置，請新增 "-m" 參數。</target>
        <note />
      </trans-unit>
      <trans-unit id="ProjectSchemaErrorHalt">
        <source>MSBUILD : MSB1045: Stopping because of syntax errors in project file.</source>
        <target state="translated">MSBUILD : MSB1045: 正在停止，因為專案檔中有語法錯誤。</target>
        <note>{StrBegin="MSBUILD : MSB1045: "}</note>
      </trans-unit>
      <trans-unit id="ReadResponseFileError">
        <source>MSBUILD : error MSB1023: Cannot read the response file. {0}</source>
        <target state="translated">MSBUILD : error MSB1023: 無法讀取回應檔。{0}</target>
        <note>{StrBegin="MSBUILD : error MSB1023: "}UE: This error is shown when the response file cannot be read off disk.
    LOCALIZATION: The prefix "MSBUILD : error MSBxxxx:" should not be localized. {0} contains a localized message explaining
    why the response file could not be read -- this message comes from the CLR/FX.</note>
      </trans-unit>
      <trans-unit id="RepeatedResponseFileError">
        <source>MSBUILD : error MSB1013: The response file was specified twice. A response file can be specified only once. Any files named "msbuild.rsp" in the directory of MSBuild.exe or in the directory of the first project or solution built (which if no project or solution is specified is the current working directory) were automatically used as response files.</source>
        <target state="translated">MSBUILD : error MSB1013: 回應檔指定了兩次。回應檔只能指定一次。已自動將 MSBuild.exe 目錄或所建置的第一個專案或解決方案的目錄 (如果未指定專案或解決方案，則為目前的工作目錄) 中任何名為 "msbuild.rsp" 的檔案，當作回應檔使用。</target>
        <note>{StrBegin="MSBUILD : error MSB1013: "}UE: Response files are just text files that contain a bunch of command-line switches to be passed to MSBuild.exe. The
    purpose is so you don't have to type the same switches over and over again ... you can just pass in the response file instead.
    Response files can include the @ switch in order to further include other response files. In order to prevent a circular
    reference here, we disallow the same response file from being included twice. This error message would be followed by the
    exact @ switch that resulted in the duplicate response file.
    LOCALIZATION: The prefix "MSBUILD : error MSBxxxx:" should not be localized.</note>
      </trans-unit>
      <trans-unit id="ResponseFileNotFoundError">
        <source>MSBUILD : error MSB1022: Response file does not exist.</source>
        <target state="translated">MSBUILD : error MSB1022: 回應檔不存在。</target>
        <note>{StrBegin="MSBUILD : error MSB1022: "}UE: This message would show if the user did something like "msbuild @bogus.rsp" where bogus.rsp doesn't exist. This
    message does not need in-line parameters because the exception takes care of displaying the invalid arg.
    LOCALIZATION: The prefix "MSBUILD : error MSBxxxx:" should not be localized.</note>
      </trans-unit>
      <trans-unit id="ResponseFileSwitchFromLocation">
        <source>'{0}' came from '{1}'</source>
        <target state="translated">'{0}' 來自 '{1}'</target>
        <note>
      These are response file switches with the location of the response file on disk.
    </note>
      </trans-unit>
      <trans-unit id="SAC">
        <source>Based on the Windows registry key VerifiedAndReputablePolicyState, SAC state = {0}.</source>
        <target state="translated">根據 Windows 登錄機碼 VerifiedAndReputablePolicyState，SAC 狀態 = {0}。</target>
        <note>"Windows" is the OS, SAC is the Smart App Control, "VerifiedAndReputablePolicyState" should not be localized</note>
      </trans-unit>
      <trans-unit id="SAC_Enforcement">
        <source>1: in enforcement</source>
        <target state="translated">1: 強制</target>
        <note />
      </trans-unit>
      <trans-unit id="SAC_Evaluation">
        <source>2: in evaluation. It is recommended to turn off Smart App Control in development environemnt as otherwise performance might be impacted</source>
        <target state="translated">2: 評估中。建議關閉開發環境中的智慧型應用程式控制，否則效能可能會受到影響</target>
        <note>Smart App Control, "VerifiedAndReputablePolicyState" should not be localized</note>
      </trans-unit>
      <trans-unit id="SAC_Off">
        <source>0: turned off</source>
        <target state="translated">0: 關閉</target>
        <note />
      </trans-unit>
      <trans-unit id="SchemaFileLocation">
        <source>Validating project using schema file "{0}".</source>
        <target state="translated">正在使用結構描述檔 "{0}" 驗證專案。</target>
        <note>LOCALIZATION: "{0}" is the location of the schema file.</note>
      </trans-unit>
      <trans-unit id="SchemaValidationError">
        <source>MSBUILD : MSB1044: Project is not valid. {0}</source>
        <target state="translated">MSBUILD : MSB1044: 專案無效。{0}</target>
        <note>{StrBegin="MSBUILD : MSB1044: "}UE: This error is shown when the user asks his project to be validated against a schema (-val switch for
    MSBuild.exe), and the project has errors. "{0}" contains a message explaining the problem.
    LOCALIZATION: "{0}" is a message from the System.XML schema validator and is already localized.</note>
      </trans-unit>
      <trans-unit id="SchemaNotFoundError">
        <source>MSBUILD : error MSB1026: Schema file does not exist.</source>
        <target state="translated">MSBUILD : error MSB1026: 結構描述檔不存在。</target>
        <note>{StrBegin="MSBUILD : error MSB1026: "}UE: This error is shown when the user specifies a schema file using the -validate:&lt;schema&gt; switch, and the file
    does not exist on disk. This message does not need in-line parameters because the exception takes care of displaying the
    invalid arg.
    LOCALIZATION: The prefix "MSBUILD : error MSBxxxx:" should not be localized.</note>
      </trans-unit>
      <trans-unit id="SchemaNotFoundErrorWithFile">
        <source>MSBUILD : error MSB1026: Schema file '{0}' does not exist.</source>
        <target state="translated">MSBUILD : error MSB1026: 結構描述檔 '{0}' 不存在。</target>
        <note>{StrBegin="MSBUILD : error MSB1026: "}UE: This error is printed if the default schema does not exist or in the extremely unlikely event
    that an explicit schema file was passed and existed when the command line parameters were checked but was deleted from disk before this check was made.
    LOCALIZATION: The prefix "MSBUILD : error MSBxxxx:" should not be localized.</note>
      </trans-unit>
      <trans-unit id="SolutionBuildInvalidForCommandLineEvaluation">
        <source>MSBUILD : error MSB1063: Cannot access properties or items when building solution files or solution filter files. This feature is only available when building individual projects.</source>
        <target state="translated">MSBUILD : error MSB1063: 建置方案檔案或方案篩選檔案時，無法存取屬性或項目。此功能僅於建置個別專案時可用。</target>
        <note>
      {StrBegin="MSBUILD : error MSB1063: "}UE: This happens if the user passes in a solution file when trying to access individual properties or items. The user must pass in a project file.
      LOCALIZATION: The prefix "MSBUILD : error MSBxxxx:" should not be localized.
    </note>
      </trans-unit>
      <trans-unit id="SwitchErrorWithArguments">
        <source>{0}
    Full command line: '{1}'
  Switches appended by response files:{2}</source>
        <target state="translated">{0}
    完整命令列: '{1}'
  回應檔案附加的切換參數:{2}</target>
        <note />
      </trans-unit>
      <trans-unit id="TargetsCouldNotBePrinted">
        <source>MSBUILD : error MSB1059: Targets could not be printed. {0}</source>
        <target state="translated">MSBUILD : error MSB1059: 無法列印目標。{0}</target>
        <note>{StrBegin="MSBUILD : error MSB1059: "}</note>
      </trans-unit>
      <trans-unit id="TerminalLoggerNotUsedDisabled">
        <source>Terminal Logger was not used because build is run in context of a process (e.g. 'dotnet test') that requests direct access to stdout stream.</source>
        <target state="translated">因為組建是在要求直接存取 stdout 資料流的處理常式 (例如 'dotnet test') 內容中執行，所以未使用終端記錄器。</target>
        <note />
      </trans-unit>
      <trans-unit id="TerminalLoggerNotUsedNotSupported">
        <source>Terminal Logger was not used because the output is not supported.</source>
        <target state="translated">因為不支援輸出，所以未使用終端記錄器。</target>
        <note />
      </trans-unit>
      <trans-unit id="TerminalLoggerNotUsedRedirected">
        <source>Terminal Logger was not used because the output is being redirected to a file.</source>
        <target state="translated">因為輸出正重新導向至檔案，所以未使用終端記錄器。</target>
        <note />
      </trans-unit>
      <trans-unit id="UnexpectedParametersError">
        <source>MSBUILD : error MSB1002: This switch does not take any parameters.</source>
        <target state="translated">MSBUILD : error MSB1002: 這個參數不使用任何參數。</target>
        <note>{StrBegin="MSBUILD : error MSB1002: "}UE: For example, if somebody types "msbuild.exe -noLogo:1", they would get this error because the -noLogo switch
    should not be followed by any parameters ... it stands alone.
    LOCALIZATION: The prefix "MSBUILD : error MSBxxxx:" should not be localized.</note>
      </trans-unit>
      <trans-unit id="UnknownSwitchError">
        <source>MSBUILD : error MSB1001: Unknown switch.</source>
        <target state="translated">MSBUILD : error MSB1001: 未知的參數。</target>
        <note>{StrBegin="MSBUILD : error MSB1001: "}UE: This occurs when the user passes in an unrecognized switch on the MSBuild.exe command-line.
    LOCALIZATION: The prefix "MSBUILD : error MSBxxxx:" should not be localized.</note>
      </trans-unit>
      <trans-unit id="UnsupportedOS">
        <source>MSBUILD : error MSB1015: MSBuild does not run on this version of the operating system. It is only supported on Windows 7 and later versions.</source>
        <target state="translated">MSBUILD : error MSB1015: MSBuild 不會在此版本的作業系統上執行。只有在 Windows 7 及更新版本才受支援。</target>
        <note>{StrBegin="MSBUILD : error MSB1015: "}LOCALIZATION: The error prefix "MSBUILD : error MSBxxxx:" should not be localized.</note>
      </trans-unit>
      <trans-unit id="UnsupportedSwitchForSolutionFiles">
        <source>The '{0}' switch is not supported for solution files.</source>
        <target state="translated">解決方案檔案不支援 '{0}' 切換。</target>
        <note />
      </trans-unit>
      <trans-unit id="Using35Engine">
        <source>Forcing load of Microsoft.Build.Engine because MSBUILDOLDOM=1...</source>
        <target state="translated">正在強制載入 Microsoft.Build.Engine，因為 MSBUILDOLDOM=1...</target>
        <note />
      </trans-unit>
      <trans-unit id="MissingIgnoreProjectExtensionsError">
        <source>MSBUILD : error MSB1035: Specify the project extensions to ignore.</source>
        <target state="translated">MSBUILD : error MSB1035: 指定要忽略的專案副檔名。</target>
        <note>{StrBegin="MSBUILD : error MSB1035: "}
      UE: This happens if the user does something like "msbuild.exe -ignoreProjectExtensions". The user must pass in one or more
      project extensions to ignore e.g. "msbuild.exe -ignoreProjectExtensions:.sln".
      LOCALIZATION: The prefix "MSBUILD : error MSBxxxx:" should not be localized.
    </note>
      </trans-unit>
      <trans-unit id="InvalidExtensionToIgnore">
        <source>MSBUILD : error MSB1036: There is an invalid extension in the -ignoreProjectExtensions list. Extensions must start with a period ".", have one or more characters after the period and not contain any invalid path characters or wildcards.</source>
        <target state="translated">MSBUILD : error MSB1036: -ignoreProjectExtensions 清單中有無效的副檔名。副檔名必須以句點 "." 開頭、句點後面必須有一個 (含) 以上的字元，而且不可包含任何無效路徑字元或萬用字元。</target>
        <note>{StrBegin="MSBUILD : error MSB1036: "}LOCALIZATION: The error prefix "MSBUILD : error MSBxxxx:" should not be localized.</note>
      </trans-unit>
      <trans-unit id="MissingConsoleLoggerParameterError">
        <source>MSBUILD : error MSB1037: Specify one or more parameters for the console logger if using the -consoleLoggerParameters switch</source>
        <target state="translated">MSBUILD : error MSB1037: 如果使用 -consoleLoggerParameters 參數，請為主控台記錄器指定一或多個參數</target>
        <note>{StrBegin="MSBUILD : error MSB1037: "}
      UE: This happens if the user does something like "msbuild.exe -consoleLoggerParameters:". The user must pass in one or more parameters
      after the switch e.g. "msbuild.exe -consoleLoggerParameters:ErrorSummary".
      LOCALIZATION: The prefix "MSBUILD : error MSBxxxx:" should not be localized.
    </note>
      </trans-unit>
      <trans-unit id="MissingFileLoggerParameterError">
        <source>MSBUILD : error MSB1038: Specify one or more parameters for the file logger if using the -fileLoggerParameters switch</source>
        <target state="translated">MSBUILD : error MSB1038: 如果使用 -fileLoggerParameters 參數，請為檔案記錄器指定一或多個參數</target>
        <note>{StrBegin="MSBUILD : error MSB1038: "}
      UE: This happens if the user does something like "msbuild.exe -fileLoggerParameters:". The user must pass in one or more parameters
      after the switch e.g. "msbuild.exe -fileLoggerParameters:logfile=c:\temp\logfile".
      LOCALIZATION: The prefix "MSBUILD : error MSBxxxx:" should not be localized.
    </note>
      </trans-unit>
      <trans-unit id="MissingNodeReuseParameterError">
        <source>MSBUILD : error MSB1041: Specify one or more parameters for node reuse if using the -nodeReuse switch</source>
        <target state="translated">MSBUILD : error MSB1041: 如果使用 -nodeReuse 參數，請為節點重複使用指定一或多個參數</target>
        <note>{StrBegin="MSBUILD : error MSB1041: "}
      UE: This happens if the user does something like "msbuild.exe -nodeReuse:" without a true or false
      LOCALIZATION: The prefix "MSBUILD : error MSBxxxx:" should not be localized.
     </note>
      </trans-unit>
      <trans-unit id="InvalidNodeReuseValue">
        <source>MSBUILD : error MSB1042: Node reuse value is not valid. {0}.</source>
        <target state="translated">MSBUILD : error MSB1042: 節點重複使用值無效。{0}。</target>
        <note>{StrBegin="MSBUILD : error MSB1042: "}
     UE: This message does not need in-line parameters because the exception takes care of displaying the invalid arg.
     This error is shown when a user specifies a node reuse value that is not equivilant to Boolean.TrueString or Boolean.FalseString.
     LOCALIZATION: The prefix "MSBUILD : error MSBxxxx:" should not be localized.
  </note>
      </trans-unit>
      <trans-unit id="InvalidPreprocessPath">
        <source>MSBUILD : error MSB1047: File to preprocess to is not valid. {0}</source>
        <target state="translated">MSBUILD : error MSB1047: 要前置處理的目地檔案無效。{0}</target>
        <note>{StrBegin="MSBUILD : error MSB1047: "}</note>
      </trans-unit>
      <trans-unit id="NeedJustMyCode">
        <source>If MSBuild debugging does not work correctly, please verify that the "Just My Code" feature is enabled in Visual Studio, and that you have selected the managed debugger.</source>
        <target state="translated">如果 MSBuild 偵錯無法正確運作，請確認是否已在 Visual Studio 中啟用 [Just My Code] 功能、以及是否已選取受控偵錯工具。</target>
        <note />
      </trans-unit>
      <trans-unit id="DebuggingSolutionFiles">
        <source>MSBUILD : error MSB1048: Solution files cannot be debugged directly. Run MSBuild first with an environment variable MSBUILDEMITSOLUTION=1 to create a corresponding ".sln.metaproj" file. Then debug that.</source>
        <target state="translated">MSBUILD : error MSB1048: 無法直接對方案檔偵錯。先使用環境變數 MSBUILDEMITSOLUTION=1 執行 MSBuild，以建立對應的 ".sln.metaproj" 檔案。然後對該檔案偵錯。</target>
        <note>{StrBegin="MSBUILD : error MSB1048: "} LOC: ".SLN" should not be localized</note>
      </trans-unit>
      <trans-unit id="BuildStarted">
        <source>Build started.</source>
        <target state="translated">已經開始建置。</target>
        <note />
      </trans-unit>
      <trans-unit id="FileLocation">
        <source>{0} ({1},{2})</source>
        <target state="translated">{0} ({1},{2})</target>
        <note>A file location to be embedded in a string.</note>
      </trans-unit>
      <trans-unit id="AmbiguousProjectDirectoryError">
        <source>MSBUILD : error MSB1050: Specify which project or solution file to use because the folder "{0}" contains more than one project or solution file.</source>
        <target state="translated">MSBUILD : error MSB1050: 因為資料夾 "{0}" 包含多個專案檔或解決方案檔，所以請指定所要使用的專案檔或解決方案檔。</target>
        <note>
      {StrBegin="MSBUILD : error MSB1050: "}UE: If no project or solution file is explicitly specified on the MSBuild.exe command-line, then the engine searches for a
      project or solution file in the current directory by looking for *.*PROJ and *.SLN. If more than one file is found that matches this wildcard, we
      fire this error.
      LOCALIZATION: The prefix "MSB1050 : error MSBxxxx:" should not be localized.
    </note>
      </trans-unit>
      <trans-unit id="HelpMessage_28_WarnAsErrorSwitch">
        <source>  -warnAsError[:code[;code2]]
                     List of warning codes to treats as errors.  Use a semicolon
                     or a comma to separate multiple warning codes. To treat all
                     warnings as errors use the switch with no values.
                     (Short form: -err[:c;[c2]])

                     Example:
                       -warnAsError:MSB4130

                     When a warning is treated as an error the target will
                     continue to execute as if it was a warning but the overall
                     build will fail.
    </source>
        <target state="translated">  -warnAsError[:code[;code2]]
                     要視為錯誤的警告碼清單。如有多個警告碼，
                     請使用分號或逗點加以分隔。若要將所有警告
                     視為錯誤，請使用參數，但不要指定值。
                     (簡短形式: -err[:c;[c2]])

                     範例:
                       -warnAsError:MSB4130

                     當警告視為錯誤時，目標會將其
                     視為警告繼續執行，但整個建置
                     作業會失敗。
    </target>
        <note>
      LOCALIZATION: "-warnAsError" and "-err" should not be localized.
      LOCALIZATION: None of the lines should be longer than a standard width console window, eg 80 chars.
    </note>
      </trans-unit>
      <trans-unit id="HelpMessage_29_WarnAsMessageSwitch">
        <source>  -warnAsMessage[:code[;code2]]
                     List of warning codes to treats as low importance
                     messages.  Use a semicolon or a comma to separate
                     multiple warning codes.
                     (Short form: -noWarn[:c;[c2]])

                     Example:
                       -warnAsMessage:MSB3026
    </source>
        <target state="translated">  -warnAsMessage[:code[;code2]]
                     要視為低重要性訊息的警告碼清單。
                     如有多個警告碼，請使用分號或逗點
                     加以分隔。
                     (Short form:-noWarn[:c;[c2]])

                     範例:
                       -warnAsMessage:MSB3026
    </target>
        <note>
      LOCALIZATION: "-warnAsMessage" and "-noWarn" should not be localized.
      LOCALIZATION: None of the lines should be longer than a standard width console window, eg 80 chars.
    </note>
      </trans-unit>
      <trans-unit id="ParameterRequiredError">
        <source>MSBUILD : error MSB1049: The {0} parameter must be specified</source>
        <target state="translated">MSBUILD : error MSB1049: 必須指定 {0} 參數。</target>
        <note>{StrBegin="MSBUILD : error MSB1049: "}</note>
      </trans-unit>
      <trans-unit id="MissingWarnAsMessageParameterError">
        <source>MSBUILD : error MSB1051: Specify one or more warning codes to treat as low importance messages when using the -warnAsMessage switch.</source>
        <target state="translated">MSBUILD : error MSB1051: 使用 -warnAsMessage 參數時，請指定一或多個要視為低重要性訊息的警告碼。</target>
        <note>
      {StrBegin="MSBUILD : error MSB1051: "}
      UE: This happens if the user does something like "msbuild.exe -warnAsMessage:" without any codes.
      LOCALIZATION: The prefix "MSBUILD : error MSBxxxx:" should not be localized.
    </note>
      </trans-unit>
      <trans-unit id="HelpMessage_30_BinaryLoggerSwitch">
        <source>  -binaryLogger[:[LogFile=]output.binlog[;ProjectImports={None,Embed,ZipFile}]]
                     Serializes all build events to a compressed binary file.
                     By default the file is in the current directory and named
                     "msbuild.binlog". The binary log is a detailed description
                     of the build process that can later be used to reconstruct
                     text logs and used by other analysis tools. A binary log
                     is usually 10-20x smaller than the most detailed text
                     diagnostic-level log, but it contains more information.
                     (Short form: -bl)

                     The binary logger by default collects the source text of
                     project files, including all imported projects and target
                     files encountered during the build. The optional
                     ProjectImports switch controls this behavior:

                      ProjectImports=None     - Don't collect the project
                                                imports.
                      ProjectImports=Embed    - Embed project imports in the
                                                log file.
                      ProjectImports=ZipFile  - Save project files to
                                                output.projectimports.zip
                                                where output is the same name
                                                as the binary log file name.

                     The default setting for ProjectImports is Embed.
                     Note: the logger does not collect non-MSBuild source files
                     such as .cs, .cpp etc.

                     A .binlog file can be "played back" by passing it to
                     msbuild.exe as an argument instead of a project/solution.
                     Other loggers will receive the information contained
                     in the log file as if the original build was happening.
                     You can read more about the binary log and its usages at:
                     https://aka.ms/msbuild/binlog

                     Examples:
                       -bl
                       -bl:output.binlog
                       -bl:output.binlog;ProjectImports=None
                       -bl:output.binlog;ProjectImports=ZipFile
                       -bl:..\..\custom.binlog
                       -binaryLogger
    </source>
        <target state="translated">  -binaryLogger[:[LogFile=]output.binlog[;ProjectImports={None,Embed,ZipFile}]]
                    將所有建置事件序列化成壓縮的二進位檔案。
                     根據預設，此檔案存放在目前的目錄下，並會命名為
                     「msbuild.binlog」。此二進位記錄檔是
                     建置程序的詳細描述，之後可用於重建文字記錄，
                     以及供其他分析工具使用。二進位記錄檔
                     的大小通常會比大部分的詳細文字
                     診斷層級記錄小 10-20 倍，但包含了更多資訊。
                     (簡短形式: -bl)

                     根據預設，二進位記錄器會收集專案檔的
                     原始程式文字，包括在建置期間遇到的
                     所有匯入專案及目標檔案。選擇性的 ProjectImports 參數
                     會控制此行為:

                      ProjectImports=None     - 不收集專案
                                                匯入。
                      ProjectImports=Embed    - 在記錄檔中內嵌
                                                專案匯入。
                      ProjectImports=ZipFile  - 將專案檔儲存到
                                                output.projectimports.zip，
                                                其中輸出的名稱與
                                                二進位記錄檔名稱相同。

                     ProjectImports 的預設設定為 Embed。
                     注意: 記錄器不會收集非 MSBuild 的來源檔案，
                     例如 .cs、.cpp 等。

                     將 .binlog 檔案傳遞到 msbuild.exe 作為引數而非
                     專案/解決方案，即可加以「播放」。
                     其他記錄器會收到記錄檔中包含的資訊，
                     就如同原始組建發生時的情況。
                     若要深入閱讀二進位記錄檔及其使用方式，請前往:
                     https://aka.ms/msbuild/binlog

                     範例:
                       -bl
                       -bl:output.binlog
                       -bl:output.binlog;ProjectImports=None
                       -bl:output.binlog;ProjectImports=ZipFile
                       -bl:..\..\custom.binlog
                       -binaryLogger
    </target>
        <note>
      LOCALIZATION: The following should not be localized:
      1) "msbuild"
      2) the string "binlog" that describes the file extension
      3) all switch names and their short forms e.g. -bl and -binaryLogger
      LOCALIZATION: None of the lines should be longer than a standard width console window, eg 80 chars.
    </note>
      </trans-unit>
      <trans-unit id="HelpMessage_31_RestoreSwitch">
        <source>  -restore[:True|False]
                     Runs a target named Restore prior to building
                     other targets and ensures the build for these
                     targets uses the latest restored build logic.
                     This is useful when your project tree requires
                     packages to be restored before it can be built.
                     Specifying -restore is the same as specifying
                     -restore:True. Use the parameter to override
                     a value that comes from a response file.
                     (Short form: -r)
    </source>
        <target state="translated">  -restore[:True|False]
                     在建置其他目標前，會先執行名為
                     Restore 的目標，並確認這些目標的
                     組建使用還原的最新組建邏輯。
                     當您的專案樹狀結構要求套件必須
                     才可加以建置時，這會很實用。
                     指定 -restore 的方式與指定
                     -restore:True 的方式相同。該參數
                     可用來覆寫來自回應檔的值。
                     (簡短形式: -r)
    </target>
        <note>
      LOCALIZATION: "-restore" and "-r" should not be localized.
      LOCALIZATION: None of the lines should be longer than a standard width console window, eg 80 chars.
    </note>
      </trans-unit>
      <trans-unit id="InvalidNodeReuseTrueValue">
        <source>MSBUILD : error MSB1042: Node reuse value is not valid. This version of MSBuild does not support node reuse. If specified, the node reuse switch value must be false.</source>
        <target state="translated">MSBUILD : error MSB1042: 節點重複使用值無效。此版 MSBuild 不支援節點重複使用。若已指定，節點重複使用參數值必為 false。</target>
        <note>{StrBegin="MSBUILD : error MSB1042: "}
     UE: This message does not need in-line parameters because the exception takes care of displaying the invalid arg.
     This error is shown when a user specifies a node reuse value that is not equivalent to Boolean.TrueString or Boolean.FalseString.
     LOCALIZATION: The prefix "MSBUILD : error MSBxxxx:" should not be localized.
  </note>
      </trans-unit>
      <trans-unit id="InvalidRestoreValue">
        <source>MSBUILD : error MSB1052: Restore value is not valid. {0}</source>
        <target state="translated">MSBUILD : error MSB1052: 還原值無效。{0}</target>
        <note>{StrBegin="MSBUILD : error MSB1052: "}
      UE: This message does not need in-line parameters because the exception takes care of displaying the invalid arg.
      This error is shown when a user specifies a restore value that is not equivalent to Boolean.TrueString or Boolean.FalseString.
      LOCALIZATION: The prefix "MSBUILD : error MSBxxxx:" should not be localized.
    </note>
      </trans-unit>
      <trans-unit id="HelpMessage_32_ProfilerSwitch">
        <source>  -profileEvaluation:&lt;file&gt;
                     Profiles MSBuild evaluation and writes the result
                     to the specified file. If the extension of the specified
                     file is '.md', the result is generated in markdown
                     format. Otherwise, a tab separated file is produced.
    </source>
        <target state="translated">  -profileEvaluation:&lt;檔案&gt;
                     設定檔 MSBuild 會進行評估，
                     並將結果寫入指定的檔案。若指定檔案的延伸模組為 '.md'，
                     則產生的結果格式將會是 Markdown 格式。
                     否則，會產生以 Tab 字元分隔的檔案。
    </target>
        <note />
      </trans-unit>
      <trans-unit id="HelpMessage_33_RestorePropertySwitch">
        <source>  -restoreProperty:&lt;n&gt;=&lt;v&gt;
                     Set or override these project-level properties only
                     during restore and do not use properties specified
                     with the -property argument. &lt;n&gt; is the property
                     name, and &lt;v&gt; is the property value. Use a
                     semicolon or a comma to separate multiple properties,
                     or specify each property separately.
                     (Short form: -rp)
                     Example:
                       -restoreProperty:IsRestore=true;MyProperty=value
    </source>
        <target state="translated">  -restoreProperty:&lt;n&gt;=&lt;v&gt;
                     請只有在還原期間設定或覆寫這些專案層級的屬性，
                     而不要使用以 -property 引數所指定的
                     屬性。&lt;n&gt; 為屬性名稱，
                     而 &lt;v&gt; 則為屬性值。
                     請使用分號或逗號分開多個屬性，
                     或是個別指定每個屬性。
                     (簡短形式: -rp)
                     範例:
                       -restoreProperty:IsRestore=true;MyProperty=value
    </target>
        <note>
      LOCALIZATION: "-restoreProperty" and "-rp" should not be localized.
      LOCALIZATION: None of the lines should be longer than a standard width console window, eg 80 chars.
    </note>
      </trans-unit>
      <trans-unit id="InvalidProfilerValue">
        <source>MSBUILD : error MSB1053: Provided filename is not valid. {0}</source>
        <target state="translated">MSBUILD : error MSB1053: 提供的檔案名稱無效。{0}</target>
        <note />
      </trans-unit>
      <trans-unit id="MissingProfileParameterError">
        <source>MSBUILD :error MSB1054: A filename must be specified to generate the profiler result.</source>
        <target state="translated">MSBUILD :錯誤 MSB1054: 必須指定檔案名稱才能產生分析工具結果。</target>
        <note />
      </trans-unit>
      <trans-unit id="XMake.LoggerCreationError">
        <source>MSBUILD : error MSB1021: Cannot create an instance of the logger. {0}</source>
        <target state="translated">MSBUILD : error MSB1021: 無法建立記錄器的執行個體。{0}</target>
        <note>{StrBegin="MSBUILD : error MSB1021: "}
      UE: This error is shown when a logger cannot be loaded and instantiated from its assembly.
      LOCALIZATION: The prefix "MSBUILD : error MSBxxxx:" should not be localized. {0} contains a message explaining why the
      logger could not be created -- this message comes from the CLR/FX and is localized.</note>
      </trans-unit>
      <trans-unit id="XMake.LoggerNotFoundError">
        <source>MSBUILD : error MSB1020: The logger was not found. Check the following: 1.) The logger name specified is the same as the name of the logger class. 2.) The logger class is "public" and implements the Microsoft.Build.Framework.ILogger interface. 3.) The path to the logger assembly is correct, or the logger can be loaded using only the assembly name provided.</source>
        <target state="translated">MSBUILD : error MSB1020: 找不到記錄器。請檢查下列事項: 1.) 指定的記錄器名稱與記錄器類別的名稱相同。2.) 記錄器類別為 "public" 且實作 Microsoft.Build.Framework.ILogger 介面。3.) 記錄器組件的路徑為正確，或記錄器只能使用所提供的組件名稱載入。</target>
        <note>
      {StrBegin="MSBUILD : error MSB1020: "}UE: This message does not need in-line parameters because the exception takes care of displaying the invalid arg.
      This error is shown when a user specifies an logger that does not exist e.g. "msbuild -logger:FooLoggerClass,FooAssembly". The
      logger class must exist in the given assembly.
      LOCALIZATION: The prefix "MSBUILD : error MSBxxxx:" should not be localized.
    </note>
      </trans-unit>
      <trans-unit id="XMake.ProjectUpgradeNeededToVcxProj">
        <source>MSBUILD : error MSB4192: The project file "{0}" is in the ".vcproj" or ".dsp" file format, which MSBuild cannot build directly. Please convert the project by opening it in the Visual Studio IDE or running the conversion tool, or, for ".vcproj", use MSBuild to build the solution file containing the project instead.</source>
        <target state="translated">MSBUILD : error MSB4192: 專案檔 "{0}" 的檔案格式為 ".vcproj" 或 ".dsp"，MSBuild 無法直接加以建置。請在 Visual Studio IDE 中開啟此專案或執行轉換工具加以轉換，若是 ".vcproj"，則改為使用 MSBuild 建置包含專案的方案檔。</target>
        <note>{StrBegin="MSBUILD : error MSB4192: "} LOC: ".vcproj" and ".dsp" should not be localized</note>
      </trans-unit>
    </body>
  </file>
</xliff><|MERGE_RESOLUTION|>--- conflicted
+++ resolved
@@ -211,18 +211,10 @@
                         -tlp:default=auto;verbosity=diag;shownCommandLine
     </source>
         <target state="translated">  -terminalLoggerParameters: &lt;parameters&gt;
-<<<<<<< HEAD
                      終端機記錄器的參數。(簡短形式: -tlp)
                      可用的參數。
                         default -- 指定終端機記錄器的預設值
                         。其需要下列其中一值: 
-=======
-                    終端機記錄器的參數。(簡短形式: -tlp)
-                    可用的參數。
-                       default -- 指定終端機記錄器的預設值。
-                       其需要下列其中一值: 
->>>>>>> 9c85f564
-。
                            - 'on'、'true' 會強制使用 TerminalLogger，即使
                             其之後可能會停用。
                            - 'off'、'false' 會強制使用 TerminalLogger，即使
@@ -234,13 +226,8 @@
                         -verbosity
                         showCommandLine -- 顯示 TaskCommandLineEvent 訊息
 
-<<<<<<< HEAD
                       範例: 
                         -tlp:default=auto;verbosity=diag;shownCommandLine
-=======
-                     範例: 
-                       -tlp:default=auto;verbosity=diag;shownCommandLine
->>>>>>> 9c85f564
     </target>
         <note>
       LOCALIZATION: "-terminalLoggerParameters", "-tlp", "default", "on", "true", "off", "false", "auto", "verbosity", "showCommandLine" should not be localized.
@@ -258,17 +245,10 @@
         <target state="translated">  -getResultOutputFile:file
                      將輸出從 get* 重新導向至檔案。
 
-<<<<<<< HEAD
                      範例: 
                      -getProperty:Bar -getResultOutputFile:Biz.txt
                      這會將屬性列的值寫入 Biz.txt。
     </target>
-=======
-                    範例: 
-                    -getProperty:Bar -getResultOutputFile:Biz.txt
-                    這會將屬性列的值寫入 Biz.txt。
-   </target>
->>>>>>> 9c85f564
         <note>
       LOCALIZATION: "-getResultOutputFile", "get*" and "-getProperty" should not be localized.
       LOCALIZATION: None of the lines should be longer than a standard width console window, eg 80 chars.
