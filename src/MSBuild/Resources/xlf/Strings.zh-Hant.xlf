--- conflicted
+++ resolved
@@ -274,7 +274,7 @@
                     終端機記錄器的參數。(簡短形式: -tlp)
                     可用的參數。
                        default -- 指定終端機記錄器的預設值。
-                       其需要下列其中一值: 
+                       其需要下列其中一值:
 。
                           - 'on'、'true' 會強制使用 TerminalLogger，即使
                            其之後可能會停用。
@@ -287,7 +287,7 @@
                        -verbosity
                        showCommandLine -- 顯示 TaskCommandLineEvent 訊息
 
-                     範例: 
+                     範例:
                        -tlp:default=auto;verbosity=diag;shownCommandLine
     </target>
         <note>
@@ -306,7 +306,7 @@
         <target state="translated">  -getResultOutputFile:file
                     將輸出從 get* 重新導向至檔案。
 
-                    範例: 
+                    範例:
                     -getProperty:Bar -getResultOutputFile:Biz.txt
                     這會將屬性列的值寫入 Biz.txt。
    </target>
@@ -321,17 +321,10 @@
                      BuildCheck enables evaluating rules to ensure properties
                      of the build. For more info see aka.ms/buildcheck
 	</source>
-<<<<<<< HEAD
         <target state="new">  -check
                      Enables BuildChecks during the build.
                      BuildCheck enables evaluating rules to ensure properties
                      of the build. For more info see aka.ms/buildcheck
-=======
-        <target state="needs-review-translation">  -check
-                     在建置期間啟用 BuildChecks。
-                     BuildCheck 會啟用評估規則以確保組建的 
-                     屬性。如需詳細資訊，請參閱 aka.ms/buildcheck
->>>>>>> b1ae8361
 	</target>
         <note>
     {Locked="-check"}{Locked="BuildChecks"}{Locked="BuildCheck"}
@@ -513,8 +506,8 @@
         <target state="translated">  -isolateProjects[:True|MessageUponIsolationViolation|False]
                      導致 MSBuild 在隔離中建置每個專案。
 
-                     設定為 "MessageUponIsolationViolation" 
-                     (或其簡短形式 "Message") 時，如果提供 
+                     設定為 "MessageUponIsolationViolation"
+                     (或其簡短形式 "Message") 時，如果提供
                      -outputResultsCache 切換，則只會序列化來自
                      頂層目標的結果。這是為了降低相依性專案上，
                      由於其相依性位於快取目標上 (其副作用
@@ -1148,8 +1141,8 @@
    </source>
         <target state="translated">  -toolsversion:&lt;版本&gt;
                      建置期間所使用的 MSBuild 工具組 (工作、目標等)
-                      版本。此版本將會覆寫 
-                     個別專案所指定的版本。(簡短形式: 
+                      版本。此版本將會覆寫
+                     個別專案所指定的版本。(簡短形式:
                      -tv)
                      範例:
                        -toolsVersion:3.5
@@ -1950,11 +1943,7 @@
       </trans-unit>
       <trans-unit id="TestSummary_Duration">
         <source>duration: {0}s</source>
-<<<<<<< HEAD
-        <target state="translated">持續時間: {0} 秒</target>
-=======
         <target state="needs-review-translation">持續時間: {0} 秒</target>
->>>>>>> b1ae8361
         <note>
       {0} whole number
       's' should reflect the localized abbreviation for seconds
