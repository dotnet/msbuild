﻿<?xml version="1.0" encoding="utf-8"?>
<xliff xmlns="urn:oasis:names:tc:xliff:document:1.2" xmlns:xsi="http://www.w3.org/2001/XMLSchema-instance" version="1.2" xsi:schemaLocation="urn:oasis:names:tc:xliff:document:1.2 xliff-core-1.2-transitional.xsd">
  <file datatype="xml" source-language="en" target-language="ru" original="../Strings.resx">
    <body>
      <trans-unit id="AmbiguousProjectError">
        <source>MSBUILD : error MSB1011: Specify which project or solution file to use because this folder contains more than one project or solution file.</source>
        <target state="translated">MSBUILD : error MSB1011: укажите, какой файл проекта или решения необходимо использовать, так как в папке содержится несколько файлов проектов или решений.</target>
        <note>{StrBegin="MSBUILD : error MSB1011: "}UE: If no project or solution file is explicitly specified on the MSBuild.exe command-line, then the engine searches for a
      project or solution file in the current directory by looking for *.*PROJ and *.SLN. If more than one file is found that matches this wildcard, we
      fire this error.
      LOCALIZATION: The prefix "MSBUILD : error MSBxxxx:" should not be localized.</note>
      </trans-unit>
      <trans-unit id="CommandLine">
        <source>Command line arguments = "{0}"</source>
        <target state="translated">Аргументы командной строки = "{0}"</target>
        <note />
      </trans-unit>
      <trans-unit id="ConfigurationFailurePrefixNoErrorCode">
        <source>MSBUILD : Configuration error {0}: {1}</source>
        <target state="translated">MSBUILD : конфигурации error {0}: {1}</target>
        <note>{SubString="Configuration"}UE: This prefixes any error from reading the toolset definitions in msbuild.exe.config or the registry.
      There's no error code because one was included in the error message.
      LOCALIZATION: The word "Configuration" should be localized, the words "MSBuild" and "error" should NOT be localized.
    </note>
      </trans-unit>
      <trans-unit id="CannotAutoDisableAutoResponseFile">
        <source>MSBUILD : error MSB1027: The -noAutoResponse switch cannot be specified in the MSBuild.rsp auto-response file, nor in any response file that is referenced by the auto-response file.</source>
        <target state="translated">MSBUILD : error MSB1027: ключ noAutoResponse не может быть указан в файле автоответа MSBuild.rsp или в любом другом файле ответа, на который файл автоответа ссылается.</target>
        <note>{StrBegin="MSBUILD : error MSB1027: "}LOCALIZATION: The prefix "MSBUILD : error MSBxxxx:", "-noAutoResponse" and "MSBuild.rsp" should not be localized.</note>
      </trans-unit>
<<<<<<< HEAD
      <trans-unit id="HelpMessage_41_QuestionSwitch">
        <source>  -question
                     (Experimental) Question the build if it is fully built.
=======
      <trans-unit id="DeferredResponseFile">
        <source>Included response file: {0}</source>
        <target state="new">Included response file: {0}</target>
        <note />
      </trans-unit>
      <trans-unit id="HelpMessage_41_QuestionSwitch">
        <source>  -question
                     (Experimental) Question whether there is any build work.
>>>>>>> 0aa8c5fc
                     MSBuild will error out when it detects a target or task
                     that can be incremental (has inputs and outputs),
                     but isn't up to date.
                     (Short form: -q)
    </source>
        <target state="new">  -question
<<<<<<< HEAD
                     (Experimental) Question the build if it is fully built.
=======
                     (Experimental) Question whether there is any build work.
>>>>>>> 0aa8c5fc
                     MSBuild will error out when it detects a target or task
                     that can be incremental (has inputs and outputs),
                     but isn't up to date.
                     (Short form: -q)
    </target>
        <note>
      LOCALIZATION: "MSBuild" should not be localized.
      LOCALIZATION: "-question" and "-q" should not be localized.
      LOCALIZATION: None of the lines should be longer than a standard width console window, eg 80 chars.
    </note>
      </trans-unit>
      <trans-unit id="MSBuildVersionMessage">
        <source>MSBuild version {0} for {1}</source>
        <target state="new">MSBuild version {0} for {1}</target>
        <note>LOCALIZATION: {0} contains the DLL version number. {1} contains the name of a runtime, like ".NET Framework", ".NET Core", or "Mono"</note>
      </trans-unit>
      <trans-unit id="CurrentDirectory">
        <source>Current directory = "{0}"</source>
        <target state="translated">Текущий каталог = "{0}"</target>
        <note />
      </trans-unit>
      <trans-unit id="DuplicateOutputResultsCache">
        <source>MSBUILD : error MSB1058: Only one output results cache can be specified.</source>
        <target state="translated">MSBUILD : error MSB1058: можно указать только один выходной файл кэша результатов.</target>
        <note>{StrBegin="MSBUILD : error MSB1058: "}</note>
      </trans-unit>
      <trans-unit id="DuplicateProjectSwitchError">
        <source>MSBUILD : error MSB1008: Only one project can be specified.</source>
        <target state="translated">MSBUILD : error MSB1008: можно указать только один проект.</target>
        <note>{StrBegin="MSBUILD : error MSB1008: "}UE: This happens if the user does something like "msbuild.exe myapp.proj myapp2.proj". This is not allowed.
    MSBuild.exe will only build a single project. The help topic may link to an article about how to author an MSBuild project
    that itself launches MSBuild on a number of other projects.
    LOCALIZATION: The prefix "MSBUILD : error MSBxxxx:" should not be localized.</note>
      </trans-unit>
      <trans-unit id="EnvironmentVariableAsSwitch">
        <source>MSBUILD : error MSB1060: Undefined environment variable passed in as switch.</source>
        <target state="translated">MSBUILD : error MSB1060: в качестве параметра передана неопределенная переменная среды.</target>
        <note>
      {StrBegin="MSBUILD : error MSB1060: "}
      UE: This error is shown when a user passes in an environment variable (including from a response file)
      but the environment variable is not defined.
    </note>
      </trans-unit>
      <trans-unit id="FatalError">
        <source>MSBUILD : error MSB1025: An internal failure occurred while running MSBuild.</source>
        <target state="translated">MSBUILD : error MSB1025: внутренняя ошибка при выполнении MSBuild.</target>
        <note>{StrBegin="MSBUILD : error MSB1025: "}UE: This message is shown when the application has to terminate either because of a bug in the code, or because some
      FX/CLR method threw an unexpected exception.
      LOCALIZATION: The prefix "MSBUILD : error MSBxxxx:" and "MSBuild" should not be localized.</note>
      </trans-unit>
      <trans-unit id="HelpMessage_1_Syntax">
        <source>Syntax:              MSBuild.exe [options] [project file | directory]
</source>
        <target state="translated">Синтаксис:              MSBuild.exe [параметры] [файл проекта | каталог]
</target>
        <note>
      LOCALIZATION: The following should not be localized:
      1) "MSBuild", "MSBuild.exe" and "MSBuild.rsp"
      2) the string "proj" that describes the extension we look for
      3) all switch names and their short forms e.g. -property, or -p
      4) all verbosity levels and their short forms e.g. quiet, or q
      LOCALIZATION: None of the lines should be longer than a standard width console window, eg 80 chars.
    </note>
      </trans-unit>
      <trans-unit id="HelpMessage_2_Description">
        <source>Description:         Builds the specified targets in the project file. If
                     a project file is not specified, MSBuild searches the
                     current working directory for a file that has a file
                     extension that ends in "proj" and uses that file.  If
                     a directory is specified, MSBuild searches that
                     directory for a project file.
</source>
        <target state="translated">Описание:         собирает указанные целевые объекты в файле проекта. Если
                     файл проекта не указан, MSBuild ищет
                     в текущем рабочем каталоге файл, который имеет расширение,
                     заканчивающееся на proj, и использует этот файл. Если
                     указан каталог, MSBuild ищет файл проекта в нем.
</target>
        <note>
      LOCALIZATION: The following should not be localized:
      1) "MSBuild", "MSBuild.exe" and "MSBuild.rsp"
      2) the string "proj" that describes the extension we look for
      3) all switch names and their short forms e.g. -property, or -p
      4) all verbosity levels and their short forms e.g. quiet, or q
      LOCALIZATION: None of the lines should be longer than a standard width console window, eg 80 chars.
    </note>
      </trans-unit>
      <trans-unit id="HelpMessage_34_InteractiveSwitch">
        <source>  -interactive[:True|False]
                     Indicates that actions in the build are allowed to
                     interact with the user.  Do not use this argument
                     in an automated scenario where interactivity is
                     not expected.
                     Specifying -interactive is the same as specifying
                     -interactive:true.  Use the parameter to override a
                     value that comes from a response file.
    </source>
        <target state="translated">  -interactive[:True|False]
                     Указывает, что действию в сборке можно
                     взаимодействовать с пользователем. Не используйте этот аргумент
                     в сценарии автоматизации, где интерактивность
                     не ожидается.
                     Указание -interactive равносильно указанию
                     -interactive:true.  Используйте этот параметр, чтобы переопределить
                     значение, которое поступает из файла ответа.
    </target>
        <note>
      LOCALIZATION: "-interactive" should not be localized.
      LOCALIZATION: None of the lines should be longer than a standard width console window, eg 80 chars.
    </note>
      </trans-unit>
      <trans-unit id="HelpMessage_35_IsolateProjectsSwitch">
        <source>  -isolateProjects[:True|MessageUponIsolationViolation|False]
                     Causes MSBuild to build each project in isolation.

                     When set to "MessageUponIsolationViolation" (or its short
                     form "Message"), only the results from top-level targets
                     are serialized if the -outputResultsCache switch is
                     supplied. This is to mitigate the chances of an
                     isolation-violating target on a dependency project using
                     incorrect state due to its dependency on a cached target
                     whose side effects would not be taken into account.
                     (For example, the definition of a property.)

                     This is a more restrictive mode of MSBuild as it requires
                     that the project graph be statically discoverable at
                     evaluation time, but can improve scheduling and reduce
                     memory overhead when building a large set of projects.
                     (Short form: -isolate)

                     This flag is experimental and may not work as intended.
    </source>
        <target state="new">  -isolateProjects[:True|MessageUponIsolationViolation|False]
                     Causes MSBuild to build each project in isolation.

                     When set to "MessageUponIsolationViolation" (or its short
                     form "Message"), only the results from top-level targets
                     are serialized if the -outputResultsCache switch is
                     supplied. This is to mitigate the chances of an
                     isolation-violating target on a dependency project using
                     incorrect state due to its dependency on a cached target
                     whose side effects would not be taken into account.
                     (For example, the definition of a property.)

                     This is a more restrictive mode of MSBuild as it requires
                     that the project graph be statically discoverable at
                     evaluation time, but can improve scheduling and reduce
                     memory overhead when building a large set of projects.
                     (Short form: -isolate)

                     This flag is experimental and may not work as intended.
    </target>
        <note>
      LOCALIZATION: "MSBuild" should not be localized.
      LOCALIZATION: "-isolateProjects" should not be localized.
      LOCALIZATION: None of the lines should be longer than a standard width console window, eg 80 chars.</note>
      </trans-unit>
      <trans-unit id="HelpMessage_36_GraphBuildSwitch">
        <source>  -graphBuild[:True|False]
                     Causes MSBuild to construct and build a project graph.

                     Constructing a graph involves identifying project
                     references to form dependencies. Building that graph
                     involves attempting to build project references prior
                     to the projects that reference them, differing from
                     traditional MSBuild scheduling.
                     (Short form: -graph)

                     This flag is experimental and may not work as intended.
    </source>
        <target state="translated">  -graphBuild[:True|False]
                     Сообщает MSBuild, что нужно построить и собрать граф проекта.

                     Построение графа связано с определением ссылок
                     проекта для формирования зависимостей. Сборка графа
                     связана с попыткой собрать ссылки проекта до проектов,
                     которые на них ссылаются, что отличается от
                     традиционного графика MSBuild.
                     (Краткая форма: -graph)

                     Это экспериментальный флаг. Может работать не так, как ожидалось.
    </target>
        <note>
      LOCALIZATION: "MSBuild" should not be localized.
      LOCALIZATION: "-graphBuild" and "-graph" should not be localized.
      LOCALIZATION: None of the lines should be longer than a standard width console window, eg 80 chars.
    </note>
      </trans-unit>
      <trans-unit id="HelpMessage_37_DocsLink">
        <source>For more detailed information, see https://aka.ms/msbuild/docs</source>
        <target state="translated">Дополнительные сведения см. по адресу https://aka.ms/msbuild/docs</target>
        <note />
      </trans-unit>
      <trans-unit id="HelpMessage_38_TargetsSwitch">
        <source>  -targets[:file]
                     Prints a list of available targets without executing the
                     actual build process. By default the output is written to
                     the console window. If the path to an output file
                     is provided that will be used instead.
                     (Short form: -ts)
                     Example:
                       -ts:out.txt
    </source>
        <target state="translated">  -targets[:file]
                     Выводит список доступных целевых объектов без выполнения
                     фактического процесса сборки. ПО умолчанию выходные данные записываются в
                     окно консоли. Если указан пусть к выходному
                     файлу, будет использоваться он.
                     (Краткая форма: -ts)
                     Пример:
                       -ts:out.txt
    </target>
        <note>
      LOCALIZATION: "MSBuild" should not be localized.
      LOCALIZATION: "-targets" and "-ts" should not be localized.
      LOCALIZATION: None of the lines should be longer than a standard width console window, eg 80 chars.
    </note>
      </trans-unit>
      <trans-unit id="HelpMessage_39_LowPrioritySwitch">
        <source>  -lowPriority[:True|False]
                     Causes MSBuild to run at low process priority.

                     Specifying -lowPriority is the same as specifying
                     -lowPriority:True.
                     (Short form: -low)
    </source>
        <target state="translated">  -lowPriority[:True|False]
                     Запускает MSBuild с низким приоритетом процесса.

                     Указание -lowPriority аналогично указанию
                     -lowPriority:True.
                     (Краткая форма: -low)
    </target>
        <note>
      LOCALIZATION: "MSBuild" should not be localized.
      LOCALIZATION: "-lowPriority" and "-low" should not be localized.
      LOCALIZATION: None of the lines should be longer than a standard width console window, eg 80 chars.
    </note>
      </trans-unit>
      <trans-unit id="HelpMessage_3_SwitchesHeader">
        <source>Switches:            Note that you can specify switches using
                     "-switch", "/switch" and "--switch".
</source>
        <target state="translated">Параметры:            Вы можете указывать параметры с использованием синтаксиса
                     "-switch", "/switch" и "--switch".
</target>
        <note>
      LOCALIZATION: The following should not be localized:
      1) "MSBuild", "MSBuild.exe" and "MSBuild.rsp"
      2) the string "proj" that describes the extension we look for
      3) all switch names and their short forms e.g. -property, or -p
      4) all verbosity levels and their short forms e.g. quiet, or q
      LOCALIZATION: None of the lines should be longer than a standard width console window, eg 80 chars.
    </note>
      </trans-unit>
      <trans-unit id="HelpMessage_40_WarnNotAsErrorSwitch">
        <source>  -warnNotAsError[:code[;code2]]
                     List of warning codes to treats not treat as errors.
                     Use a semicolon or a comma to separate
                     multiple warning codes. Has no effect if the -warnaserror
                     switch is not set.

                     Example:
                       -warnNotAsError:MSB3026
    </source>
        <target state="needs-review-translation">
      -warnNotAsError[:code[;code2]]
                     Список кодов предупреждений, которые не будут рассматриваться как ошибки.
                     Используйте точку с запятой или запятую для разделения
                     нескольких кодов предупреждения. Не действует, если параметр -warnaserror
                     не задан.

                     Пример:
                       -warnNotAsError:MSB3026
    </target>
        <note>
      LOCALIZATION: "-warnNotAsError" should not be localized.
      LOCALIZATION: None of the lines should be longer than a standard width console window, eg 80 chars.
    </note>
      </trans-unit>
      <trans-unit id="HelpMessage_4_HelpSwitch">
        <source>  -help              Display this usage message. (Short form: -? or -h)
</source>
        <target state="translated">  -help              Отображать это сообщение об использовании. (Краткая форма: -? или -h)
</target>
        <note>
      LOCALIZATION: The following should not be localized:
      1) "MSBuild", "MSBuild.exe" and "MSBuild.rsp"
      2) the string "proj" that describes the extension we look for
      3) all switch names and their short forms e.g. -property, or -p
      4) all verbosity levels and their short forms e.g. quiet, or q
      LOCALIZATION: None of the lines should be longer than a standard width console window, eg 80 chars.
    </note>
      </trans-unit>
      <trans-unit id="HelpMessage_5_NoLogoSwitch">
        <source>  -noLogo            Do not display the startup banner and copyright message.
</source>
        <target state="translated">  -noLogo            Не отображать начальный заголовок и сообщение об авторском праве.
</target>
        <note>
      LOCALIZATION: The following should not be localized:
      1) "MSBuild", "MSBuild.exe" and "MSBuild.rsp"
      2) the string "proj" that describes the extension we look for
      3) all switch names and their short forms e.g. -property, or -p
      4) all verbosity levels and their short forms e.g. quiet, or q
      LOCALIZATION: None of the lines should be longer than a standard width console window, eg 80 chars.
    </note>
      </trans-unit>
      <trans-unit id="HelpMessage_6_VersionSwitch">
        <source>  -version           Display version information only. (Short form: -ver)
</source>
        <target state="translated">  -version           Отображать только данные о версии. (Краткая форма: -ver)
</target>
        <note>
      LOCALIZATION: The following should not be localized:
      1) "MSBuild", "MSBuild.exe" and "MSBuild.rsp"
      2) the string "proj" that describes the extension we look for
      3) all switch names and their short forms e.g. -property, or -p
      4) all verbosity levels and their short forms e.g. quiet, or q
      LOCALIZATION: None of the lines should be longer than a standard width console window, eg 80 chars.
    </note>
      </trans-unit>
      <trans-unit id="HelpMessage_7_ResponseFile">
        <source>  @&lt;file&gt;            Insert command-line settings from a text file. To specify
                     multiple response files, specify each response file
                     separately.

                     Any response files named "msbuild.rsp" are automatically
                     consumed from the following locations:
                     (1) the directory of msbuild.exe
                     (2) the directory of the first project or solution built
</source>
        <target state="translated">  @&lt;файл&gt;            Вставка параметров командной строки из текстового файла. Для задания
                     нескольких файлов ответов укажите каждый файл ответов
                     отдельно.

                     Все файлы ответов с именем "msbuild.rsp" автоматически
                     считываются из следующих расположений:
                     (1) каталога, где находится файл msbuild.exe
                     (2) каталога первой сборки проекта или решения
</target>
        <note>
      LOCALIZATION: The following should not be localized:
      1) "MSBuild", "MSBuild.exe" and "MSBuild.rsp"
      2) the string "proj" that describes the extension we look for
      3) all switch names and their short forms e.g. -property, or -p
      4) all verbosity levels and their short forms e.g. quiet, or q
      LOCALIZATION: None of the lines should be longer than a standard width console window, eg 80 chars.
    </note>
      </trans-unit>
      <trans-unit id="HelpMessage_8_NoAutoResponseSwitch">
        <source>  -noAutoResponse    Do not auto-include any MSBuild.rsp files. (Short form:
                     -noAutoRsp)
</source>
        <target state="translated">  -noAutoResponse    Не включать автоматически никакие файлы MSBuild.rsp. (Краткая форма:
                     -noAutoRsp)
</target>
        <note>
      LOCALIZATION: The following should not be localized:
      1) "MSBuild", "MSBuild.exe" and "MSBuild.rsp"
      2) the string "proj" that describes the extension we look for
      3) all switch names and their short forms e.g. -property, or -p
      4) all verbosity levels and their short forms e.g. quiet, or q
      LOCALIZATION: None of the lines should be longer than a standard width console window, eg 80 chars.
    </note>
      </trans-unit>
      <trans-unit id="HelpMessage_9_TargetSwitch">
        <source>  -target:&lt;targets&gt;  Build these targets in this project. Use a semicolon or a
                     comma to separate multiple targets, or specify each
                     target separately. (Short form: -t)
                     Example:
                       -target:Resources;Compile
</source>
        <target state="translated">  -target:&lt;целевые объекты&gt;  Интегрировать эти конечные объекты в проект. Чтобы разделить несколько
                     целевых объектов, используйте точку с запятой или запятую либо укажите каждый
                     целевой объект отдельно. (Краткая форма: -t)
         Пример:
                       -target:Resources;Compile
</target>
        <note>
      LOCALIZATION: The following should not be localized:
      1) "MSBuild", "MSBuild.exe" and "MSBuild.rsp"
      2) the string "proj" that describes the extension we look for
      3) all switch names and their short forms e.g. -property, or -p
      4) all verbosity levels and their short forms e.g. quiet, or q
      LOCALIZATION: None of the lines should be longer than a standard width console window, eg 80 chars.
    </note>
      </trans-unit>
      <trans-unit id="HelpMessage_10_PropertySwitch">
        <source>  -property:&lt;n&gt;=&lt;v&gt;  Set or override these project-level properties. &lt;n&gt; is
                     the property name, and &lt;v&gt; is the property value. Use a
                     semicolon or a comma to separate multiple properties, or
                     specify each property separately. (Short form: -p)
                     Example:
                       -property:WarningLevel=2;OutDir=bin\Debug\
</source>
        <target state="translated">  -property:&lt;n&gt;=&lt;v&gt;  Установите или переопределите свойства уровня проекта. &lt;n&gt; является
                     именем свойства, а &lt;v&gt; —  его значением. Используйте
                     точку с запятой или запятую, чтобы разделить несколько свойств, или
                     укажите каждое свойство отдельно. (Краткая форма: -p)
                     Пример:
                       -property:WarningLevel=2;OutDir=bin\Debug\
</target>
        <note>
      LOCALIZATION: The following should not be localized:
      1) "MSBuild", "MSBuild.exe" and "MSBuild.rsp"
      2) the string "proj" that describes the extension we look for
      3) all switch names and their short forms e.g. -property, or -p
      4) all verbosity levels and their short forms e.g. quiet, or q
      LOCALIZATION: None of the lines should be longer than a standard width console window, eg 80 chars.
    </note>
      </trans-unit>
      <trans-unit id="HelpMessage_11_LoggerSwitch">
        <source>  -logger:&lt;logger&gt;   Use this logger to log events from MSBuild. To specify
                     multiple loggers, specify each logger separately.
                     The &lt;logger&gt; syntax is:
                       [&lt;class&gt;,]&lt;assembly&gt;[,&lt;options&gt;][;&lt;parameters&gt;]
                     The &lt;logger class&gt; syntax is:
                       [&lt;partial or full namespace&gt;.]&lt;logger class name&gt;
                     The &lt;logger assembly&gt; syntax is:
                       {&lt;assembly name&gt;[,&lt;strong name&gt;] | &lt;assembly file&gt;}
                     Logger options specify how MSBuild creates the logger.
                     The &lt;logger parameters&gt; are optional, and are passed
                     to the logger exactly as you typed them. (Short form: -l)
                     Examples:
                       -logger:XMLLogger,MyLogger,Version=1.0.2,Culture=neutral
                       -logger:XMLLogger,C:\Loggers\MyLogger.dll;OutputAsHTML
</source>
        <target state="translated">  -logger:&lt;logger&gt;   Использовать это средство ведения журнала для регистрации событий MSBuild. Чтобы указать
                     несколько средств ведения журнала, укажите каждое из них отдельно.
                     Синтаксис &lt;logger&gt;:
                       [&lt;class&gt;,]&lt;assembly&gt;[,&lt;options&gt;][;&lt;parameters&gt;]
                     Синтаксис &lt;logger class&gt;:
                       [&lt;partial or full namespace&gt;.]&lt;logger class name&gt;
                     Синтаксис &lt;logger assembly&gt;:
                       {&lt;assembly name&gt;[,&lt;strong name&gt;] | &lt;assembly file&gt;}
                     Параметры средства ведения журнала указывают, как MSBuild создает средство ведения журнала.
                     Параметры &lt;logger parameters&gt; являются необязательными и передаются
                     средству ведения журнала в том виде, в котором были введены. (Краткая форма: -l)
                     Примеры:
                       -logger:XMLLogger,MyLogger,Version=1.0.2,Culture=neutral
                       -logger:XMLLogger,C:\Loggers\MyLogger.dll;OutputAsHTML
</target>
        <note>
      LOCALIZATION: The following should not be localized:
      1) "MSBuild", "MSBuild.exe" and "MSBuild.rsp"
      2) the string "proj" that describes the extension we look for
      3) all switch names and their short forms e.g. -property, or -p
      4) all verbosity levels and their short forms e.g. quiet, or q
      LOCALIZATION: None of the lines should be longer than a standard width console window, eg 80 chars.
    </note>
      </trans-unit>
      <trans-unit id="HelpMessage_12_VerbositySwitch">
        <source>  -verbosity:&lt;level&gt; Display this amount of information in the event log.
                     The available verbosity levels are: q[uiet], m[inimal],
                     n[ormal], d[etailed], and diag[nostic]. (Short form: -v)
                     Example:
                       -verbosity:quiet
</source>
        <target state="translated">  -verbosity:&lt;уровень&gt; Отображать эти сведения в журнале событий.
                     Доступными уровнями детализации являются: q[uiet], m[inimal],
                     n[ormal], d[etailed] и diag[nostic]. (Краткая форма: -v)
                     Пример:
                       -verbosity:quiet
</target>
        <note>
      LOCALIZATION: The following should not be localized:
      1) "MSBuild", "MSBuild.exe" and "MSBuild.rsp"
      2) the string "proj" that describes the extension we look for
      3) all switch names and their short forms e.g. -property, or -p
      4) all verbosity levels and their short forms e.g. quiet, or q
      LOCALIZATION: None of the lines should be longer than a standard width console window, eg 80 chars.
    </note>
      </trans-unit>
      <trans-unit id="HelpMessage_13_ConsoleLoggerParametersSwitch">
        <source>  -consoleLoggerParameters:&lt;parameters&gt;
                     Parameters to console logger. (Short form: -clp)
                     The available parameters are:
                        PerformanceSummary--Show time spent in tasks, targets
                            and projects.
                        Summary--Show error and warning summary at the end.
                        NoSummary--Don't show error and warning summary at the
                            end.
                        ErrorsOnly--Show only errors.
                        WarningsOnly--Show only warnings.
                        NoItemAndPropertyList--Don't show list of items and
                            properties at the start of each project build.
                        ShowCommandLine--Show TaskCommandLineEvent messages
                        ShowTimestamp--Display the Timestamp as a prefix to any
                            message.
                        ShowEventId--Show eventId for started events, finished
                            events, and messages
                        ForceNoAlign--Does not align the text to the size of
                            the console buffer
                        DisableConsoleColor--Use the default console colors
                            for all logging messages.
                        DisableMPLogging-- Disable the multiprocessor
                            logging style of output when running in
                            non-multiprocessor mode.
                        EnableMPLogging--Enable the multiprocessor logging
                            style even when running in non-multiprocessor
                            mode. This logging style is on by default.
                        ForceConsoleColor--Use ANSI console colors even if
                            console does not support it
                        PreferConsoleColor--Use ANSI console colors only if
                            target console does support it
                     Verbosity--overrides the -verbosity setting for this
                            logger.
                     Example:
                        -consoleLoggerParameters:PerformanceSummary;NoSummary;
                                                 Verbosity=minimal
</source>
        <target state="new">  -consoleLoggerParameters:&lt;parameters&gt;
                     Parameters to console logger. (Short form: -clp)
                     The available parameters are:
                        PerformanceSummary--Show time spent in tasks, targets
                            and projects.
                        Summary--Show error and warning summary at the end.
                        NoSummary--Don't show error and warning summary at the
                            end.
                        ErrorsOnly--Show only errors.
                        WarningsOnly--Show only warnings.
                        NoItemAndPropertyList--Don't show list of items and
                            properties at the start of each project build.
                        ShowCommandLine--Show TaskCommandLineEvent messages
                        ShowTimestamp--Display the Timestamp as a prefix to any
                            message.
                        ShowEventId--Show eventId for started events, finished
                            events, and messages
                        ForceNoAlign--Does not align the text to the size of
                            the console buffer
                        DisableConsoleColor--Use the default console colors
                            for all logging messages.
                        DisableMPLogging-- Disable the multiprocessor
                            logging style of output when running in
                            non-multiprocessor mode.
                        EnableMPLogging--Enable the multiprocessor logging
                            style even when running in non-multiprocessor
                            mode. This logging style is on by default.
                        ForceConsoleColor--Use ANSI console colors even if
                            console does not support it
                        PreferConsoleColor--Use ANSI console colors only if
                            target console does support it
                     Verbosity--overrides the -verbosity setting for this
                            logger.
                     Example:
                        -consoleLoggerParameters:PerformanceSummary;NoSummary;
                                                 Verbosity=minimal
</target>
        <note>
      LOCALIZATION: The following should not be localized:
      1) "MSBuild", "MSBuild.exe" and "MSBuild.rsp"
      2) the string "proj" that describes the extension we look for
      3) all switch names and their short forms e.g. -property, or -p
      4) all verbosity levels and their short forms e.g. quiet, or q
      LOCALIZATION: None of the lines should be longer than a standard width console window, eg 80 chars.
    </note>
      </trans-unit>
      <trans-unit id="HelpMessage_14_NoConsoleLoggerSwitch">
        <source>  -noConsoleLogger   Disable the default console logger and do not log events
                     to the console. (Short form: -noConLog)
</source>
        <target state="translated">  -noConsoleLogger   Отключить средство ведения журнала консоли по умолчанию
                     и не записывать события в консоль. (Краткая форма: -noConLog)
</target>
        <note>
      LOCALIZATION: The following should not be localized:
      1) "MSBuild", "MSBuild.exe" and "MSBuild.rsp"
      2) the string "proj" that describes the extension we look for
      3) all switch names and their short forms e.g. -property, or -p
      4) all verbosity levels and their short forms e.g. quiet, or q
      LOCALIZATION: None of the lines should be longer than a standard width console window, eg 80 chars.
    </note>
      </trans-unit>
      <trans-unit id="HelpMessage_15_ValidateSwitch">
        <source>  -validate          Validate the project against the default schema. (Short
                     form: -val)

  -validate:&lt;schema&gt; Validate the project against the specified schema. (Short
                     form: -val)
                     Example:
                       -validate:MyExtendedBuildSchema.xsd
</source>
        <target state="translated">  -validate          Проверить проект с учетом схемы по умолчанию. (Краткая
                     форма: -val)

  -validate:&lt;схема&gt; Проверить проект с учетом указанной схемы. (Краткая
                     форма: -val)
                     Пример:
                       -validate:MyExtendedBuildSchema.xsd
</target>
        <note>
      LOCALIZATION: The following should not be localized:
      1) "MSBuild", "MSBuild.exe" and "MSBuild.rsp"
      2) the string "proj" that describes the extension we look for
      3) all switch names and their short forms e.g. -property, or -p
      4) all verbosity levels and their short forms e.g. quiet, or q
      LOCALIZATION: None of the lines should be longer than a standard width console window, eg 80 chars.
    </note>
      </trans-unit>
      <trans-unit id="HelpMessage_17_MaximumCPUSwitch">
        <source>  -maxCpuCount[:n]   Specifies the maximum number of concurrent processes to
                     build with. If the switch is not used, the default
                     value used is 1. If the switch is used without a value
                     MSBuild will use up to the number of processors on the
                     computer. (Short form: -m[:n])
      </source>
        <target state="translated">  -maxCpuCount[:n]   Указывает максимальное количество параллельных
                     процессов сборки.  Если ключ не используется, применяется значение
                     по умолчанию 1.  Если ключ используется без значения,
                     MSBuild будет использовать то количество процессоров, которое установлено на
                     компьютере. (Краткая форма: -m[:n])
      </target>
        <note>
          LOCALIZATION: "maxCpuCount" should not be localized.
          LOCALIZATION: None of the lines should be longer than a standard width console window, eg 80 chars.
      </note>
      </trans-unit>
      <trans-unit id="HelpMessage_16_Examples">
        <source>Examples:

        MSBuild MyApp.sln -t:Rebuild -p:Configuration=Release
        MSBuild MyApp.csproj -t:Clean
                             -p:Configuration=Debug;TargetFrameworkVersion=v3.5
    </source>
        <target state="translated">Примеры:

        MSBuild MyApp.sln -t:Rebuild -p:Configuration=Release
        MSBuild MyApp.csproj -t:Clean
                             -p:Configuration=Debug;TargetFrameworkVersion=v3.5
    </target>
        <note>
      LOCALIZATION: The following should not be localized:
      1) "MSBuild", "MSBuild.exe" and "MSBuild.rsp"
      2) the string "proj" that describes the extension we look for
      3) all switch names and their short forms e.g. -property, or -p
      4) all verbosity levels and their short forms e.g. quiet, or q
      LOCALIZATION: None of the lines should be longer than a standard width console window, eg 80 chars.
    </note>
      </trans-unit>
      <trans-unit id="HelpMessage_InputCachesFiles">
        <source>  -inputResultsCaches:&lt;cacheFile&gt;...
                     Semicolon separated list of input cache files that MSBuild
                     will read build results from. If -isolateProjects is set
                     to False, this sets it to True. (short form: -irc)
   </source>
        <target state="new">  -inputResultsCaches:&lt;cacheFile&gt;...
                     Semicolon separated list of input cache files that MSBuild
                     will read build results from. If -isolateProjects is set
                     to False, this sets it to True. (short form: -irc)
   </target>
        <note>
      LOCALIZATION: The following should not be localized: MSBuild, -isolate
      LOCALIZATION: None of the lines should be longer than a standard width console window, eg 80 chars.
    </note>
      </trans-unit>
      <trans-unit id="HelpMessage_OutputCacheFile">
        <source>  -outputResultsCache:[cacheFile]
                     Output cache file where MSBuild will write the contents of
                     its build result caches at the end of the build.
                     If -isolateProjects is set to False, this sets it to True.
                     (short form: -orc)
   </source>
        <target state="new">  -outputResultsCache:[cacheFile]
                     Output cache file where MSBuild will write the contents of
                     its build result caches at the end of the build.
                     If -isolateProjects is set to False, this sets it to True.
                     (short form: -orc)
   </target>
        <note>
      LOCALIZATION: The following should not be localized: MSBuild, -isolate
      LOCALIZATION: None of the lines should be longer than a standard width console window, eg 80 chars.
    </note>
      </trans-unit>
      <trans-unit id="HelpPrompt">
        <source>For switch syntax, type "MSBuild -help"</source>
        <target state="translated">Для переключения синтаксиса введите "MSBuild -help"</target>
        <note>UE: this message is shown when the user makes a syntax error on the command-line for a switch.
    LOCALIZATION: "MSBuild -help" should not be localized.</note>
      </trans-unit>
      <trans-unit id="HelpMessage_18_DistributedLoggerSwitch">
        <source>  -distributedLogger:&lt;central logger&gt;*&lt;forwarding logger&gt;
                     Use this logger to log events from MSBuild, attaching a
                     different logger instance to each node. To specify
                     multiple loggers, specify each logger separately.
                     (Short form -dl)
                     The &lt;logger&gt; syntax is:
                       [&lt;class&gt;,]&lt;assembly&gt;[,&lt;options&gt;][;&lt;parameters&gt;]
                     The &lt;logger class&gt; syntax is:
                       [&lt;partial or full namespace&gt;.]&lt;logger class name&gt;
                     The &lt;logger assembly&gt; syntax is:
                       {&lt;assembly name&gt;[,&lt;strong name&gt;] | &lt;assembly file&gt;}
                     Logger options specify how MSBuild creates the logger.
                     The &lt;logger parameters&gt; are optional, and are passed
                     to the logger exactly as you typed them. (Short form: -l)
                     Examples:
                       -dl:XMLLogger,MyLogger,Version=1.0.2,Culture=neutral
                       -dl:MyLogger,C:\My.dll*ForwardingLogger,C:\Logger.dll
</source>
        <target state="translated">  -distributedLogger:&lt;central logger&gt;*&lt;forwarding logger&gt;
                     Использовать это средство ведения журнала для регистрации событий MSBuild, подключив
                     другой экземпляр средства ведения журнала к каждому узлу. Чтобы указать
                     несколько средств ведения журнала, укажите каждое из них отдельно.
                     (Краткая форма: -dl)
                     Синтаксис &lt;logger&gt;:
                       [&lt;class&gt;,]&lt;assembly&gt;[,&lt;options&gt;][;&lt;parameters&gt;]
                     Синтаксис &lt;logger class&gt;:
                       [&lt;partial or full namespace&gt;.]&lt;logger class name&gt;
                     Синтаксис &lt;logger assembly&gt;:
                       {&lt;assembly name&gt;[,&lt;strong name&gt;] | &lt;assembly file&gt;}
                     Параметры средства ведения журнала указывают, как MSBuild создает средство ведения журнала.
                     Параметры &lt;logger parameters&gt; являются необязательными и передаются
                     средству ведения журнала в том виде, в котором были введены. (Краткая форма: -l)
                     Примеры:
                       -dl:XMLLogger,MyLogger,Version=1.0.2,Culture=neutral
                       -dl:MyLogger,C:\My.dll*ForwardingLogger,C:\Logger.dll
</target>
        <note>
      LOCALIZATION: The following should not be localized:
      1) "MSBuild", "MSBuild.exe" and "MSBuild.rsp"
      2) the string "proj" that describes the extension we look for
      3) all switch names and their short forms e.g. -property, or -p
      4) all verbosity levels and their short forms e.g. quiet, or q
      LOCALIZATION: None of the lines should be longer than a standard width console window, eg chars.
    </note>
      </trans-unit>
      <trans-unit id="HelpMessage_19_IgnoreProjectExtensionsSwitch">
        <source>  -ignoreProjectExtensions:&lt;extensions&gt;
                     List of extensions to ignore when determining which
                     project file to build. Use a semicolon or a comma
                     to separate multiple extensions.
                     (Short form: -ignore)
                     Example:
                       -ignoreProjectExtensions:.sln
    </source>
        <target state="translated">  -ignoreprojectextensions:&lt;расширения&gt;
                     Список игнорируемых расширений при определении
                     типа создаваемого файла проекта. Используйте точку с запятой или запятую 
                     для разделения нескольких расширений.
                     (Краткая форма: -ignore)
                     Пример:
                       -ignoreProjectExtensions:.sln
    </target>
        <note>
      LOCALIZATION: The following should not be localized:
      1) "MSBuild", "MSBuild.exe" and "MSBuild.rsp"
      2) the string "proj" that describes the extension we look for
      3) all switch names and their short forms e.g. -property, or -p
      4) all verbosity levels and their short forms e.g. quiet, or q
      LOCALIZATION: None of the lines should be longer than a standard width console window, eg 80 chars.
    </note>
      </trans-unit>
      <trans-unit id="HelpMessage_23_ToolsVersionSwitch">
        <source>  -toolsVersion:&lt;version&gt;
                     The version of the MSBuild Toolset (tasks, targets, etc.)
                     to use during build. This version will override the
                     versions specified by individual projects. (Short form:
                     -tv)
                     Example:
                       -toolsVersion:3.5
   </source>
        <target state="translated">  -toolsversion:&lt;версия&gt;
                     Версия набора инструментов MSBuild Toolset (задачи, целевые объекты и т. д.),
                     которая будет использована при сборке. Эта версия заменит
                   версии, определенные для отдельных проектов. (Краткая форма: 
                     -tv)
                     Пример:
                       -toolsVersion:3.5
   </target>
        <note>
      LOCALIZATION: The following should not be localized:
      1) "MSBuild", "MSBuild.exe" and "MSBuild.rsp"
      2) the string "proj" that describes the extension we look for
      3) all switch names and their short forms e.g. -property, or -p
      4) all verbosity levels and their short forms e.g. quiet, or q
      LOCALIZATION: None of the lines should be longer than a standard width console window, eg 80 chars.
    </note>
      </trans-unit>
      <trans-unit id="HelpMessage_20_FileLoggerSwitch">
        <source>  -fileLogger[n]     Logs the build output to a file. By default
                     the file is in the current directory and named
                     "msbuild[n].log". Events from all nodes are combined into
                     a single log. The location of the file and other
                     parameters for the fileLogger can be specified through
                     the addition of the "-fileLoggerParameters[n]" switch.
                     "n" if present can be a digit from 1-9, allowing up to
                     10 file loggers to be attached. (Short form: -fl[n])
    </source>
        <target state="translated">  -fileLogger[n]     Записывает выходные данные сборки в файл. По умолчанию
                     файл находится в текущем каталоге и называется
                     "msbuild[n].log". События из всех узлов объединяются в
                     один журнал. Расположение файла и других
                     параметров для fileLogger можно указать,
                     добавив параметр "-fileLoggerParameters[n]".
                     Значение "n" (при наличии) может быть цифрой от 1 до 9 и позволяет
                     прикрепить до 10 средств ведения файловых журналов. (Краткая форма: -fl[n])
    </target>
        <note>
      LOCALIZATION: The following should not be localized:
      1) "MSBuild", "MSBuild.exe" and "MSBuild.rsp"
      2) the string "proj" that describes the extension we look for
      3) all switch names and their short forms e.g. -property, or -p
      4) all verbosity levels and their short forms e.g. quiet, or q
      LOCALIZATION: None of the lines should be longer than a standard width console window, eg 80 chars.
    </note>
      </trans-unit>
      <trans-unit id="HelpMessage_21_DistributedFileLoggerSwitch">
        <source>  -distributedFileLogger
                     Logs the build output to multiple log files, one log file
                     per MSBuild node. The initial location for these files is
                     the current directory. By default the files are called
                     "MSBuild&lt;nodeid&gt;.log". The location of the files and
                     other parameters for the fileLogger can be specified
                     with the addition of the "-fileLoggerParameters" switch.

                     If a log file name is set through the fileLoggerParameters
                     switch the distributed logger will use the fileName as a
                     template and append the node id to this fileName to
                     create a log file for each node.
    </source>
        <target state="translated">  -distributedFileLogger
          Вносит результаты сборки в несколько файлов журнала, по одному файлу журнала
                     на узел MSBuild. Исходным расположением этих файлов является
                     текущий каталог. По умолчанию файлы называются 
                     "MSBuild&lt;идентификатор узла nodeid&gt;.log". Можно указать расположение файлов и
                     другие параметры для fileLogger,
                    добавив  параметр "-fileLoggerParameters".

                     Если название файла журнала задано с помощью параметра fileLoggerParameters,
                      распределенный журнал будет использовать fileName как
                     шаблон и добавит идентификатор узла в fileName, чтобы
                     создать файл журнала для каждого узла.
    </target>
        <note>
      LOCALIZATION: The following should not be localized:
      1) "MSBuild", "MSBuild.exe" and "MSBuild.rsp"
      2) the string "proj" that describes the extension we look for
      3) all switch names and their short forms e.g. -property, or -p
      4) all verbosity levels and their short forms e.g. quiet, or q
      LOCALIZATION: None of the lines should be longer than a standard width console window, eg 80 chars.
    </note>
      </trans-unit>
      <trans-unit id="HelpMessage_22_FileLoggerParametersSwitch">
        <source>  -fileLoggerParameters[n]:&lt;parameters&gt;
                     Provides any extra parameters for file loggers.
                     The presence of this switch implies the
                     corresponding -fileLogger[n] switch.
                     "n" if present can be a digit from 1-9.
                     -fileLoggerParameters is also used by any distributed
                     file logger, see description of -distributedFileLogger.
                     (Short form: -flp[n])
                     The same parameters listed for the console logger are
                     available. Some additional available parameters are:
                        LogFile--path to the log file into which the
                            build log will be written.
                        Append--determines if the build log will be appended
                            to or overwrite the log file. Setting the
                            switch appends the build log to the log file;
                            Not setting the switch overwrites the
                            contents of an existing log file.
                            The default is not to append to the log file.
                        Encoding--specifies the encoding for the file,
                            for example, UTF-8, Unicode, or ASCII
                     Default verbosity is Detailed.
                     Examples:
                       -fileLoggerParameters:LogFile=MyLog.log;Append;
                                           Verbosity=diagnostic;Encoding=UTF-8

                       -flp:Summary;Verbosity=minimal;LogFile=msbuild.sum
                       -flp1:warningsonly;logfile=msbuild.wrn
                       -flp2:errorsonly;logfile=msbuild.err
    </source>
        <target state="translated">  -fileLoggerParameters[n]:&lt;параметры&gt;
                     Дополнительные параметры для журналов файлов.
                     Наличие этого параметра предполагает наличие 
                     соответствующего параметра -fileLogger[n].
                     Значение "n" (при его наличии) может быть цифрой от 1 до 9.
                     -fileLoggerParameters также используется любым распределенным
                     журналом файла, см. описание -distributedFileLogger.
                     (Краткая форма: -flp[n])
                     Такие же параметры доступны для журнала
                     консоли. Ниже перечислены некоторые дополнительные доступные параметры:
                        LogFile--путь к файлу журнала, в который
                            будет записан журнал сборки.
                        Append--определяет, будет ли журнал сборки добавлен
                            в файл журнала или перезапишет его. Установка
                            параметра добавляет журнал сборки в файл журнала;
                            Если параметр не задан, происходит перезапись
                            содержимого существующего файла журнала.
                            По умолчанию дополнения в файл журнала не вносятся.
                        Encoding--задает кодировку файла,
                            например UTF-8, Юникод или ASCII
                     По умолчанию уровень детализации имеет значение detailed (подробный).
                     Примеры:
                       -fileLoggerParameters:LogFile=MyLog.log;Append;
                                           Verbosity=diagnostic;Encoding=UTF-8

                       -flp:Summary;Verbosity=minimal;LogFile=msbuild.sum
                       -flp1:warningsonly;logfile=msbuild.wrn
                       -flp2:errorsonly;logfile=msbuild.err
    </target>
        <note>
      LOCALIZATION: The following should not be localized:
      1) "MSBuild", "MSBuild.exe" and "MSBuild.rsp"
      2) the string "proj" that describes the extension we look for
      3) all switch names and their short forms e.g. -property, or -p
      4) all verbosity levels and their short forms e.g. quiet, or q
      LOCALIZATION: None of the lines should be longer than a standard width console window, eg 80 chars.
    </note>
      </trans-unit>
      <trans-unit id="HelpMessage_24_NodeReuse">
        <source>  -nodeReuse:&lt;parameters&gt;
                     Enables or Disables the reuse of MSBuild nodes.
                     The parameters are:
                     True --Nodes will remain after the build completes
                            and will be reused by subsequent builds (default)
                     False--Nodes will not remain after the build completes
                     (Short form: -nr)
                     Example:
                       -nr:true
    </source>
        <target state="translated">  -nodeReuse:&lt;параметры&gt;
                     Включает или отключает повторное использование узлов MSBuild.
                     Параметры:
                     True --После завершения сборки узлы будут сохранены и
                            использованы повторно для последующих сборок (по умолчанию)
                     False --Узлы не будут сохранены после завершения сборки
                     (Краткая форма: -nr)
                     Пример:
                       -nr:true
    </target>
        <note />
      </trans-unit>
      <trans-unit id="HelpMessage_25_PreprocessSwitch">
        <source>  -preprocess[:file]
                     Creates a single, aggregated project file by
                     inlining all the files that would be imported during a
                     build, with their boundaries marked. This can be
                     useful for figuring out what files are being imported
                     and from where, and what they will contribute to
                     the build. By default the output is written to
                     the console window. If the path to an output file
                     is provided that will be used instead.
                     (Short form: -pp)
                     Example:
                       -pp:out.txt
    </source>
        <target state="translated">  -preprocess[:file]
                     Создает один объединенный файл проекта,
                     встраивая в него все файлы, которые были бы импортированы во время сборки,
                     и отмечая их границы. Это может быть
                     полезно, чтобы узнать, какие файлы импортируются
                     и откуда, и что они добавят в
                     сборку. По умолчанию выходные данные записываются в
                     окно консоли. Если указан путь к файлу выходных
                     данных, то будет использоваться этот файл.
                     (Краткая форма: -pp)
                     Пример:
                       -pp:out.txt
    </target>
        <note />
      </trans-unit>
      <trans-unit id="HelpMessage_26_DetailedSummarySwitch">
        <source>  -detailedSummary[:True|False]
                     Shows detailed information at the end of the build
                     about the configurations built and how they were
                     scheduled to nodes.
                     (Short form: -ds)
    </source>
        <target state="translated">  -detailedSummary[:True|False]
                     Показывает в конце сборки подробные сведения
                     о созданных конфигурациях и графике их передачи
                     на узлы.
                     (Краткая форма: -ds)
    </target>
        <note>
      LOCALIZATION: "detailedSummary", "True" and "False" should not be localized.
      LOCALIZATION: None of the lines should be longer than a standard width console window, eg 80 chars.
    </note>
      </trans-unit>
      <trans-unit id="InvalidConfigurationFile">
        <source>MSBUILD : Configuration error MSB1043: The application could not start. {0}</source>
        <target state="translated">MSBUILD : Configuration error MSB1043: Не удалось запустить приложение. {0}</target>
        <note>
      {StrBegin="MSBUILD : Configuration error MSB1043: "}
      UE: This error is shown when the msbuild.exe.config file had invalid content.
      LOCALIZATION: The prefix "MSBUILD : Configuration error MSBxxxx:" should not be localized.
    </note>
      </trans-unit>
      <trans-unit id="InvalidDetailedSummaryValue">
        <source>MSBUILD : error MSB1061: Detailed summary value is not valid. {0}</source>
        <target state="translated">MSBUILD : error MSB1061: значение подробной сводки недопустимо. {0}</target>
        <note>
      {StrBegin="MSBUILD : error MSB1061: "}
      UE: This message does not need in-line parameters because the exception takes care of displaying the invalid arg.
      This error is shown when a user specifies a value for the -detailedSummary parameter that is not equivalent to Boolean.TrueString or Boolean.FalseString.
      LOCALIZATION: The prefix "MSBUILD : error MSBxxxx:" should not be localized.
    </note>
      </trans-unit>
      <trans-unit id="InvalidGraphBuildValue">
        <source>MSBUILD : error MSB1057: Graph build value is not valid.</source>
        <target state="translated">MSBUILD : error MSB1057: значение сборки графа является недопустимым.</target>
        <note>
      {StrBegin="MSBUILD : error MSB1057: "}
      UE: This message does not need in-line parameters because the exception takes care of displaying the invalid arg.
      This error is shown when a user specifies a value for the -graphBuild parameter that is not equivalent to Boolean.TrueString or Boolean.FalseString.
      LOCALIZATION: The prefix "MSBUILD : error MSBxxxx:" should not be localized.
    </note>
      </trans-unit>
      <trans-unit id="InvalidInteractiveValue">
        <source>MSBUILD : error MSB1055: Interactive value is not valid. {0}</source>
        <target state="translated">MSBUILD : error MSB1055: интерактивное значение является недопустимым. {0}</target>
        <note>
      {StrBegin="MSBUILD : error MSB1055: "}
      UE: This message does not need in-line parameters because the exception takes care of displaying the invalid arg.
      This error is shown when a user specifies a value for the interactive parameter that is not equivalent to Boolean.TrueString or Boolean.FalseString.
      LOCALIZATION: The prefix "MSBUILD : error MSBxxxx:" should not be localized.
    </note>
      </trans-unit>
      <trans-unit id="InvalidIsolateProjectsValue">
        <source>MSBUILD : error MSB1056: Isolate projects value is not valid. {0}</source>
        <target state="translated">MSBUILD : error MSB1056: значение изолирования проектов является недопустимым. {0}</target>
        <note>
      {StrBegin="MSBUILD : error MSB1056: "}
      UE: This message does not need in-line parameters because the exception takes care of displaying the invalid arg.
      This error is shown when a user specifies a value for the -isolateProjects parameter that is not equivalent
      to Boolean.TrueString, nameof(ProjectIsolationMode.MessageUponIsolationViolation), or Boolean.FalseString.
      LOCALIZATION: The prefix "MSBUILD : error MSBxxxx:" should not be localized.
    </note>
      </trans-unit>
      <trans-unit id="InvalidLoggerError">
        <source>MSBUILD : error MSB1019: Logger switch was not correctly formed.</source>
        <target state="translated">MSBUILD : error MSB1019: ключ журнала сформирован некорректно.</target>
        <note>{StrBegin="MSBUILD : error MSB1019: "}UE: This message does not need in-line parameters because the exception takes care of displaying the invalid arg.
      This error is shown when a user does any of the following:
      msbuild.exe -logger:;"logger parameters"                    (missing logger class and assembly)
      msbuild.exe -logger:loggerclass,                            (missing logger assembly)
      msbuild.exe -logger:loggerclass,;"logger parameters"        (missing logger assembly)
      The correct way to specify a logger is to give both the logger class and logger assembly, or just the logger assembly (logger
      parameters are optional).
      LOCALIZATION: The prefix "MSBUILD : error MSBxxxx:" should not be localized.</note>
      </trans-unit>
      <trans-unit id="InvalidMaxCPUCountValue">
        <source>MSBUILD : error MSB1030: Maximum CPU count is not valid. {0}</source>
        <target state="translated">MSBUILD : error MSB1030: недопустимое значение наиб. ЦП. {0}</target>
        <note>
      {StrBegin="MSBUILD : error MSB1030: "}
      UE: This message does not need in-line parameters because the exception takes care of displaying the invalid arg.
      This error is shown when a user specifies an invalid CPU value. For example, -m:foo instead of -m:2.
      LOCALIZATION: The prefix "MSBUILD : error MSBxxxx:" should not be localized.
    </note>
      </trans-unit>
      <trans-unit id="InvalidMaxCPUCountValueOutsideRange">
        <source>MSBUILD : error MSB1032: Maximum CPU count is not valid. Value must be an integer greater than zero and no more than 1024.</source>
        <target state="translated">MSBUILD : error MSB1032: недопустимое значение максимального числа ЦП. Значение должно быть целым числом больше нуля и не более 1024.</target>
        <note>{StrBegin="MSBUILD : error MSB1032: "}
      UE: This message does not need in-line parameters because the exception takes care of displaying the invalid arg.
      This error is shown when a user specifies a CPU value that is zero or less. For example, -m:0 instead of -m:2.
      LOCALIZATION: The prefix "MSBUILD : error MSBxxxx:" should not be localized.
    </note>
      </trans-unit>
      <trans-unit id="InvalidNodeNumberValue">
        <source>MSBUILD : error MSB1033: Node number is not valid. {0}.</source>
        <target state="translated">MSBUILD : error MSB1033: недопустимый номер узла. {0}.</target>
        <note>
      {StrBegin="MSBUILD : error MSB1033: "}
      UE: This message does not need in-line parameters because the exception takes care of displaying the invalid arg.
      This error is shown when a user specifies a CPU value that is zero or less. For example, -nodeMode:foo instead of -nodeMode:2.
      LOCALIZATION: The prefix "MSBUILD : error MSBxxxx:" should not be localized.
    </note>
      </trans-unit>
      <trans-unit id="InvalidNodeNumberValueIsNegative">
        <source>MSBUILD : error MSB1034: Node number is not valid. Value must be an integer greater than zero.</source>
        <target state="translated">MSBUILD : error MSB1034: недопустимый номер узла. Значение должно быть целым числом больше нуля.</target>
        <note>{StrBegin="MSBUILD : error MSB1034: "}
        UE: This message does not need in-line parameters because the exception takes care of displaying the invalid arg.
        This error is shown when a user specifies a CPU value that is zero or less. For example, -nodeMode:0 instead of -nodeMode:2.
        LOCALIZATION: The prefix "MSBUILD : error MSBxxxx:" should not be localized.
      </note>
      </trans-unit>
      <trans-unit id="InvalidPropertyError">
        <source>MSBUILD : error MSB1006: Property is not valid.</source>
        <target state="translated">MSBUILD : error MSB1006: недопустимое свойство.</target>
        <note>
      {StrBegin="MSBUILD : error MSB1006: "}UE: This message does not need in-line parameters because the exception takes care of displaying the invalid arg.
      This error is shown if the user does any of the following:
      msbuild.exe -property:foo              (missing property value)
      msbuild.exe -property:=4               (missing property name)
      The user must pass in an actual property name and value following the switch, as in "msbuild.exe -property:Configuration=Debug".
      LOCALIZATION: The prefix "MSBUILD : error MSBxxxx:" should not be localized.
    </note>
      </trans-unit>
      <trans-unit id="InvalidSchemaFile">
        <source>MSBUILD : MSB1046: The schema "{0}" is not valid. {1}</source>
        <target state="translated">MSBUILD : MSB1046: недопустимая схема "{0}". {1}</target>
        <note>{StrBegin="MSBUILD : MSB1046: "}UE: This message is shown when the schema file provided for the validation of a project is itself not valid.
    LOCALIZATION: "{0}" is the schema file path. "{1}" is a message from an FX exception that describes why the schema file is bad.</note>
      </trans-unit>
      <trans-unit id="InvalidSwitchIndicator">
        <source>Switch: {0}</source>
        <target state="translated">Ключ: {0}</target>
        <note>
      UE: This is attached to error messages caused by an invalid switch. This message indicates what the invalid arg was.
      For example, if an unknown switch is passed to MSBuild.exe, the error message will look like this:
      MSBUILD : error MSB1001: Unknown switch.
      Switch: -bogus
      LOCALIZATION: {0} contains the invalid switch text.
    </note>
      </trans-unit>
      <trans-unit id="InvalidToolsVersionError">
        <source>MSBUILD : error MSB1040: ToolsVersion is not valid. {0}</source>
        <target state="translated">MSBUILD : error MSB1040: недопустимая версия ToolsVersion. {0}</target>
        <note>
      {StrBegin="MSBUILD : error MSB1040: "}
      UE: This message does not need in-line parameters because the exception takes care of displaying the invalid arg.
      This error is shown when a user specifies an unknown toolversion, eg -toolsVersion:99
      LOCALIZATION: The prefix "MSBUILD : error MSBxxxx:" should not be localized.
    </note>
      </trans-unit>
      <trans-unit id="InvalidVerbosityError">
        <source>MSBUILD : error MSB1018: Verbosity level is not valid.</source>
        <target state="translated">MSBUILD : error MSB1018: недопустимый уровень детализации.</target>
        <note>
      {StrBegin="MSBUILD : error MSB1018: "}UE: This message does not need in-line parameters because the exception takes care of displaying the invalid arg.
      This error is shown when a user specifies an unknown verbosity level e.g. "msbuild -verbosity:foo". The only valid verbosities
      (and their short forms) are: q[uiet], m[inimal], n[ormal], d[etailed], diag[nostic].
      LOCALIZATION: The prefix "MSBUILD : error MSBxxxx:" should not be localized.
    </note>
      </trans-unit>
      <trans-unit id="LoggerFatalError">
        <source>MSBUILD : error MSB1028: The logger failed unexpectedly.</source>
        <target state="translated">MSBUILD : error MSB1028: неожиданный сбой журнала.</target>
        <note>{StrBegin="MSBUILD : error MSB1028: "}
      UE: This error is shown when a logger specified with the -logger switch throws an exception while being
      initialized. This message is followed by the exception text including the stack trace.
      LOCALIZATION: The prefix "MSBUILD : error MSBxxxx:" should not be localized.</note>
      </trans-unit>
      <trans-unit id="LoggerFailurePrefixNoErrorCode">
        <source>MSBUILD : Logger error {0}: {1}</source>
        <target state="translated">MSBUILD : журнала error {0}: {1}</target>
        <note>UE: This prefixes the error message emitted by a logger, when a logger fails in a controlled way using a LoggerException.
      For example, the logger is indicating that it could not create its output file.
      There's no error code because one was supplied by the logger.
      LOCALIZATION: The word "Logger" should be localized, the words "MSBuild" and "error" should NOT be localized.
      </note>
      </trans-unit>
      <trans-unit id="LoggerFailurePrefixWithErrorCode">
        <source>MSBUILD : Logger error MSB1029: {0}</source>
        <target state="translated">MSBUILD : журнала error MSB1029: {0}</target>
        <note>{SubString="Logger", "{0}"}{StrBegin="MSBUILD : "}
        UE: This prefixes the error message emitted by a logger, when a logger fails in a controlled way using a LoggerException.
        For example, the logger is indicating that it could not create its output file.
        This is like LoggerFailurePrefixNoErrorCode, but the logger didn't supply its own error code, so we have to provide one.
        LOCALIZATION: The word "Logger" should be localized, the words "MSBuild" and "error" should NOT be localized.
      </note>
      </trans-unit>
      <trans-unit id="MSBExePath">
        <source>MSBuild executable path = "{0}"</source>
        <target state="translated">Путь к исполняемому файлу MSBuild = "{0}"</target>
        <note />
      </trans-unit>
      <trans-unit id="MSBVersion">
        <source>MSBuild version = "{0}"</source>
        <target state="translated">Версия MSBuild = "{0}"</target>
        <note />
      </trans-unit>
      <trans-unit id="MSBuildDebugPath">
        <source>MSBuild logs and debug information will be at "{0}"</source>
        <target state="translated">Журналы MSBuild и отладочные сведения будут доступны по адресу "{0}"</target>
        <note />
      </trans-unit>
      <trans-unit id="MissingLoggerError">
        <source>MSBUILD : error MSB1007: Specify a logger.</source>
        <target state="translated">MSBUILD : error MSB1007: укажите журнал.</target>
        <note>
      {StrBegin="MSBUILD : error MSB1007: "}UE: This happens if the user does something like "msbuild.exe -logger". The user must pass in an actual logger class
      following the switch, as in "msbuild.exe -logger:XMLLogger,MyLogger,Version=1.0.2,Culture=neutral".
      LOCALIZATION: The prefix "MSBUILD : error MSBxxxx:" should not be localized.
    </note>
      </trans-unit>
      <trans-unit id="MissingMaxCPUCountError">
        <source>MSBUILD : error MSB1031: Specify the maximum number of CPUs.</source>
        <target state="translated">MSBUILD : error MSB1031: задайте максимальное число процессоров.</target>
        <note>
      {StrBegin="MSBUILD : error MSB1031: "}UE: This happens if the user does something like "msbuild.exe -m". The user must pass in an actual number like -m:4.
      LOCALIZATION: The prefix "MSBUILD : error MSBxxxx:" should not be localized.
    </note>
      </trans-unit>
      <trans-unit id="MissingProjectError">
        <source>MSBUILD : error MSB1003: Specify a project or solution file. The current working directory does not contain a project or solution file.</source>
        <target state="translated">MSBUILD : error MSB1003: укажите проект или файл решения. Текущий рабочий каталог не содержит проект или файл решения.</target>
        <note>
      {StrBegin="MSBUILD : error MSB1003: "}UE: The user must either specify a project or solution file to build, or there must be a project file in the current directory
      with a file extension ending in "proj" (e.g., foo.csproj), or a solution file ending in "sln".
      LOCALIZATION: The prefix "MSBUILD : error MSBxxxx:" should not be localized.
    </note>
      </trans-unit>
      <trans-unit id="MissingPropertyError">
        <source>MSBUILD : error MSB1005: Specify a property and its value.</source>
        <target state="translated">MSBUILD : error MSB1005: укажите свойство и его значение.</target>
        <note>
      {StrBegin="MSBUILD : error MSB1005: "}UE: This happens if the user does something like "msbuild.exe -property". The user must pass in an actual property
      name and value following the switch, as in "msbuild.exe -property:Configuration=Debug".
      LOCALIZATION: The prefix "MSBUILD : error MSBxxxx:" should not be localized.
    </note>
      </trans-unit>
      <trans-unit id="MissingResponseFileError">
        <source>MSBUILD : error MSB1012: Specify a response file.</source>
        <target state="translated">MSBUILD : error MSB1012: укажите файл ответа.</target>
        <note>
      {StrBegin="MSBUILD : error MSB1012: "}UE: This error would occur if the user did something like "msbuild.exe @ foo.proj". The at-sign must be followed by a
      response file.
      LOCALIZATION: The prefix "MSBUILD : error MSBxxxx:" should not be localized.
    </note>
      </trans-unit>
      <trans-unit id="MissingTargetError">
        <source>MSBUILD : error MSB1004: Specify the name of the target.</source>
        <target state="translated">MSBUILD : error MSB1004: укажите имя конечного объекта.</target>
        <note>
      {StrBegin="MSBUILD : error MSB1004: "}UE: This happens if the user does something like "msbuild.exe -target". The user must pass in an actual target name
      following the switch, as in "msbuild.exe -target:blah".
      LOCALIZATION: The prefix "MSBUILD : error MSBxxxx:" should not be localized.
    </note>
      </trans-unit>
      <trans-unit id="MissingToolsVersionError">
        <source>MSBUILD : error MSB1039: Specify the version of the toolset.</source>
        <target state="translated">MSBUILD : error MSB1039: укажите версию набора инструментов.</target>
        <note>
      {StrBegin="MSBUILD : error MSB1039: "}
      UE: This happens if the user does something like "msbuild.exe -toolsVersion". The user must pass in an actual toolsversion
      name following the switch, as in "msbuild.exe -toolsVersion:3.5".
      LOCALIZATION: The prefix "MSBUILD : error MSBxxxx:" should not be localized.
    </note>
      </trans-unit>
      <trans-unit id="MissingVerbosityError">
        <source>MSBUILD : error MSB1016: Specify the verbosity level.</source>
        <target state="translated">MSBUILD : error MSB1016: укажите уровень детализации.</target>
        <note>
      {StrBegin="MSBUILD : error MSB1016: "}UE: This happens if the user does something like "msbuild.exe -verbosity". The user must pass in a verbosity level
      after the switch e.g. "msbuild.exe -verbosity:detailed".
      LOCALIZATION: The prefix "MSBUILD : error MSBxxxx:" should not be localized.
    </note>
      </trans-unit>
      <trans-unit id="MissingWarnNotAsErrorParameterError">
        <source>MSBUILD : error MSB1060: Specify one or more warning codes when using the -warnNotAsError switch.</source>
        <target state="translated">MSBUILD : error MSB1060: укажите один или несколько кодов предупреждений при использовании параметра -warnNotAsError.</target>
        <note>
      {StrBegin="MSBUILD : error MSB1060: "}
      UE: This happens if the user does something like "msbuild.exe -warnNotAsError:" without any codes.
      LOCALIZATION: The prefix "MSBUILD : error MSBxxxx:" should not be localized.
    </note>
      </trans-unit>
      <trans-unit id="MultipleSchemasError">
        <source>MSBUILD : error MSB1024: Only one schema can be specified for validation of the project.</source>
        <target state="translated">MSBUILD : error MSB1024: для проверки проекта можно указать только одну схему.</target>
        <note>
      {StrBegin="MSBUILD : error MSB1024: "}UE: The user did something like msbuild -validate:foo.xsd -validate:bar.xsd. We only allow one schema to be specified.
      LOCALIZATION: The prefix "MSBUILD : error MSBxxxx:" should not be localized.
    </note>
      </trans-unit>
      <trans-unit id="NotWarnAsErrorWithoutWarnAsError">
        <source>MSBUILD : error MSB1062: The -warnnotaserror switch cannot be specified unless the -warnaserror switch is also specified and left empty.</source>
        <target state="translated">MSBUILD : error MSB1062: невозможно задать параметр -warnnotaserror, если параметр -warnaserror также не задан и не оставлен пустым.</target>
        <note>{StrBegin="MSBUILD : error MSB1062: "}LOCALIZATION: The prefix "MSBUILD : error MSBxxxx:", "-warnnotaserror" and "-warnaserror" should not be localized.</note>
      </trans-unit>
      <trans-unit id="OptionalLoggerCreationMessage">
        <source>The specified logger could not be created and will not be used. {0}</source>
        <target state="translated">Указанное средство ведения журнала не может быть создано и не будет использоваться. {0}</target>
        <note>
      UE: This error is shown when a logger cannot be loaded and instantiated from its assembly.
      LOCALIZATION: {0} contains the exception message explaining why the
      logger could not be created -- this message comes from the CLR/FX and is localized.
    </note>
      </trans-unit>
      <trans-unit id="PickedUpSwitchesFromAutoResponse">
        <source>Some command line switches were read from the auto-response file "{0}". To disable this file, use the "-noAutoResponse" switch.</source>
        <target state="translated">Некоторые параметры командной строки были считаны из файла автоматического ответа "{0}". Чтобы отключить этот файл, используйте параметр "-noAutoResponse".</target>
        <note>
      UE: This message appears in high verbosity modes when we used some
      switches from the auto-response file msbuild.rsp: otherwise the user may be unaware
      where the switches are coming from.
    </note>
      </trans-unit>
      <trans-unit id="Process">
        <source>Process = "{0}"</source>
        <target state="translated">Процесс = "{0}"</target>
        <note />
      </trans-unit>
      <trans-unit id="ProjectNotFoundError">
        <source>MSBUILD : error MSB1009: Project file does not exist.</source>
        <target state="translated">MSBUILD : error MSB1009: файл проекта не существует.</target>
        <note>{StrBegin="MSBUILD : error MSB1009: "}UE: This message does not need in-line parameters because the exception takes care of displaying the invalid arg.
      LOCALIZATION: The prefix "MSBUILD : error MSBxxxx:" should not be localized.</note>
      </trans-unit>
      <trans-unit id="PossiblyOmittedMaxCPUSwitch">
        <source>Building the projects in this solution one at a time. To enable parallel build, please add the "-m" switch.</source>
        <target state="translated">Выполняется последовательная сборка проектов в этом решении. Чтобы включить параллельную сборку, добавьте параметр "-m".</target>
        <note />
      </trans-unit>
      <trans-unit id="ProjectSchemaErrorHalt">
        <source>MSBUILD : MSB1045: Stopping because of syntax errors in project file.</source>
        <target state="translated">MSBUILD : MSB1045: остановка из-за синтаксических ошибок в файле проекта.</target>
        <note>{StrBegin="MSBUILD : MSB1045: "}</note>
      </trans-unit>
      <trans-unit id="ReadResponseFileError">
        <source>MSBUILD : error MSB1023: Cannot read the response file. {0}</source>
        <target state="translated">MSBUILD : error MSB1023: не удается прочитать файл ответа. {0}</target>
        <note>{StrBegin="MSBUILD : error MSB1023: "}UE: This error is shown when the response file cannot be read off disk.
    LOCALIZATION: The prefix "MSBUILD : error MSBxxxx:" should not be localized. {0} contains a localized message explaining
    why the response file could not be read -- this message comes from the CLR/FX.</note>
      </trans-unit>
      <trans-unit id="RepeatedResponseFileError">
        <source>MSBUILD : error MSB1013: The response file was specified twice. A response file can be specified only once. Any files named "msbuild.rsp" in the directory of MSBuild.exe or in the directory of the first project or solution built (which if no project or solution is specified is the current working directory) were automatically used as response files.</source>
        <target state="translated">MSBUILD : error MSB1013: файл ответов указан дважды. Файл ответов можно указать только один раз. Все файлы с именем msbuild.rsp в каталоге с MSBuild.exe или каталоге собираемых первого проекта или решения (если проект или решение не указаны, это текущий рабочий каталог) автоматически использовались в качестве файлов ответов.</target>
        <note>{StrBegin="MSBUILD : error MSB1013: "}UE: Response files are just text files that contain a bunch of command-line switches to be passed to MSBuild.exe. The
    purpose is so you don't have to type the same switches over and over again ... you can just pass in the response file instead.
    Response files can include the @ switch in order to further include other response files. In order to prevent a circular
    reference here, we disallow the same response file from being included twice. This error message would be followed by the
    exact @ switch that resulted in the duplicate response file.
    LOCALIZATION: The prefix "MSBUILD : error MSBxxxx:" should not be localized.</note>
      </trans-unit>
      <trans-unit id="ResponseFileNotFoundError">
        <source>MSBUILD : error MSB1022: Response file does not exist.</source>
        <target state="translated">MSBUILD : error MSB1022: файл ответа не существует.</target>
        <note>{StrBegin="MSBUILD : error MSB1022: "}UE: This message would show if the user did something like "msbuild @bogus.rsp" where bogus.rsp doesn't exist. This
    message does not need in-line parameters because the exception takes care of displaying the invalid arg.
    LOCALIZATION: The prefix "MSBUILD : error MSBxxxx:" should not be localized.</note>
      </trans-unit>
      <trans-unit id="ResponseFileSwitchFromLocation">
        <source>'{0}' came from '{1}'</source>
        <target state="translated">\"{0}\" получен из \"{1}\"</target>
        <note>
      These are response file switches with the location of the response file on disk.
    </note>
      </trans-unit>
      <trans-unit id="SchemaFileLocation">
        <source>Validating project using schema file "{0}".</source>
        <target state="translated">Идет проверка проекта с использованием файла схемы "{0}".</target>
        <note>LOCALIZATION: "{0}" is the location of the schema file.</note>
      </trans-unit>
      <trans-unit id="SchemaValidationError">
        <source>MSBUILD : MSB1044: Project is not valid. {0}</source>
        <target state="translated">MSBUILD : MSB1044: проект недействителен. {0}</target>
        <note>{StrBegin="MSBUILD : MSB1044: "}UE: This error is shown when the user asks his project to be validated against a schema (-val switch for
    MSBuild.exe), and the project has errors. "{0}" contains a message explaining the problem.
    LOCALIZATION: "{0}" is a message from the System.XML schema validator and is already localized.</note>
      </trans-unit>
      <trans-unit id="SchemaNotFoundError">
        <source>MSBUILD : error MSB1026: Schema file does not exist.</source>
        <target state="translated">MSBUILD : error MSB1026: файл схемы не существует.</target>
        <note>{StrBegin="MSBUILD : error MSB1026: "}UE: This error is shown when the user specifies a schema file using the -validate:&lt;schema&gt; switch, and the file
    does not exist on disk. This message does not need in-line parameters because the exception takes care of displaying the
    invalid arg.
    LOCALIZATION: The prefix "MSBUILD : error MSBxxxx:" should not be localized.</note>
      </trans-unit>
      <trans-unit id="SchemaNotFoundErrorWithFile">
        <source>MSBUILD : error MSB1026: Schema file '{0}' does not exist.</source>
        <target state="translated">MSBUILD : error MSB1026: файл схемы "{0}" не существует.</target>
        <note>{StrBegin="MSBUILD : error MSB1026: "}UE: This error is printed if the default schema does not exist or in the extremely unlikely event
    that an explicit schema file was passed and existed when the command line parameters were checked but was deleted from disk before this check was made.
    LOCALIZATION: The prefix "MSBUILD : error MSBxxxx:" should not be localized.</note>
      </trans-unit>
      <trans-unit id="SwitchErrorWithArguments">
        <source>{0}
    Full command line: '{1}'
  Switches appended by response files:{2}</source>
        <target state="translated">{0}
    Полная командная строка: '{1}'
  Параметры, добавленные файлами откликов:{2}</target>
        <note />
      </trans-unit>
      <trans-unit id="TargetsCouldNotBePrinted">
        <source>MSBUILD : error MSB1059: Targets could not be printed. {0}</source>
        <target state="translated">MSBUILD : error MSB1059: не удалось вывести целевые объекты. {0}</target>
        <note>{StrBegin="MSBUILD : error MSB1059: "}</note>
      </trans-unit>
      <trans-unit id="UnexpectedParametersError">
        <source>MSBUILD : error MSB1002: This switch does not take any parameters.</source>
        <target state="translated">MSBUILD : error MSB1002: у этого ключа нет параметров.</target>
        <note>{StrBegin="MSBUILD : error MSB1002: "}UE: For example, if somebody types "msbuild.exe -noLogo:1", they would get this error because the -noLogo switch
    should not be followed by any parameters ... it stands alone.
    LOCALIZATION: The prefix "MSBUILD : error MSBxxxx:" should not be localized.</note>
      </trans-unit>
      <trans-unit id="UnknownSwitchError">
        <source>MSBUILD : error MSB1001: Unknown switch.</source>
        <target state="translated">MSBUILD : error MSB1001: неизвестный ключ.</target>
        <note>{StrBegin="MSBUILD : error MSB1001: "}UE: This occurs when the user passes in an unrecognized switch on the MSBuild.exe command-line.
    LOCALIZATION: The prefix "MSBUILD : error MSBxxxx:" should not be localized.</note>
      </trans-unit>
      <trans-unit id="UnsupportedOS">
        <source>MSBUILD : error MSB1015: MSBuild does not run on this version of the operating system. It is only supported on Windows 7 and later versions.</source>
        <target state="translated">MSBUILD : error MSB1015: MSBuild не работает в этой версии операционной системы. Он поддерживается только в Windows 7, Windows XP и более поздних версиях.</target>
        <note>{StrBegin="MSBUILD : error MSB1015: "}LOCALIZATION: The error prefix "MSBUILD : error MSBxxxx:" should not be localized.</note>
      </trans-unit>
      <trans-unit id="Using35Engine">
        <source>Forcing load of Microsoft.Build.Engine because MSBUILDOLDOM=1...</source>
        <target state="translated">Принудительная загрузка Microsoft.Build.Engine перед MSBUILDOLDOM=1...</target>
        <note />
      </trans-unit>
      <trans-unit id="MissingIgnoreProjectExtensionsError">
        <source>MSBUILD : error MSB1035: Specify the project extensions to ignore.</source>
        <target state="translated">MSBUILD : error MSB1035: задайте игнорируемые расширения проекта.</target>
        <note>{StrBegin="MSBUILD : error MSB1035: "}
      UE: This happens if the user does something like "msbuild.exe -ignoreProjectExtensions". The user must pass in one or more
      project extensions to ignore e.g. "msbuild.exe -ignoreProjectExtensions:.sln".
      LOCALIZATION: The prefix "MSBUILD : error MSBxxxx:" should not be localized.
    </note>
      </trans-unit>
      <trans-unit id="InvalidExtensionToIgnore">
        <source>MSBUILD : error MSB1036: There is an invalid extension in the -ignoreProjectExtensions list. Extensions must start with a period ".", have one or more characters after the period and not contain any invalid path characters or wildcards.</source>
        <target state="translated">MSBUILD : error MSB1036: недопустимое расширение в списке -ignoreProjectExtensions. Расширения должны начинаться с точки ".", содержать один или несколько символов после точки и не могут включать в себя какие-либо недопустимые символы пути или подстановочные знаки.</target>
        <note>{StrBegin="MSBUILD : error MSB1036: "}LOCALIZATION: The error prefix "MSBUILD : error MSBxxxx:" should not be localized.</note>
      </trans-unit>
      <trans-unit id="MissingConsoleLoggerParameterError">
        <source>MSBUILD : error MSB1037: Specify one or more parameters for the console logger if using the -consoleLoggerParameters switch</source>
        <target state="translated">MSBUILD : error MSB1037: задайте один или несколько параметров журнала консоли при использовании ключа -consoleLoggerParameters</target>
        <note>{StrBegin="MSBUILD : error MSB1037: "}
      UE: This happens if the user does something like "msbuild.exe -consoleLoggerParameters:". The user must pass in one or more parameters
      after the switch e.g. "msbuild.exe -consoleLoggerParameters:ErrorSummary".
      LOCALIZATION: The prefix "MSBUILD : error MSBxxxx:" should not be localized.
    </note>
      </trans-unit>
      <trans-unit id="MissingFileLoggerParameterError">
        <source>MSBUILD : error MSB1038: Specify one or more parameters for the file logger if using the -fileLoggerParameters switch</source>
        <target state="translated">MSBUILD : error MSB1038: задайте один или несколько параметров для журнала файла при использовании ключа -fileLoggerParameters</target>
        <note>{StrBegin="MSBUILD : error MSB1038: "}
      UE: This happens if the user does something like "msbuild.exe -fileLoggerParameters:". The user must pass in one or more parameters
      after the switch e.g. "msbuild.exe -fileLoggerParameters:logfile=c:\temp\logfile".
      LOCALIZATION: The prefix "MSBUILD : error MSBxxxx:" should not be localized.
    </note>
      </trans-unit>
      <trans-unit id="MissingNodeReuseParameterError">
        <source>MSBUILD : error MSB1041: Specify one or more parameters for node reuse if using the -nodeReuse switch</source>
        <target state="translated">MSBUILD : error MSB1041: задайте один или несколько параметров для повторного использования узла при использовании ключа -nodeReuse</target>
        <note>{StrBegin="MSBUILD : error MSB1041: "}
      UE: This happens if the user does something like "msbuild.exe -nodeReuse:" without a true or false
      LOCALIZATION: The prefix "MSBUILD : error MSBxxxx:" should not be localized.
     </note>
      </trans-unit>
      <trans-unit id="InvalidNodeReuseValue">
        <source>MSBUILD : error MSB1042: Node reuse value is not valid. {0}.</source>
        <target state="translated">MSBUILD : error MSB1042: недопустимое значение повторного использования узла. {0}.</target>
        <note>{StrBegin="MSBUILD : error MSB1042: "}
     UE: This message does not need in-line parameters because the exception takes care of displaying the invalid arg.
     This error is shown when a user specifies a node reuse value that is not equivilant to Boolean.TrueString or Boolean.FalseString.
     LOCALIZATION: The prefix "MSBUILD : error MSBxxxx:" should not be localized.
  </note>
      </trans-unit>
      <trans-unit id="AbortingBuild">
        <source>Attempting to cancel the build...</source>
        <target state="translated">Попытка отменить сборку...</target>
        <note />
      </trans-unit>
      <trans-unit id="InvalidPreprocessPath">
        <source>MSBUILD : error MSB1047: File to preprocess to is not valid. {0}</source>
        <target state="translated">MSBUILD : error MSB1047: недопустимый файл для предварительной обработки. {0}</target>
        <note>{StrBegin="MSBUILD : error MSB1047: "}</note>
      </trans-unit>
      <trans-unit id="LoggerCreationError">
        <source>MSBUILD : error MSB1021: Cannot create an instance of the logger. {0}</source>
        <target state="translated">MSBUILD : error MSB1021: не удается создать экземпляр журнала. {0}</target>
        <note>{StrBegin="MSBUILD : error MSB1021: "}
      UE: This error is shown when a logger cannot be loaded and instantiated from its assembly.
      LOCALIZATION: The prefix "MSBUILD : error MSBxxxx:" should not be localized. {0} contains a message explaining why the
      logger could not be created -- this message comes from the CLR/FX and is localized.</note>
      </trans-unit>
      <trans-unit id="LoggerNotFoundError">
        <source>MSBUILD : error MSB1020: The logger was not found. Check the following: 1.) The logger name specified is the same as the name of the logger class. 2.) The logger class is "public" and implements the Microsoft.Build.Framework.ILogger interface. 3.) The path to the logger assembly is correct, or the logger can be loaded using only the assembly name provided.</source>
        <target state="translated">MSBUILD : error MSB1020: не удалось найти средство ведения журнала. Убедитесь в следующем. 1. Имя средства ведения журнала совпадает с именем класса средства ведения журнала. 2. Класс средства ведения журнала является открытым и реализует интерфейс Microsoft.Build.Framework.ILogger. 3. Путь к сборке ведения журнала правильный или средство ведения журнала можно успешно загрузить, используя только указанное имя сборки.</target>
        <note>
      {StrBegin="MSBUILD : error MSB1020: "}UE: This message does not need in-line parameters because the exception takes care of displaying the invalid arg.
      This error is shown when a user specifies an logger that does not exist e.g. "msbuild -logger:FooLoggerClass,FooAssembly". The
      logger class must exist in the given assembly.
      LOCALIZATION: The prefix "MSBUILD : error MSBxxxx:" should not be localized.
    </note>
      </trans-unit>
      <trans-unit id="ProjectUpgradeNeededToVcxProj">
        <source>MSBUILD : error MSB4192: The project file "{0}" is in the ".vcproj" or ".dsp" file format, which MSBuild cannot build directly. Please convert the project by opening it in the Visual Studio IDE or running the conversion tool, or, for ".vcproj", use MSBuild to build the solution file containing the project instead.</source>
        <target state="translated">MSBUILD : error MSB4192: файл проекта "{0}" указан в формате "VCPROJ" или "DSP", непосредственная сборка которого с помощью MSBuild невозможна. Преобразуйте проект, открыв его в Visual Studio IDE или запустив инструмент преобразования, либо (в случае с "VCPROJ") используйте MSBuild для сборки файла решения, содержащего данный проект.</target>
        <note>{StrBegin="MSBUILD : error MSB4192: "} LOC: ".vcproj" and ".dsp" should not be localized</note>
      </trans-unit>
      <trans-unit id="NeedJustMyCode">
        <source>If MSBuild debugging does not work correctly, please verify that the "Just My Code" feature is enabled in Visual Studio, and that you have selected the managed debugger.</source>
        <target state="translated">Если отладка MSBuild работает неправильно, убедитесь, что выбран управляемый отладчик, а в Visual Studio включен режим "Только мой код".</target>
        <note />
      </trans-unit>
      <trans-unit id="DebuggingSolutionFiles">
        <source>MSBUILD : error MSB1048: Solution files cannot be debugged directly. Run MSBuild first with an environment variable MSBUILDEMITSOLUTION=1 to create a corresponding ".sln.metaproj" file. Then debug that.</source>
        <target state="translated">MSBUILD : error MSB1048: файлы решения невозможно отладить напрямую. Сначала запустите MSBuild с переменной среды MSBUILDEMITSOLUTION=1, чтобы создать соответствующий файл ".sln.metaproj". Затем выполните отладку.</target>
        <note>{StrBegin="MSBUILD : error MSB1048: "} LOC: ".SLN" should not be localized</note>
      </trans-unit>
      <trans-unit id="BuildStarted">
        <source>Build started.</source>
        <target state="translated">Сборка начата.</target>
        <note />
      </trans-unit>
      <trans-unit id="FileLocation">
        <source>{0} ({1},{2})</source>
        <target state="translated">{0} ({1},{2})</target>
        <note>A file location to be embedded in a string.</note>
      </trans-unit>
      <trans-unit id="AmbiguousProjectDirectoryError">
        <source>MSBUILD : error MSB1050: Specify which project or solution file to use because the folder "{0}" contains more than one project or solution file.</source>
        <target state="translated">MSBUILD : error MSB1050: укажите, какой файл проекта или решения следует использовать, так как папка "{0}" содержит несколько таких файлов.</target>
        <note>
      {StrBegin="MSBUILD : error MSB1050: "}UE: If no project or solution file is explicitly specified on the MSBuild.exe command-line, then the engine searches for a
      project or solution file in the current directory by looking for *.*PROJ and *.SLN. If more than one file is found that matches this wildcard, we
      fire this error.
      LOCALIZATION: The prefix "MSB1050 : error MSBxxxx:" should not be localized.
    </note>
      </trans-unit>
      <trans-unit id="HelpMessage_28_WarnAsErrorSwitch">
        <source>  -warnAsError[:code[;code2]]
                     List of warning codes to treats as errors.  Use a semicolon
                     or a comma to separate multiple warning codes. To treat all
                     warnings as errors use the switch with no values.
                     (Short form: -err[:c;[c2]])

                     Example:
                       -warnAsError:MSB4130

                     When a warning is treated as an error the target will
                     continue to execute as if it was a warning but the overall
                     build will fail.
    </source>
        <target state="translated">  -warnAsError[:код[;код_2]]
                     Список кодов предупреждений, которые следует считать
                     ошибками. Чтобы разделить коды, используйте точку с запятой
                     или запятую. Параметр без значений
                     указывает считать все предупреждения ошибками.
                     (краткая форма: -err[:код;[код_2]])

                     Пример:
                       -warnAsError:MSB4130

                     Если предупреждение считается ошибкой, целевой объект
                     продолжит выполняться (что и происходит в случае возникновения
                     предупреждений), но произойдет сбой сборки.
    </target>
        <note>
      LOCALIZATION: "-warnAsError" and "-err" should not be localized.
      LOCALIZATION: None of the lines should be longer than a standard width console window, eg 80 chars.
    </note>
      </trans-unit>
      <trans-unit id="HelpMessage_29_WarnAsMessageSwitch">
        <source>  -warnAsMessage[:code[;code2]]
                     List of warning codes to treats as low importance
                     messages.  Use a semicolon or a comma to separate
                     multiple warning codes.
                     (Short form: -noWarn[:c;[c2]])

                     Example:
                       -warnAsMessage:MSB3026
    </source>
        <target state="translated">  -warnAsMessage[:код[;код_2]]
                     Список кодов предупреждений, которые следует считать
                     сообщениями с низкой важностью.
                     Чтобы разделить коды,
                     используйте точку с запятой или запятую.
                     (краткая форма: -noWarn[:код;[код_2]])

                     Пример:
                       -warnAsMessage:MSB3026
    </target>
        <note>
      LOCALIZATION: "-warnAsMessage" and "-noWarn" should not be localized.
      LOCALIZATION: None of the lines should be longer than a standard width console window, eg 80 chars.
    </note>
      </trans-unit>
      <trans-unit id="ParameterRequiredError">
        <source>MSBUILD : error MSB1049: The {0} parameter must be specified</source>
        <target state="translated">MSBUILD : error MSB1049: необходимо указать параметр "{0}".</target>
        <note>{StrBegin="MSBUILD : error MSB1049: "}</note>
      </trans-unit>
      <trans-unit id="MissingWarnAsMessageParameterError">
        <source>MSBUILD : error MSB1051: Specify one or more warning codes to treat as low importance messages when using the -warnAsMessage switch.</source>
        <target state="translated">MSBUILD : error MSB1051: если используется параметр -warnAsMessage, нужно указать один код предупреждения (или несколько), которые следует считать сообщениями с низкой важностью.</target>
        <note>
      {StrBegin="MSBUILD : error MSB1051: "}
      UE: This happens if the user does something like "msbuild.exe -warnAsMessage:" without any codes.
      LOCALIZATION: The prefix "MSBUILD : error MSBxxxx:" should not be localized.
    </note>
      </trans-unit>
      <trans-unit id="HelpMessage_30_BinaryLoggerSwitch">
        <source>  -binaryLogger[:[LogFile=]output.binlog[;ProjectImports={None,Embed,ZipFile}]]
                     Serializes all build events to a compressed binary file.
                     By default the file is in the current directory and named
                     "msbuild.binlog". The binary log is a detailed description
                     of the build process that can later be used to reconstruct
                     text logs and used by other analysis tools. A binary log
                     is usually 10-20x smaller than the most detailed text
                     diagnostic-level log, but it contains more information.
                     (Short form: -bl)

                     The binary logger by default collects the source text of
                     project files, including all imported projects and target
                     files encountered during the build. The optional
                     ProjectImports switch controls this behavior:

                      ProjectImports=None     - Don't collect the project
                                                imports.
                      ProjectImports=Embed    - Embed project imports in the
                                                log file.
                      ProjectImports=ZipFile  - Save project files to
                                                output.projectimports.zip
                                                where output is the same name
                                                as the binary log file name.

                     The default setting for ProjectImports is Embed.
                     Note: the logger does not collect non-MSBuild source files
                     such as .cs, .cpp etc.

                     A .binlog file can be "played back" by passing it to
                     msbuild.exe as an argument instead of a project/solution.
                     Other loggers will receive the information contained
                     in the log file as if the original build was happening.
                     You can read more about the binary log and its usages at:
                     https://aka.ms/msbuild/binlog

                     Examples:
                       -bl
                       -bl:output.binlog
                       -bl:output.binlog;ProjectImports=None
                       -bl:output.binlog;ProjectImports=ZipFile
                       -bl:..\..\custom.binlog
                       -binaryLogger
    </source>
        <target state="translated">  -binaryLogger[:[LogFile=]output.binlog[;ProjectImports={None,Embed,ZipFile}]]
                     Сериализует все события сборки в сжатый двоичный файл.
                     По умолчанию файл находится в текущем каталоге и называется
                     "msbuild.binlog". Двоичный журнал включает подробное описание
                     процесса сборки, которое затем можно использовать для воссоздания
                     текстовых журналов. Он также может использоваться другими средствами анализа. Двоичный журнал
                     обычно в 10–20 раз меньше самого подробного текстового
                     журнала уровня диагностики, но содержит больше информации.
                     (Краткая форма: -bl)

                     Средство ведения двоичного журнала по умолчанию собирает исходный текст
                     файлов проекта, включая все импортированные проекты и целевые
                     файлы, найденные во время сборки. Дополнительный
                     параметр ProjectImports управляет этим поведением:

                      ProjectImports=None     — не собирать импортированные файлы
                                                проекта.
                      ProjectImports=Embed    — внедрять импортированные файлы проекта в
                                                файл журнала.
                      ProjectImports=ZipFile  — сохранять файлы проекта в
                                                вывод.projectimports.zip,
                                                где вывод — это то же имя,
                                                что и у двоичного файла журнала.

                     Значение по умолчанию для ProjectImports — Embed.
                     Примечание. Средство ведения журнала не собирает исходные файлы, не от MSBuild,
                     например с расширениями CS, CPP и др.

                     BINLOG-файл можно "воспроизвести", передав его в
                     msbuild.exe в качестве аргумента вместо проекта или решения.
                     Другие средства ведения журнала получат содержащиеся
                     в файле журнала сведения, как если бы происходила собственно сборка.
                     Дополнительные сведения о двоичных журналах и их использовании:
                     https://aka.ms/msbuild/binlog

                     Примеры:
                       -bl
                       -bl:output.binlog
                       -bl:output.binlog;ProjectImports=None
                       -bl:output.binlog;ProjectImports=ZipFile
                       -bl:..\..\custom.binlog
                       -binaryLogger
    </target>
        <note>
      LOCALIZATION: The following should not be localized:
      1) "msbuild"
      2) the string "binlog" that describes the file extension
      3) all switch names and their short forms e.g. -bl and -binaryLogger
      LOCALIZATION: None of the lines should be longer than a standard width console window, eg 80 chars.
    </note>
      </trans-unit>
      <trans-unit id="HelpMessage_31_RestoreSwitch">
        <source>  -restore[:True|False]
                     Runs a target named Restore prior to building
                     other targets and ensures the build for these
                     targets uses the latest restored build logic.
                     This is useful when your project tree requires
                     packages to be restored before it can be built.
                     Specifying -restore is the same as specifying
                     -restore:True. Use the parameter to override
                     a value that comes from a response file.
                     (Short form: -r)
    </source>
        <target state="translated">  -restore[:True|False]
                     Запускает целевой объект с именем "Восстановление перед сборкой
                     других целевых объектов" и гарантирует, что сборка для этих
                     целевых объектов использует логику последней восстановленной сборки.
                     Это полезно, если дереву проектов нужно
                     восстановить пакеты перед сборкой.
                     Указание -restore аналогично указанию
                     -restore:True. Используйте этот параметр, чтобы переопределить
                     значение, поступающее от файла ответа.
                     (Краткая форма: -r)
    </target>
        <note>
      LOCALIZATION: "-restore" and "-r" should not be localized.
      LOCALIZATION: None of the lines should be longer than a standard width console window, eg 80 chars.
    </note>
      </trans-unit>
      <trans-unit id="InvalidNodeReuseTrueValue">
        <source>MSBUILD : error MSB1042: Node reuse value is not valid. This version of MSBuild does not support node reuse. If specified, the node reuse switch value must be false.</source>
        <target state="translated">MSBUILD : error MSB1042: значение повторного использования узла является недопустимым. Эта версия MSBuild не поддерживает повторное использование узла. Значение должно быть "Ложь".</target>
        <note>{StrBegin="MSBUILD : error MSB1042: "}
     UE: This message does not need in-line parameters because the exception takes care of displaying the invalid arg.
     This error is shown when a user specifies a node reuse value that is not equivalent to Boolean.TrueString or Boolean.FalseString.
     LOCALIZATION: The prefix "MSBUILD : error MSBxxxx:" should not be localized.
  </note>
      </trans-unit>
      <trans-unit id="InvalidRestoreValue">
        <source>MSBUILD : error MSB1052: Restore value is not valid. {0}</source>
        <target state="translated">MSBUILD : error MSB1052: значение восстановления является недопустимым. {0}</target>
        <note>{StrBegin="MSBUILD : error MSB1052: "}
      UE: This message does not need in-line parameters because the exception takes care of displaying the invalid arg.
      This error is shown when a user specifies a restore value that is not equivalent to Boolean.TrueString or Boolean.FalseString.
      LOCALIZATION: The prefix "MSBUILD : error MSBxxxx:" should not be localized.
    </note>
      </trans-unit>
      <trans-unit id="HelpMessage_32_ProfilerSwitch">
        <source>  -profileEvaluation:&lt;file&gt;
                     Profiles MSBuild evaluation and writes the result
                     to the specified file. If the extension of the specified
                     file is '.md', the result is generated in markdown
                     format. Otherwise, a tab separated file is produced.
    </source>
        <target state="translated">  -profileEvaluation:&lt;файл&gt;
                     Профилирует оценку MSBuild и записывает результат
                     в указанный файл. Если указанный файл имеет
                     расширение MD, результат создается в формате
                     Markdown. В противном случае создается файл с разделением знаками табуляции.
    </target>
        <note />
      </trans-unit>
      <trans-unit id="HelpMessage_33_RestorePropertySwitch">
        <source>  -restoreProperty:&lt;n&gt;=&lt;v&gt;
                     Set or override these project-level properties only
                     during restore and do not use properties specified
                     with the -property argument. &lt;n&gt; is the property
                     name, and &lt;v&gt; is the property value. Use a
                     semicolon or a comma to separate multiple properties,
                     or specify each property separately.
                     (Short form: -rp)
                     Example:
                       -restoreProperty:IsRestore=true;MyProperty=value
    </source>
        <target state="translated">  -restoreProperty:&lt;n&gt;=&lt;v&gt;
                     Задайте или переопределите только свойства на уровне проекта
                     во время восстановления и не используйте свойства, указанные
                     с помощью аргумента -property. &lt;n&gt; является именем
                     свойства, а &lt;v&gt; — его значением. Используйте
                     точку с запятой или запятую, чтобы разделить несколько свойств,
                     либо укажите каждое свойство отдельно.
                     (Краткая форма: -rp)
                     Пример:
                       -restoreProperty:IsRestore=true;MyProperty=value
    </target>
        <note>
      LOCALIZATION: "-restoreProperty" and "-rp" should not be localized.
      LOCALIZATION: None of the lines should be longer than a standard width console window, eg 80 chars.
    </note>
      </trans-unit>
      <trans-unit id="InvalidProfilerValue">
        <source>MSBUILD : error MSB1053: Provided filename is not valid. {0}</source>
        <target state="translated">MSBUILD : error MSB1053: указанное имя файла недопустимо. {0}</target>
        <note />
      </trans-unit>
      <trans-unit id="MissingProfileParameterError">
        <source>MSBUILD :error MSB1054: A filename must be specified to generate the profiler result.</source>
        <target state="translated">MSBUILD: ошибка MSB1054 — укажите имя файла, чтобы создать результат профилировщика.</target>
        <note />
      </trans-unit>
    </body>
  </file>
</xliff><|MERGE_RESOLUTION|>--- conflicted
+++ resolved
@@ -28,11 +28,6 @@
         <target state="translated">MSBUILD : error MSB1027: ключ noAutoResponse не может быть указан в файле автоответа MSBuild.rsp или в любом другом файле ответа, на который файл автоответа ссылается.</target>
         <note>{StrBegin="MSBUILD : error MSB1027: "}LOCALIZATION: The prefix "MSBUILD : error MSBxxxx:", "-noAutoResponse" and "MSBuild.rsp" should not be localized.</note>
       </trans-unit>
-<<<<<<< HEAD
-      <trans-unit id="HelpMessage_41_QuestionSwitch">
-        <source>  -question
-                     (Experimental) Question the build if it is fully built.
-=======
       <trans-unit id="DeferredResponseFile">
         <source>Included response file: {0}</source>
         <target state="new">Included response file: {0}</target>
@@ -41,18 +36,13 @@
       <trans-unit id="HelpMessage_41_QuestionSwitch">
         <source>  -question
                      (Experimental) Question whether there is any build work.
->>>>>>> 0aa8c5fc
                      MSBuild will error out when it detects a target or task
                      that can be incremental (has inputs and outputs),
                      but isn't up to date.
                      (Short form: -q)
     </source>
         <target state="new">  -question
-<<<<<<< HEAD
-                     (Experimental) Question the build if it is fully built.
-=======
                      (Experimental) Question whether there is any build work.
->>>>>>> 0aa8c5fc
                      MSBuild will error out when it detects a target or task
                      that can be incremental (has inputs and outputs),
                      but isn't up to date.
