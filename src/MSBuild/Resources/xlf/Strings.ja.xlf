--- conflicted
+++ resolved
@@ -271,9 +271,9 @@
                         -tlp:default=auto;verbosity=diag;shownCommandLine
     </source>
         <target state="translated">  -terminalLoggerParameters: &lt;parameters&gt;
-                    ターミナル ロガーへのパラメーター。(短い形式: -tlp) 
+                    ターミナル ロガーへのパラメーター。(短い形式: -tlp)
                     使用可能なパラメーター。
-                       default -- ターミナル 
+                       default -- ターミナル
  の既定の動作を指定します
                        ロガー。次のいずれかの値が必要です:
                           - `on`、`true` は TerminalLogger を強制的に使用します
@@ -287,7 +287,7 @@
                        logger
                        showCommandLine -- TaskCommandLineEvent メッセージを表示します
 
-                     例: 
+                     例:
                        -tlp:default=auto;verbosity=diag;shownCommandLine
    </target>
         <note>
@@ -306,7 +306,7 @@
         <target state="translated">  -getResultOutputFile:file
                     get* からの出力をファイルにリダイレクトします。
 
-                    例: 
+                    例:
                     -getProperty:Bar -getResultOutputFile:Biz.txt
                     これにより、プロパティ Bar の値が Biz.txt に書き込まれます。
    </target>
@@ -321,18 +321,10 @@
                      BuildCheck enables evaluating rules to ensure properties
                      of the build. For more info see aka.ms/buildcheck
 	</source>
-<<<<<<< HEAD
         <target state="new">  -check
                      Enables BuildChecks during the build.
                      BuildCheck enables evaluating rules to ensure properties
                      of the build. For more info see aka.ms/buildcheck
-=======
-        <target state="needs-review-translation">  -check
-                     ビルド中に BuildChecks を有効にします。
-                     BuildCheck を使用すると、ビルドのプロパティ 
- を保証するための
-                     ルールを評価できます。詳細については、aka.ms/buildcheck を参照してください
->>>>>>> b1ae8361
 	</target>
         <note>
     {Locked="-check"}{Locked="BuildChecks"}{Locked="BuildCheck"}
@@ -584,7 +576,7 @@
     </source>
         <target state="translated">  -targets[:file]
                      使用可能なターゲットの一覧を、実際のビルド処理を
-                     実行せずに出力します。既定では、出力はコンソール 
+                     実行せずに出力します。既定では、出力はコンソール
                      ウィンドウに書き込まれます。出力ファイルへのパスを
                      指定した場合は、代わりにそのファイルが使用されます。
                      (短い形式:-ts)
@@ -844,7 +836,7 @@
         <target state="translated">  -verbosity:&lt;level&gt; この量の情報をイベント ログに表示します。
                      利用可能な詳細レベル: q[uiet], m[inimal]、
                      n[ormal], d[etailed]、および diag[nostic]。(短縮形: -v)
-                     例: 
+                     例:
                        -verbosity:quiet
 
                      注意: ファイル ロガーの詳細度は
@@ -900,7 +892,7 @@
 </source>
         <target state="translated">  -consoleLoggerParameters:&lt;parameters&gt;
                      コンソール ロガーへのパラメーターです。(短縮形: -clp)
-                     利用可能なパラメーター: 
+                     利用可能なパラメーター:
                         PerformanceSummary--タスク、ターゲット、プロジェクトにかかった時間を
                             表示します。
                         Summary--最後にエラーと警告の概要を表示します。
@@ -1951,11 +1943,7 @@
       </trans-unit>
       <trans-unit id="TestSummary_Duration">
         <source>duration: {0}s</source>
-<<<<<<< HEAD
-        <target state="translated">期間: {0} 秒</target>
-=======
         <target state="needs-review-translation">期間: {0} 秒</target>
->>>>>>> b1ae8361
         <note>
       {0} whole number
       's' should reflect the localized abbreviation for seconds
@@ -2289,7 +2277,7 @@
                      (Short form: -r)
     </source>
         <target state="translated">  -restore[:True|False]
-                     他のターゲットをビルドする前に Restore 
+                     他のターゲットをビルドする前に Restore
                      という名前のターゲットを実行し、これらのターゲットのビルドが
                      最新の復元ビルド ロジックを使用するようにします。
                      これは、パッケージ ツリーでパッケージをビルド
