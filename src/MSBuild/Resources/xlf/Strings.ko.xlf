﻿<?xml version="1.0" encoding="utf-8"?>
<xliff xmlns="urn:oasis:names:tc:xliff:document:1.2" xmlns:xsi="http://www.w3.org/2001/XMLSchema-instance" version="1.2" xsi:schemaLocation="urn:oasis:names:tc:xliff:document:1.2 xliff-core-1.2-transitional.xsd">
  <file datatype="xml" source-language="en" target-language="ko" original="../Strings.resx">
    <body>
      <trans-unit id="AmbiguousProjectError">
        <source>MSBUILD : error MSB1011: Specify which project or solution file to use because this folder contains more than one project or solution file.</source>
        <target state="translated">MSBUILD : error MSB1011: 사용할 프로젝트 또는 솔루션 파일을 지정하십시오. 이 폴더에 프로젝트 또는 솔루션 파일이 두 개 이상 있습니다.</target>
        <note>{StrBegin="MSBUILD : error MSB1011: "}UE: If no project or solution file is explicitly specified on the MSBuild.exe command-line, then the engine searches for a
      project or solution file in the current directory by looking for *.*PROJ and *.SLN. If more than one file is found that matches this wildcard, we
      fire this error.
      LOCALIZATION: The prefix "MSBUILD : error MSBxxxx:" should not be localized.</note>
      </trans-unit>
      <trans-unit id="BuildFailedWithPropertiesItemsOrTargetResultsRequested">
        <source>Build failed. Properties, Items, and Target results cannot be obtained. See details in stderr above.</source>
        <target state="translated">빌드하지 못했습니다. 속성, 항목 및 대상 결과를 가져올 수 없습니다. 위의 stderr에서 세부 정보를 참조하세요.</target>
        <note />
      </trans-unit>
      <trans-unit id="BuildFinished">
        <source>Build {0} in {1}s</source>
        <target state="needs-review-translation">{0} 빌드({1}초)</target>
        <note>
      Overall build summary
      {0}: BuildResult_X (below)
      {1}: duration in seconds with 1 decimal point
      's' should reflect the localized abbreviation for seconds
    </note>
      </trans-unit>
      <trans-unit id="BuildResult_Failed">
        <source>failed</source>
        <target state="translated">실패</target>
        <note>
      Part of Terminal Logger summary message: "Build {BuildResult_X} in {duration}s"
    </note>
      </trans-unit>
      <trans-unit id="BuildResult_FailedWithErrors">
        <source>failed with {0} error(s)</source>
        <target state="translated">{0} 오류와 함께 실패</target>
        <note>
      Part of Terminal Logger summary message: "Build {BuildResult_X} in {duration}s"
    </note>
      </trans-unit>
      <trans-unit id="BuildResult_FailedWithErrorsAndWarnings">
        <source>failed with {0} error(s) and {1} warning(s)</source>
        <target state="translated">{0} 오류와 {1} 경고와 함께 실패</target>
        <note>
      Part of Terminal Logger summary message: "Build {BuildResult_X} in {duration}s"
    </note>
      </trans-unit>
      <trans-unit id="BuildResult_FailedWithWarnings">
        <source>failed with {0} warning(s)</source>
        <target state="translated">{0} 경고와 함께 실패</target>
        <note>
      Part of Terminal Logger summary message: "Build {BuildResult_X} in {duration}s"
    </note>
      </trans-unit>
      <trans-unit id="BuildResult_Succeeded">
        <source>succeeded</source>
        <target state="translated">성공</target>
        <note>
      Part of Terminal Logger summary message: "Build {BuildResult_X} in {duration}s"
    </note>
      </trans-unit>
      <trans-unit id="BuildResult_SucceededWithWarnings">
        <source>succeeded with {0} warning(s)</source>
        <target state="translated">{0} 경고와 함께 성공</target>
        <note>
      Part of Terminal Logger summary message: "Build {BuildResult_X} in {duration}s"
    </note>
      </trans-unit>
      <trans-unit id="CommandLine">
        <source>Command line arguments = "{0}"</source>
        <target state="translated">명령줄 인수 = "{0}"</target>
        <note />
      </trans-unit>
      <trans-unit id="ConfigurationFailurePrefixNoErrorCode">
        <source>MSBUILD : Configuration error {0}: {1}</source>
        <target state="translated">MSBUILD : 구성 error {0}: {1}</target>
        <note>{SubString="Configuration"}UE: This prefixes any error from reading the toolset definitions in msbuild.exe.config or the registry.
      There's no error code because one was included in the error message.
      LOCALIZATION: The word "Configuration" should be localized, the words "MSBuild" and "error" should NOT be localized.
    </note>
      </trans-unit>
      <trans-unit id="CannotAutoDisableAutoResponseFile">
        <source>MSBUILD : error MSB1027: The -noAutoResponse switch cannot be specified in the MSBuild.rsp auto-response file, nor in any response file that is referenced by the auto-response file.</source>
        <target state="translated">MSBUILD : error MSB1027: MSBuild.rsp 자동 지시 파일과 자동 지시 파일에서 참조하는 모든 지시 파일에는 -noAutoResponse 스위치를 지정할 수 없습니다.</target>
        <note>{StrBegin="MSBUILD : error MSB1027: "}LOCALIZATION: The prefix "MSBUILD : error MSBxxxx:", "-noAutoResponse" and "MSBuild.rsp" should not be localized.</note>
      </trans-unit>
      <trans-unit id="DurationDisplay">
        <source>({0:F1}s)</source>
        <target state="needs-review-translation">({0:F1}s)</target>
        <note>
        {0}: duration in seconds with 1 decimal point
        's' should reflect the localized abbreviation for seconds
      </note>
      </trans-unit>
      <trans-unit id="HelpMessage_41_QuestionSwitch">
        <source>  -question
                     (Experimental) Question whether there is any build work.
                     MSBuild will error out when it detects a target or task
                     that can be incremental (has inputs and outputs),
                     but isn't up to date.
                     (Short form: -q)
    </source>
        <target state="translated">  -question
                     (실험) 빌드 작업이 있는지 질문합니다.
                     증분할 수 있지만(입력 및 출력이 있음)
                     최신 상태가 아닌 대상 또는 작업을 감지하면
                     MSBuild에서 오류가 발생합니다.
                     (약식: -q)
    </target>
        <note>
      LOCALIZATION: "MSBuild" should not be localized.
      LOCALIZATION: "-question" and "-q" should not be localized.
      LOCALIZATION: None of the lines should be longer than a standard width console window, eg 80 chars.
    </note>
      </trans-unit>
      <trans-unit id="HelpMessage_42_ReportFileAccessesSwitch">
        <source>  -reportFileAccesses[:True|False]
                     Causes MSBuild to report file accesses to any configured
                     project cache plugins.

                     This flag is experimental and may not work as intended.
    </source>
        <target state="translated">  -reportFileAccesses[:True|False]
                     MSBuild에서 모든 구성된 프로젝트 캐시 플러그 인에 대한
                     파일 액세스를 보고하도록 합니다.

                     이 플래그는 실험적이며 예상대로 작동하지 않을 수 있습니다.
    </target>
        <note>
      LOCALIZATION: "-reportFileAccesses" should not be localized.
      LOCALIZATION: None of the lines should be longer than a standard width console window, eg 80 chars.
    </note>
      </trans-unit>
      <trans-unit id="HelpMessage_43_GetPropertySwitch">
        <source>  -getProperty:propertyName,...
                     Write out the value of one or more specified properties
                     after evaluation, without executing the build, or if either
                     the -targets option or the -getTargetResult option is
                     used, write out the values after the build.
    </source>
        <target state="translated">  -getProperty:propertyName,...
                     빌드를 실행하지 않고 평가 후
                     지정된 속성 중 하나 이상의 값을 작성하거나,
                     -targets 옵션 또는 -getTargetResult 옵션을 사용하는 경우
                     빌드 후 값을 작성합니다.
    </target>
        <note>
      LOCALIZATION: "-getProperty", "-targets" and "-getTargetResult" should not be localized.
      LOCALIZATION: None of the lines should be longer than a standard width console window, eg 80 chars.
    </note>
      </trans-unit>
      <trans-unit id="HelpMessage_44_GetItemSwitch">
        <source>  -getItem:itemName,...
                     Write out the value of one or more specified items and
                     their associated metadata after evaluation without
                     executing the build, or if either the -targets option
                     or the -getTargetResult option is used, write out
                     the values after the build.
    </source>
        <target state="translated">  -getItem:itemName,...
                     빌드를 실행하지 않고 평가 후
                     지정된 항목 중 하나 이상의 값 및
                     연결된 해당 메타데이터를 작성하거나,
                     -targets 옵션 또는 -getTargetResult 옵션을 사용하는 경우
                     빌드 후 값을 작성합니다.
    </target>
        <note>
      LOCALIZATION: "-getItem", "targets" and "getTargetResult" should not be localized.
      LOCALIZATION: None of the lines should be longer than a standard width console window, eg 80 chars.
    </note>
      </trans-unit>
      <trans-unit id="HelpMessage_45_GetTargetResultSwitch">
        <source>  -getTargetResult:targetName,...
                     Write out the output value of one or more targets and
                     the specified targets will be executed.
    </source>
        <target state="translated">  -getTargetResult:targetName,...
                     대상 하나 이상의 출력 값을 작성하면
                     지정된 대상이 실행됩니다.
    </target>
        <note>
      LOCALIZATION: "-getTargetResult" should not be localized.
      LOCALIZATION: None of the lines should be longer than a standard width console window, eg 80 chars.
    </note>
      </trans-unit>
      <trans-unit id="HelpMessage_46_FeatureAvailabilitySwitch">
        <source>  -featureAvailability:featureName,...
                     Check feature availability. The result is one of the
                     strings "Undefined", "Available", "NotAvailable" and
                     "Preview".
                     - Undefined - the availability of the feature is undefined
                     (the feature name is unknown to the feature availability
                     checker)
                     - NotAvailable - the feature is not available (unlike
                     Undefined, the feature name is known to the feature
                     availability checker and it knows the feature is not
                     supported by current MSBuild engine)
                     - Available - the feature is available
                     - Preview - the feature is in preview (not stable)
                     (Short form: -fa)
    </source>
        <target state="translated">  -featureAvailability:featureName,...
                     기능 가용성을 확인합니다. 결과는
                     문자열 "Undefined", "Available", "NotAvailable" 및
                     "Preview" 중 하나입니다.
                     - 정의되지 않음 - 기능의 가용성이 정의되지 않았습니다
                     (기능 가용성 검사기에서 기능 이름을 인식할 수
                     없음).
                     - NotAvailable - 기능을 사용할 수 없습니다(
                     정의되지 않음과는 달리, 기능 가용성 검사가에서 기능 이름을
                     인식할 수 있으며 기능이 현재 MSBuild 엔진에서 지원되지
                     않는 것으로 인식하고 있음).
                     - Available - 기능을 사용할 수 있습니다.
                     - Preview - 기능이 미리 보기 상태로 제공됩니다(안정적이지 않음).
                     (약식: -fa)
    </target>
        <note>
      LOCALIZATION: "-featureAvailability", "-fa", "Undefined", "Available" "NotAvailable" and "Preview"should not be localized.
      LOCALIZATION: None of the lines should be longer than a standard width console window, eg 80 chars.
    </note>
      </trans-unit>
      <trans-unit id="HelpMessage_47_TerminalLoggerSwitch">
        <source>  -terminalLogger[:auto,on,off]
                     Enable or disable the terminal logger. Terminal logger
                     provides enhanced build output on the console in real time,
                     organized logically by project, and designed to highlight
                     actionable information. Specify auto (or use the option
                     without arguments) to use the terminal logger only if the
                     standard output is not redirected. Don't parse the output
                     or otherwise rely on it remaining unchanged in future
                     versions. This option is available in MSBuild 17.8 and
                     later.
                     (Short form: -tl)
    </source>
        <target state="translated">  -terminalLogger[:auto,on,off]
                     터미널 로거를 사용하거나 사용하지 않도록 설정합니다. 터미널 로거
                     는 콘솔에서 향상된 빌드 출력을 실시간으로 제공합니다.
                     이러한 출력은 프로젝트별로 논리적으로 구성되고 실행 가능한 정보를
                     강조 표시하도록 설계되어 있습니다. 자동을 지정(또는 인수 없이 옵션
                     사용)하여 터미널 로거를 사용합니다. 단, 이 경우
                     표준 출력이 리디렉션되지 않아야 합니다. 출력을 구문 분석하지 않습니다.
                     그렇지 않을 경우 이후 버전에서 변경되지 않은 상태로
                     유지됩니다. 이 옵션은 MSBuild 17.8 이상 버전에서
                     제공됩니다.
                     (약식: -tl)
    </target>
        <note>
      LOCALIZATION: "-terminalLogger", "-tl", and "auto" should not be localized.
      LOCALIZATION: None of the lines should be longer than a standard width console window, eg 80 chars.
    </note>
      </trans-unit>
      <trans-unit id="HelpMessage_48_TerminalLoggerParametersSwitch">
        <source>  -terminalLoggerParameters: &lt;parameters&gt;
                     Parameters to terminal logger. (Short form: -tlp)
                     The available parameters.
                        default--Specifies the default behavior of the terminal
                        logger. It requires one of the following values:
                           - `on`, `true`  forces TerminalLogger to be used even
                            when it would be disabled.
                           - `off`, `false` forces TerminalLogger to not be used
                            even when it would be enabled.
                           - `auto` enables TerminalLogger when the terminal
                            supports it and the session doesn't have redirected
                            stdout/stderr
                        verbosity--Override the -verbosity setting for this
                        logger
                        showCommandLine--Show TaskCommandLineEvent messages

                      Example:
                        -tlp:default=auto;verbosity=diag;shownCommandLine
    </source>
        <target state="translated">  -terminalLoggerParameters: &lt;parameters&gt;
                     터미널 로거에 대한 매개 변수입니다. (약식: -tlp)
                     사용 가능한 매개 변수입니다.
                        default--터미널의 기본 동작을 지정합니다.
                        로거입니다. 다음 값 중 하나가 필요합니다.
                           - 'on', 'true'는 terminalLogger를 사용하도록 강제하며,
                            이는 사용하지 않도록 설정된 경우에도 마찬가지입니다.
                           - 'off', 'false'는 terminalLogger를 사용하지 않도록 강제하며,
                            이는 사용하도록 설정된 경우에도 마찬가지입니다.
                           - 'auto'는 터미널이
                            지원하고 세션이 리디렉션되지 않을 때 TerminalLogger를 사용하도록 설정합니다.
                            stdout/stderr
                        verbosity--이
로거에 대한 -verbosity 설정을
                        재정의합니다.
                        showCommandLine--TaskCommandLineEvent 메시지를 표시합니다.

                      예:
                        -tlp:default=auto;verbosity=diag;shownCommandLine
    </target>
        <note>
      LOCALIZATION: "-terminalLoggerParameters", "-tlp", "default", "on", "true", "off", "false", "auto", "verbosity", "showCommandLine" should not be localized.
      LOCALIZATION: None of the lines should be longer than a standard width console window, eg 80 chars.
    </note>
      </trans-unit>
      <trans-unit id="HelpMessage_51_GetResultOutputFileSwitch">
        <source>  -getResultOutputFile:file
                     Redirect output from get* into a file.

                     Example:
                     -getProperty:Bar -getResultOutputFile:Biz.txt
                     This writes the value of property Bar into Biz.txt.
    </source>
        <target state="translated">  -getResultOutputFile:file
                     get*에서 파일로 출력을 리디렉션합니다.

                     예:
                     -getProperty:Bar -getResultOutputFile:Biz.txt
                     그러면 속성 Bar의 값이 Biz.txt에 기록됩니다.
    </target>
        <note>
      LOCALIZATION: "-getResultOutputFile", "get*" and "-getProperty" should not be localized.
      LOCALIZATION: None of the lines should be longer than a standard width console window, eg 80 chars.
    </note>
      </trans-unit>
      <trans-unit id="HelpMessage_52_BuildCheckSwitch">
        <source>  -check
                     Enables BuildChecks during the build.
                     BuildCheck enables evaluating rules to ensure properties
                     of the build. For more info see aka.ms/buildcheck
	</source>
<<<<<<< HEAD
        <target state="new">  -check
                     Enables BuildChecks during the build.
                     BuildCheck enables evaluating rules to ensure properties
                     of the build. For more info see aka.ms/buildcheck
=======
        <target state="needs-review-translation">  -check
                     빌드하는 동안 BuildChecks를 사용하도록 설정합니다.
                     BuildCheck를 사용하면 규칙을 평가하여 빌드의 속성을 
                     확인할 수 있습니다. 자세한 내용은 aka.ms/buildcheck를 참조하세요.
>>>>>>> b1ae8361
	</target>
        <note>
    {Locked="-check"}{Locked="BuildChecks"}{Locked="BuildCheck"}
    LOCALIZATION: None of the lines should be longer than a standard width console window, eg 80 chars.
  </note>
      </trans-unit>
      <trans-unit id="InvalidLowPriorityValue">
        <source>MSBUILD : error MSB1064: Low priority value is not valid. {0}</source>
        <target state="translated">MSBUILD : error MSB1064: 낮은 우선 순위 값이 유효하지 않습니다. {0}</target>
        <note>
      {StrBegin="MSBUILD : error MSB1064: "}
      UE: This message does not need in-line parameters because the exception takes care of displaying the invalid arg.
      This error is shown when a user specifies a value for the lowPriority parameter that is not equivalent to Boolean.TrueString or Boolean.FalseString.
      LOCALIZATION: The prefix "MSBUILD : error MSBxxxx:" should not be localized.
    </note>
      </trans-unit>
      <trans-unit id="InvalidTerminalLoggerValue">
        <source>MSBUILD : error MSB1065: Terminal logger value is not valid. It should be one of 'auto', 'true', or 'false'. {0}</source>
        <target state="translated">MSBUILD : error MSB1065: 터미널 로거 값이 잘못되었습니다. 'auto', 'true' 또는 'false' 중 하나여야 합니다. {0}</target>
        <note>
      {StrBegin="MSBUILD : error MSB1065: "}
      UE: This message does not need in-line parameters because the exception takes care of displaying the invalid arg.
      This error is shown when a user specifies a value for the lowPriority parameter that is not equivalent to Boolean.TrueString or Boolean.FalseString.
      LOCALIZATION: The prefix "MSBUILD : error MSBxxxx:" should not be localized.
    </note>
      </trans-unit>
      <trans-unit id="InvalidReportFileAccessesValue">
        <source>MSBUILD : error MSB1063: Report file accesses value is not valid. {0}</source>
        <target state="translated">MSBUILD : error MSB1063: 보고서 파일 액세스 값이 잘못되었습니다. {0}</target>
        <note>
      {StrBegin="MSBUILD : error MSB1063: "}
      UE: This message does not need in-line parameters because the exception takes care of displaying the invalid arg.
      This error is shown when a user specifies a value that is not equivalent to Boolean.TrueString or Boolean.FalseString.
      LOCALIZATION: The prefix "MSBUILD : error MSBxxxx:" should not be localized.
    </note>
      </trans-unit>
      <trans-unit id="LongPaths">
        <source>Based on the Windows registry key LongPathsEnabled, the LongPaths feature is {0}.</source>
        <target state="translated">Windows 레지스트리 키 LongPathsEnabled에 따라 LongPaths 기능이 {0}입니다.</target>
        <note>"Windows" is the OS, "LongPathsEnabled" should not be localized, and {0} will be "enabled"/"disabled"/"not set"</note>
      </trans-unit>
      <trans-unit id="LongPaths_Disabled">
        <source>disabled</source>
        <target state="translated">사용 안 함</target>
        <note />
      </trans-unit>
      <trans-unit id="LongPaths_Enabled">
        <source>enabled</source>
        <target state="translated">사용</target>
        <note />
      </trans-unit>
      <trans-unit id="LongPaths_Missing">
        <source>not set</source>
        <target state="translated">설정 안 함</target>
        <note />
      </trans-unit>
      <trans-unit id="MSBuildVersionMessage">
        <source>MSBuild version {0} for {1}</source>
        <target state="translated">msbuild 버전 {0}({1}용)</target>
        <note>LOCALIZATION: {0} contains the DLL version number. {1} contains the name of a runtime, like ".NET Framework" or ".NET Core"</note>
      </trans-unit>
      <trans-unit id="CurrentDirectory">
        <source>Current directory = "{0}"</source>
        <target state="translated">현재 디렉터리 = "{0}"</target>
        <note />
      </trans-unit>
      <trans-unit id="DuplicateOutputResultsCache">
        <source>MSBUILD : error MSB1058: Only one output results cache can be specified.</source>
        <target state="translated">MSBUILD : error MSB1058: 출력 결과 캐시는 하나만 지정할 수 있습니다.</target>
        <note>{StrBegin="MSBUILD : error MSB1058: "}</note>
      </trans-unit>
      <trans-unit id="DuplicateProjectSwitchError">
        <source>MSBUILD : error MSB1008: Only one project can be specified.</source>
        <target state="translated">MSBUILD : error MSB1008: 프로젝트를 하나만 지정할 수 있습니다.</target>
        <note>{StrBegin="MSBUILD : error MSB1008: "}UE: This happens if the user does something like "msbuild.exe myapp.proj myapp2.proj". This is not allowed.
    MSBuild.exe will only build a single project. The help topic may link to an article about how to author an MSBuild project
    that itself launches MSBuild on a number of other projects.
    LOCALIZATION: The prefix "MSBUILD : error MSBxxxx:" should not be localized.</note>
      </trans-unit>
      <trans-unit id="EnvironmentVariableAsSwitch">
        <source>MSBUILD : error MSB1060: Undefined environment variable passed in as switch.</source>
        <target state="translated">MSBUILD : error MSB1060: 정의되지 않은 환경 변수가 스위치로 전달되었습니다.</target>
        <note>
      {StrBegin="MSBUILD : error MSB1060: "}
      UE: This error is shown when a user passes in an environment variable (including from a response file)
      but the environment variable is not defined.
    </note>
      </trans-unit>
      <trans-unit id="FatalError">
        <source>MSBUILD : error MSB1025: An internal failure occurred while running MSBuild.</source>
        <target state="translated">MSBUILD : error MSB1025: MSBuild를 실행하는 동안 내부 오류가 발생했습니다.</target>
        <note>{StrBegin="MSBUILD : error MSB1025: "}UE: This message is shown when the application has to terminate either because of a bug in the code, or because some
      FX/CLR method threw an unexpected exception.
      LOCALIZATION: The prefix "MSBUILD : error MSBxxxx:" and "MSBuild" should not be localized.</note>
      </trans-unit>
      <trans-unit id="HelpMessage_1_Syntax">
        <source>Syntax:              MSBuild.exe [options] [project file | directory]
</source>
        <target state="translated">구문:              MSBuild.exe [options] [project file | directory]
</target>
        <note>
      LOCALIZATION: The following should not be localized:
      1) "MSBuild", "MSBuild.exe" and "MSBuild.rsp"
      2) the string "proj" that describes the extension we look for
      3) all switch names and their short forms e.g. -property, or -p
      4) all verbosity levels and their short forms e.g. quiet, or q
      LOCALIZATION: None of the lines should be longer than a standard width console window, eg 80 chars.
    </note>
      </trans-unit>
      <trans-unit id="HelpMessage_2_Description">
        <source>Description:         Builds the specified targets in the project file. If
                     a project file is not specified, MSBuild searches the
                     current working directory for a file that has a file
                     extension that ends in "proj" and uses that file.  If
                     a directory is specified, MSBuild searches that
                     directory for a project file.
</source>
        <target state="translated">설명:         지정한 대상을 프로젝트 파일에 빌드합니다. 프로젝트
                     파일을 지정하지 않으면 MSBuild는 현재
                     작업 디렉터리에서 파일 확장명이 "proj"로 끝나는
                     파일을 찾아서 사용합니다. 디렉터리를
                     지정하면 MSBuild는 해당 디렉터리에서 프로젝트 파일을
                     검색합니다.
</target>
        <note>
      LOCALIZATION: The following should not be localized:
      1) "MSBuild", "MSBuild.exe" and "MSBuild.rsp"
      2) the string "proj" that describes the extension we look for
      3) all switch names and their short forms e.g. -property, or -p
      4) all verbosity levels and their short forms e.g. quiet, or q
      LOCALIZATION: None of the lines should be longer than a standard width console window, eg 80 chars.
    </note>
      </trans-unit>
      <trans-unit id="HelpMessage_34_InteractiveSwitch">
        <source>  -interactive[:True|False]
                     Indicates that actions in the build are allowed to
                     interact with the user.  Do not use this argument
                     in an automated scenario where interactivity is
                     not expected.
                     Specifying -interactive is the same as specifying
                     -interactive:true.  Use the parameter to override a
                     value that comes from a response file.
    </source>
        <target state="translated">  -interactive[:True|False]
                     빌드의 작업이 사용자와 상호 작용할 수 
                     있음을 나타냅니다. 상호 작용이 필요하지 
                     않은 자동화된 시나리오에서는 이 인수를 
                     사용하지 마세요.
                     -interactive를 지정하는 것은 -interactive:true를
                     지정하는 것과 같습니다. 매개 변수를 
                     사용하여 지시 파일에서 가져오는 값을 재정의합니다.
    </target>
        <note>
      LOCALIZATION: "-interactive" should not be localized.
      LOCALIZATION: None of the lines should be longer than a standard width console window, eg 80 chars.
    </note>
      </trans-unit>
      <trans-unit id="HelpMessage_35_IsolateProjectsSwitch">
        <source>  -isolateProjects[:True|MessageUponIsolationViolation|False]
                     Causes MSBuild to build each project in isolation.

                     When set to "MessageUponIsolationViolation" (or its short
                     form "Message"), only the results from top-level targets
                     are serialized if the -outputResultsCache switch is
                     supplied. This is to mitigate the chances of an
                     isolation-violating target on a dependency project using
                     incorrect state due to its dependency on a cached target
                     whose side effects would not be taken into account.
                     (For example, the definition of a property.)

                     This is a more restrictive mode of MSBuild as it requires
                     that the project graph be statically discoverable at
                     evaluation time, but can improve scheduling and reduce
                     memory overhead when building a large set of projects.
                     (Short form: -isolate)

                     This flag is experimental and may not work as intended.
    </source>
        <target state="translated">  -isolateProjects[:True|MessageUponIsolationViolation|False]
                     MSBuild가 각 프로젝트를 격리 모드로 빌드하도록 합니다.

                     "MessageUponIsolationViolation"(또는 약식 "Message")으로
                     설정하면 -outputResultsCache 스위치가 제공되는
                     경우 최상위 수준 대상의 결과만 직렬화됩니다.
                     이는 부작용이 고려되지 않는 캐시된 대상에 대한
                     종속성으로 인해 잘못된 상태를 사용하는 종속성
                     프로젝트의 격리 위반 대상 존재 가능성을
                     완화하기 위한 것입니다.
                     (예: 속성 정의)

                     이 모드는 평가 시 프로젝트 그래프를 정적으로
                     검색할 수 있어야 하므로 보다 제한적인 MSBuild
                     모드이지만 대규모 프로젝트 집합을 빌드할 때 예약
                     기능을 개선하고 메모리 오버헤드를 줄일 수 있습니다.
                     (약식: -isolate)

                     이 플래그는 실험적이며 의도한 대로 작동하지 않을 수 있습니다.
    </target>
        <note>
      LOCALIZATION: "MSBuild" should not be localized.
      LOCALIZATION: "-isolateProjects" should not be localized.
      LOCALIZATION: None of the lines should be longer than a standard width console window, eg 80 chars.</note>
      </trans-unit>
      <trans-unit id="HelpMessage_36_GraphBuildSwitch">
        <source>  -graphBuild[:True|False]
                     Causes MSBuild to construct and build a project graph.

                     Constructing a graph involves identifying project
                     references to form dependencies. Building that graph
                     involves attempting to build project references prior
                     to the projects that reference them, differing from
                     traditional MSBuild scheduling.
                     (Short form: -graph)

                     This flag is experimental and may not work as intended.
    </source>
        <target state="translated">  -graphBuild[:True|False]
                     MSBuild가 프로젝트 그래프를 생성 및 빌드하도록 합니다.

                     그래프 생성에는 종속성을 형성하기 위한 프로젝트 
                     참조 식별이 관련됩니다. 해당 그래프 빌드에는 프로젝트 
                     참조를 참조하는 프로젝트 전에 프로젝트 참조를 
                     빌드하는 시도가 관련되며, 이는 기존 MSBuild
                     예약과 다릅니다.
                     (약식: -graph)

                     이 플래그는 실험적이며 예상대로 작동하지 않을 수 있습니다.
    </target>
        <note>
      LOCALIZATION: "MSBuild" should not be localized.
      LOCALIZATION: "-graphBuild" and "-graph" should not be localized.
      LOCALIZATION: None of the lines should be longer than a standard width console window, eg 80 chars.
    </note>
      </trans-unit>
      <trans-unit id="HelpMessage_37_DocsLink">
        <source>For more detailed information, see https://aka.ms/msbuild/docs</source>
        <target state="translated">자세한 내용은 https://aka.ms/msbuild/docs를 참조하세요.</target>
        <note />
      </trans-unit>
      <trans-unit id="HelpMessage_38_TargetsSwitch">
        <source>  -targets[:file]
                     Prints a list of available targets without executing the
                     actual build process. By default the output is written to
                     the console window. If the path to an output file
                     is provided that will be used instead.
                     (Short form: -ts)
                     Example:
                       -ts:out.txt
    </source>
        <target state="translated">  -targets [: file]
                     실제 빌드 프로세스를 실행하지 않고
                     사용 가능한 대상 목록을 출력합니다. 출력은 기본적으로
                     콘솔 창에 기록됩니다. 출력 파일의 경로를 제공하면
                     해당 경로가 대신 사용됩니다.
                     (약식: -ts)
                     예
                       -ts: out .txt
    </target>
        <note>
      LOCALIZATION: "MSBuild" should not be localized.
      LOCALIZATION: "-targets" and "-ts" should not be localized.
      LOCALIZATION: None of the lines should be longer than a standard width console window, eg 80 chars.
    </note>
      </trans-unit>
      <trans-unit id="HelpMessage_39_LowPrioritySwitch">
        <source>  -lowPriority[:True|False]
                     Causes MSBuild to run at low process priority.

                     Specifying -lowPriority is the same as specifying
                     -lowPriority:True.
                     (Short form: -low)
    </source>
        <target state="translated">  -lowPriority[:True|False]
                     MSBuild가 낮은 프로세스 우선 순위로 실행됩니다.

                     -lowPriority를 지정하는 것은 
                     -lowPriority:True를 지정하는 것과 같습니다.
                     (약식: -low)
    </target>
        <note>
      LOCALIZATION: "MSBuild" should not be localized.
      LOCALIZATION: "-lowPriority" and "-low" should not be localized.
      LOCALIZATION: None of the lines should be longer than a standard width console window, eg 80 chars.
    </note>
      </trans-unit>
      <trans-unit id="HelpMessage_3_SwitchesHeader">
        <source>Switches:            Note that you can specify switches using
                     "-switch", "/switch" and "--switch".
</source>
        <target state="translated">스위치:            스위치를 지정하는 데 "-switch", "/switch" 및 "--switch"를
                     사용할 수 있습니다.
</target>
        <note>
      LOCALIZATION: The following should not be localized:
      1) "MSBuild", "MSBuild.exe" and "MSBuild.rsp"
      2) the string "proj" that describes the extension we look for
      3) all switch names and their short forms e.g. -property, or -p
      4) all verbosity levels and their short forms e.g. quiet, or q
      LOCALIZATION: None of the lines should be longer than a standard width console window, eg 80 chars.
    </note>
      </trans-unit>
      <trans-unit id="HelpMessage_40_WarnNotAsErrorSwitch">
        <source>  -warnNotAsError[:code[;code2]]
                     List of warning codes to treats not treat as errors.
                     Use a semicolon or a comma to separate
                     multiple warning codes. Has no effect if the -warnaserror
                     switch is not set.

                     Example:
                       -warnNotAsError:MSB3026
    </source>
        <target state="translated">  -warnNotAsError[:code[;code2]]
                     오류로 처리하지 않을 경고 코드 목록입니다.
                     세미콜론이나 쉼표를 사용하여 여러 경고 코드를
                     구분합니다. -warnaserror 스위치가 설정되어 있지
                     않으면 효과가 없습니다.

                     예:
                       -warnNotAsError:MSB3026
    </target>
        <note>
      LOCALIZATION: "-warnNotAsError" should not be localized.
      LOCALIZATION: None of the lines should be longer than a standard width console window, eg 80 chars.
    </note>
      </trans-unit>
      <trans-unit id="HelpMessage_4_HelpSwitch">
        <source>  -help              Display this usage message. (Short form: -? or -h)
</source>
        <target state="translated">  -help              사용법 메시지를 표시합니다. (약식: -? 또는 -h)
</target>
        <note>
      LOCALIZATION: The following should not be localized:
      1) "MSBuild", "MSBuild.exe" and "MSBuild.rsp"
      2) the string "proj" that describes the extension we look for
      3) all switch names and their short forms e.g. -property, or -p
      4) all verbosity levels and their short forms e.g. quiet, or q
      LOCALIZATION: None of the lines should be longer than a standard width console window, eg 80 chars.
    </note>
      </trans-unit>
      <trans-unit id="HelpMessage_5_NoLogoSwitch">
        <source>  -noLogo            Do not display the startup banner and copyright message.
</source>
        <target state="translated">  -noLogo            시작 배너 및 저작권 메시지를 표시하지 않습니다.
</target>
        <note>
      LOCALIZATION: The following should not be localized:
      1) "MSBuild", "MSBuild.exe" and "MSBuild.rsp"
      2) the string "proj" that describes the extension we look for
      3) all switch names and their short forms e.g. -property, or -p
      4) all verbosity levels and their short forms e.g. quiet, or q
      LOCALIZATION: None of the lines should be longer than a standard width console window, eg 80 chars.
    </note>
      </trans-unit>
      <trans-unit id="HelpMessage_6_VersionSwitch">
        <source>  -version           Display version information only. (Short form: -ver)
</source>
        <target state="translated">  -version           버전 정보만 표시합니다. (약식: -ver)
</target>
        <note>
      LOCALIZATION: The following should not be localized:
      1) "MSBuild", "MSBuild.exe" and "MSBuild.rsp"
      2) the string "proj" that describes the extension we look for
      3) all switch names and their short forms e.g. -property, or -p
      4) all verbosity levels and their short forms e.g. quiet, or q
      LOCALIZATION: None of the lines should be longer than a standard width console window, eg 80 chars.
    </note>
      </trans-unit>
      <trans-unit id="HelpMessage_7_ResponseFile">
        <source>  @&lt;file&gt;            Insert command-line settings from a text file. To specify
                     multiple response files, specify each response file
                     separately.

                     Any response files named "msbuild.rsp" are automatically
                     consumed from the following locations:
                     (1) the directory of msbuild.exe
                     (2) the directory of the first project or solution built
</source>
        <target state="translated">  @&lt;file&gt;            텍스트 파일에서 명령줄 설정을 삽입합니다. 
                     여러 지시 파일을 지정하려면 각 지시 파일을 개별적으로 
                     지정합니다.

                     "msbuild.rsp"라는 지시 파일이 다음 위치에서 
                     자동으로 사용됩니다.
                     (1) msbuild.exe의 디렉터리
                     (2) 빌드된 첫 번째 프로젝트 또는 솔루션의 디렉터리
</target>
        <note>
      LOCALIZATION: The following should not be localized:
      1) "MSBuild", "MSBuild.exe" and "MSBuild.rsp"
      2) the string "proj" that describes the extension we look for
      3) all switch names and their short forms e.g. -property, or -p
      4) all verbosity levels and their short forms e.g. quiet, or q
      LOCALIZATION: None of the lines should be longer than a standard width console window, eg 80 chars.
    </note>
      </trans-unit>
      <trans-unit id="HelpMessage_8_NoAutoResponseSwitch">
        <source>  -noAutoResponse    Do not auto-include any MSBuild.rsp files. (Short form:
                     -noAutoRsp)
</source>
        <target state="translated">  -noAutoResponse    MSBuild.rsp 파일을 자동으로 포함하지 않습니다. (약식:
                     -noAutoRsp).
</target>
        <note>
      LOCALIZATION: The following should not be localized:
      1) "MSBuild", "MSBuild.exe" and "MSBuild.rsp"
      2) the string "proj" that describes the extension we look for
      3) all switch names and their short forms e.g. -property, or -p
      4) all verbosity levels and their short forms e.g. quiet, or q
      LOCALIZATION: None of the lines should be longer than a standard width console window, eg 80 chars.
    </note>
      </trans-unit>
      <trans-unit id="HelpMessage_9_TargetSwitch">
        <source>  -target:&lt;targets&gt;  Build these targets in this project. Use a semicolon or a
                     comma to separate multiple targets, or specify each
                     target separately. (Short form: -t)
                     Example:
                       -target:Resources;Compile
</source>
        <target state="translated">  -target:&lt;targets&gt;  이 프로젝트에서 대상을 빌드합니다. 세미콜론 또는 쉼표를 사용하여 
                     여러 대상을 구분하거나, 각 대상을 
                     개별적으로 지정합니다. (약식: -t)
                     예:
                       -target:Resources;Compile
</target>
        <note>
      LOCALIZATION: The following should not be localized:
      1) "MSBuild", "MSBuild.exe" and "MSBuild.rsp"
      2) the string "proj" that describes the extension we look for
      3) all switch names and their short forms e.g. -property, or -p
      4) all verbosity levels and their short forms e.g. quiet, or q
      LOCALIZATION: None of the lines should be longer than a standard width console window, eg 80 chars.
    </note>
      </trans-unit>
      <trans-unit id="HelpMessage_10_PropertySwitch">
        <source>  -property:&lt;n&gt;=&lt;v&gt;  Set or override these project-level properties. &lt;n&gt; is
                     the property name, and &lt;v&gt; is the property value. Use a
                     semicolon or a comma to separate multiple properties, or
                     specify each property separately. (Short form: -p)
                     Example:
                       -property:WarningLevel=2;OutDir=bin\Debug\
</source>
        <target state="translated">  -property:&lt;n&gt;=&lt;v&gt;  프로젝트 수준 속성을 설정하거나 재정의합니다. &lt;n&gt;은 
                     속성 이름이고 &lt;v&gt;는 속성 값입니다. 
                     세미콜론 또는 쉼표를 사용하여 여러 속성을 구분하거나, 
                     각 속성을 개별적으로 지정합니다. (약식: -p)
                     예:
                       -property:WarningLevel=2;OutDir=bin\Debug\
</target>
        <note>
      LOCALIZATION: The following should not be localized:
      1) "MSBuild", "MSBuild.exe" and "MSBuild.rsp"
      2) the string "proj" that describes the extension we look for
      3) all switch names and their short forms e.g. -property, or -p
      4) all verbosity levels and their short forms e.g. quiet, or q
      LOCALIZATION: None of the lines should be longer than a standard width console window, eg 80 chars.
    </note>
      </trans-unit>
      <trans-unit id="HelpMessage_11_LoggerSwitch">
        <source>  -logger:&lt;logger&gt;   Use this logger to log events from MSBuild. To specify
                     multiple loggers, specify each logger separately.
                     The &lt;logger&gt; syntax is:
                       [&lt;class&gt;,]&lt;assembly&gt;[,&lt;options&gt;][;&lt;parameters&gt;]
                     The &lt;logger class&gt; syntax is:
                       [&lt;partial or full namespace&gt;.]&lt;logger class name&gt;
                     The &lt;logger assembly&gt; syntax is:
                       {&lt;assembly name&gt;[,&lt;strong name&gt;] | &lt;assembly file&gt;}
                     Logger options specify how MSBuild creates the logger.
                     The &lt;logger parameters&gt; are optional, and are passed
                     to the logger exactly as you typed them. (Short form: -l)
                     Examples:
                       -logger:XMLLogger,MyLogger,Version=1.0.2,Culture=neutral
                       -logger:XMLLogger,C:\Loggers\MyLogger.dll;OutputAsHTML
</source>
        <target state="translated">  -logger:&lt;로거&gt;   이 로거를 사용하여 MSBuild의 이벤트를 기록합니다. 여러
                     로거를 지정하려면 각 로거를 개별적으로 지정합니다.
                     &lt;로거&gt; 구문은 다음과 같습니다.
                       [&lt;클래스&gt;,]&lt;어셈블리&gt;[,&lt;옵션&gt;][;&lt;매개 변수&gt;]
                     &lt;로거 클래스&gt; 구문은 다음과 같습니다.
                       [&lt;부분 또는 전체 네임스페이스&gt;.]&lt;로거 클래스 이름&gt;
                     &lt;로거 어셈블리&gt; 구문은 다음과 같습니다.
                       {&lt;어셈블리 이름&gt;[,&lt;strong name&gt;] | &lt;어셈블리 파일&gt;}
                     로거 옵션은 MSBuild가 로거를 만드는 방법을 지정합니다.
                     &lt;로거 매개 변수&gt;는 선택 사항이고 입력한 대로 정확히
                     로거에 전달됩니다. (약식: -l)
                     예:
                       -logger:XMLLogger,MyLogger,Version=1.0.2,Culture=neutral
                       -logger:XMLLogger,C:\Loggers\MyLogger.dll;OutputAsHTML
</target>
        <note>
      LOCALIZATION: The following should not be localized:
      1) "MSBuild", "MSBuild.exe" and "MSBuild.rsp"
      2) the string "proj" that describes the extension we look for
      3) all switch names and their short forms e.g. -property, or -p
      4) all verbosity levels and their short forms e.g. quiet, or q
      LOCALIZATION: None of the lines should be longer than a standard width console window, eg 80 chars.
    </note>
      </trans-unit>
      <trans-unit id="HelpMessage_12_VerbositySwitch">
        <source>  -verbosity:&lt;level&gt; Display this amount of information in the event log.
                     The available verbosity levels are: q[uiet], m[inimal],
                     n[ormal], d[etailed], and diag[nostic]. (Short form: -v)
                     Example:
                       -verbosity:quiet

                     Note: File loggers' verbosity
                           is set separately by
                           -fileloggerparameters.
</source>
        <target state="translated">  -verbosity:&lt;level&gt; 이벤트 로그에 이 정도 양의 정보를 표시합니다.
                     사용 가능한 세부 정보 표시 수준에는 q[uiet], m[inimal],
                     n[ormal], d[etailed], diag[nostic]이 있습니다. (약식: -v)
                     예:
                       -verbosity:quiet

                     참고: 파일 로거의 세부 정보 표시는
                           -fileloggerparameters에 의해
                           별도로 설정됩니다.
</target>
        <note>
      LOCALIZATION: The following should not be localized:
      1) "MSBuild", "MSBuild.exe" and "MSBuild.rsp"
      2) the string "proj" that describes the extension we look for
      3) all switch names and their short forms e.g. -property, or -p
      4) all verbosity levels and their short forms e.g. quiet, or q
      LOCALIZATION: None of the lines should be longer than a standard width console window, eg 80 chars.
    </note>
      </trans-unit>
      <trans-unit id="HelpMessage_13_ConsoleLoggerParametersSwitch">
        <source>  -consoleLoggerParameters:&lt;parameters&gt;
                     Parameters to console logger. (Short form: -clp)
                     The available parameters are:
                        PerformanceSummary--Show time spent in tasks, targets
                            and projects.
                        Summary--Show error and warning summary at the end.
                        NoSummary--Don't show error and warning summary at the
                            end.
                        ErrorsOnly--Show only errors.
                        WarningsOnly--Show only warnings.
                        NoItemAndPropertyList--Don't show list of items and
                            properties at the start of each project build.
                        ShowCommandLine--Show TaskCommandLineEvent messages
                        ShowTimestamp--Display the Timestamp as a prefix to any
                            message.
                        ShowEventId--Show eventId for started events, finished
                            events, and messages
                        ForceNoAlign--Does not align the text to the size of
                            the console buffer
                        DisableConsoleColor--Use the default console colors
                            for all logging messages.
                        DisableMPLogging-- Disable the multiprocessor
                            logging style of output when running in
                            non-multiprocessor mode.
                        EnableMPLogging--Enable the multiprocessor logging
                            style even when running in non-multiprocessor
                            mode. This logging style is on by default.
                        ForceConsoleColor--Use ANSI console colors even if
                            console does not support it
                        PreferConsoleColor--Use ANSI console colors only if
                            target console does support it
                     Verbosity--overrides the -verbosity setting for this
                            logger.
                     Example:
                        -consoleLoggerParameters:PerformanceSummary;NoSummary;
                                                 Verbosity=minimal
</source>
        <target state="translated">  -consoleLoggerParameters:&lt;parameters&gt;
                     콘솔 로거에 대한 매개 변수입니다. (약식: -clp)
                     사용 가능한 매개 변수는 다음과 같습니다.
                        PerformanceSummary--작업, 대상, 프로젝트에서 소요된 시간을 
                            표시합니다.
                        Summary--종료 시 오류 및 경고 요약을 표시합니다.
                        NoSummary--종료 시 오류 및 경고 요약을 표시하지
                            않습니다.
                        ErrorsOnly--오류만 표시합니다.
                        WarningsOnly--경고만 표시합니다.
                        NoItemAndPropertyList--각 프로젝트 빌드를 시작할 때 항목 및 속성 목록을 
                            표시하지 않습니다.
                        ShowCommandLine--TaskCommandLineEvent 메시지를 표시합니다.
                        ShowTimestamp--메시지 접두사로 타임스탬프를 
                            표시합니다.
                        ShowEventId--시작된 이벤트, 완료된 이벤트, 메시지의 eventId를 
                            표시합니다.
                        ForceNoAlign--콘솔 버퍼 크기에 텍스트를 맞추지 
                            않습니다.
                        DisableConsoleColor--모든 로깅 메시지에 기본 콘솔 색을
                            사용합니다.
                        DisableMPLogging--다중 프로세서가 아닌 모드에서 실행할 경우
                            출력의 다중 프로세서 로깅 스타일을 
                            사용하지 않도록 설정합니다.
                        EnableMPLogging--다중 프로세서가 아닌 모드에서 실행할 경우에도
                            다중 프로세서 로깅 스타일을 사용하도록 설정합니다.
                            이 로깅 스타일은 기본적으로 활성화됩니다.
                        ForceConsoleColor--콘솔에서 지원하지 않더라도 ANSI 콘솔 색을
                            사용합니다
                        PreferConsoleColor--대상 콘솔에서 지원되는 경우에만
                             ANSI 콘솔 색을 사용합니다.
                     Verbosity--이 로거에 대한 -verbosity 설정을 
                            재정의합니다.
                     예:
                        -consoleLoggerParameters:PerformanceSummary;NoSummary;
                                                 Verbosity=minimal
</target>
        <note>
      LOCALIZATION: The following should not be localized:
      1) "MSBuild", "MSBuild.exe" and "MSBuild.rsp"
      2) the string "proj" that describes the extension we look for
      3) all switch names and their short forms e.g. -property, or -p
      4) all verbosity levels and their short forms e.g. quiet, or q
      LOCALIZATION: None of the lines should be longer than a standard width console window, eg 80 chars.
    </note>
      </trans-unit>
      <trans-unit id="HelpMessage_14_NoConsoleLoggerSwitch">
        <source>  -noConsoleLogger   Disable the default console logger and do not log events
                     to the console. (Short form: -noConLog)
</source>
        <target state="translated">  -noConsoleLogger   기본 콘솔 로거를 사용하지 않고 콘솔에 이벤트를
                     로깅하지 않습니다. (약식: -noConLog)
</target>
        <note>
      LOCALIZATION: The following should not be localized:
      1) "MSBuild", "MSBuild.exe" and "MSBuild.rsp"
      2) the string "proj" that describes the extension we look for
      3) all switch names and their short forms e.g. -property, or -p
      4) all verbosity levels and their short forms e.g. quiet, or q
      LOCALIZATION: None of the lines should be longer than a standard width console window, eg 80 chars.
    </note>
      </trans-unit>
      <trans-unit id="HelpMessage_15_ValidateSwitch">
        <source>  -validate          Validate the project against the default schema. (Short
                     form: -val)

  -validate:&lt;schema&gt; Validate the project against the specified schema. (Short
                     form: -val)
                     Example:
                       -validate:MyExtendedBuildSchema.xsd
</source>
        <target state="translated">  -validate          기본 스키마를 기준으로 프로젝트의 유효성을 검사합니다. 
                     (약식: -val)

  -validate:&lt;schema&gt; 지정된 스키마를 기준으로 프로젝트의 유효성을 검사합니다. 
                     (약식: -val)
                     예:
                       -validate:MyExtendedBuildSchema.xsd
</target>
        <note>
      LOCALIZATION: The following should not be localized:
      1) "MSBuild", "MSBuild.exe" and "MSBuild.rsp"
      2) the string "proj" that describes the extension we look for
      3) all switch names and their short forms e.g. -property, or -p
      4) all verbosity levels and their short forms e.g. quiet, or q
      LOCALIZATION: None of the lines should be longer than a standard width console window, eg 80 chars.
    </note>
      </trans-unit>
      <trans-unit id="HelpMessage_17_MaximumCPUSwitch">
        <source>  -maxCpuCount[:n]   Specifies the maximum number of concurrent processes to
                     build with. If the switch is not used, the default
                     value used is 1. If the switch is used without a value
                     MSBuild will use up to the number of processors on the
                     computer. (Short form: -m[:n])
      </source>
        <target state="translated">  -maxCpuCount[:n]   빌드에 사용할 최대 동시 프로세스 수를
                     지정합니다. 스위치가 사용되지 않으면 기본값
                     1이 사용됩니다. 값없이 스위치가 사용되면
                     MSBuild에서 컴퓨터에 있는 프로세서 수 이하로
                     사용됩니다. (약식: -m[:n])
      </target>
        <note>
          LOCALIZATION: "maxCpuCount" should not be localized.
          LOCALIZATION: None of the lines should be longer than a standard width console window, eg 80 chars.
      </note>
      </trans-unit>
      <trans-unit id="HelpMessage_16_Examples">
        <source>Examples:

        MSBuild MyApp.sln -t:Rebuild -p:Configuration=Release
        MSBuild MyApp.csproj -t:Clean
                             -p:Configuration=Debug;TargetFrameworkVersion=v3.5
    </source>
        <target state="translated">예:

        MSBuild MyApp.sln -t:Rebuild -p:Configuration=Release
        MSBuild MyApp.csproj -t:Clean
                             -p:Configuration=Debug;TargetFrameworkVersion=v3.5
    </target>
        <note>
      LOCALIZATION: The following should not be localized:
      1) "MSBuild", "MSBuild.exe" and "MSBuild.rsp"
      2) the string "proj" that describes the extension we look for
      3) all switch names and their short forms e.g. -property, or -p
      4) all verbosity levels and their short forms e.g. quiet, or q
      LOCALIZATION: None of the lines should be longer than a standard width console window, eg 80 chars.
    </note>
      </trans-unit>
      <trans-unit id="HelpMessage_InputCachesFiles">
        <source>  -inputResultsCaches:&lt;cacheFile&gt;...
                     Semicolon separated list of input cache files that MSBuild
                     will read build results from. If -isolateProjects is set
                     to False, this sets it to True. (short form: -irc)
   </source>
        <target state="translated">  -inputResultsCaches:&lt;cacheFile&gt;...
                     MSBuild가 빌드 결과를 읽을 입력 캐시 파일의
                     세미콜론으로 구분된 목록입니다. -isolateProjects가
                     False로 설정된 경우 이로 인해 True로 설정됩니다. (약식: -irc)
   </target>
        <note>
      LOCALIZATION: The following should not be localized: MSBuild, -isolate
      LOCALIZATION: None of the lines should be longer than a standard width console window, eg 80 chars.
    </note>
      </trans-unit>
      <trans-unit id="HelpMessage_OutputCacheFile">
        <source>  -outputResultsCache:[cacheFile]
                     Output cache file where MSBuild will write the contents of
                     its build result caches at the end of the build.
                     If -isolateProjects is set to False, this sets it to True.
                     (short form: -orc)
   </source>
        <target state="translated">  -outputResultsCache:[cacheFile]
                     빌드가 끝날 때 MSBuild에서 빌드 결과 캐시의
                     콘텐츠를 쓸 출력 캐시 파일입니다.
                     -isolateProjects가 False로 설정된 경우 이로 인해 True로 설정됩니다.
                     (약식: -orc)
   </target>
        <note>
      LOCALIZATION: The following should not be localized: MSBuild, -isolate
      LOCALIZATION: None of the lines should be longer than a standard width console window, eg 80 chars.
    </note>
      </trans-unit>
      <trans-unit id="HelpPrompt">
        <source>For switch syntax, type "MSBuild -help"</source>
        <target state="translated">스위치 구문을 보려면 "MSBuild -help"를 입력하세요.</target>
        <note>UE: this message is shown when the user makes a syntax error on the command-line for a switch.
    LOCALIZATION: "MSBuild -help" should not be localized.</note>
      </trans-unit>
      <trans-unit id="HelpMessage_18_DistributedLoggerSwitch">
        <source>  -distributedLogger:&lt;central logger&gt;*&lt;forwarding logger&gt;
                     Use this logger to log events from MSBuild, attaching a
                     different logger instance to each node. To specify
                     multiple loggers, specify each logger separately.
                     (Short form -dl)
                     The &lt;logger&gt; syntax is:
                       [&lt;class&gt;,]&lt;assembly&gt;[,&lt;options&gt;][;&lt;parameters&gt;]
                     The &lt;logger class&gt; syntax is:
                       [&lt;partial or full namespace&gt;.]&lt;logger class name&gt;
                     The &lt;logger assembly&gt; syntax is:
                       {&lt;assembly name&gt;[,&lt;strong name&gt;] | &lt;assembly file&gt;}
                     Logger options specify how MSBuild creates the logger.
                     The &lt;logger parameters&gt; are optional, and are passed
                     to the logger exactly as you typed them. (Short form: -l)
                     Examples:
                       -dl:XMLLogger,MyLogger,Version=1.0.2,Culture=neutral
                       -dl:MyLogger,C:\My.dll*ForwardingLogger,C:\Logger.dll
</source>
        <target state="translated">  -distributedLogger:&lt;중앙 로거&gt;*&lt;전달 로거&gt;
                     이 로거를 사용해 MSBuild의 이벤트를 기록하여
                     각 노드에 다른 로거 인스턴스를 연결합니다. 여러
                     로거를 지정하려면 각 로거를 개별적으로 지정합니다.
                     (약식 -dl)
                     &lt;로거&gt; 구문은 다음과 같습니다.
                       [&lt;클래스&gt;,]&lt;어셈블리&gt;[,&lt;옵션&gt;][;&lt;매개 변수&gt;]
                     &lt;로거 클래스&gt; 구문은 다음과 같습니다.
                       [&lt;부분 또는 전체 네임스페이스&gt;.]&lt;로거 클래스 이름&gt;
                     &lt;로거 어셈블리&gt; 구문은 다음과 같습니다.
                       {&lt;어셈블리 이름&gt;[,&lt;strong name&gt;] | &lt;어셈블리 파일&gt;}
                     로거 옵션은 MSBuild가 로거를 만드는 방법을 지정합니다.
                      &lt;로거 매개 변수&gt;는 선택 사항이고
                     입력한 대로 정확히 로거에 전달됩니다. (약식: -l)
                     예:
                       -dl:XMLLogger,MyLogger,Version=1.0.2,Culture=neutral
                       -dl:MyLogger,C:\My.dll*ForwardingLogger,C:\Logger.dll
</target>
        <note>
      LOCALIZATION: The following should not be localized:
      1) "MSBuild", "MSBuild.exe" and "MSBuild.rsp"
      2) the string "proj" that describes the extension we look for
      3) all switch names and their short forms e.g. -property, or -p
      4) all verbosity levels and their short forms e.g. quiet, or q
      LOCALIZATION: None of the lines should be longer than a standard width console window, eg chars.
    </note>
      </trans-unit>
      <trans-unit id="HelpMessage_19_IgnoreProjectExtensionsSwitch">
        <source>  -ignoreProjectExtensions:&lt;extensions&gt;
                     List of extensions to ignore when determining which
                     project file to build. Use a semicolon or a comma
                     to separate multiple extensions.
                     (Short form: -ignore)
                     Example:
                       -ignoreProjectExtensions:.sln
    </source>
        <target state="translated">  -ignoreProjectExtensions:&lt;extensions&gt;
                     빌드할 프로젝트 파일을 결정할 때 
                     무시할 확장 목록입니다. 여러 확장을 구분하는 데는 
                     세미콜론 또는 쉼표를 사용합니다.
                     (약식: -ignore)
                     예:
                       -ignoreProjectExtensions:.sln
    </target>
        <note>
      LOCALIZATION: The following should not be localized:
      1) "MSBuild", "MSBuild.exe" and "MSBuild.rsp"
      2) the string "proj" that describes the extension we look for
      3) all switch names and their short forms e.g. -property, or -p
      4) all verbosity levels and their short forms e.g. quiet, or q
      LOCALIZATION: None of the lines should be longer than a standard width console window, eg 80 chars.
    </note>
      </trans-unit>
      <trans-unit id="HelpMessage_23_ToolsVersionSwitch">
        <source>  -toolsVersion:&lt;version&gt;
                     The version of the MSBuild Toolset (tasks, targets, etc.)
                     to use during build. This version will override the
                     versions specified by individual projects. (Short form:
                     -tv)
                     Example:
                       -toolsVersion:3.5
   </source>
        <target state="translated">  -toolsVersion:&lt;version&gt;
                     빌드 중에 사용할 MSBuild 도구 세트(작업, 대상 등)의 버전입니다.
                     이 버전은 개별 프로젝트에서 지정한 버전을 
                     재정의합니다. (약식:
                     -tv)
                     예:
                       -toolsVersion:3.5
   </target>
        <note>
      LOCALIZATION: The following should not be localized:
      1) "MSBuild", "MSBuild.exe" and "MSBuild.rsp"
      2) the string "proj" that describes the extension we look for
      3) all switch names and their short forms e.g. -property, or -p
      4) all verbosity levels and their short forms e.g. quiet, or q
      LOCALIZATION: None of the lines should be longer than a standard width console window, eg 80 chars.
    </note>
      </trans-unit>
      <trans-unit id="HelpMessage_20_FileLoggerSwitch">
        <source>  -fileLogger[n]     Logs the build output to a file. By default
                     the file is in the current directory and named
                     "msbuild[n].log". Events from all nodes are combined into
                     a single log. The location of the file and other
                     parameters for the fileLogger can be specified through
                     the addition of the "-fileLoggerParameters[n]" switch.
                     "n" if present can be a digit from 1-9, allowing up to
                     10 file loggers to be attached. (Short form: -fl[n])
    </source>
        <target state="translated">  -fileLogger[n]     빌드 출력을 파일에 로깅합니다. 기본적으로
                     파일은 현재 디렉터리에 있고
                     "msbuild[n].log"로 이름이 지정되어 있습니다. 모든 노드의 이벤트는 단일 로그로
                     결합됩니다. 파일의 위치 및 fileLogger의
                     다른 매개 변수는 "-fileLoggerParameters[n]" 스위치를 
                     추가하여 지정할 수 있습니다.
                     "n"은 1-9 사이의 숫자일 수 있으며 최대 10개의 
                     파일 로거가 추가될 수 있습니다. (약식: -fl[n])
    </target>
        <note>
      LOCALIZATION: The following should not be localized:
      1) "MSBuild", "MSBuild.exe" and "MSBuild.rsp"
      2) the string "proj" that describes the extension we look for
      3) all switch names and their short forms e.g. -property, or -p
      4) all verbosity levels and their short forms e.g. quiet, or q
      LOCALIZATION: None of the lines should be longer than a standard width console window, eg 80 chars.
    </note>
      </trans-unit>
      <trans-unit id="HelpMessage_21_DistributedFileLoggerSwitch">
        <source>  -distributedFileLogger
                     Logs the build output to multiple log files, one log file
                     per MSBuild node. The initial location for these files is
                     the current directory. By default the files are called
                     "MSBuild&lt;nodeid&gt;.log". The location of the files and
                     other parameters for the fileLogger can be specified
                     with the addition of the "-fileLoggerParameters" switch.

                     If a log file name is set through the fileLoggerParameters
                     switch the distributed logger will use the fileName as a
                     template and append the node id to this fileName to
                     create a log file for each node.
    </source>
        <target state="translated">  -distributedFileLogger
                     MSBuild 노드당 로그 파일 하나씩, 여러 로그 파일에 빌드 출력을 
                     기록합니다. 해당 파일의 초기 위치는 
                     현재 디렉터리입니다. 기본적으로 해당 파일을 
                     "MSBuild&lt;nodeid&gt;.log"라고 합니다. 파일 위치 및 fileLogger의 기타 매개 변수는 
                     "-fileLoggerParameters" 스위치를 추가해서 
                     지정할 수 있습니다.

                     로그 파일 이름이 fileLoggerParameters 스위치를 통해 설정되면 
                     배포된 로거가 fileName을 템플릿으로 사용하고 
                     노드 ID를 이 fileName에 추가하여 
                     각 노드의 로그 파일을 만듭니다.
    </target>
        <note>
      LOCALIZATION: The following should not be localized:
      1) "MSBuild", "MSBuild.exe" and "MSBuild.rsp"
      2) the string "proj" that describes the extension we look for
      3) all switch names and their short forms e.g. -property, or -p
      4) all verbosity levels and their short forms e.g. quiet, or q
      LOCALIZATION: None of the lines should be longer than a standard width console window, eg 80 chars.
    </note>
      </trans-unit>
      <trans-unit id="HelpMessage_22_FileLoggerParametersSwitch">
        <source>  -fileLoggerParameters[n]:&lt;parameters&gt;
                     Provides any extra parameters for file loggers.
                     The presence of this switch implies the
                     corresponding -fileLogger[n] switch.
                     "n" if present can be a digit from 1-9.
                     -fileLoggerParameters is also used by any distributed
                     file logger, see description of -distributedFileLogger.
                     (Short form: -flp[n])
                     The same parameters listed for the console logger are
                     available. Some additional available parameters are:
                        LogFile--path to the log file into which the
                            build log will be written.
                        Append--determines if the build log will be appended
                            to or overwrite the log file. Setting the
                            switch appends the build log to the log file;
                            Not setting the switch overwrites the
                            contents of an existing log file.
                            The default is not to append to the log file.
                        Encoding--specifies the encoding for the file,
                            for example, UTF-8, Unicode, or ASCII
                     Default verbosity is Detailed.
                     Examples:
                       -fileLoggerParameters:LogFile=MyLog.log;Append;
                                           Verbosity=diagnostic;Encoding=UTF-8

                       -flp:Summary;Verbosity=minimal;LogFile=msbuild.sum
                       -flp1:warningsonly;logfile=msbuild.wrn
                       -flp2:errorsonly;logfile=msbuild.err
    </source>
        <target state="translated">  -fileLoggerParameters[n]:&lt;parameters&gt;
                     파일 로거의 추가 매개 변수를 제공합니다.
                     이 스위치가 있다는 것은 
                     해당 fileLogger[n] 스위치를 의미합니다.
                     "n"(있는 경우)은 1~9의 숫자일 수 있습니다.
                     -fileLoggerParameters는 배포된 파일 로거에서도 
                     사용됩니다. -distributedFileLogger에 대한 설명을 참조하세요.
                     (약식: -flp[n])
                     콘솔 로거용으로 나열된 동일한 매개 변수를 사용할 수 있습니다.
                     다음과 같은 몇 가지 추가 매개 변수를 사용할 수 있습니다.
                        LogFile--빌드 로그가 기록되는 
                            로그 파일의 경로입니다.
                        Append--빌드 로그가 로그 파일에 추가되는지, 
                            아니면 로그 파일을 덮어쓰는지 여부를 결정합니다. 
                            스위치를 설정하면 빌드 로그가 로그 파일에 추가됩니다.
                            스위치를 설정하지 않으면 기존 로그 파일의 
                            콘텐츠를 덮어씁니다.
                            기본값은 로그 파일에 추가하지 않는 것입니다.
                        Encoding--파일의 인코딩을 지정합니다
                            (예: UTF-8, 유니코드 또는 ASCII).
                     기본 세부 정보 표시는 Detailed입니다.
                     예:
                       -fileLoggerParameters:LogFile=MyLog.log;Append;
                                           Verbosity=diagnostic;Encoding=UTF-8

                       -flp:Summary;Verbosity=minimal;LogFile=msbuild.sum
                       -flp1:warningsonly;logfile=msbuild.wrn
                       -flp2:errorsonly;logfile=msbuild.err
    </target>
        <note>
      LOCALIZATION: The following should not be localized:
      1) "MSBuild", "MSBuild.exe" and "MSBuild.rsp"
      2) the string "proj" that describes the extension we look for
      3) all switch names and their short forms e.g. -property, or -p
      4) all verbosity levels and their short forms e.g. quiet, or q
      LOCALIZATION: None of the lines should be longer than a standard width console window, eg 80 chars.
    </note>
      </trans-unit>
      <trans-unit id="HelpMessage_24_NodeReuse">
        <source>  -nodeReuse:&lt;parameters&gt;
                     Enables or Disables the reuse of MSBuild nodes.
                     The parameters are:
                     True --Nodes will remain after the build completes
                            and will be reused by subsequent builds (default)
                     False--Nodes will not remain after the build completes
                     (Short form: -nr)
                     Example:
                       -nr:true
    </source>
        <target state="translated">  -nodeReuse:&lt;parameters&gt;
                     MSBuild 노드를 다시 사용하거나 다시 사용하지 않도록 설정합니다.
                     매개 변수는 다음가 같습니다.
                     True --빌드 완료 후 노드가 유지되고 
                            후속 빌드에서 다시 사용됩니다(기본값).
                     False--빌드 완료 후 노드가 유지되지 않습니다.
                     (약식: -nr)
                     예:
                       -nr:true
    </target>
        <note />
      </trans-unit>
      <trans-unit id="HelpMessage_25_PreprocessSwitch">
        <source>  -preprocess[:file]
                     Creates a single, aggregated project file by
                     inlining all the files that would be imported during a
                     build, with their boundaries marked. This can be
                     useful for figuring out what files are being imported
                     and from where, and what they will contribute to
                     the build. By default the output is written to
                     the console window. If the path to an output file
                     is provided that will be used instead.
                     (Short form: -pp)
                     Example:
                       -pp:out.txt
    </source>
        <target state="translated">  -preprocess[:file]
                     빌드 중에 가져온 모든 파일에
                     해당 경계를 표시하여 인라인 처리하면 집계된
                     단일 프로젝트 파일을 만들 수 있습니다. 이렇게 하면
                     가져오고 있는 파일, 파일을 가져온 위치
                     및 해당 파일이 빌드에 어떤 영향을 주는지를 파악하는 데
                     도움이 됩니다. 기본적으로 출력은
                     콘솔 창에 기록됩니다. 출력 파일에 대한 경로가
                     제공되면 해당 경로가 대신 사용됩니다.
                     (약식: -pp)
                     예:
                       -pp:out.txt
    </target>
        <note />
      </trans-unit>
      <trans-unit id="HelpMessage_26_DetailedSummarySwitch">
        <source>  -detailedSummary[:True|False]
                     Shows detailed information at the end of the build
                     about the configurations built and how they were
                     scheduled to nodes.
                     (Short form: -ds)
    </source>
        <target state="translated">  -detailedSummary[:True|False]
                     빌드가 끝날 때 자세한 정보 표시
                     구성 및 노드 예약 방법에 대해
                     설명합니다.
                     (Short form: -ds)
    </target>
        <note>
      LOCALIZATION: "detailedSummary", "True" and "False" should not be localized.
      LOCALIZATION: None of the lines should be longer than a standard width console window, eg 80 chars.
    </note>
      </trans-unit>
      <trans-unit id="InvalidConfigurationFile">
        <source>MSBUILD : Configuration error MSB1043: The application could not start. {0}</source>
        <target state="translated">MSBUILD : Configuration error MSB1043: 애플리케이션을 시작할 수 없습니다. {0}</target>
        <note>
      {StrBegin="MSBUILD : Configuration error MSB1043: "}
      UE: This error is shown when the msbuild.exe.config file had invalid content.
      LOCALIZATION: The prefix "MSBUILD : Configuration error MSBxxxx:" should not be localized.
    </note>
      </trans-unit>
      <trans-unit id="InvalidDetailedSummaryValue">
        <source>MSBUILD : error MSB1061: Detailed summary value is not valid. {0}</source>
        <target state="translated">MSBUILD : error MSB1061: 자세한 요약 값이 잘못되었습니다. {0}</target>
        <note>
      {StrBegin="MSBUILD : error MSB1061: "}
      UE: This message does not need in-line parameters because the exception takes care of displaying the invalid arg.
      This error is shown when a user specifies a value for the -detailedSummary parameter that is not equivalent to Boolean.TrueString or Boolean.FalseString.
      LOCALIZATION: The prefix "MSBUILD : error MSBxxxx:" should not be localized.
    </note>
      </trans-unit>
      <trans-unit id="InvalidGraphBuildValue">
        <source>MSBUILD : error MSB1057: Graph build value is not valid.</source>
        <target state="translated">MSBUILD : error MSB1057: 그래프 빌드 값이 잘못되었습니다.</target>
        <note>
      {StrBegin="MSBUILD : error MSB1057: "}
      UE: This message does not need in-line parameters because the exception takes care of displaying the invalid arg.
      This error is shown when a user specifies a value for the -graphBuild parameter that is not equivalent to Boolean.TrueString or Boolean.FalseString.
      LOCALIZATION: The prefix "MSBUILD : error MSBxxxx:" should not be localized.
    </note>
      </trans-unit>
      <trans-unit id="InvalidInteractiveValue">
        <source>MSBUILD : error MSB1055: Interactive value is not valid. {0}</source>
        <target state="translated">MSBUILD : error MSB1055: 대화형 값이 유효하지 않습니다. {0}</target>
        <note>
      {StrBegin="MSBUILD : error MSB1055: "}
      UE: This message does not need in-line parameters because the exception takes care of displaying the invalid arg.
      This error is shown when a user specifies a value for the interactive parameter that is not equivalent to Boolean.TrueString or Boolean.FalseString.
      LOCALIZATION: The prefix "MSBUILD : error MSBxxxx:" should not be localized.
    </note>
      </trans-unit>
      <trans-unit id="InvalidIsolateProjectsValue">
        <source>MSBUILD : error MSB1056: Isolate projects value is not valid. {0}</source>
        <target state="translated">MSBUILD : error MSB1056: 프로젝트 격리 값이 유효하지 않습니다. {0}</target>
        <note>
      {StrBegin="MSBUILD : error MSB1056: "}
      UE: This message does not need in-line parameters because the exception takes care of displaying the invalid arg.
      This error is shown when a user specifies a value for the -isolateProjects parameter that is not equivalent
      to Boolean.TrueString, nameof(ProjectIsolationMode.MessageUponIsolationViolation), or Boolean.FalseString.
      LOCALIZATION: The prefix "MSBUILD : error MSBxxxx:" should not be localized.
    </note>
      </trans-unit>
      <trans-unit id="InvalidLoggerError">
        <source>MSBUILD : error MSB1019: Logger switch was not correctly formed.</source>
        <target state="translated">MSBUILD : error MSB1019: 로거 스위치의 형식이 잘못되었습니다.</target>
        <note>{StrBegin="MSBUILD : error MSB1019: "}UE: This message does not need in-line parameters because the exception takes care of displaying the invalid arg.
      This error is shown when a user does any of the following:
      msbuild.exe -logger:;"logger parameters"                    (missing logger class and assembly)
      msbuild.exe -logger:loggerclass,                            (missing logger assembly)
      msbuild.exe -logger:loggerclass,;"logger parameters"        (missing logger assembly)
      The correct way to specify a logger is to give both the logger class and logger assembly, or just the logger assembly (logger
      parameters are optional).
      LOCALIZATION: The prefix "MSBUILD : error MSBxxxx:" should not be localized.</note>
      </trans-unit>
      <trans-unit id="InvalidMaxCPUCountValue">
        <source>MSBUILD : error MSB1030: Maximum CPU count is not valid. {0}</source>
        <target state="translated">MSBUILD : error MSB1030: 최대 CPU 수가 잘못되었습니다. {0}</target>
        <note>
      {StrBegin="MSBUILD : error MSB1030: "}
      UE: This message does not need in-line parameters because the exception takes care of displaying the invalid arg.
      This error is shown when a user specifies an invalid CPU value. For example, -m:foo instead of -m:2.
      LOCALIZATION: The prefix "MSBUILD : error MSBxxxx:" should not be localized.
    </note>
      </trans-unit>
      <trans-unit id="InvalidMaxCPUCountValueOutsideRange">
        <source>MSBUILD : error MSB1032: Maximum CPU count is not valid. Value must be an integer greater than zero and no more than 1024.</source>
        <target state="translated">MSBUILD : error MSB1032: 최대 CPU 수가 잘못되었습니다. 값은 0보다 크고 1024 이하인 정수여야 합니다.</target>
        <note>{StrBegin="MSBUILD : error MSB1032: "}
      UE: This message does not need in-line parameters because the exception takes care of displaying the invalid arg.
      This error is shown when a user specifies a CPU value that is zero or less. For example, -m:0 instead of -m:2.
      LOCALIZATION: The prefix "MSBUILD : error MSBxxxx:" should not be localized.
    </note>
      </trans-unit>
      <trans-unit id="InvalidNodeNumberValue">
        <source>MSBUILD : error MSB1033: Node number is not valid. {0}.</source>
        <target state="translated">MSBUILD : error MSB1033: 노드 번호가 잘못되었습니다. {0}.</target>
        <note>
      {StrBegin="MSBUILD : error MSB1033: "}
      UE: This message does not need in-line parameters because the exception takes care of displaying the invalid arg.
      This error is shown when a user specifies a CPU value that is zero or less. For example, -nodeMode:foo instead of -nodeMode:2.
      LOCALIZATION: The prefix "MSBUILD : error MSBxxxx:" should not be localized.
    </note>
      </trans-unit>
      <trans-unit id="InvalidNodeNumberValueIsNegative">
        <source>MSBUILD : error MSB1034: Node number is not valid. Value must be an integer greater than zero.</source>
        <target state="translated">MSBUILD : error MSB1034: 노드 번호가 잘못되었습니다. 값은 0보다 큰 정수여야 합니다.</target>
        <note>{StrBegin="MSBUILD : error MSB1034: "}
        UE: This message does not need in-line parameters because the exception takes care of displaying the invalid arg.
        This error is shown when a user specifies a CPU value that is zero or less. For example, -nodeMode:0 instead of -nodeMode:2.
        LOCALIZATION: The prefix "MSBUILD : error MSBxxxx:" should not be localized.
      </note>
      </trans-unit>
      <trans-unit id="InvalidPropertyError">
        <source>MSBUILD : error MSB1006: Property is not valid.</source>
        <target state="translated">MSBUILD : error MSB1006: 속성이 잘못되었습니다.</target>
        <note>
      {StrBegin="MSBUILD : error MSB1006: "}UE: This message does not need in-line parameters because the exception takes care of displaying the invalid arg.
      This error is shown if the user does any of the following:
      msbuild.exe -property:foo              (missing property value)
      msbuild.exe -property:=4               (missing property name)
      The user must pass in an actual property name and value following the switch, as in "msbuild.exe -property:Configuration=Debug".
      LOCALIZATION: The prefix "MSBUILD : error MSBxxxx:" should not be localized.
    </note>
      </trans-unit>
      <trans-unit id="InvalidSchemaFile">
        <source>MSBUILD : MSB1046: The schema "{0}" is not valid. {1}</source>
        <target state="translated">MSBUILD : MSB1046: "{0}" 스키마가 잘못되었습니다. {1}</target>
        <note>{StrBegin="MSBUILD : MSB1046: "}UE: This message is shown when the schema file provided for the validation of a project is itself not valid.
    LOCALIZATION: "{0}" is the schema file path. "{1}" is a message from an FX exception that describes why the schema file is bad.</note>
      </trans-unit>
      <trans-unit id="InvalidSwitchIndicator">
        <source>Switch: {0}</source>
        <target state="translated">스위치: {0}</target>
        <note>
      UE: This is attached to error messages caused by an invalid switch. This message indicates what the invalid arg was.
      For example, if an unknown switch is passed to MSBuild.exe, the error message will look like this:
      MSBUILD : error MSB1001: Unknown switch.
      Switch: -bogus
      LOCALIZATION: {0} contains the invalid switch text.
    </note>
      </trans-unit>
      <trans-unit id="InvalidToolsVersionError">
        <source>MSBUILD : error MSB1040: ToolsVersion is not valid. {0}</source>
        <target state="translated">MSBUILD : error MSB1040: ToolsVersion이 잘못되었습니다. {0}</target>
        <note>
      {StrBegin="MSBUILD : error MSB1040: "}
      UE: This message does not need in-line parameters because the exception takes care of displaying the invalid arg.
      This error is shown when a user specifies an unknown toolversion, eg -toolsVersion:99
      LOCALIZATION: The prefix "MSBUILD : error MSBxxxx:" should not be localized.
    </note>
      </trans-unit>
      <trans-unit id="InvalidVerbosityError">
        <source>MSBUILD : error MSB1018: Verbosity level is not valid.</source>
        <target state="translated">MSBUILD : error MSB1018: 세부 정보 표시 수준이 잘못되었습니다.</target>
        <note>
      {StrBegin="MSBUILD : error MSB1018: "}UE: This message does not need in-line parameters because the exception takes care of displaying the invalid arg.
      This error is shown when a user specifies an unknown verbosity level e.g. "msbuild -verbosity:foo". The only valid verbosities
      (and their short forms) are: q[uiet], m[inimal], n[ormal], d[etailed], diag[nostic].
      LOCALIZATION: The prefix "MSBUILD : error MSBxxxx:" should not be localized.
    </note>
      </trans-unit>
      <trans-unit id="LoggerFatalError">
        <source>MSBUILD : error MSB1028: The logger failed unexpectedly.</source>
        <target state="translated">MSBUILD : error MSB1028: 로거에서 예기치 않은 오류가 발생했습니다.</target>
        <note>{StrBegin="MSBUILD : error MSB1028: "}
      UE: This error is shown when a logger specified with the -logger switch throws an exception while being
      initialized. This message is followed by the exception text including the stack trace.
      LOCALIZATION: The prefix "MSBUILD : error MSBxxxx:" should not be localized.</note>
      </trans-unit>
      <trans-unit id="LoggerFailurePrefixNoErrorCode">
        <source>MSBUILD : Logger error {0}: {1}</source>
        <target state="translated">MSBUILD : 로거 error {0}: {1}</target>
        <note>UE: This prefixes the error message emitted by a logger, when a logger fails in a controlled way using a LoggerException.
      For example, the logger is indicating that it could not create its output file.
      There's no error code because one was supplied by the logger.
      LOCALIZATION: The word "Logger" should be localized, the words "MSBuild" and "error" should NOT be localized.
      </note>
      </trans-unit>
      <trans-unit id="LoggerFailurePrefixWithErrorCode">
        <source>MSBUILD : Logger error MSB1029: {0}</source>
        <target state="translated">MSBUILD : 로거 error MSB1029: {0}</target>
        <note>{SubString="Logger", "{0}"}{StrBegin="MSBUILD : "}
        UE: This prefixes the error message emitted by a logger, when a logger fails in a controlled way using a LoggerException.
        For example, the logger is indicating that it could not create its output file.
        This is like LoggerFailurePrefixNoErrorCode, but the logger didn't supply its own error code, so we have to provide one.
        LOCALIZATION: The word "Logger" should be localized, the words "MSBuild" and "error" should NOT be localized.
      </note>
      </trans-unit>
      <trans-unit id="MSBExePath">
        <source>MSBuild executable path = "{0}"</source>
        <target state="translated">MSBuild 실행 파일 경로 = "{0}"</target>
        <note />
      </trans-unit>
      <trans-unit id="MSBVersion">
        <source>MSBuild version = "{0}"</source>
        <target state="translated">MSBuild 버전 = "{0}"</target>
        <note />
      </trans-unit>
      <trans-unit id="MSBuildDebugPath">
        <source>MSBuild logs and debug information will be at "{0}"</source>
        <target state="translated">MSBuild 로그 및 디버그 정보는 "{0}"에 있습니다.</target>
        <note />
      </trans-unit>
      <trans-unit id="MissingFeatureAvailabilityError">
        <source>MSBUILD : error MSB1067: Must provide a feature name for the featureAvailability switch.</source>
        <target state="translated">MSBUILD : error MSB1067: featureAvailability 스위치에 대한 기능 이름을 제공해야 합니다.</target>
        <note>
      {StrBegin="MSBUILD : error MSB1067: "}UE: This happens if the user does something like "msbuild.exe -featureAvailability". The user must pass in an actual feature name
      following the switch, as in "msbuild.exe -featureAvailability:blah".
      LOCALIZATION: The prefix "MSBUILD : error MSBxxxx:" should not be localized.
    </note>
      </trans-unit>
      <trans-unit id="MissingGetItemError">
        <source>MSBUILD : error MSB1014: Must provide an item name for the getItem switch.</source>
        <target state="translated">MSBUILD : error MSB1014: getItem 스위치의 항목 이름을 제공해야 합니다.</target>
        <note>
      {StrBegin="MSBUILD : error MSB1014: "}UE: This happens if the user does something like "msbuild.exe -getItem". The user must pass in an actual item name
      following the switch, as in "msbuild.exe -getItem:blah".
      LOCALIZATION: The prefix "MSBUILD : error MSBxxxx:" should not be localized.
    </note>
      </trans-unit>
      <trans-unit id="MissingGetPropertyError">
        <source>MSBUILD : error MSB1010: Must provide a property name for the getProperty switch.</source>
        <target state="translated">MSBUILD : error MSB1010: getProperty 스위치의 속성 이름을 제공해야 합니다.</target>
        <note>
      {StrBegin="MSBUILD : error MSB1010: "}UE: This happens if the user does something like "msbuild.exe -getProperty". The user must pass in an actual property name
      following the switch, as in "msbuild.exe -getProperty:blah".
      LOCALIZATION: The prefix "MSBUILD : error MSBxxxx:" should not be localized.
    </note>
      </trans-unit>
      <trans-unit id="MissingGetResultFileError">
        <source>MSBUILD : error MSB1068: Must provide a file for the getResultOutputFile switch.</source>
        <target state="translated">MSBUILD : error MSB1068: getResultOutputFile 스위치에 대한 파일을 제공해야 합니다.</target>
        <note>
      {StrBegin="MSBUILD : error MSB1068: "}UE: This happens if the user does something like "msbuild.exe -getResultOutputFile". The user must pass in an actual file
      following the switch, as in "msbuild.exe -getTargetResult:blah -getResultOutputFile:blah.txt".
      LOCALIZATION: The prefix "MSBUILD : error MSBxxxx:" should not be localized.
    </note>
      </trans-unit>
      <trans-unit id="MissingGetTargetResultError">
        <source>MSBUILD : error MSB1017: Must provide a target name for the getTargetResult switch.</source>
        <target state="translated">MSBUILD : error MSB1017: getTargetResult 스위치의 대상 이름을 제공해야 합니다.</target>
        <note>
      {StrBegin="MSBUILD : error MSB1017: "}UE: This happens if the user does something like "msbuild.exe -getTargetResult". The user must pass in an actual target name
      following the switch, as in "msbuild.exe -getTargetResult:blah".
      LOCALIZATION: The prefix "MSBUILD : error MSBxxxx:" should not be localized.
    </note>
      </trans-unit>
      <trans-unit id="MissingLoggerError">
        <source>MSBUILD : error MSB1007: Specify a logger.</source>
        <target state="translated">MSBUILD : error MSB1007: 로거를 지정하십시오.</target>
        <note>
      {StrBegin="MSBUILD : error MSB1007: "}UE: This happens if the user does something like "msbuild.exe -logger". The user must pass in an actual logger class
      following the switch, as in "msbuild.exe -logger:XMLLogger,MyLogger,Version=1.0.2,Culture=neutral".
      LOCALIZATION: The prefix "MSBUILD : error MSBxxxx:" should not be localized.
    </note>
      </trans-unit>
      <trans-unit id="MissingMaxCPUCountError">
        <source>MSBUILD : error MSB1031: Specify the maximum number of CPUs.</source>
        <target state="translated">MSBUILD : error MSB1031: 최대 CPU 수를 지정하십시오.</target>
        <note>
      {StrBegin="MSBUILD : error MSB1031: "}UE: This happens if the user does something like "msbuild.exe -m". The user must pass in an actual number like -m:4.
      LOCALIZATION: The prefix "MSBUILD : error MSBxxxx:" should not be localized.
    </note>
      </trans-unit>
      <trans-unit id="MissingProjectError">
        <source>MSBUILD : error MSB1003: Specify a project or solution file. The current working directory does not contain a project or solution file.</source>
        <target state="translated">MSBUILD : error MSB1003: 프로젝트 또는 솔루션 파일을 지정하세요. 현재 작업 디렉터리에 프로젝트 또는 솔루션 파일이 없습니다.</target>
        <note>
      {StrBegin="MSBUILD : error MSB1003: "}UE: The user must either specify a project or solution file to build, or there must be a project file in the current directory
      with a file extension ending in "proj" (e.g., foo.csproj), or a solution file ending in "sln".
      LOCALIZATION: The prefix "MSBUILD : error MSBxxxx:" should not be localized.
    </note>
      </trans-unit>
      <trans-unit id="MissingPropertyError">
        <source>MSBUILD : error MSB1005: Specify a property and its value.</source>
        <target state="translated">MSBUILD : error MSB1005: 속성과 해당 속성 값을 지정하십시오.</target>
        <note>
      {StrBegin="MSBUILD : error MSB1005: "}UE: This happens if the user does something like "msbuild.exe -property". The user must pass in an actual property
      name and value following the switch, as in "msbuild.exe -property:Configuration=Debug".
      LOCALIZATION: The prefix "MSBUILD : error MSBxxxx:" should not be localized.
    </note>
      </trans-unit>
      <trans-unit id="MissingResponseFileError">
        <source>MSBUILD : error MSB1012: Specify a response file.</source>
        <target state="translated">MSBUILD : error MSB1012: 지시 파일을 지정하십시오.</target>
        <note>
      {StrBegin="MSBUILD : error MSB1012: "}UE: This error would occur if the user did something like "msbuild.exe @ foo.proj". The at-sign must be followed by a
      response file.
      LOCALIZATION: The prefix "MSBUILD : error MSBxxxx:" should not be localized.
    </note>
      </trans-unit>
      <trans-unit id="MissingTargetError">
        <source>MSBUILD : error MSB1004: Specify the name of the target.</source>
        <target state="translated">MSBUILD : error MSB1004: 대상의 이름을 지정하십시오.</target>
        <note>
      {StrBegin="MSBUILD : error MSB1004: "}UE: This happens if the user does something like "msbuild.exe -target". The user must pass in an actual target name
      following the switch, as in "msbuild.exe -target:blah".
      LOCALIZATION: The prefix "MSBUILD : error MSBxxxx:" should not be localized.
    </note>
      </trans-unit>
      <trans-unit id="MissingTerminalLoggerParameterError">
        <source>MSBUILD : error MSB1066: Specify one or more parameters for the terminal logger if using the -terminalLoggerParameters switch</source>
        <target state="translated">MSBUILD : error MSB1066: -terminalLoggerParameters 스위치를 사용하는 경우 터미널 로거에 대해 하나 이상의 매개 변수를 지정하세요.</target>
        <note>
      {StrBegin="MSBUILD : error MSB1066: "}
      UE: This happens if the user does something like "msbuild.exe -terminalLoggerParameters:". The user must pass in one or more parameters
      after the switch e.g. "msbuild.exe -terminalLoggerParameters:default=auto".
      LOCALIZATION: The prefix "MSBUILD : error MSBxxxx:" should not be localized.
    </note>
      </trans-unit>
      <trans-unit id="MissingToolsVersionError">
        <source>MSBUILD : error MSB1039: Specify the version of the toolset.</source>
        <target state="translated">MSBUILD : error MSB1039: 도구 집합의 버전을 지정하십시오.</target>
        <note>
      {StrBegin="MSBUILD : error MSB1039: "}
      UE: This happens if the user does something like "msbuild.exe -toolsVersion". The user must pass in an actual toolsversion
      name following the switch, as in "msbuild.exe -toolsVersion:3.5".
      LOCALIZATION: The prefix "MSBUILD : error MSBxxxx:" should not be localized.
    </note>
      </trans-unit>
      <trans-unit id="MissingVerbosityError">
        <source>MSBUILD : error MSB1016: Specify the verbosity level.</source>
        <target state="translated">MSBUILD : error MSB1016: 세부 정보 표시 수준을 지정하십시오.</target>
        <note>
      {StrBegin="MSBUILD : error MSB1016: "}UE: This happens if the user does something like "msbuild.exe -verbosity". The user must pass in a verbosity level
      after the switch e.g. "msbuild.exe -verbosity:detailed".
      LOCALIZATION: The prefix "MSBUILD : error MSBxxxx:" should not be localized.
    </note>
      </trans-unit>
      <trans-unit id="MissingWarnNotAsErrorParameterError">
        <source>MSBUILD : error MSB1060: Specify one or more warning codes when using the -warnNotAsError switch.</source>
        <target state="translated">MSBUILD : error MSB1060: -warnNotAsError 스위치를 사용할 때 하나 이상의 경고 코드를 지정하세요.</target>
        <note>
      {StrBegin="MSBUILD : error MSB1060: "}
      UE: This happens if the user does something like "msbuild.exe -warnNotAsError:" without any codes.
      LOCALIZATION: The prefix "MSBUILD : error MSBxxxx:" should not be localized.
    </note>
      </trans-unit>
      <trans-unit id="MultipleSchemasError">
        <source>MSBUILD : error MSB1024: Only one schema can be specified for validation of the project.</source>
        <target state="translated">MSBUILD : error MSB1024: 프로젝트의 유효성을 검사하는 데 사용할 스키마를 하나만 지정할 수 있습니다.</target>
        <note>
      {StrBegin="MSBUILD : error MSB1024: "}UE: The user did something like msbuild -validate:foo.xsd -validate:bar.xsd. We only allow one schema to be specified.
      LOCALIZATION: The prefix "MSBUILD : error MSBxxxx:" should not be localized.
    </note>
      </trans-unit>
      <trans-unit id="NameInvalid">
        <source>MSBUILD : error MSB5016: The name "{0}" contains an invalid character "{1}".</source>
        <target state="translated">MSBUILD : error MSB5016: "{0}" 이름에 잘못된 문자 "{1}"이(가) 사용되었습니다.</target>
        <note>
      {StrBegin="MSBUILD : error MSB5016: "}
    </note>
      </trans-unit>
      <trans-unit id="NotWarnAsErrorWithoutWarnAsError">
        <source>MSBUILD : error MSB1062: The -warnnotaserror switch cannot be specified unless the -warnaserror switch is also specified and left empty.</source>
        <target state="translated">MSBUILD : error MSB1062: -warnaserror 스위치도 지정하고 비어 있지 않으면 -warnnotaserror 스위치를 지정할 수 없습니다.</target>
        <note>{StrBegin="MSBUILD : error MSB1062: "}LOCALIZATION: The prefix "MSBUILD : error MSBxxxx:", "-warnnotaserror" and "-warnaserror" should not be localized.</note>
      </trans-unit>
      <trans-unit id="OptionalLoggerCreationMessage">
        <source>The specified logger "{0}" could not be created and will not be used. {1}</source>
        <target state="translated">지정한 로거 "{0}"을(를) 만들 수 없으므로 사용할 수 없습니다. {1}</target>
        <note>
      UE: This error is shown when a logger cannot be loaded and instantiated from its assembly.
      LOCALIZATION: {0} contains the logger description passed on the command line or in a
      response file. {1} contains the exception message explaining why the
      logger could not be created -- this message comes from the CLR/FX and is localized.
    </note>
      </trans-unit>
      <trans-unit id="PickedUpSwitchesFromAutoResponse">
        <source>Some command line switches were read from the auto-response file "{0}". To disable this file, use the "-noAutoResponse" switch.</source>
        <target state="translated">자동 지시 파일 "{0}"에서 일부 명령줄 스위치를 읽어왔습니다. 이 파일을 사용하지 않도록 설정하려면 "-noAutoResponse" 스위치를 사용하세요.</target>
        <note>
      UE: This message appears in high verbosity modes when we used some
      switches from the auto-response file msbuild.rsp: otherwise the user may be unaware
      where the switches are coming from.
    </note>
      </trans-unit>
      <trans-unit id="Process">
        <source>Process = "{0}"</source>
        <target state="translated">프로세스 = "{0}"</target>
        <note />
      </trans-unit>
      <trans-unit id="ProjectFinished_NoTF">
        <source>{0}{1} {2} ({3}s)</source>
        <target state="needs-review-translation">{0}{1} {2} ({3}초)</target>
        <note>
      Project finished summary.
      {0}: indentation - few spaces to visually indent row
      {1}: project name
      {2}: BuildResult_{X}
      {3}: duration in seconds with 1 decimal point
      's' should reflect the localized abbreviation for seconds
    </note>
      </trans-unit>
      <trans-unit id="ProjectFinished_OutputPath">
        <source> → {0}</source>
        <target state="translated"> → {0}</target>
        <note>
      Info about project output - when known. Printed after ProjectFinished_NoTF or ProjectFinished_WithTF.
      {0}: VT100 coded hyperlink to project output directory
    </note>
      </trans-unit>
      <trans-unit id="ProjectFinished_WithTF">
        <source>{0}{1} {2} {3} ({4}s)</source>
        <target state="needs-review-translation">{0}{1} {2} {3} ({4}초)</target>
        <note>
      Project finished summary including target framework information.
      {0}: indentation - few spaces to visually indent row
      {1}: project name
      {2}: target framework
      {3}: BuildResult_{X}
      {4}: duration in seconds with 1 decimal point
      's' should reflect the localized abbreviation for seconds
    </note>
      </trans-unit>
      <trans-unit id="ProjectNotFoundError">
        <source>MSBUILD : error MSB1009: Project file does not exist.</source>
        <target state="translated">MSBUILD : error MSB1009: 프로젝트 파일이 없습니다.</target>
        <note>{StrBegin="MSBUILD : error MSB1009: "}UE: This message does not need in-line parameters because the exception takes care of displaying the invalid arg.
      LOCALIZATION: The prefix "MSBUILD : error MSBxxxx:" should not be localized.</note>
      </trans-unit>
      <trans-unit id="PossiblyOmittedMaxCPUSwitch">
        <source>Building the projects in this solution one at a time. To enable parallel build, please add the "-m" switch.</source>
        <target state="translated">이 솔루션의 프로젝트를 한 번에 하나씩 빌드합니다. 병렬 빌드를 사용하려면 "-m" 스위치를 추가하세요.</target>
        <note />
      </trans-unit>
      <trans-unit id="ProjectSchemaErrorHalt">
        <source>MSBUILD : MSB1045: Stopping because of syntax errors in project file.</source>
        <target state="translated">MSBUILD : MSB1045: 프로젝트 파일에서 구문 오류가 발생했으므로 작업을 중단합니다.</target>
        <note>{StrBegin="MSBUILD : MSB1045: "}</note>
      </trans-unit>
      <trans-unit id="ReadResponseFileError">
        <source>MSBUILD : error MSB1023: Cannot read the response file. {0}</source>
        <target state="translated">MSBUILD : error MSB1023: 지시 파일을 읽을 수 없습니다. {0}</target>
        <note>{StrBegin="MSBUILD : error MSB1023: "}UE: This error is shown when the response file cannot be read off disk.
    LOCALIZATION: The prefix "MSBUILD : error MSBxxxx:" should not be localized. {0} contains a localized message explaining
    why the response file could not be read -- this message comes from the CLR/FX.</note>
      </trans-unit>
      <trans-unit id="RepeatedResponseFileError">
        <source>MSBUILD : error MSB1013: The response file was specified twice. A response file can be specified only once. Any files named "msbuild.rsp" in the directory of MSBuild.exe or in the directory of the first project or solution built (which if no project or solution is specified is the current working directory) were automatically used as response files.</source>
        <target state="translated">MSBUILD : error MSB1013: 지시 파일을 두 번 지정했습니다. 지시 파일은 한 번만 지정할 수 있습니다. MSBuild.exe의 디렉터리 또는 첫 번째 프로젝트의 디렉터리 또는 빌드된 솔루션(프로젝트 또는 솔루션이 지정되지 않은 경우 현재 작업 디렉터리)에서 이름이 "msbuild.rsp"인 파일은 자동으로 지시 파일로 사용됩니다.</target>
        <note>{StrBegin="MSBUILD : error MSB1013: "}UE: Response files are just text files that contain a bunch of command-line switches to be passed to MSBuild.exe. The
    purpose is so you don't have to type the same switches over and over again ... you can just pass in the response file instead.
    Response files can include the @ switch in order to further include other response files. In order to prevent a circular
    reference here, we disallow the same response file from being included twice. This error message would be followed by the
    exact @ switch that resulted in the duplicate response file.
    LOCALIZATION: The prefix "MSBUILD : error MSBxxxx:" should not be localized.</note>
      </trans-unit>
      <trans-unit id="ResponseFileNotFoundError">
        <source>MSBUILD : error MSB1022: Response file does not exist.</source>
        <target state="translated">MSBUILD : error MSB1022: 지시 파일이 없습니다.</target>
        <note>{StrBegin="MSBUILD : error MSB1022: "}UE: This message would show if the user did something like "msbuild @bogus.rsp" where bogus.rsp doesn't exist. This
    message does not need in-line parameters because the exception takes care of displaying the invalid arg.
    LOCALIZATION: The prefix "MSBUILD : error MSBxxxx:" should not be localized.</note>
      </trans-unit>
      <trans-unit id="ResponseFileSwitchFromLocation">
        <source>'{0}' came from '{1}'</source>
        <target state="translated">'{0}'은(는) '{1}'에서 제공되었습니다.</target>
        <note>
      These are response file switches with the location of the response file on disk.
    </note>
      </trans-unit>
      <trans-unit id="RestoreComplete">
        <source>Restore complete ({0}s)</source>
        <target state="needs-review-translation">복원 완료({0}초)</target>
        <note>
      {0}: duration in seconds with 1 decimal point
      's' should reflect the localized abbreviation for seconds
    </note>
      </trans-unit>
      <trans-unit id="RestoreCompleteWithMessage">
        <source>Restore {0} in {1}s</source>
        <target state="needs-review-translation">{0} 복원({1}초)</target>
        <note>
      Restore summary when finished with warning or error
      {0}: BuildResult_X (below)
      {1}: duration in seconds with 1 decimal point
      's' should reflect the localized abbreviation for seconds
    </note>
      </trans-unit>
      <trans-unit id="SAC">
        <source>Based on the Windows registry key VerifiedAndReputablePolicyState, SAC state = {0}.</source>
        <target state="translated">Windows 레지스트리 키 VerifiedAndReputablePolicyState에 따른 SAC 상태 = {0}.</target>
        <note>"Windows" is the OS, SAC is the Smart App Control, "VerifiedAndReputablePolicyState" should not be localized</note>
      </trans-unit>
      <trans-unit id="SAC_Enforcement">
        <source>1: in enforcement</source>
        <target state="translated">1: 적용 중</target>
        <note />
      </trans-unit>
      <trans-unit id="SAC_Evaluation">
        <source>2: in evaluation. It is recommended to turn off Smart App Control in development environemnt as otherwise performance might be impacted</source>
        <target state="translated">2: 평가 중. 성능에 영향을 미칠 수 있으므로 개발 환경에서는 스마트 앱 컨트롤을 끄는 것이 좋습니다.</target>
        <note>Smart App Control, "VerifiedAndReputablePolicyState" should not be localized</note>
      </trans-unit>
      <trans-unit id="SAC_Off">
        <source>0: turned off</source>
        <target state="translated">0: 꺼짐</target>
        <note />
      </trans-unit>
      <trans-unit id="SchemaFileLocation">
        <source>Validating project using schema file "{0}".</source>
        <target state="translated">"{0}" 스키마 파일을 사용하여 프로젝트의 유효성을 검사하고 있습니다.</target>
        <note>LOCALIZATION: "{0}" is the location of the schema file.</note>
      </trans-unit>
      <trans-unit id="SchemaValidationError">
        <source>MSBUILD : MSB1044: Project is not valid. {0}</source>
        <target state="translated">MSBUILD : MSB1044: 프로젝트가 잘못되었습니다. {0}</target>
        <note>{StrBegin="MSBUILD : MSB1044: "}UE: This error is shown when the user asks his project to be validated against a schema (-val switch for
    MSBuild.exe), and the project has errors. "{0}" contains a message explaining the problem.
    LOCALIZATION: "{0}" is a message from the System.XML schema validator and is already localized.</note>
      </trans-unit>
      <trans-unit id="SchemaNotFoundError">
        <source>MSBUILD : error MSB1026: Schema file does not exist.</source>
        <target state="translated">MSBUILD : error MSB1026: 스키마 파일이 없습니다.</target>
        <note>{StrBegin="MSBUILD : error MSB1026: "}UE: This error is shown when the user specifies a schema file using the -validate:&lt;schema&gt; switch, and the file
    does not exist on disk. This message does not need in-line parameters because the exception takes care of displaying the
    invalid arg.
    LOCALIZATION: The prefix "MSBUILD : error MSBxxxx:" should not be localized.</note>
      </trans-unit>
      <trans-unit id="SchemaNotFoundErrorWithFile">
        <source>MSBUILD : error MSB1026: Schema file '{0}' does not exist.</source>
        <target state="translated">MSBUILD : error MSB1026: 스키마 파일 '{0}'이(가) 없습니다.</target>
        <note>{StrBegin="MSBUILD : error MSB1026: "}UE: This error is printed if the default schema does not exist or in the extremely unlikely event
    that an explicit schema file was passed and existed when the command line parameters were checked but was deleted from disk before this check was made.
    LOCALIZATION: The prefix "MSBUILD : error MSBxxxx:" should not be localized.</note>
      </trans-unit>
      <trans-unit id="SolutionBuildInvalidForCommandLineEvaluation">
        <source>MSBUILD : error MSB1063: Cannot access properties or items when building solution files or solution filter files. This feature is only available when building individual projects.</source>
        <target state="translated">MSBUILD : error MSB1063: 솔루션 파일 또는 솔루션 필터 파일을 빌드할 때 속성 또는 항목에 액세스할 수 없습니다. 이 기능은 개별 프로젝트를 빌드할 때만 사용할 수 있습니다.</target>
        <note>
      {StrBegin="MSBUILD : error MSB1063: "}UE: This happens if the user passes in a solution file when trying to access individual properties or items. The user must pass in a project file.
      LOCALIZATION: The prefix "MSBUILD : error MSBxxxx:" should not be localized.
    </note>
      </trans-unit>
      <trans-unit id="SwitchErrorWithArguments">
        <source>{0}
    Full command line: '{1}'
  Switches appended by response files:{2}</source>
        <target state="translated">{0}
   전체 명령줄: '{1}'
  응답 파일에 의해 추가된 스위치:{2}</target>
        <note />
      </trans-unit>
      <trans-unit id="TargetsCouldNotBePrinted">
        <source>MSBUILD : error MSB1059: Targets could not be printed. {0}</source>
        <target state="translated">MSBUILD : error MSB1059: 대상을 출력할 수 없습니다. {0}</target>
        <note>{StrBegin="MSBUILD : error MSB1059: "}</note>
      </trans-unit>
      <trans-unit id="TerminalLoggerNotUsedDisabled">
        <source>Terminal Logger was not used because build is run in context of a process (e.g. 'dotnet test') that requests direct access to stdout stream.</source>
        <target state="translated">빌드가 stdout 스트림에 대한 직접 액세스를 요청하는 프로세스(예: 'dotnet test')의 컨텍스트에서 실행되기 때문에 터미널 로거는 사용되지 않았습니다.</target>
        <note />
      </trans-unit>
      <trans-unit id="TerminalLoggerNotUsedNotSupported">
        <source>Terminal Logger was not used because the output is not supported.</source>
        <target state="translated">출력이 지원되지 않아 터미널 로거를 사용하지 않았습니다.</target>
        <note />
      </trans-unit>
      <trans-unit id="TerminalLoggerNotUsedRedirected">
        <source>Terminal Logger was not used because the output is being redirected to a file.</source>
        <target state="translated">출력이 파일로 리디렉션되기 때문에 터미널 로거가 사용되지 않았습니다.</target>
        <note />
      </trans-unit>
      <trans-unit id="TestProjectFinished_NoTF">
        <source>{0}{1} test {2} ({3}s)</source>
        <target state="needs-review-translation">{0}{1} 테스트 {2}({3}초)</target>
        <note>
      Project finished summary.
      {0}: indentation - few spaces to visually indent row
      {1}: project name
      {2}: BuildResult_{X}
      {3}: duration in seconds with 1 decimal point
      's' should reflect the localized abbreviation for seconds
    </note>
      </trans-unit>
      <trans-unit id="TestProjectFinished_WithTF">
        <source>{0}{1} test {2} {3} ({4}s)</source>
        <target state="needs-review-translation">{0}{1} 테스트 {2} {3}({4}초)</target>
        <note>
      Project finished summary including target framework information.
      {0}: indentation - few spaces to visually indent row
      {1}: project name
      {2}: target framework
      {3}: BuildResult_{X}
      {4}: duration in seconds with 1 decimal point
      's' should reflect the localized abbreviation for seconds
    </note>
      </trans-unit>
      <trans-unit id="TestSummary_BannerAndTotal">
        <source>Test summary: total: {0}</source>
        <target state="translated">테스트 요약: 합계: {0}</target>
        <note>{0} whole number</note>
      </trans-unit>
      <trans-unit id="TestSummary_Duration">
        <source>duration: {0}s</source>
<<<<<<< HEAD
        <target state="translated">기간: {0}초</target>
=======
        <target state="needs-review-translation">기간: {0}초</target>
>>>>>>> b1ae8361
        <note>
      {0} whole number
      's' should reflect the localized abbreviation for seconds
    </note>
      </trans-unit>
      <trans-unit id="TestSummary_Failed">
        <source>failed: {0}</source>
        <target state="translated">실패: {0}</target>
        <note>{0} whole number</note>
      </trans-unit>
      <trans-unit id="TestSummary_Skipped">
        <source>skipped: {0}</source>
        <target state="translated">건너뜀: {0}</target>
        <note>{0} whole number</note>
      </trans-unit>
      <trans-unit id="TestSummary_Succeeded">
        <source>succeeded: {0}</source>
        <target state="translated">성공: {0}</target>
        <note>{0} whole number</note>
      </trans-unit>
      <trans-unit id="UnexpectedParametersError">
        <source>MSBUILD : error MSB1002: This switch does not take any parameters.</source>
        <target state="translated">MSBUILD : error MSB1002: 이 스위치에는 매개 변수를 지정할 수 없습니다.</target>
        <note>{StrBegin="MSBUILD : error MSB1002: "}UE: For example, if somebody types "msbuild.exe -noLogo:1", they would get this error because the -noLogo switch
    should not be followed by any parameters ... it stands alone.
    LOCALIZATION: The prefix "MSBUILD : error MSBxxxx:" should not be localized.</note>
      </trans-unit>
      <trans-unit id="UnknownSwitchError">
        <source>MSBUILD : error MSB1001: Unknown switch.</source>
        <target state="translated">MSBUILD : error MSB1001: 알 수 없는 스위치입니다.</target>
        <note>{StrBegin="MSBUILD : error MSB1001: "}UE: This occurs when the user passes in an unrecognized switch on the MSBuild.exe command-line.
    LOCALIZATION: The prefix "MSBUILD : error MSBxxxx:" should not be localized.</note>
      </trans-unit>
      <trans-unit id="UnsupportedOS">
        <source>MSBUILD : error MSB1015: MSBuild does not run on this version of the operating system. It is only supported on Windows 7 and later versions.</source>
        <target state="translated">MSBUILD : error MSB1015: 이 운영 체제 버전에서는 MSBuild를 실행할 수 없습니다. MSBuild는 Windows 7 이상의 버전에서만 지원됩니다.</target>
        <note>{StrBegin="MSBUILD : error MSB1015: "}LOCALIZATION: The error prefix "MSBUILD : error MSBxxxx:" should not be localized.</note>
      </trans-unit>
      <trans-unit id="UnsupportedSwitchForSolutionFiles">
        <source>The '{0}' switch is not supported for solution files.</source>
        <target state="translated">솔루션 파일에는 '{0}' 스위치가 지원되지 않습니다.</target>
        <note />
      </trans-unit>
      <trans-unit id="Using35Engine">
        <source>Forcing load of Microsoft.Build.Engine because MSBUILDOLDOM=1...</source>
        <target state="translated">MSBUILDOLDOM=1이므로 Microsoft.Build.Engine을 강제로 로드하는 중...</target>
        <note />
      </trans-unit>
      <trans-unit id="MissingIgnoreProjectExtensionsError">
        <source>MSBUILD : error MSB1035: Specify the project extensions to ignore.</source>
        <target state="translated">MSBUILD : error MSB1035: 무시할 프로젝트 확장명을 지정하십시오.</target>
        <note>{StrBegin="MSBUILD : error MSB1035: "}
      UE: This happens if the user does something like "msbuild.exe -ignoreProjectExtensions". The user must pass in one or more
      project extensions to ignore e.g. "msbuild.exe -ignoreProjectExtensions:.sln".
      LOCALIZATION: The prefix "MSBUILD : error MSBxxxx:" should not be localized.
    </note>
      </trans-unit>
      <trans-unit id="InvalidExtensionToIgnore">
        <source>MSBUILD : error MSB1036: There is an invalid extension in the -ignoreProjectExtensions list. Extensions must start with a period ".", have one or more characters after the period and not contain any invalid path characters or wildcards.</source>
        <target state="translated">MSBUILD : error MSB1036: -ignoreProjectExtensions 목록에 잘못된 확장명이 있습니다. 확장명은 마침표(".")로 시작되고 마침표 뒤에 하나 이상의 문자가 있어야 하며 잘못된 경로 문자 또는 와일드카드를 포함해서는 안 됩니다.</target>
        <note>{StrBegin="MSBUILD : error MSB1036: "}LOCALIZATION: The error prefix "MSBUILD : error MSBxxxx:" should not be localized.</note>
      </trans-unit>
      <trans-unit id="MissingConsoleLoggerParameterError">
        <source>MSBUILD : error MSB1037: Specify one or more parameters for the console logger if using the -consoleLoggerParameters switch</source>
        <target state="translated">MSBUILD : error MSB1037: -consoleLoggerParameters 스위치를 사용하는 경우 콘솔 로거의 매개 변수를 하나 이상 지정하세요.</target>
        <note>{StrBegin="MSBUILD : error MSB1037: "}
      UE: This happens if the user does something like "msbuild.exe -consoleLoggerParameters:". The user must pass in one or more parameters
      after the switch e.g. "msbuild.exe -consoleLoggerParameters:ErrorSummary".
      LOCALIZATION: The prefix "MSBUILD : error MSBxxxx:" should not be localized.
    </note>
      </trans-unit>
      <trans-unit id="MissingFileLoggerParameterError">
        <source>MSBUILD : error MSB1038: Specify one or more parameters for the file logger if using the -fileLoggerParameters switch</source>
        <target state="translated">MSBUILD : error MSB1038: -fileLoggerParameters 스위치를 사용하는 경우 파일 로거에 대한 매개 변수를 하나 이상 지정하세요.</target>
        <note>{StrBegin="MSBUILD : error MSB1038: "}
      UE: This happens if the user does something like "msbuild.exe -fileLoggerParameters:". The user must pass in one or more parameters
      after the switch e.g. "msbuild.exe -fileLoggerParameters:logfile=c:\temp\logfile".
      LOCALIZATION: The prefix "MSBUILD : error MSBxxxx:" should not be localized.
    </note>
      </trans-unit>
      <trans-unit id="MissingNodeReuseParameterError">
        <source>MSBUILD : error MSB1041: Specify one or more parameters for node reuse if using the -nodeReuse switch</source>
        <target state="translated">MSBUILD : error MSB1041: -nodeReuse 스위치를 사용하는 경우 노드 다시 사용에 대한 매개 변수를 하나 이상 지정하세요.</target>
        <note>{StrBegin="MSBUILD : error MSB1041: "}
      UE: This happens if the user does something like "msbuild.exe -nodeReuse:" without a true or false
      LOCALIZATION: The prefix "MSBUILD : error MSBxxxx:" should not be localized.
     </note>
      </trans-unit>
      <trans-unit id="InvalidNodeReuseValue">
        <source>MSBUILD : error MSB1042: Node reuse value is not valid. {0}.</source>
        <target state="translated">MSBUILD : error MSB1042: 노드 다시 사용 값이 잘못되었습니다. {0}.</target>
        <note>{StrBegin="MSBUILD : error MSB1042: "}
     UE: This message does not need in-line parameters because the exception takes care of displaying the invalid arg.
     This error is shown when a user specifies a node reuse value that is not equivilant to Boolean.TrueString or Boolean.FalseString.
     LOCALIZATION: The prefix "MSBUILD : error MSBxxxx:" should not be localized.
  </note>
      </trans-unit>
      <trans-unit id="InvalidPreprocessPath">
        <source>MSBUILD : error MSB1047: File to preprocess to is not valid. {0}</source>
        <target state="translated">MSBUILD : error MSB1047: 전처리할 파일이 잘못되었습니다. {0}</target>
        <note>{StrBegin="MSBUILD : error MSB1047: "}</note>
      </trans-unit>
      <trans-unit id="LoggerCreationError">
        <source>MSBUILD : error MSB1021: Cannot create an instance of the logger. {0}</source>
        <target state="translated">MSBUILD : error MSB1021: 로거의 인스턴스를 만들 수 없습니다. {0}</target>
        <note>{StrBegin="MSBUILD : error MSB1021: "}
      UE: This error is shown when a logger cannot be loaded and instantiated from its assembly.
      LOCALIZATION: The prefix "MSBUILD : error MSBxxxx:" should not be localized. {0} contains a message explaining why the
      logger could not be created -- this message comes from the CLR/FX and is localized.</note>
      </trans-unit>
      <trans-unit id="LoggerNotFoundError">
        <source>MSBUILD : error MSB1020: The logger was not found. Check the following: 1.) The logger name specified is the same as the name of the logger class. 2.) The logger class is "public" and implements the Microsoft.Build.Framework.ILogger interface. 3.) The path to the logger assembly is correct, or the logger can be loaded using only the assembly name provided.</source>
        <target state="translated">MSBUILD : error MSB1020: 로거를 찾을 수 없습니다. 다음을 확인하세요. 1) 지정한 로거 이름이 로거 클래스 이름과 같은지 확인합니다. 2.) 로거 클래스가 "public"이고 Microsoft.Build.Framework.ILogger 인터페이스를 구현하는지 확인합니다. 3.) 로거 어셈블리의 경로가 올바른지 또는 지정한 어셈블리 이름만 사용하여 로거를 로드할 수 있는지 확인합니다.</target>
        <note>
      {StrBegin="MSBUILD : error MSB1020: "}UE: This message does not need in-line parameters because the exception takes care of displaying the invalid arg.
      This error is shown when a user specifies an logger that does not exist e.g. "msbuild -logger:FooLoggerClass,FooAssembly". The
      logger class must exist in the given assembly.
      LOCALIZATION: The prefix "MSBUILD : error MSBxxxx:" should not be localized.
    </note>
      </trans-unit>
      <trans-unit id="ProjectUpgradeNeededToVcxProj">
        <source>MSBUILD : error MSB4192: The project file "{0}" is in the ".vcproj" or ".dsp" file format, which MSBuild cannot build directly. Please convert the project by opening it in the Visual Studio IDE or running the conversion tool, or, for ".vcproj", use MSBuild to build the solution file containing the project instead.</source>
        <target state="translated">MSBUILD : error MSB4192: 프로젝트 파일 "{0}"이(가) MSBuild에서 직접 빌드할 수 없는 ".vcproj" 또는 ".dsp" 파일 형식입니다. 프로젝트를 Visual Studio IDE에서 열거나 변환 도구를 실행하여 프로젝트를 변환하거나, ".vcproj"의 경우 MSBuild를 사용하여 해당 프로젝트가 포함된 솔루션 파일을 대신 빌드하세요.</target>
        <note>{StrBegin="MSBUILD : error MSB4192: "} LOC: ".vcproj" and ".dsp" should not be localized</note>
      </trans-unit>
      <trans-unit id="NeedJustMyCode">
        <source>If MSBuild debugging does not work correctly, please verify that the "Just My Code" feature is enabled in Visual Studio, and that you have selected the managed debugger.</source>
        <target state="translated">MSBuild 디버깅이 제대로 작동하지 않을 경우, Visual Studio에서 "내 코드만" 기능이 설정되어 있는지와 관리되는 디버거를 선택했는지를 확인하십시오.</target>
        <note />
      </trans-unit>
      <trans-unit id="DebuggingSolutionFiles">
        <source>MSBUILD : error MSB1048: Solution files cannot be debugged directly. Run MSBuild first with an environment variable MSBUILDEMITSOLUTION=1 to create a corresponding ".sln.metaproj" file. Then debug that.</source>
        <target state="translated">MSBUILD : error MSB1048: 솔루션 파일을 직접 디버그할 수 없습니다. 우선 환경 변수 MSBUILDEMITSOLUTION=1과 함께 MSBuild를 실행하여 해당 ".sln.metaproj" 파일을 만드세요. 그런 다음 이를 디버그하세요.</target>
        <note>{StrBegin="MSBUILD : error MSB1048: "} LOC: ".SLN" should not be localized</note>
      </trans-unit>
      <trans-unit id="BuildStarted">
        <source>Build started.</source>
        <target state="translated">빌드를 시작했습니다.</target>
        <note />
      </trans-unit>
      <trans-unit id="FileLocation">
        <source>{0} ({1},{2})</source>
        <target state="translated">{0}({1},{2})</target>
        <note>A file location to be embedded in a string.</note>
      </trans-unit>
      <trans-unit id="AmbiguousProjectDirectoryError">
        <source>MSBUILD : error MSB1050: Specify which project or solution file to use because the folder "{0}" contains more than one project or solution file.</source>
        <target state="translated">MSBUILD : error MSB1050: "{0}" 폴더에 프로젝트 또는 솔루션 파일이 두 개 이상 있으므로 사용할 프로젝트 또는 솔루션 파일을 지정하세요.</target>
        <note>
      {StrBegin="MSBUILD : error MSB1050: "}UE: If no project or solution file is explicitly specified on the MSBuild.exe command-line, then the engine searches for a
      project or solution file in the current directory by looking for *.*PROJ and *.SLN. If more than one file is found that matches this wildcard, we
      fire this error.
      LOCALIZATION: The prefix "MSB1050 : error MSBxxxx:" should not be localized.
    </note>
      </trans-unit>
      <trans-unit id="HelpMessage_28_WarnAsErrorSwitch">
        <source>  -warnAsError[:code[;code2]]
                     List of warning codes to treats as errors.  Use a semicolon
                     or a comma to separate multiple warning codes. To treat all
                     warnings as errors use the switch with no values.
                     (Short form: -err[:c;[c2]])

                     Example:
                       -warnAsError:MSB4130

                     When a warning is treated as an error the target will
                     continue to execute as if it was a warning but the overall
                     build will fail.
    </source>
        <target state="translated">  -warnAsError[:code[;code2]]
                     오류로 처리할 경고 코드 목록입니다. 여러 경고 코드를
                     구분하려면 세미콜론이나 쉼표를 사용하세요. 모든 경고를
                     오류로 처리하려면 값없이 스위치를 사용하세요.
                     (약식: -err[:c;[c2]])

                     예:
                       -warnAsError:MSB4130

                     경고를 오류로 처리하는 경우 대상이
                     계속해서 경고인 것처럼 실행되지만 전체
                     빌드는 실패합니다.
    </target>
        <note>
      LOCALIZATION: "-warnAsError" and "-err" should not be localized.
      LOCALIZATION: None of the lines should be longer than a standard width console window, eg 80 chars.
    </note>
      </trans-unit>
      <trans-unit id="HelpMessage_29_WarnAsMessageSwitch">
        <source>  -warnAsMessage[:code[;code2]]
                     List of warning codes to treats as low importance
                     messages.  Use a semicolon or a comma to separate
                     multiple warning codes.
                     (Short form: -noWarn[:c;[c2]])

                     Example:
                       -warnAsMessage:MSB3026
    </source>
        <target state="translated">  -warnAsMessage[:code[;code2]]
                     중요도가 낮은 메시지로 처리할 경고 코드
                     목록입니다. 여러 경고 코드를 구분하려면 세미콜론이나
                     쉼표를 사용하세요.
                     (약식: -noWarn[:c;[c2]])

                     예:
                       -warnAsMessage:MSB3026
    </target>
        <note>
      LOCALIZATION: "-warnAsMessage" and "-noWarn" should not be localized.
      LOCALIZATION: None of the lines should be longer than a standard width console window, eg 80 chars.
    </note>
      </trans-unit>
      <trans-unit id="ParameterRequiredError">
        <source>MSBUILD : error MSB1049: The {0} parameter must be specified</source>
        <target state="translated">MSBUILD : error MSB1049: {0} 매개 변수를 지정해야 합니다.</target>
        <note>{StrBegin="MSBUILD : error MSB1049: "}</note>
      </trans-unit>
      <trans-unit id="MissingWarnAsMessageParameterError">
        <source>MSBUILD : error MSB1051: Specify one or more warning codes to treat as low importance messages when using the -warnAsMessage switch.</source>
        <target state="translated">MSBUILD : error MSB1051: -warnAsMessage 스위치를 사용하는 경우 중요도가 낮은 메시지로 처리할 경고 코드를 하나 이상 지정하세요.</target>
        <note>
      {StrBegin="MSBUILD : error MSB1051: "}
      UE: This happens if the user does something like "msbuild.exe -warnAsMessage:" without any codes.
      LOCALIZATION: The prefix "MSBUILD : error MSBxxxx:" should not be localized.
    </note>
      </trans-unit>
      <trans-unit id="HelpMessage_30_BinaryLoggerSwitch">
        <source>  -binaryLogger[:[LogFile=]output.binlog[;ProjectImports={None,Embed,ZipFile}]]
                     Serializes all build events to a compressed binary file.
                     By default the file is in the current directory and named
                     "msbuild.binlog". The binary log is a detailed description
                     of the build process that can later be used to reconstruct
                     text logs and used by other analysis tools. A binary log
                     is usually 10-20x smaller than the most detailed text
                     diagnostic-level log, but it contains more information.
                     (Short form: -bl)

                     The binary logger by default collects the source text of
                     project files, including all imported projects and target
                     files encountered during the build. The optional
                     ProjectImports switch controls this behavior:

                      ProjectImports=None     - Don't collect the project
                                                imports.
                      ProjectImports=Embed    - Embed project imports in the
                                                log file.
                      ProjectImports=ZipFile  - Save project files to
                                                output.projectimports.zip
                                                where output is the same name
                                                as the binary log file name.

                     The default setting for ProjectImports is Embed.
                     Note: the logger does not collect non-MSBuild source files
                     such as .cs, .cpp etc.

                     A .binlog file can be "played back" by passing it to
                     msbuild.exe as an argument instead of a project/solution.
                     Other loggers will receive the information contained
                     in the log file as if the original build was happening.
                     You can read more about the binary log and its usages at:
                     https://aka.ms/msbuild/binlog

                     Examples:
                       -bl
                       -bl:output.binlog
                       -bl:output.binlog;ProjectImports=None
                       -bl:output.binlog;ProjectImports=ZipFile
                       -bl:..\..\custom.binlog
                       -binaryLogger
    </source>
        <target state="translated">  -binaryLogger[:[LogFile=]output.binlog[;ProjectImports={None,Embed,ZipFile}]]
                     모든 빌드 이벤트를 압축된 이진 파일로 직렬화합니다.
                     기본적으로 이 파일은 현재 디렉터리에 있으며 이름은
                     "msbuild.binlog"입니다. 이진 로그는 빌드 프로세스를
                     자세히 설명하는 것으로, 나중에 텍스트 로그를 다시
                     구성하기 위해 사용할 수 있고 다른 분석 도구에 의해
                     사용될 수 있습니다. 이진 로그는 일반적으로 가장
                     상세한 텍스트 진단 수준 로그보다 10~20배 작지만,
                     더 자세한 정보를 포함하고 있습니다.
                     (약식: -bl)

                     이진 로거는 기본적으로 빌드 중에 가져온 모든 프로젝트와
                     발생한 대상 파일을 비롯한 프로젝트 파일의 소스 텍스트를
                     수집합니다. 선택적 ProjectImports 스위치는 이 동작을 제어합니다.

                      ProjectImports=None     - 프로젝트 가져오기를 수집하지
                                                않습니다.
                      ProjectImports=Embed    - 로그 파일에 프로젝트 가져오기를
                                                포함합니다.
                      ProjectImports=ZipFile  - 프로젝트 파일을
                                                output.projectimports.zip에 저장합니다.
                                                여기서 output은 이진 로그 파일 이름과
                                                같은 이름입니다.

                     ProjectImports의 기본 설정은 Embed입니다.
                     참고: 로거는 .cs, .cpp 등과 같은 MSBuild가 아닌 소스 파일은
                     수집하지 않습니다.

                     .binlog 파일을 프로젝트/솔루션 대신 인수로 msbuild.exe에
                     전달하여 "재생"할 수 있습니다. 다른 로거는 원본 빌드가
		     발생하고 있는 것처럼 로그 파일에 포함된 정보를 받게 됩니다.
                     이진 로그 및 해당 사용법에 대한 자세한 내용은
                     다음 위치에서 확인할 수 있습니다.
                     https://aka.ms/msbuild/binlog

                     예:
                       -bl
                       -bl:output.binlog
                       -bl:output.binlog;ProjectImports=None
                       -bl:output.binlog;ProjectImports=ZipFile
                       -bl:..\..\custom.binlog
                       -binaryLogger
    </target>
        <note>
      LOCALIZATION: The following should not be localized:
      1) "msbuild"
      2) the string "binlog" that describes the file extension
      3) all switch names and their short forms e.g. -bl and -binaryLogger
      LOCALIZATION: None of the lines should be longer than a standard width console window, eg 80 chars.
    </note>
      </trans-unit>
      <trans-unit id="HelpMessage_31_RestoreSwitch">
        <source>  -restore[:True|False]
                     Runs a target named Restore prior to building
                     other targets and ensures the build for these
                     targets uses the latest restored build logic.
                     This is useful when your project tree requires
                     packages to be restored before it can be built.
                     Specifying -restore is the same as specifying
                     -restore:True. Use the parameter to override
                     a value that comes from a response file.
                     (Short form: -r)
    </source>
        <target state="translated">  -restore[:True|False]
                     다른 대상을 빌드하기 전에 Restore라는 대상을
                     실행하고 이러한 대상의 빌드에 최신 복원된 
                     빌드 논리가 사용되는지 확인합니다. 
                     프로젝트 트리를 빌드하기 전에 
                     프로젝트 트리에서 패키지를 복원해야 하는 
                     경우에 유용합니다. -restore를 지정하는 것은
                     -restore:True를 지정하는 것과 동일합니다. 이 매개 변수를 사용하여
                     지시 파일에서 가져오는 값을 재정의할 수 있습니다.
                     (약식: -r)
    </target>
        <note>
      LOCALIZATION: "-restore" and "-r" should not be localized.
      LOCALIZATION: None of the lines should be longer than a standard width console window, eg 80 chars.
    </note>
      </trans-unit>
      <trans-unit id="InvalidNodeReuseTrueValue">
        <source>MSBUILD : error MSB1042: Node reuse value is not valid. This version of MSBuild does not support node reuse. If specified, the node reuse switch value must be false.</source>
        <target state="translated">MSBUILD : error MSB1042: 노드 다시 사용 값이 유효하지 않습니다. 이 버전의 MSBuild에서는 노드 다시 사용을 지원하지 않습니다. 지정하는 경우 노드 다시 사용 스위치 값이 false여야 합니다.</target>
        <note>{StrBegin="MSBUILD : error MSB1042: "}
     UE: This message does not need in-line parameters because the exception takes care of displaying the invalid arg.
     This error is shown when a user specifies a node reuse value that is not equivalent to Boolean.TrueString or Boolean.FalseString.
     LOCALIZATION: The prefix "MSBUILD : error MSBxxxx:" should not be localized.
  </note>
      </trans-unit>
      <trans-unit id="InvalidRestoreValue">
        <source>MSBUILD : error MSB1052: Restore value is not valid. {0}</source>
        <target state="translated">MSBUILD : error MSB1052: 복원 값이 유효하지 않습니다. {0}.</target>
        <note>{StrBegin="MSBUILD : error MSB1052: "}
      UE: This message does not need in-line parameters because the exception takes care of displaying the invalid arg.
      This error is shown when a user specifies a restore value that is not equivalent to Boolean.TrueString or Boolean.FalseString.
      LOCALIZATION: The prefix "MSBUILD : error MSBxxxx:" should not be localized.
    </note>
      </trans-unit>
      <trans-unit id="HelpMessage_32_ProfilerSwitch">
        <source>  -profileEvaluation:&lt;file&gt;
                     Profiles MSBuild evaluation and writes the result
                     to the specified file. If the extension of the specified
                     file is '.md', the result is generated in markdown
                     format. Otherwise, a tab separated file is produced.
    </source>
        <target state="translated">  -profileEvaluation:&lt;file&gt;
                     MSBuild 평가를 프로파일링하고 결과를 지정된 파일에 기록합니다.
                     지정된 파일의 확장명이 '.md'이면 
                     결과가 Markdown 형식으로 생성됩니다.
                     그렇지 않으면 탭으로 구분된 파일이 생성됩니다.
    </target>
        <note />
      </trans-unit>
      <trans-unit id="HelpMessage_33_RestorePropertySwitch">
        <source>  -restoreProperty:&lt;n&gt;=&lt;v&gt;
                     Set or override these project-level properties only
                     during restore and do not use properties specified
                     with the -property argument. &lt;n&gt; is the property
                     name, and &lt;v&gt; is the property value. Use a
                     semicolon or a comma to separate multiple properties,
                     or specify each property separately.
                     (Short form: -rp)
                     Example:
                       -restoreProperty:IsRestore=true;MyProperty=value
    </source>
        <target state="translated">  -restoreProperty:&lt;n&gt;=&lt;v&gt;
                     복원하는 동안 프로젝트 수준 속성만 설정하거나 
                     재정의하고, -property 인수로 지정된 속성을 
                     사용하지 않습니다. &lt;n&gt;은 속성 이름이고 
                     &lt;v&gt;는 속성 값입니다.
                     세미콜론 또는 쉼표를 사용하여 여러 속성을 구분하거나,
                     각 속성을 개별적으로 지정합니다.
                     (약식: -rp)
                     예:
                       -restoreProperty:IsRestore=true;MyProperty=value
    </target>
        <note>
      LOCALIZATION: "-restoreProperty" and "-rp" should not be localized.
      LOCALIZATION: None of the lines should be longer than a standard width console window, eg 80 chars.
    </note>
      </trans-unit>
      <trans-unit id="InvalidProfilerValue">
        <source>MSBUILD : error MSB1053: Provided filename is not valid. {0}</source>
        <target state="translated">MSBUILD : error MSB1053: 지정한 파일 이름이 유효하지 않습니다. {0}</target>
        <note />
      </trans-unit>
      <trans-unit id="MissingProfileParameterError">
        <source>MSBUILD :error MSB1054: A filename must be specified to generate the profiler result.</source>
        <target state="translated">MSBUILD :오류 MSB1054: 프로파일러 결과를 생성하려면 파일 이름을 지정해야 합니다.</target>
        <note />
      </trans-unit>
    </body>
  </file>
</xliff><|MERGE_RESOLUTION|>--- conflicted
+++ resolved
@@ -321,17 +321,10 @@
                      BuildCheck enables evaluating rules to ensure properties
                      of the build. For more info see aka.ms/buildcheck
 	</source>
-<<<<<<< HEAD
         <target state="new">  -check
                      Enables BuildChecks during the build.
                      BuildCheck enables evaluating rules to ensure properties
                      of the build. For more info see aka.ms/buildcheck
-=======
-        <target state="needs-review-translation">  -check
-                     빌드하는 동안 BuildChecks를 사용하도록 설정합니다.
-                     BuildCheck를 사용하면 규칙을 평가하여 빌드의 속성을 
-                     확인할 수 있습니다. 자세한 내용은 aka.ms/buildcheck를 참조하세요.
->>>>>>> b1ae8361
 	</target>
         <note>
     {Locked="-check"}{Locked="BuildChecks"}{Locked="BuildCheck"}
@@ -476,12 +469,12 @@
                      value that comes from a response file.
     </source>
         <target state="translated">  -interactive[:True|False]
-                     빌드의 작업이 사용자와 상호 작용할 수 
-                     있음을 나타냅니다. 상호 작용이 필요하지 
-                     않은 자동화된 시나리오에서는 이 인수를 
+                     빌드의 작업이 사용자와 상호 작용할 수
+                     있음을 나타냅니다. 상호 작용이 필요하지
+                     않은 자동화된 시나리오에서는 이 인수를
                      사용하지 마세요.
                      -interactive를 지정하는 것은 -interactive:true를
-                     지정하는 것과 같습니다. 매개 변수를 
+                     지정하는 것과 같습니다. 매개 변수를
                      사용하여 지시 파일에서 가져오는 값을 재정의합니다.
     </target>
         <note>
@@ -551,9 +544,9 @@
         <target state="translated">  -graphBuild[:True|False]
                      MSBuild가 프로젝트 그래프를 생성 및 빌드하도록 합니다.
 
-                     그래프 생성에는 종속성을 형성하기 위한 프로젝트 
-                     참조 식별이 관련됩니다. 해당 그래프 빌드에는 프로젝트 
-                     참조를 참조하는 프로젝트 전에 프로젝트 참조를 
+                     그래프 생성에는 종속성을 형성하기 위한 프로젝트
+                     참조 식별이 관련됩니다. 해당 그래프 빌드에는 프로젝트
+                     참조를 참조하는 프로젝트 전에 프로젝트 참조를
                      빌드하는 시도가 관련되며, 이는 기존 MSBuild
                      예약과 다릅니다.
                      (약식: -graph)
@@ -607,7 +600,7 @@
         <target state="translated">  -lowPriority[:True|False]
                      MSBuild가 낮은 프로세스 우선 순위로 실행됩니다.
 
-                     -lowPriority를 지정하는 것은 
+                     -lowPriority를 지정하는 것은
                      -lowPriority:True를 지정하는 것과 같습니다.
                      (약식: -low)
     </target>
@@ -709,11 +702,11 @@
                      (1) the directory of msbuild.exe
                      (2) the directory of the first project or solution built
 </source>
-        <target state="translated">  @&lt;file&gt;            텍스트 파일에서 명령줄 설정을 삽입합니다. 
-                     여러 지시 파일을 지정하려면 각 지시 파일을 개별적으로 
+        <target state="translated">  @&lt;file&gt;            텍스트 파일에서 명령줄 설정을 삽입합니다.
+                     여러 지시 파일을 지정하려면 각 지시 파일을 개별적으로
                      지정합니다.
 
-                     "msbuild.rsp"라는 지시 파일이 다음 위치에서 
+                     "msbuild.rsp"라는 지시 파일이 다음 위치에서
                      자동으로 사용됩니다.
                      (1) msbuild.exe의 디렉터리
                      (2) 빌드된 첫 번째 프로젝트 또는 솔루션의 디렉터리
@@ -750,8 +743,8 @@
                      Example:
                        -target:Resources;Compile
 </source>
-        <target state="translated">  -target:&lt;targets&gt;  이 프로젝트에서 대상을 빌드합니다. 세미콜론 또는 쉼표를 사용하여 
-                     여러 대상을 구분하거나, 각 대상을 
+        <target state="translated">  -target:&lt;targets&gt;  이 프로젝트에서 대상을 빌드합니다. 세미콜론 또는 쉼표를 사용하여
+                     여러 대상을 구분하거나, 각 대상을
                      개별적으로 지정합니다. (약식: -t)
                      예:
                        -target:Resources;Compile
@@ -773,9 +766,9 @@
                      Example:
                        -property:WarningLevel=2;OutDir=bin\Debug\
 </source>
-        <target state="translated">  -property:&lt;n&gt;=&lt;v&gt;  프로젝트 수준 속성을 설정하거나 재정의합니다. &lt;n&gt;은 
-                     속성 이름이고 &lt;v&gt;는 속성 값입니다. 
-                     세미콜론 또는 쉼표를 사용하여 여러 속성을 구분하거나, 
+        <target state="translated">  -property:&lt;n&gt;=&lt;v&gt;  프로젝트 수준 속성을 설정하거나 재정의합니다. &lt;n&gt;은
+                     속성 이름이고 &lt;v&gt;는 속성 값입니다.
+                     세미콜론 또는 쉼표를 사용하여 여러 속성을 구분하거나,
                      각 속성을 개별적으로 지정합니다. (약식: -p)
                      예:
                        -property:WarningLevel=2;OutDir=bin\Debug\
@@ -900,26 +893,26 @@
         <target state="translated">  -consoleLoggerParameters:&lt;parameters&gt;
                      콘솔 로거에 대한 매개 변수입니다. (약식: -clp)
                      사용 가능한 매개 변수는 다음과 같습니다.
-                        PerformanceSummary--작업, 대상, 프로젝트에서 소요된 시간을 
+                        PerformanceSummary--작업, 대상, 프로젝트에서 소요된 시간을
                             표시합니다.
                         Summary--종료 시 오류 및 경고 요약을 표시합니다.
                         NoSummary--종료 시 오류 및 경고 요약을 표시하지
                             않습니다.
                         ErrorsOnly--오류만 표시합니다.
                         WarningsOnly--경고만 표시합니다.
-                        NoItemAndPropertyList--각 프로젝트 빌드를 시작할 때 항목 및 속성 목록을 
+                        NoItemAndPropertyList--각 프로젝트 빌드를 시작할 때 항목 및 속성 목록을
                             표시하지 않습니다.
                         ShowCommandLine--TaskCommandLineEvent 메시지를 표시합니다.
-                        ShowTimestamp--메시지 접두사로 타임스탬프를 
+                        ShowTimestamp--메시지 접두사로 타임스탬프를
                             표시합니다.
-                        ShowEventId--시작된 이벤트, 완료된 이벤트, 메시지의 eventId를 
+                        ShowEventId--시작된 이벤트, 완료된 이벤트, 메시지의 eventId를
                             표시합니다.
-                        ForceNoAlign--콘솔 버퍼 크기에 텍스트를 맞추지 
+                        ForceNoAlign--콘솔 버퍼 크기에 텍스트를 맞추지
                             않습니다.
                         DisableConsoleColor--모든 로깅 메시지에 기본 콘솔 색을
                             사용합니다.
                         DisableMPLogging--다중 프로세서가 아닌 모드에서 실행할 경우
-                            출력의 다중 프로세서 로깅 스타일을 
+                            출력의 다중 프로세서 로깅 스타일을
                             사용하지 않도록 설정합니다.
                         EnableMPLogging--다중 프로세서가 아닌 모드에서 실행할 경우에도
                             다중 프로세서 로깅 스타일을 사용하도록 설정합니다.
@@ -928,7 +921,7 @@
                             사용합니다
                         PreferConsoleColor--대상 콘솔에서 지원되는 경우에만
                              ANSI 콘솔 색을 사용합니다.
-                     Verbosity--이 로거에 대한 -verbosity 설정을 
+                     Verbosity--이 로거에 대한 -verbosity 설정을
                             재정의합니다.
                      예:
                         -consoleLoggerParameters:PerformanceSummary;NoSummary;
@@ -968,10 +961,10 @@
                      Example:
                        -validate:MyExtendedBuildSchema.xsd
 </source>
-        <target state="translated">  -validate          기본 스키마를 기준으로 프로젝트의 유효성을 검사합니다. 
+        <target state="translated">  -validate          기본 스키마를 기준으로 프로젝트의 유효성을 검사합니다.
                      (약식: -val)
 
-  -validate:&lt;schema&gt; 지정된 스키마를 기준으로 프로젝트의 유효성을 검사합니다. 
+  -validate:&lt;schema&gt; 지정된 스키마를 기준으로 프로젝트의 유효성을 검사합니다.
                      (약식: -val)
                      예:
                        -validate:MyExtendedBuildSchema.xsd
@@ -1121,8 +1114,8 @@
                        -ignoreProjectExtensions:.sln
     </source>
         <target state="translated">  -ignoreProjectExtensions:&lt;extensions&gt;
-                     빌드할 프로젝트 파일을 결정할 때 
-                     무시할 확장 목록입니다. 여러 확장을 구분하는 데는 
+                     빌드할 프로젝트 파일을 결정할 때
+                     무시할 확장 목록입니다. 여러 확장을 구분하는 데는
                      세미콜론 또는 쉼표를 사용합니다.
                      (약식: -ignore)
                      예:
@@ -1148,7 +1141,7 @@
    </source>
         <target state="translated">  -toolsVersion:&lt;version&gt;
                      빌드 중에 사용할 MSBuild 도구 세트(작업, 대상 등)의 버전입니다.
-                     이 버전은 개별 프로젝트에서 지정한 버전을 
+                     이 버전은 개별 프로젝트에서 지정한 버전을
                      재정의합니다. (약식:
                      -tv)
                      예:
@@ -1177,9 +1170,9 @@
                      파일은 현재 디렉터리에 있고
                      "msbuild[n].log"로 이름이 지정되어 있습니다. 모든 노드의 이벤트는 단일 로그로
                      결합됩니다. 파일의 위치 및 fileLogger의
-                     다른 매개 변수는 "-fileLoggerParameters[n]" 스위치를 
+                     다른 매개 변수는 "-fileLoggerParameters[n]" 스위치를
                      추가하여 지정할 수 있습니다.
-                     "n"은 1-9 사이의 숫자일 수 있으며 최대 10개의 
+                     "n"은 1-9 사이의 숫자일 수 있으며 최대 10개의
                      파일 로거가 추가될 수 있습니다. (약식: -fl[n])
     </target>
         <note>
@@ -1206,16 +1199,16 @@
                      create a log file for each node.
     </source>
         <target state="translated">  -distributedFileLogger
-                     MSBuild 노드당 로그 파일 하나씩, 여러 로그 파일에 빌드 출력을 
-                     기록합니다. 해당 파일의 초기 위치는 
-                     현재 디렉터리입니다. 기본적으로 해당 파일을 
-                     "MSBuild&lt;nodeid&gt;.log"라고 합니다. 파일 위치 및 fileLogger의 기타 매개 변수는 
-                     "-fileLoggerParameters" 스위치를 추가해서 
+                     MSBuild 노드당 로그 파일 하나씩, 여러 로그 파일에 빌드 출력을
+                     기록합니다. 해당 파일의 초기 위치는
+                     현재 디렉터리입니다. 기본적으로 해당 파일을
+                     "MSBuild&lt;nodeid&gt;.log"라고 합니다. 파일 위치 및 fileLogger의 기타 매개 변수는
+                     "-fileLoggerParameters" 스위치를 추가해서
                      지정할 수 있습니다.
 
-                     로그 파일 이름이 fileLoggerParameters 스위치를 통해 설정되면 
-                     배포된 로거가 fileName을 템플릿으로 사용하고 
-                     노드 ID를 이 fileName에 추가하여 
+                     로그 파일 이름이 fileLoggerParameters 스위치를 통해 설정되면
+                     배포된 로거가 fileName을 템플릿으로 사용하고
+                     노드 ID를 이 fileName에 추가하여
                      각 노드의 로그 파일을 만듭니다.
     </target>
         <note>
@@ -1259,20 +1252,20 @@
     </source>
         <target state="translated">  -fileLoggerParameters[n]:&lt;parameters&gt;
                      파일 로거의 추가 매개 변수를 제공합니다.
-                     이 스위치가 있다는 것은 
+                     이 스위치가 있다는 것은
                      해당 fileLogger[n] 스위치를 의미합니다.
                      "n"(있는 경우)은 1~9의 숫자일 수 있습니다.
-                     -fileLoggerParameters는 배포된 파일 로거에서도 
+                     -fileLoggerParameters는 배포된 파일 로거에서도
                      사용됩니다. -distributedFileLogger에 대한 설명을 참조하세요.
                      (약식: -flp[n])
                      콘솔 로거용으로 나열된 동일한 매개 변수를 사용할 수 있습니다.
                      다음과 같은 몇 가지 추가 매개 변수를 사용할 수 있습니다.
-                        LogFile--빌드 로그가 기록되는 
+                        LogFile--빌드 로그가 기록되는
                             로그 파일의 경로입니다.
-                        Append--빌드 로그가 로그 파일에 추가되는지, 
-                            아니면 로그 파일을 덮어쓰는지 여부를 결정합니다. 
+                        Append--빌드 로그가 로그 파일에 추가되는지,
+                            아니면 로그 파일을 덮어쓰는지 여부를 결정합니다.
                             스위치를 설정하면 빌드 로그가 로그 파일에 추가됩니다.
-                            스위치를 설정하지 않으면 기존 로그 파일의 
+                            스위치를 설정하지 않으면 기존 로그 파일의
                             콘텐츠를 덮어씁니다.
                             기본값은 로그 파일에 추가하지 않는 것입니다.
                         Encoding--파일의 인코딩을 지정합니다
@@ -1309,7 +1302,7 @@
         <target state="translated">  -nodeReuse:&lt;parameters&gt;
                      MSBuild 노드를 다시 사용하거나 다시 사용하지 않도록 설정합니다.
                      매개 변수는 다음가 같습니다.
-                     True --빌드 완료 후 노드가 유지되고 
+                     True --빌드 완료 후 노드가 유지되고
                             후속 빌드에서 다시 사용됩니다(기본값).
                      False--빌드 완료 후 노드가 유지되지 않습니다.
                      (약식: -nr)
@@ -1950,11 +1943,7 @@
       </trans-unit>
       <trans-unit id="TestSummary_Duration">
         <source>duration: {0}s</source>
-<<<<<<< HEAD
-        <target state="translated">기간: {0}초</target>
-=======
         <target state="needs-review-translation">기간: {0}초</target>
->>>>>>> b1ae8361
         <note>
       {0} whole number
       's' should reflect the localized abbreviation for seconds
@@ -2289,10 +2278,10 @@
     </source>
         <target state="translated">  -restore[:True|False]
                      다른 대상을 빌드하기 전에 Restore라는 대상을
-                     실행하고 이러한 대상의 빌드에 최신 복원된 
-                     빌드 논리가 사용되는지 확인합니다. 
-                     프로젝트 트리를 빌드하기 전에 
-                     프로젝트 트리에서 패키지를 복원해야 하는 
+                     실행하고 이러한 대상의 빌드에 최신 복원된
+                     빌드 논리가 사용되는지 확인합니다.
+                     프로젝트 트리를 빌드하기 전에
+                     프로젝트 트리에서 패키지를 복원해야 하는
                      경우에 유용합니다. -restore를 지정하는 것은
                      -restore:True를 지정하는 것과 동일합니다. 이 매개 변수를 사용하여
                      지시 파일에서 가져오는 값을 재정의할 수 있습니다.
@@ -2330,7 +2319,7 @@
     </source>
         <target state="translated">  -profileEvaluation:&lt;file&gt;
                      MSBuild 평가를 프로파일링하고 결과를 지정된 파일에 기록합니다.
-                     지정된 파일의 확장명이 '.md'이면 
+                     지정된 파일의 확장명이 '.md'이면
                      결과가 Markdown 형식으로 생성됩니다.
                      그렇지 않으면 탭으로 구분된 파일이 생성됩니다.
     </target>
@@ -2349,9 +2338,9 @@
                        -restoreProperty:IsRestore=true;MyProperty=value
     </source>
         <target state="translated">  -restoreProperty:&lt;n&gt;=&lt;v&gt;
-                     복원하는 동안 프로젝트 수준 속성만 설정하거나 
-                     재정의하고, -property 인수로 지정된 속성을 
-                     사용하지 않습니다. &lt;n&gt;은 속성 이름이고 
+                     복원하는 동안 프로젝트 수준 속성만 설정하거나
+                     재정의하고, -property 인수로 지정된 속성을
+                     사용하지 않습니다. &lt;n&gt;은 속성 이름이고
                      &lt;v&gt;는 속성 값입니다.
                      세미콜론 또는 쉼표를 사용하여 여러 속성을 구분하거나,
                      각 속성을 개별적으로 지정합니다.
