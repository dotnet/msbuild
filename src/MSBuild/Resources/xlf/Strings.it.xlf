﻿<?xml version="1.0" encoding="utf-8"?>
<xliff xmlns="urn:oasis:names:tc:xliff:document:1.2" xmlns:xsi="http://www.w3.org/2001/XMLSchema-instance" version="1.2" xsi:schemaLocation="urn:oasis:names:tc:xliff:document:1.2 xliff-core-1.2-transitional.xsd">
  <file datatype="xml" source-language="en" target-language="it" original="../Strings.resx">
    <body>
      <trans-unit id="AmbiguousProjectError">
        <source>MSBUILD : error MSB1011: Specify which project or solution file to use because this folder contains more than one project or solution file.</source>
        <target state="translated">MSBUILD : error MSB1011: la cartella contiene più file di soluzione o di progetto. Specificare il file da usare.</target>
        <note>{StrBegin="MSBUILD : error MSB1011: "}UE: If no project or solution file is explicitly specified on the MSBuild.exe command-line, then the engine searches for a
      project or solution file in the current directory by looking for *.*PROJ and *.SLN. If more than one file is found that matches this wildcard, we
      fire this error.
      LOCALIZATION: The prefix "MSBUILD : error MSBxxxx:" should not be localized.</note>
      </trans-unit>
      <trans-unit id="BuildFailedWithPropertiesItemsOrTargetResultsRequested">
        <source>Build failed. Properties, Items, and Target results cannot be obtained. See details in stderr above.</source>
        <target state="translated">Compilazione non riuscita. Non è possibile ottenere proprietà, elementi e risultati di destinazione. Vedere i dettagli in stderr sopra.</target>
        <note />
      </trans-unit>
      <trans-unit id="BuildFinished">
        <source>Build {0} in {1}s</source>
        <target state="translated">Compilazione {0} in {1}s</target>
        <note>
      Overall build summary
      {0}: BuildResult_X (below)
      {1}: duration in seconds with 1 decimal point
    </note>
      </trans-unit>
      <trans-unit id="BuildResult_Failed">
        <source>failed</source>
        <target state="translated">non riuscito</target>
        <note>
      Part of Terminal Logger summary message: "Build {BuildResult_X} in {duration}s"
    </note>
      </trans-unit>
      <trans-unit id="BuildResult_FailedWithErrors">
        <source>failed with {0} error(s)</source>
        <target state="translated">non riuscito con {0} errori</target>
        <note>
      Part of Terminal Logger summary message: "Build {BuildResult_X} in {duration}s"
    </note>
      </trans-unit>
      <trans-unit id="BuildResult_FailedWithErrorsAndWarnings">
        <source>failed with {0} error(s) and {1} warning(s)</source>
        <target state="translated">non riuscito con {0} errori e {1} avvisi</target>
        <note>
      Part of Terminal Logger summary message: "Build {BuildResult_X} in {duration}s"
    </note>
      </trans-unit>
      <trans-unit id="BuildResult_FailedWithWarnings">
        <source>failed with {0} warning(s)</source>
        <target state="translated">non riuscito con {0} avvisi</target>
        <note>
      Part of Terminal Logger summary message: "Build {BuildResult_X} in {duration}s"
    </note>
      </trans-unit>
      <trans-unit id="BuildResult_Succeeded">
        <source>succeeded</source>
        <target state="translated">operazione riuscita</target>
        <note>
      Part of Terminal Logger summary message: "Build {BuildResult_X} in {duration}s"
    </note>
      </trans-unit>
      <trans-unit id="BuildResult_SucceededWithWarnings">
        <source>succeeded with {0} warning(s)</source>
        <target state="translated">completato con {0} avvisi</target>
        <note>
      Part of Terminal Logger summary message: "Build {BuildResult_X} in {duration}s"
    </note>
      </trans-unit>
      <trans-unit id="CommandLine">
        <source>Command line arguments = "{0}"</source>
        <target state="translated">Argomenti della riga di comando = "{0}"</target>
        <note />
      </trans-unit>
      <trans-unit id="ConfigurationFailurePrefixNoErrorCode">
        <source>MSBUILD : Configuration error {0}: {1}</source>
        <target state="translated">MSBUILD : Configuration error {0}: {1}</target>
        <note>{SubString="Configuration"}UE: This prefixes any error from reading the toolset definitions in msbuild.exe.config or the registry.
      There's no error code because one was included in the error message.
      LOCALIZATION: The word "Configuration" should be localized, the words "MSBuild" and "error" should NOT be localized.
    </note>
      </trans-unit>
      <trans-unit id="CannotAutoDisableAutoResponseFile">
        <source>MSBUILD : error MSB1027: The -noAutoResponse switch cannot be specified in the MSBuild.rsp auto-response file, nor in any response file that is referenced by the auto-response file.</source>
        <target state="translated">MSBUILD : error MSB1027: non è possibile specificare l'opzione -noAutoResponse nel file di risposta automatica MSBuild.rsp o in file di risposta a cui il file di risposta automatica fa riferimento.</target>
        <note>{StrBegin="MSBUILD : error MSB1027: "}LOCALIZATION: The prefix "MSBUILD : error MSBxxxx:", "-noAutoResponse" and "MSBuild.rsp" should not be localized.</note>
      </trans-unit>
      <trans-unit id="DurationDisplay">
        <source>({0:F1}s)</source>
        <target state="translated">({0:F1}s)</target>
        <note>
        {0}: duration in seconds with 1 decimal point
      </note>
      </trans-unit>
      <trans-unit id="HelpMessage_41_QuestionSwitch">
        <source>  -question
                     (Experimental) Question whether there is any build work.
                     MSBuild will error out when it detects a target or task
                     that can be incremental (has inputs and outputs),
                     but isn't up to date.
                     (Short form: -q)
    </source>
        <target state="translated">  -domanda
                     (Sperimentale) Domanda se sono presenti attività di compilazione.
                     MSBuild genera un errore quando rileva una destinazione o un'attività
                     che può essere incrementale (con input e output),
                     ma non è aggiornata.
                     (Forma breve: -q)
    </target>
        <note>
      LOCALIZATION: "MSBuild" should not be localized.
      LOCALIZATION: "-question" and "-q" should not be localized.
      LOCALIZATION: None of the lines should be longer than a standard width console window, eg 80 chars.
    </note>
      </trans-unit>
      <trans-unit id="HelpMessage_42_ReportFileAccessesSwitch">
        <source>  -reportFileAccesses[:True|False]
                     Causes MSBuild to report file accesses to any configured
                     project cache plugins.

                     This flag is experimental and may not work as intended.
    </source>
        <target state="translated">  -reportFileAccesses[:True|False]
                     Fa in modo che MSBuild segnali gli accessi ai file a qualsiasi
                     plug-in della cache del progetto.

                     Questo flag è sperimentale e potrebbe non funzionare come previsto.
    </target>
        <note>
      LOCALIZATION: "-reportFileAccesses" should not be localized.
      LOCALIZATION: None of the lines should be longer than a standard width console window, eg 80 chars.
    </note>
      </trans-unit>
      <trans-unit id="HelpMessage_43_GetPropertySwitch">
        <source>  -getProperty:propertyName,...
                     Write out the value of one or more specified properties
                     after evaluation, without executing the build, or if either
                     the -targets option or the -getTargetResult option is
                     used, write out the values after the build.
    </source>
        <target state="translated">  -getProperty:propertyName,...
                     Scrivere il valore di una o più proprietà specificate
                     dopo la valutazione, senza eseguire la compilazione o se
                     si usa sia l'opzione -targets che l’opzione -getTargetResult
                     scrivere i valori dopo la compilazione.
    </target>
        <note>
      LOCALIZATION: "-getProperty", "-targets" and "-getTargetResult" should not be localized.
      LOCALIZATION: None of the lines should be longer than a standard width console window, eg 80 chars.
    </note>
      </trans-unit>
      <trans-unit id="HelpMessage_44_GetItemSwitch">
        <source>  -getItem:itemName,...
                     Write out the value of one or more specified items and
                     their associated metadata after evaluation without
                     executing the build, or if either the -targets option
                     or the -getTargetResult option is used, write out
                     the values after the build.
    </source>
        <target state="translated">  -getItem:itemName,...
                     Scrivere il valore di uno o più elementi specificati e
                     i metadati associati dopo la valutazione senza
                     eseguire la compilazione o in caso si usi l’opzione -targets
                     oppure l'opzione -getTargetResult, scrivere
                     i valori dopo la compilazione.
    </target>
        <note>
      LOCALIZATION: "-getItem", "targets" and "getTargetResult" should not be localized.
      LOCALIZATION: None of the lines should be longer than a standard width console window, eg 80 chars.
    </note>
      </trans-unit>
      <trans-unit id="HelpMessage_45_GetTargetResultSwitch">
        <source>  -getTargetResult:targetName,...
                     Write out the output value of one or more targets and
                     the specified targets will be executed.
    </source>
        <target state="translated">  -getTargetResult:targetName,...
                     Scrivere il valore di output di una o più destinazioni
                     per eseguire le destinazioni specificate.
    </target>
        <note>
      LOCALIZATION: "-getTargetResult" should not be localized.
      LOCALIZATION: None of the lines should be longer than a standard width console window, eg 80 chars.
    </note>
      </trans-unit>
      <trans-unit id="HelpMessage_46_FeatureAvailabilitySwitch">
        <source>  -featureAvailability:featureName,...
                     Check feature availability. The result is one of the
                     strings "Undefined", "Available", "NotAvailable" and
                     "Preview".
                     - Undefined - the availability of the feature is undefined
                     (the feature name is unknown to the feature availability
                     checker)
                     - NotAvailable - the feature is not available (unlike
                     Undefined, the feature name is known to the feature
                     availability checker and it knows the feature is not
                     supported by current MSBuild engine)
                     - Available - the feature is available
                     - Preview - the feature is in preview (not stable)
                     (Short form: -fa)
    </source>
        <target state="translated">  -featureAvailability:featureName,...
                     Verificare la disponibilità delle funzionalità. Il risultato è uno delle
                     stringhe "Non definito", "Disponibile", "Non disponibile" e
                     "Anteprima".
                     - Non definito: la disponibilità della funzionalità non è definita
                     (Il nome della funzionalità non è noto al controllo
                     della disponibilità delle funzionalità)
                     - Non disponibile: la funzionalità non è disponibile (a differenza di
                     Non definito, dove il nome della funzionalità è noto al controllo della disponibilità della funzionalità
,
                     che sa che la funzionalità non è
                     supportata dal motore MSBuild corrente)
                     - Disponibile: la funzionalità è disponibile
                     - Anteprima : la funzionalità è in anteprima (non stabile)
                     (Forma breve: -fa)
    </target>
        <note>
      LOCALIZATION: "-featureAvailability", "-fa", "Undefined", "Available" "NotAvailable" and "Preview"should not be localized.
      LOCALIZATION: None of the lines should be longer than a standard width console window, eg 80 chars.
    </note>
      </trans-unit>
      <trans-unit id="HelpMessage_47_TerminalLoggerSwitch">
        <source>  -terminalLogger[:auto,on,off]
                     Enable or disable the terminal logger. Terminal logger
                     provides enhanced build output on the console in real time,
                     organized logically by project, and designed to highlight
                     actionable information. Specify auto (or use the option
                     without arguments) to use the terminal logger only if the
                     standard output is not redirected. Don't parse the output
                     or otherwise rely on it remaining unchanged in future
                     versions. This option is available in MSBuild 17.8 and
                     later.
                     (Short form: -tl)
    </source>
        <target state="translated">  -terminalLogger[:automatico, attivato, disattivato]
                     Abilitare o disabilitare il logger del terminale. Logger del terminale
                     fornisce output di compilazione avanzati in tempo reale sulla console,
                     organizzato in maniera logica in base al progetto e progettato per evidenziare
                     dati analitici interattivi. Specificare automatico (o usare l'opzione
                     senza argomenti) per usare il logger del terminale solo se l’
                     output standard non viene reindirizzato. Non analizzare l'output
                     oppure affidarsi al fatto che non verrà modificato nelle future
                     versioni. Questa opzione è disponibile in MSBuild 17.8 e
                     versioni successive.
                     Forma breve: -tl)
    </target>
        <note>
      LOCALIZATION: "-terminalLogger", "-tl", and "auto" should not be localized.
      LOCALIZATION: None of the lines should be longer than a standard width console window, eg 80 chars.
    </note>
      </trans-unit>
      <trans-unit id="HelpMessage_48_TerminalLoggerParametersSwitch">
        <source>  -terminalLoggerParameters: &lt;parameters&gt;
                     Parameters to terminal logger. (Short form: -tlp)
                     The available parameters.
                        default--Specifies the default behavior of the terminal
                        logger. It requires one of the following values:
                           - `on`, `true`  forces TerminalLogger to be used even
                            when it would be disabled.
                           - `off`, `false` forces TerminalLogger to not be used
                            even when it would be enabled.
                           - `auto` enables TerminalLogger when the terminal
                            supports it and the session doesn't have redirected
                            stdout/stderr
                        verbosity--Override the -verbosity setting for this
                        logger
                        showCommandLine--Show TaskCommandLineEvent messages

                      Example:
                        -tlp:default=auto;verbosity=diag;shownCommandLine
    </source>
        <target state="translated">  -terminalLoggerParameters: &lt;parameters&gt;
                     Parametri per il logger del terminale. Forma breve: -tlp)
                     Parametri disponibili.
                        impostazione predefinita- Specifica il comportamento predefinito del terminale
                        logger. Richiede uno dei valori seguenti:
                           - 'attivato', 'vero' forza l'uso di TerminalLogger anche
                            se venisse disabilitato.
                           - 'disattivato', 'falso' forza l'uso di TerminalLogger anche
                            se venisse abilitato.
                           - 'automatico' abilita TerminalLogger quando il terminale
                            lo supporta e la sessione non ha reindirizzato il livello di dettaglio
                            stdout/stderr
                        -- Eseguire l'override dell'impostazione del livello di dettaglio per questo
                        logger
                        showCommandLine--Mostra i messaggi TaskCommandLineEvent

                      Esempio:
                        -tlp:default=auto;verbosity=diag;shownCommandLine
    </target>
        <note>
      LOCALIZATION: "-terminalLoggerParameters", "-tlp", "default", "on", "true", "off", "false", "auto", "verbosity", "showCommandLine" should not be localized.
      LOCALIZATION: None of the lines should be longer than a standard width console window, eg 80 chars.
    </note>
      </trans-unit>
      <trans-unit id="HelpMessage_51_GetResultOutputFileSwitch">
        <source>  -getResultOutputFile:file
                     Redirect output from get* into a file.

                     Example:
                     -getProperty:Bar -getResultOutputFile:Biz.txt
                     This writes the value of property Bar into Biz.txt.
    </source>
        <target state="translated">  -getResultOutputFile:file
                     Reindirizza l'output da get* in un file.

                     Esempio:
                     -getProperty:barra -getResultOutputFile:Biz.txt
                     Il valore della barra delle proprietà viene scritto in Biz.txt.
    </target>
        <note>
      LOCALIZATION: "-getResultOutputFile", "get*" and "-getProperty" should not be localized.
      LOCALIZATION: None of the lines should be longer than a standard width console window, eg 80 chars.
    </note>
      </trans-unit>
      <trans-unit id="InvalidLowPriorityValue">
        <source>MSBUILD : error MSB1064: Low priority value is not valid. {0}</source>
        <target state="translated">MSBUILD : error MSB1064: il valore di priorità bassa non è valido. {0}</target>
        <note>
      {StrBegin="MSBUILD : error MSB1064: "}
      UE: This message does not need in-line parameters because the exception takes care of displaying the invalid arg.
      This error is shown when a user specifies a value for the lowPriority parameter that is not equivalent to Boolean.TrueString or Boolean.FalseString.
      LOCALIZATION: The prefix "MSBUILD : error MSBxxxx:" should not be localized.
    </note>
      </trans-unit>
      <trans-unit id="InvalidTerminalLoggerValue">
        <source>MSBUILD : error MSB1065: Terminal logger value is not valid. It should be one of 'auto', 'true', or 'false'. {0}</source>
        <target state="translated">MSBUILD : error MSB1065: il valore del logger del terminale non è valido. Deve essere 'auto', 'true' o 'false'. {0}</target>
        <note>
      {StrBegin="MSBUILD : error MSB1065: "}
      UE: This message does not need in-line parameters because the exception takes care of displaying the invalid arg.
      This error is shown when a user specifies a value for the lowPriority parameter that is not equivalent to Boolean.TrueString or Boolean.FalseString.
      LOCALIZATION: The prefix "MSBUILD : error MSBxxxx:" should not be localized.
    </note>
      </trans-unit>
      <trans-unit id="InvalidReportFileAccessesValue">
        <source>MSBUILD : error MSB1063: Report file accesses value is not valid. {0}</source>
        <target state="translated">MSBUILD : error MSB1063: il valore degli accessi al file di report non è valido. {0}</target>
        <note>
      {StrBegin="MSBUILD : error MSB1063: "}
      UE: This message does not need in-line parameters because the exception takes care of displaying the invalid arg.
      This error is shown when a user specifies a value that is not equivalent to Boolean.TrueString or Boolean.FalseString.
      LOCALIZATION: The prefix "MSBUILD : error MSBxxxx:" should not be localized.
    </note>
      </trans-unit>
      <trans-unit id="LongPaths">
        <source>Based on the Windows registry key LongPathsEnabled, the LongPaths feature is {0}.</source>
        <target state="translated">In base alla chiave del Registro di sistema di Windows LongPathsEnabled, la funzionalità LongPaths è {0}.</target>
        <note>"Windows" is the OS, "LongPathsEnabled" should not be localized, and {0} will be "enabled"/"disabled"/"not set"</note>
      </trans-unit>
      <trans-unit id="LongPaths_Disabled">
        <source>disabled</source>
        <target state="translated">disabilitata</target>
        <note />
      </trans-unit>
      <trans-unit id="LongPaths_Enabled">
        <source>enabled</source>
        <target state="translated">abilitata</target>
        <note />
      </trans-unit>
      <trans-unit id="LongPaths_Missing">
        <source>not set</source>
        <target state="translated">non impostata</target>
        <note />
      </trans-unit>
      <trans-unit id="MSBuildVersionMessage">
        <source>MSBuild version {0} for {1}</source>
        <target state="translated">Versione di MSBuild {0} per {1}</target>
        <note>LOCALIZATION: {0} contains the DLL version number. {1} contains the name of a runtime, like ".NET Framework" or ".NET Core"</note>
      </trans-unit>
      <trans-unit id="CurrentDirectory">
        <source>Current directory = "{0}"</source>
        <target state="translated">Directory corrente = "{0}"</target>
        <note />
      </trans-unit>
      <trans-unit id="DuplicateOutputResultsCache">
        <source>MSBUILD : error MSB1058: Only one output results cache can be specified.</source>
        <target state="translated">MSBUILD : error MSB1058: è possibile specificare una sola cache dei risultati di output.</target>
        <note>{StrBegin="MSBUILD : error MSB1058: "}</note>
      </trans-unit>
      <trans-unit id="DuplicateProjectSwitchError">
        <source>MSBUILD : error MSB1008: Only one project can be specified.</source>
        <target state="translated">MSBUILD : error MSB1008: è possibile specificare un solo progetto.</target>
        <note>{StrBegin="MSBUILD : error MSB1008: "}UE: This happens if the user does something like "msbuild.exe myapp.proj myapp2.proj". This is not allowed.
    MSBuild.exe will only build a single project. The help topic may link to an article about how to author an MSBuild project
    that itself launches MSBuild on a number of other projects.
    LOCALIZATION: The prefix "MSBUILD : error MSBxxxx:" should not be localized.</note>
      </trans-unit>
      <trans-unit id="EnvironmentVariableAsSwitch">
        <source>MSBUILD : error MSB1060: Undefined environment variable passed in as switch.</source>
        <target state="translated">MSBUILD : error MSB1060: variabile di ambiente non definita passata come opzione.</target>
        <note>
      {StrBegin="MSBUILD : error MSB1060: "}
      UE: This error is shown when a user passes in an environment variable (including from a response file)
      but the environment variable is not defined.
    </note>
      </trans-unit>
      <trans-unit id="FatalError">
        <source>MSBUILD : error MSB1025: An internal failure occurred while running MSBuild.</source>
        <target state="translated">MSBUILD : error MSB1025: errore interno durante l'esecuzione di MSBuild.</target>
        <note>{StrBegin="MSBUILD : error MSB1025: "}UE: This message is shown when the application has to terminate either because of a bug in the code, or because some
      FX/CLR method threw an unexpected exception.
      LOCALIZATION: The prefix "MSBUILD : error MSBxxxx:" and "MSBuild" should not be localized.</note>
      </trans-unit>
      <trans-unit id="HelpMessage_1_Syntax">
        <source>Syntax:              MSBuild.exe [options] [project file | directory]
</source>
        <target state="translated">Sintassi:              MSBuild.exe [opzioni] [file di progetto | directory]
</target>
        <note>
      LOCALIZATION: The following should not be localized:
      1) "MSBuild", "MSBuild.exe" and "MSBuild.rsp"
      2) the string "proj" that describes the extension we look for
      3) all switch names and their short forms e.g. -property, or -p
      4) all verbosity levels and their short forms e.g. quiet, or q
      LOCALIZATION: None of the lines should be longer than a standard width console window, eg 80 chars.
    </note>
      </trans-unit>
      <trans-unit id="HelpMessage_2_Description">
        <source>Description:         Builds the specified targets in the project file. If
                     a project file is not specified, MSBuild searches the
                     current working directory for a file that has a file
                     extension that ends in "proj" and uses that file.  If
                     a directory is specified, MSBuild searches that
                     directory for a project file.
</source>
        <target state="translated">Descrizione:         compila le destinazioni specificate nel file di progetto. Se
                     non viene specificato un file di progetto, MSBuild esegue la
                     ricerca di un file con estensione che termina con "proj" nella
                     directory di lavoro corrente e verrà usato tale file. Se viene
                     specificata una directory, MSBuild cerca tale directory
                     per un file di progetto.
</target>
        <note>
      LOCALIZATION: The following should not be localized:
      1) "MSBuild", "MSBuild.exe" and "MSBuild.rsp"
      2) the string "proj" that describes the extension we look for
      3) all switch names and their short forms e.g. -property, or -p
      4) all verbosity levels and their short forms e.g. quiet, or q
      LOCALIZATION: None of the lines should be longer than a standard width console window, eg 80 chars.
    </note>
      </trans-unit>
      <trans-unit id="HelpMessage_34_InteractiveSwitch">
        <source>  -interactive[:True|False]
                     Indicates that actions in the build are allowed to
                     interact with the user.  Do not use this argument
                     in an automated scenario where interactivity is
                     not expected.
                     Specifying -interactive is the same as specifying
                     -interactive:true.  Use the parameter to override a
                     value that comes from a response file.
    </source>
        <target state="translated">  -interactive[:True|False]
                     Indica che le azioni nella compilazione possono
                     interagire con l'utente. Non usare questo argomento
                     in uno scenario automatizzato in cui non è prevista
                     interattività.
                     Specificare -interactive equivale a specificare
                     -interactive:true. Usare il parametro per eseguire
                     l'override di un valore che proviene da un file di
                     risposta.
    </target>
        <note>
      LOCALIZATION: "-interactive" should not be localized.
      LOCALIZATION: None of the lines should be longer than a standard width console window, eg 80 chars.
    </note>
      </trans-unit>
      <trans-unit id="HelpMessage_35_IsolateProjectsSwitch">
        <source>  -isolateProjects[:True|MessageUponIsolationViolation|False]
                     Causes MSBuild to build each project in isolation.

                     When set to "MessageUponIsolationViolation" (or its short
                     form "Message"), only the results from top-level targets
                     are serialized if the -outputResultsCache switch is
                     supplied. This is to mitigate the chances of an
                     isolation-violating target on a dependency project using
                     incorrect state due to its dependency on a cached target
                     whose side effects would not be taken into account.
                     (For example, the definition of a property.)

                     This is a more restrictive mode of MSBuild as it requires
                     that the project graph be statically discoverable at
                     evaluation time, but can improve scheduling and reduce
                     memory overhead when building a large set of projects.
                     (Short form: -isolate)

                     This flag is experimental and may not work as intended.
    </source>
        <target state="translated">  -isolateProjects[:True| MessageUponIsolationViolation| False]
                     Fa in modo che MSBuild compili ogni progetto in isolamento.

Se impostato su "MessageUponIsolationViolation" (o sul relativo breve
                     modulo "Messaggio"), solo i risultati delle destinazioni di primo livello
                     vengono serializzati se l'opzione -outputResultsCache è
                     Fornito. Consente di ridurre le probabilità di un
                     destinazione che viola l'isolamento in un progetto di dipendenza tramite
                     stato non corretto a causa della dipendenza da una destinazione memorizzata nella cache
                     i cui effetti collaterali non verrebbero presi in considerazione.
                     (Ad esempio, la definizione di una proprietà.)

Questa è una modalità più restrittiva di MSBuild perché richiede
                     che il grafico del progetto sia individuabile in modo statico
                     tempo di valutazione, ma può migliorare la pianificazione e ridurre
                     sovraccarico di memoria durante la compilazione di un set di progetti di grandi dimensioni.
                     (Forma breve: -isolate)

Questo flag è sperimentale e potrebbe non funzionare come previsto.
    </target>
        <note>
      LOCALIZATION: "MSBuild" should not be localized.
      LOCALIZATION: "-isolateProjects" should not be localized.
      LOCALIZATION: None of the lines should be longer than a standard width console window, eg 80 chars.</note>
      </trans-unit>
      <trans-unit id="HelpMessage_36_GraphBuildSwitch">
        <source>  -graphBuild[:True|False]
                     Causes MSBuild to construct and build a project graph.

                     Constructing a graph involves identifying project
                     references to form dependencies. Building that graph
                     involves attempting to build project references prior
                     to the projects that reference them, differing from
                     traditional MSBuild scheduling.
                     (Short form: -graph)

                     This flag is experimental and may not work as intended.
    </source>
        <target state="translated">  -graphBuild[:True|False]
                     Fa in modo che MSBuild costruisca e compili un grafico di
                     progetto.

                     La costruzione di un grafico implica
                     l'identificazione dei riferimenti dei progetti per formare
                     le dipendenze. La compilazione del grafico implica il
                     tentativo di compilare i riferimenti dei progetti prima dei
                     progetti che vi fanno riferimento e differisce quindi dalla
                     tradizionale pianificazione di MSBuild.
                     Forma breve: -graph.

                     Questo flag è sperimentale e potrebbe non funzionare come
                     previsto.
    </target>
        <note>
      LOCALIZATION: "MSBuild" should not be localized.
      LOCALIZATION: "-graphBuild" and "-graph" should not be localized.
      LOCALIZATION: None of the lines should be longer than a standard width console window, eg 80 chars.
    </note>
      </trans-unit>
      <trans-unit id="HelpMessage_37_DocsLink">
        <source>For more detailed information, see https://aka.ms/msbuild/docs</source>
        <target state="translated">Per altre informazioni dettagliate, vedere https://aka.ms/msbuild/docs</target>
        <note />
      </trans-unit>
      <trans-unit id="HelpMessage_38_TargetsSwitch">
        <source>  -targets[:file]
                     Prints a list of available targets without executing the
                     actual build process. By default the output is written to
                     the console window. If the path to an output file
                     is provided that will be used instead.
                     (Short form: -ts)
                     Example:
                       -ts:out.txt
    </source>
        <target state="translated">  -targets[:file]
                     Stampa un elenco di destinazioni disponibili senza eseguire
                     il processo di compilazione effettivo. Per impostazione predefinita l'output viene scritto nella
                     finestra della console. Se specificato, verrà v usato
                     il percorso di un file di output.
                     Forma breve: -ts
                     Esempio:
                       -ts:out.txt
    </target>
        <note>
      LOCALIZATION: "MSBuild" should not be localized.
      LOCALIZATION: "-targets" and "-ts" should not be localized.
      LOCALIZATION: None of the lines should be longer than a standard width console window, eg 80 chars.
    </note>
      </trans-unit>
      <trans-unit id="HelpMessage_39_LowPrioritySwitch">
        <source>  -lowPriority[:True|False]
                     Causes MSBuild to run at low process priority.

                     Specifying -lowPriority is the same as specifying
                     -lowPriority:True.
                     (Short form: -low)
    </source>
        <target state="translated">  -lowPriority[:True|False]
                     Fa in modo che MSBuild venga eseguito con una priorità processi bassa.

                     Specificare -lowPriority equivale a specificare
                     -lowPriority:True.
                     Forma breve: -low
    </target>
        <note>
      LOCALIZATION: "MSBuild" should not be localized.
      LOCALIZATION: "-lowPriority" and "-low" should not be localized.
      LOCALIZATION: None of the lines should be longer than a standard width console window, eg 80 chars.
    </note>
      </trans-unit>
      <trans-unit id="HelpMessage_3_SwitchesHeader">
        <source>Switches:            Note that you can specify switches using
                     "-switch", "/switch" and "--switch".
</source>
        <target state="translated">Opzioni:            Tenere presente che è possibile specificare le opzioni
                     usando "-switch", "/switch" e "--switch".
</target>
        <note>
      LOCALIZATION: The following should not be localized:
      1) "MSBuild", "MSBuild.exe" and "MSBuild.rsp"
      2) the string "proj" that describes the extension we look for
      3) all switch names and their short forms e.g. -property, or -p
      4) all verbosity levels and their short forms e.g. quiet, or q
      LOCALIZATION: None of the lines should be longer than a standard width console window, eg 80 chars.
    </note>
      </trans-unit>
      <trans-unit id="HelpMessage_40_WarnNotAsErrorSwitch">
        <source>  -warnNotAsError[:code[;code2]]
                     List of warning codes to treats not treat as errors.
                     Use a semicolon or a comma to separate
                     multiple warning codes. Has no effect if the -warnaserror
                     switch is not set.

                     Example:
                       -warnNotAsError:MSB3026
    </source>
        <target state="translated">  -warnNotAsError[:code[;code2]]
                     Elenco di codici di avviso da non considerare come errori.
                     Usare un punto e virgola o una virgola per separare
                     più codici di avviso. Non ha alcun effetto se l’opzione -warnaserror
                     non è impostata.

                     Esempio:
                       -warnNotAsError:MSB3026
    </target>
        <note>
      LOCALIZATION: "-warnNotAsError" should not be localized.
      LOCALIZATION: None of the lines should be longer than a standard width console window, eg 80 chars.
    </note>
      </trans-unit>
      <trans-unit id="HelpMessage_4_HelpSwitch">
        <source>  -help              Display this usage message. (Short form: -? or -h)
</source>
        <target state="translated">  -help              Visualizza questo messaggio relativo all'utilizzo. Forma
                     breve: -? o- h.
</target>
        <note>
      LOCALIZATION: The following should not be localized:
      1) "MSBuild", "MSBuild.exe" and "MSBuild.rsp"
      2) the string "proj" that describes the extension we look for
      3) all switch names and their short forms e.g. -property, or -p
      4) all verbosity levels and their short forms e.g. quiet, or q
      LOCALIZATION: None of the lines should be longer than a standard width console window, eg 80 chars.
    </note>
      </trans-unit>
      <trans-unit id="HelpMessage_5_NoLogoSwitch">
        <source>  -noLogo            Do not display the startup banner and copyright message.
</source>
        <target state="translated">  -noLogo            Evita la visualizzazione del messaggio di avvio e di
                     copyright.
</target>
        <note>
      LOCALIZATION: The following should not be localized:
      1) "MSBuild", "MSBuild.exe" and "MSBuild.rsp"
      2) the string "proj" that describes the extension we look for
      3) all switch names and their short forms e.g. -property, or -p
      4) all verbosity levels and their short forms e.g. quiet, or q
      LOCALIZATION: None of the lines should be longer than a standard width console window, eg 80 chars.
    </note>
      </trans-unit>
      <trans-unit id="HelpMessage_6_VersionSwitch">
        <source>  -version           Display version information only. (Short form: -ver)
</source>
        <target state="translated">  -version           Visualizza solo le informazioni sulla versione. Forma
                     breve: -ver.
</target>
        <note>
      LOCALIZATION: The following should not be localized:
      1) "MSBuild", "MSBuild.exe" and "MSBuild.rsp"
      2) the string "proj" that describes the extension we look for
      3) all switch names and their short forms e.g. -property, or -p
      4) all verbosity levels and their short forms e.g. quiet, or q
      LOCALIZATION: None of the lines should be longer than a standard width console window, eg 80 chars.
    </note>
      </trans-unit>
      <trans-unit id="HelpMessage_7_ResponseFile">
        <source>  @&lt;file&gt;            Insert command-line settings from a text file. To specify
                     multiple response files, specify each response file
                     separately.

                     Any response files named "msbuild.rsp" are automatically
                     consumed from the following locations:
                     (1) the directory of msbuild.exe
                     (2) the directory of the first project or solution built
</source>
        <target state="translated">  @&lt;file&gt;            Inserisce le impostazioni della riga di comando da un file di testo. Per specificare
                     più file di risposta, specificare ciascun file
                     separatamente.

                     Qualsiasi file di risposta denominato "msbuild.rsp" viene usato
                     automaticamente dai percorsi seguenti: 
                     (1) la directory di msbuild.exe
                     (2) la directory della prima compilazione di soluzione o progetto
</target>
        <note>
      LOCALIZATION: The following should not be localized:
      1) "MSBuild", "MSBuild.exe" and "MSBuild.rsp"
      2) the string "proj" that describes the extension we look for
      3) all switch names and their short forms e.g. -property, or -p
      4) all verbosity levels and their short forms e.g. quiet, or q
      LOCALIZATION: None of the lines should be longer than a standard width console window, eg 80 chars.
    </note>
      </trans-unit>
      <trans-unit id="HelpMessage_8_NoAutoResponseSwitch">
        <source>  -noAutoResponse    Do not auto-include any MSBuild.rsp files. (Short form:
                     -noAutoRsp)
</source>
        <target state="translated">  -noAutoResponse    Non include automaticamente alcun file MSBuild.rsp. Forma
                     breve: -noAutoRsp.
</target>
        <note>
      LOCALIZATION: The following should not be localized:
      1) "MSBuild", "MSBuild.exe" and "MSBuild.rsp"
      2) the string "proj" that describes the extension we look for
      3) all switch names and their short forms e.g. -property, or -p
      4) all verbosity levels and their short forms e.g. quiet, or q
      LOCALIZATION: None of the lines should be longer than a standard width console window, eg 80 chars.
    </note>
      </trans-unit>
      <trans-unit id="HelpMessage_9_TargetSwitch">
        <source>  -target:&lt;targets&gt;  Build these targets in this project. Use a semicolon or a
                     comma to separate multiple targets, or specify each
                     target separately. (Short form: -t)
                     Example:
                       -target:Resources;Compile
</source>
        <target state="translated">  -target:&lt;targets&gt;  Compila le destinazioni specificate nel progetto. Usare il punto
                     e virgola o la virgola per separare più destinazioni oppure
                     specificare ciascuna destinazione separatamente. Forma breve: -t.
                     Esempio:
                       -target:Resources;Compile
</target>
        <note>
      LOCALIZATION: The following should not be localized:
      1) "MSBuild", "MSBuild.exe" and "MSBuild.rsp"
      2) the string "proj" that describes the extension we look for
      3) all switch names and their short forms e.g. -property, or -p
      4) all verbosity levels and their short forms e.g. quiet, or q
      LOCALIZATION: None of the lines should be longer than a standard width console window, eg 80 chars.
    </note>
      </trans-unit>
      <trans-unit id="HelpMessage_10_PropertySwitch">
        <source>  -property:&lt;n&gt;=&lt;v&gt;  Set or override these project-level properties. &lt;n&gt; is
                     the property name, and &lt;v&gt; is the property value. Use a
                     semicolon or a comma to separate multiple properties, or
                     specify each property separately. (Short form: -p)
                     Example:
                       -property:WarningLevel=2;OutDir=bin\Debug\
</source>
        <target state="translated">  -property:&lt;n&gt;=&lt;v&gt;  Imposta queste proprietà a livello di progetto o ne esegue l'override. &lt;n&gt; rappresenta
                      il nome della proprietà e &lt;v&gt; il valore della proprietà. Usare il punto
                      e virgola o la virgola per delimitare più proprietà
                      o specificare ogni proprietà separatamente. Forma breve: -p.
                      Esempio:
                        -property:WarningLevel=2;OutDir=bin\Debug\
</target>
        <note>
      LOCALIZATION: The following should not be localized:
      1) "MSBuild", "MSBuild.exe" and "MSBuild.rsp"
      2) the string "proj" that describes the extension we look for
      3) all switch names and their short forms e.g. -property, or -p
      4) all verbosity levels and their short forms e.g. quiet, or q
      LOCALIZATION: None of the lines should be longer than a standard width console window, eg 80 chars.
    </note>
      </trans-unit>
      <trans-unit id="HelpMessage_11_LoggerSwitch">
        <source>  -logger:&lt;logger&gt;   Use this logger to log events from MSBuild. To specify
                     multiple loggers, specify each logger separately.
                     The &lt;logger&gt; syntax is:
                       [&lt;class&gt;,]&lt;assembly&gt;[,&lt;options&gt;][;&lt;parameters&gt;]
                     The &lt;logger class&gt; syntax is:
                       [&lt;partial or full namespace&gt;.]&lt;logger class name&gt;
                     The &lt;logger assembly&gt; syntax is:
                       {&lt;assembly name&gt;[,&lt;strong name&gt;] | &lt;assembly file&gt;}
                     Logger options specify how MSBuild creates the logger.
                     The &lt;logger parameters&gt; are optional, and are passed
                     to the logger exactly as you typed them. (Short form: -l)
                     Examples:
                       -logger:XMLLogger,MyLogger,Version=1.0.2,Culture=neutral
                       -logger:XMLLogger,C:\Loggers\MyLogger.dll;OutputAsHTML
</source>
        <target state="translated">  -logger:&lt;logger&gt;   Usare questo logger per registrare eventi da MSBuild. Per specificare
                     più logger, specificare ogni logger separatamente.
                     La sintassi di &lt;logger&gt; è la seguente:
                       [&lt;classe&gt;,]&lt;assembly&gt;[,&lt;opzioni&gt;][;&lt;parametri&gt;]
                     La sintassi di &lt;classe logger&gt; è la seguente:
                       [&lt;spazio dei nomi parziale o completo&gt;.]&lt;nome classe logger&gt;
                     La sintassi di &lt;logger assembly&gt; è la seguente:
                       {&lt;assembly name&gt;[,&lt;strong name&gt;] | &lt;assembly file&gt;}
                     Le opzioni di logger consentono di specificare in che modo MSBuild crea il logger.
                     I &lt;parametri logger&gt; sono facoltativi e vengono passati al
                     logger così come vengono digitati. Forma breve: -l.
                     Esempi:
                       -logger:XMLLogger,MyLogger,Version=1.0.2,Culture=neutral
                       -logger:XMLLogger,C:\Loggers\MyLogger.dll;OutputAsHTML
</target>
        <note>
      LOCALIZATION: The following should not be localized:
      1) "MSBuild", "MSBuild.exe" and "MSBuild.rsp"
      2) the string "proj" that describes the extension we look for
      3) all switch names and their short forms e.g. -property, or -p
      4) all verbosity levels and their short forms e.g. quiet, or q
      LOCALIZATION: None of the lines should be longer than a standard width console window, eg 80 chars.
    </note>
      </trans-unit>
      <trans-unit id="HelpMessage_12_VerbositySwitch">
        <source>  -verbosity:&lt;level&gt; Display this amount of information in the event log.
                     The available verbosity levels are: q[uiet], m[inimal],
                     n[ormal], d[etailed], and diag[nostic]. (Short form: -v)
                     Example:
                       -verbosity:quiet

                     Note: File loggers' verbosity
                           is set separately by
                           -fileloggerparameters.
</source>
        <target state="translated">  -verbosity:&lt;level&gt; Visualizza questa quantità di informazioni nel registro eventi.
                     I livelli di dettaglio disponibili sono: q[uiet], m[inimal],
                     n[ormal], d[etailed] e diag[nostic]. (Forma breve: -v)
                     Esempio:
                       -verbosity:quiet

Nota: livello di dettaglio dei logger di file
                           è impostato separatamente da
                           -fileloggerparameters.
</target>
        <note>
      LOCALIZATION: The following should not be localized:
      1) "MSBuild", "MSBuild.exe" and "MSBuild.rsp"
      2) the string "proj" that describes the extension we look for
      3) all switch names and their short forms e.g. -property, or -p
      4) all verbosity levels and their short forms e.g. quiet, or q
      LOCALIZATION: None of the lines should be longer than a standard width console window, eg 80 chars.
    </note>
      </trans-unit>
      <trans-unit id="HelpMessage_13_ConsoleLoggerParametersSwitch">
        <source>  -consoleLoggerParameters:&lt;parameters&gt;
                     Parameters to console logger. (Short form: -clp)
                     The available parameters are:
                        PerformanceSummary--Show time spent in tasks, targets
                            and projects.
                        Summary--Show error and warning summary at the end.
                        NoSummary--Don't show error and warning summary at the
                            end.
                        ErrorsOnly--Show only errors.
                        WarningsOnly--Show only warnings.
                        NoItemAndPropertyList--Don't show list of items and
                            properties at the start of each project build.
                        ShowCommandLine--Show TaskCommandLineEvent messages
                        ShowTimestamp--Display the Timestamp as a prefix to any
                            message.
                        ShowEventId--Show eventId for started events, finished
                            events, and messages
                        ForceNoAlign--Does not align the text to the size of
                            the console buffer
                        DisableConsoleColor--Use the default console colors
                            for all logging messages.
                        DisableMPLogging-- Disable the multiprocessor
                            logging style of output when running in
                            non-multiprocessor mode.
                        EnableMPLogging--Enable the multiprocessor logging
                            style even when running in non-multiprocessor
                            mode. This logging style is on by default.
                        ForceConsoleColor--Use ANSI console colors even if
                            console does not support it
                        PreferConsoleColor--Use ANSI console colors only if
                            target console does support it
                     Verbosity--overrides the -verbosity setting for this
                            logger.
                     Example:
                        -consoleLoggerParameters:PerformanceSummary;NoSummary;
                                                 Verbosity=minimal
</source>
        <target state="translated">  -consoleLoggerParameters:&lt;parameters&gt;
                     Parametri per il logger di console. (Forma breve: -clp)
                     I parametri disponibili sono:
                        PerformanceSummary: indica il tempo impiegato per le attività, le destinazioni
                            e i progetti.
                        Summary: visualizza un riepilogo degli errori e degli avvisi alla fine.
                        NoSummary: non visualizza un riepilogo degli errori e degli avvisi alla
                            fine.
                        ErrorsOnly: visualizza solo gli errori.
                        WarningsOnly: visualizza solo gli avvisi.
                        NoItemAndPropertyList: non visualizza l'elenco di elementi e
                            propertà all’inizio di ogni compilazione del progetto.
                        ShowCommandLine: visualizza i messaggi TaskCommandLineEvent
                        ShowTimestamp: visualizza il timestamp sotto forma di prefisso per ogni
                            messaggio.
                        ShowEventId: mostra l'ID evento per gli eventi iniziati, gli eventi finiti
                            e i messaggi
                        ForceNoAlign: non allinea il testo alle dimensioni del
                            buffer della console
                        DisableConsoleColor: usa i colori predefiniti della console
                            per tutti i messaggi di registrazione.
                        DisableMPLogging: disabilita lo stile di registrazione
                            multiprocessore dell'output quando è in esecuzione in
                             modalità non multiprocessore.
                        EnableMPLogging: abilita lo stile di registrazione
                            multiprocessore anche quando è in esecuzione in modalità non multiprocessore
                            .  Si tratta dello stile di registrazione predefinito.
                        ForceConsoleColor: usa i colori della console ANSI anche
                            se non sono supportati dalla console.
                        PreferConsoleColor: usa i colori della console ANSI solo se la
                            console target li supporta.
                     Verbosity: esegue l'override dell'impostazione per questo
                            logger.
                     Esempio:
                        -consoleLoggerParameters:PerformanceSummary;NoSummary;
                                                 Verbosity=minimal
</target>
        <note>
      LOCALIZATION: The following should not be localized:
      1) "MSBuild", "MSBuild.exe" and "MSBuild.rsp"
      2) the string "proj" that describes the extension we look for
      3) all switch names and their short forms e.g. -property, or -p
      4) all verbosity levels and their short forms e.g. quiet, or q
      LOCALIZATION: None of the lines should be longer than a standard width console window, eg 80 chars.
    </note>
      </trans-unit>
      <trans-unit id="HelpMessage_14_NoConsoleLoggerSwitch">
        <source>  -noConsoleLogger   Disable the default console logger and do not log events
                     to the console. (Short form: -noConLog)
</source>
        <target state="translated">  -noConsoleLogger   Disabilita il logger di console predefinito e non registra
                     gli eventi nella console. Forma breve: -noConLog.
</target>
        <note>
      LOCALIZATION: The following should not be localized:
      1) "MSBuild", "MSBuild.exe" and "MSBuild.rsp"
      2) the string "proj" that describes the extension we look for
      3) all switch names and their short forms e.g. -property, or -p
      4) all verbosity levels and their short forms e.g. quiet, or q
      LOCALIZATION: None of the lines should be longer than a standard width console window, eg 80 chars.
    </note>
      </trans-unit>
      <trans-unit id="HelpMessage_15_ValidateSwitch">
        <source>  -validate          Validate the project against the default schema. (Short
                     form: -val)

  -validate:&lt;schema&gt; Validate the project against the specified schema. (Short
                     form: -val)
                     Example:
                       -validate:MyExtendedBuildSchema.xsd
</source>
        <target state="translated">  -validate          Convalida il progetto a fronte dello schema predefinito.
                     Forma breve: -val.

  -validate:&lt;schema&gt; Convalida il progetto a fronte dello schema specificato.
                     Forma breve: -val.
                     Esempio:
                       -validate:MyExtendedBuildSchema.xsd
</target>
        <note>
      LOCALIZATION: The following should not be localized:
      1) "MSBuild", "MSBuild.exe" and "MSBuild.rsp"
      2) the string "proj" that describes the extension we look for
      3) all switch names and their short forms e.g. -property, or -p
      4) all verbosity levels and their short forms e.g. quiet, or q
      LOCALIZATION: None of the lines should be longer than a standard width console window, eg 80 chars.
    </note>
      </trans-unit>
      <trans-unit id="HelpMessage_17_MaximumCPUSwitch">
        <source>  -maxCpuCount[:n]   Specifies the maximum number of concurrent processes to
                     build with. If the switch is not used, the default
                     value used is 1. If the switch is used without a value
                     MSBuild will use up to the number of processors on the
                     computer. (Short form: -m[:n])
      </source>
        <target state="translated">  -maxCpuCount[:n]   Specifica il numero massimo di processi simultanei da
                     usare per la compilazione. Se l'opzione non viene usata,
                     verrà usato il valore predefinito 1. Se viene usata senza
                     un valore, MSBuild userà un numero non superiore al numero
                     di processori del computer. Forma breve: -m[:n].
      </target>
        <note>
          LOCALIZATION: "maxCpuCount" should not be localized.
          LOCALIZATION: None of the lines should be longer than a standard width console window, eg 80 chars.
      </note>
      </trans-unit>
      <trans-unit id="HelpMessage_16_Examples">
        <source>Examples:

        MSBuild MyApp.sln -t:Rebuild -p:Configuration=Release
        MSBuild MyApp.csproj -t:Clean
                             -p:Configuration=Debug;TargetFrameworkVersion=v3.5
    </source>
        <target state="translated">Esempi:

        MSBuild MyApp.sln -t:Rebuild -p:Configuration=Release
        MSBuild MyApp.csproj -t:Clean
                             -p:Configuration=Debug;TargetFrameworkVersion=v3.5
    </target>
        <note>
      LOCALIZATION: The following should not be localized:
      1) "MSBuild", "MSBuild.exe" and "MSBuild.rsp"
      2) the string "proj" that describes the extension we look for
      3) all switch names and their short forms e.g. -property, or -p
      4) all verbosity levels and their short forms e.g. quiet, or q
      LOCALIZATION: None of the lines should be longer than a standard width console window, eg 80 chars.
    </note>
      </trans-unit>
      <trans-unit id="HelpMessage_InputCachesFiles">
        <source>  -inputResultsCaches:&lt;cacheFile&gt;...
                     Semicolon separated list of input cache files that MSBuild
                     will read build results from. If -isolateProjects is set
                     to False, this sets it to True. (short form: -irc)
   </source>
        <target state="translated">  -inputResultsCaches:&lt;cacheFile&gt;...
                     Elenco di file di cache di input separati da punto e virgola da cui MSBuild
                     leggerà i risultati della compilazione. Se -isolateProjects è impostato
                     su False, questo viene impostato su True. (forma breve: -irc)
   </target>
        <note>
      LOCALIZATION: The following should not be localized: MSBuild, -isolate
      LOCALIZATION: None of the lines should be longer than a standard width console window, eg 80 chars.
    </note>
      </trans-unit>
      <trans-unit id="HelpMessage_OutputCacheFile">
        <source>  -outputResultsCache:[cacheFile]
                     Output cache file where MSBuild will write the contents of
                     its build result caches at the end of the build.
                     If -isolateProjects is set to False, this sets it to True.
                     (short form: -orc)
   </source>
        <target state="translated">  -outputResultsCache:[cacheFile]
                     File della cache di output in cui MSBuild scriverà il contenuto di
                     cache dei risultati di compilazione al termine della compilazione.
                     Se -isolateProjects è impostato su False, questo viene impostato su True.
                     (forma breve: -orc)
   </target>
        <note>
      LOCALIZATION: The following should not be localized: MSBuild, -isolate
      LOCALIZATION: None of the lines should be longer than a standard width console window, eg 80 chars.
    </note>
      </trans-unit>
      <trans-unit id="HelpPrompt">
        <source>For switch syntax, type "MSBuild -help"</source>
        <target state="translated">Per la sintassi delle opzioni, digitare "MSBuild -help"</target>
        <note>UE: this message is shown when the user makes a syntax error on the command-line for a switch.
    LOCALIZATION: "MSBuild -help" should not be localized.</note>
      </trans-unit>
      <trans-unit id="HelpMessage_18_DistributedLoggerSwitch">
        <source>  -distributedLogger:&lt;central logger&gt;*&lt;forwarding logger&gt;
                     Use this logger to log events from MSBuild, attaching a
                     different logger instance to each node. To specify
                     multiple loggers, specify each logger separately.
                     (Short form -dl)
                     The &lt;logger&gt; syntax is:
                       [&lt;class&gt;,]&lt;assembly&gt;[,&lt;options&gt;][;&lt;parameters&gt;]
                     The &lt;logger class&gt; syntax is:
                       [&lt;partial or full namespace&gt;.]&lt;logger class name&gt;
                     The &lt;logger assembly&gt; syntax is:
                       {&lt;assembly name&gt;[,&lt;strong name&gt;] | &lt;assembly file&gt;}
                     Logger options specify how MSBuild creates the logger.
                     The &lt;logger parameters&gt; are optional, and are passed
                     to the logger exactly as you typed them. (Short form: -l)
                     Examples:
                       -dl:XMLLogger,MyLogger,Version=1.0.2,Culture=neutral
                       -dl:MyLogger,C:\My.dll*ForwardingLogger,C:\Logger.dll
</source>
        <target state="translated">  -distributedLogger:&lt;logger centrale&gt;*&lt;logger inoltro&gt;
                     Usare questo logger per registrare eventi da MSBuild
                     associando un'istanza di logger diversa a ogni nodo. Per
                     specificare più logger, specificare ogni logger
                     separatamente. Forma breve: -dl.
                     La sintassi di &lt;logger&gt; è la seguente:
                       [&lt;classe&gt;,]&lt;assembly&gt;[,&lt;opzioni&gt;][;&lt;parametri&gt;]
                     La sintassi di &lt;classe logger&gt; è la seguente:
                       [&lt;spazio dei nomi parziale o completo&gt;.]&lt;nome classe logger&gt;
                     La sintassi di &lt;logger assembly&gt; è la seguente:
                       {&lt;assembly name&gt;[,&lt;strong name&gt;] | &lt;assembly file&gt;}
                     Le opzioni di logger consentono di specificare in che modo MSBuild crea il logger.
                     I &lt;parametri logger&gt; sono facoltativi e vengono passati al
                     logger così come vengono digitati. Forma breve: -l
                     Esempi:
                       -dl:XMLLogger,MyLogger,Version=1.0.2,Culture=neutral
                       -dl:MyLogger,C:\My.dll*ForwardingLogger,C:\Logger.dll
</target>
        <note>
      LOCALIZATION: The following should not be localized:
      1) "MSBuild", "MSBuild.exe" and "MSBuild.rsp"
      2) the string "proj" that describes the extension we look for
      3) all switch names and their short forms e.g. -property, or -p
      4) all verbosity levels and their short forms e.g. quiet, or q
      LOCALIZATION: None of the lines should be longer than a standard width console window, eg chars.
    </note>
      </trans-unit>
      <trans-unit id="HelpMessage_19_IgnoreProjectExtensionsSwitch">
        <source>  -ignoreProjectExtensions:&lt;extensions&gt;
                     List of extensions to ignore when determining which
                     project file to build. Use a semicolon or a comma
                     to separate multiple extensions.
                     (Short form: -ignore)
                     Example:
                       -ignoreProjectExtensions:.sln
    </source>
        <target state="translated">  -ignoreProjectExtensions:&lt;estensioni&gt;
                     Elenco delle estensioni da ignorare per la determinazione
                     del file di progetto da compilare. Usare un punto e virgola
                     o una virgola per separare più estensioni. Forma breve:
                     -ignore.
                     Esempio:
                       -ignoreProjectExtensions:.sln
    </target>
        <note>
      LOCALIZATION: The following should not be localized:
      1) "MSBuild", "MSBuild.exe" and "MSBuild.rsp"
      2) the string "proj" that describes the extension we look for
      3) all switch names and their short forms e.g. -property, or -p
      4) all verbosity levels and their short forms e.g. quiet, or q
      LOCALIZATION: None of the lines should be longer than a standard width console window, eg 80 chars.
    </note>
      </trans-unit>
      <trans-unit id="HelpMessage_23_ToolsVersionSwitch">
        <source>  -toolsVersion:&lt;version&gt;
                     The version of the MSBuild Toolset (tasks, targets, etc.)
                     to use during build. This version will override the
                     versions specified by individual projects. (Short form:
                     -tv)
                     Example:
                       -toolsVersion:3.5
   </source>
        <target state="translated">  -toolsVersion:&lt;versione&gt;
                     La versione del set di strumenti di MSBuild (attività, destinazioni
                     e così via) da usare durante la compilazione. Tale versione
                     eseguirà l'override delle versioni specificate nei singoli
                     progetti. Forma breve: -tv.
                     Esempio:
                       -toolsVersion:3.5
   </target>
        <note>
      LOCALIZATION: The following should not be localized:
      1) "MSBuild", "MSBuild.exe" and "MSBuild.rsp"
      2) the string "proj" that describes the extension we look for
      3) all switch names and their short forms e.g. -property, or -p
      4) all verbosity levels and their short forms e.g. quiet, or q
      LOCALIZATION: None of the lines should be longer than a standard width console window, eg 80 chars.
    </note>
      </trans-unit>
      <trans-unit id="HelpMessage_20_FileLoggerSwitch">
        <source>  -fileLogger[n]     Logs the build output to a file. By default
                     the file is in the current directory and named
                     "msbuild[n].log". Events from all nodes are combined into
                     a single log. The location of the file and other
                     parameters for the fileLogger can be specified through
                     the addition of the "-fileLoggerParameters[n]" switch.
                     "n" if present can be a digit from 1-9, allowing up to
                     10 file loggers to be attached. (Short form: -fl[n])
    </source>
        <target state="translated">  -fileLogger[n]     Registra l'output di compilazione in un file. Per
                     impostazione predefinita, il file si trova nella directory
                     corrente ed è denominato "msbuild[n].log". Gli eventi
                     generati da tutti i nodi sono riuniti in un unico log. Il
                     percorso del file e altri parametri di fileLogger possono
                     essere specificati con l'aggiunta dell'opzione
                     "-fileLoggerParameters[n]".
                     Se presente, "n" può essere un numero compreso tra 1 e 9,
                     consentendo di impostare fino a 10 logger di file da
                     associare. Forma breve: -fl[n].
    </target>
        <note>
      LOCALIZATION: The following should not be localized:
      1) "MSBuild", "MSBuild.exe" and "MSBuild.rsp"
      2) the string "proj" that describes the extension we look for
      3) all switch names and their short forms e.g. -property, or -p
      4) all verbosity levels and their short forms e.g. quiet, or q
      LOCALIZATION: None of the lines should be longer than a standard width console window, eg 80 chars.
    </note>
      </trans-unit>
      <trans-unit id="HelpMessage_21_DistributedFileLoggerSwitch">
        <source>  -distributedFileLogger
                     Logs the build output to multiple log files, one log file
                     per MSBuild node. The initial location for these files is
                     the current directory. By default the files are called
                     "MSBuild&lt;nodeid&gt;.log". The location of the files and
                     other parameters for the fileLogger can be specified
                     with the addition of the "-fileLoggerParameters" switch.

                     If a log file name is set through the fileLoggerParameters
                     switch the distributed logger will use the fileName as a
                     template and append the node id to this fileName to
                     create a log file for each node.
    </source>
        <target state="translated">  -distributedFileLogger
                     Registra l'output di compilazione in più file di log, uno
                     per ogni nodo MSBuild. Il percorso iniziale di questi file
                     è la directory corrente. Per impostazione predefinita, ai
                     file viene assegnato il nome "MSBuild&lt;idnodo&gt;.log". Il
                     percorso dei file e altri parametri di fileLogger possono
                     essere specificati aggiungendo l'opzione "-fileLoggerParameters".

                     Se il nome di un file di log viene impostato con l'opzione
                     fileLoggerParameters, il logger distribuito userà il nome
                     file come modello e aggiungerà l'ID del nodo per creare un
                     file di log per ogni nodo.
    </target>
        <note>
      LOCALIZATION: The following should not be localized:
      1) "MSBuild", "MSBuild.exe" and "MSBuild.rsp"
      2) the string "proj" that describes the extension we look for
      3) all switch names and their short forms e.g. -property, or -p
      4) all verbosity levels and their short forms e.g. quiet, or q
      LOCALIZATION: None of the lines should be longer than a standard width console window, eg 80 chars.
    </note>
      </trans-unit>
      <trans-unit id="HelpMessage_22_FileLoggerParametersSwitch">
        <source>  -fileLoggerParameters[n]:&lt;parameters&gt;
                     Provides any extra parameters for file loggers.
                     The presence of this switch implies the
                     corresponding -fileLogger[n] switch.
                     "n" if present can be a digit from 1-9.
                     -fileLoggerParameters is also used by any distributed
                     file logger, see description of -distributedFileLogger.
                     (Short form: -flp[n])
                     The same parameters listed for the console logger are
                     available. Some additional available parameters are:
                        LogFile--path to the log file into which the
                            build log will be written.
                        Append--determines if the build log will be appended
                            to or overwrite the log file. Setting the
                            switch appends the build log to the log file;
                            Not setting the switch overwrites the
                            contents of an existing log file.
                            The default is not to append to the log file.
                        Encoding--specifies the encoding for the file,
                            for example, UTF-8, Unicode, or ASCII
                     Default verbosity is Detailed.
                     Examples:
                       -fileLoggerParameters:LogFile=MyLog.log;Append;
                                           Verbosity=diagnostic;Encoding=UTF-8

                       -flp:Summary;Verbosity=minimal;LogFile=msbuild.sum
                       -flp1:warningsonly;logfile=msbuild.wrn
                       -flp2:errorsonly;logfile=msbuild.err
    </source>
        <target state="translated">  -fileLoggerParameters[n]:&lt;parametri&gt;
                     Fornisce parametri aggiuntivi per i logger di file. La
                     presenza di questa opzione implica la presenza della
                     corrispondente opzione -fileLogger[n].
                     Se presente, "n" può essere un numero compreso tra 1 e 9.
                     fileLoggerParameters viene usato anche dal file di logger
                     distribuito. Vedere la descrizione di
                     -distributedFileLogger. Forma breve: -flp[n].
                     Sono disponibili gli stessi parametri elencati per il
                     logger di console. Altri parametri disponibili:
                        LogFile: percorso del file di log in cui viene scritto
                                 il log di compilazione.
                        Append: determina se il log di compilazione viene
                                aggiunto al file di log o se lo sovrascrive. Se
                                impostato, aggiunge il log di compilazione al
                                file di log; in caso contrario, sovrascrive il
                                contenuto di un file di log esistente.
                                Per impostazione predefinita, il log di
                                compilazione non viene aggiunto al file di log.
                        Encoding: specifica la codifica del file, ad esempio
                                  UTF-8, Unicode o ASCII
                     Il livello predefinito di verbosity è Detailed.
                     Esempi:
                       -fileLoggerParameters:LogFile=MyLog.log;Append;
                                           Verbosity=diagnostic;Encoding=UTF-8

                       -flp:Summary;Verbosity=minimal;LogFile=msbuild.sum
                       -flp1:warningsonly;logfile=msbuild.wrn
                       -flp2:errorsonly;logfile=msbuild.err
    </target>
        <note>
      LOCALIZATION: The following should not be localized:
      1) "MSBuild", "MSBuild.exe" and "MSBuild.rsp"
      2) the string "proj" that describes the extension we look for
      3) all switch names and their short forms e.g. -property, or -p
      4) all verbosity levels and their short forms e.g. quiet, or q
      LOCALIZATION: None of the lines should be longer than a standard width console window, eg 80 chars.
    </note>
      </trans-unit>
      <trans-unit id="HelpMessage_24_NodeReuse">
        <source>  -nodeReuse:&lt;parameters&gt;
                     Enables or Disables the reuse of MSBuild nodes.
                     The parameters are:
                     True --Nodes will remain after the build completes
                            and will be reused by subsequent builds (default)
                     False--Nodes will not remain after the build completes
                     (Short form: -nr)
                     Example:
                       -nr:true
    </source>
        <target state="translated">  -nodeReuse:&lt;parametri&gt;
                     Abilita o disabilita il riutilizzo dei nodi MSBuild.
                     I parametri sono:
                     True: i nodi vengono mantenuti dopo il completamento della
                     compilazione e riutilizzati per le compilazioni successive (impostazione predefinita).
                     False: i nodi non vengono mantenuti dopo il completamento
                     della compilazione. Forma breve: -nr.
                     Esempio:
                       -nr:true
    </target>
        <note />
      </trans-unit>
      <trans-unit id="HelpMessage_25_PreprocessSwitch">
        <source>  -preprocess[:file]
                     Creates a single, aggregated project file by
                     inlining all the files that would be imported during a
                     build, with their boundaries marked. This can be
                     useful for figuring out what files are being imported
                     and from where, and what they will contribute to
                     the build. By default the output is written to
                     the console window. If the path to an output file
                     is provided that will be used instead.
                     (Short form: -pp)
                     Example:
                       -pp:out.txt
    </source>
        <target state="translated">  -preprocess[:file]
                     Crea un singolo file di progetto aggregato
                     incorporando tutti i file che verrebbero importati durante
                     una compilazione, contrassegnandone i limiti. Questa
                     opzione può risultare utile per comprendere quali file
                     verranno importati e da quali origini, nonché il modo in
                     cui contribuiranno alla compilazione. Per impostazione
                     predefinita, l'output viene scritto nella finestra della
                     console. Se specificato, verrà invece usato il percorso di
                     un file di output. Forma breve: -pp.
                     Esempio:
                       -pp:out.txt
    </target>
        <note />
      </trans-unit>
      <trans-unit id="HelpMessage_26_DetailedSummarySwitch">
        <source>  -detailedSummary[:True|False]
                     Shows detailed information at the end of the build
                     about the configurations built and how they were
                     scheduled to nodes.
                     (Short form: -ds)
    </source>
        <target state="translated">  -detailedSummary[:True|False]
                     Al termine della compilazione visualizza informazioni
                     dettagliate sulle configurazioni compilate e sulla
                     relativa modalità di pianificazione nei nodi. Forma breve:
                     -ds.
    </target>
        <note>
      LOCALIZATION: "detailedSummary", "True" and "False" should not be localized.
      LOCALIZATION: None of the lines should be longer than a standard width console window, eg 80 chars.
    </note>
      </trans-unit>
      <trans-unit id="InvalidConfigurationFile">
        <source>MSBUILD : Configuration error MSB1043: The application could not start. {0}</source>
        <target state="translated">MSBUILD : Configuration error MSB1043: non è stato possibile avviare l'applicazione. {0}</target>
        <note>
      {StrBegin="MSBUILD : Configuration error MSB1043: "}
      UE: This error is shown when the msbuild.exe.config file had invalid content.
      LOCALIZATION: The prefix "MSBUILD : Configuration error MSBxxxx:" should not be localized.
    </note>
      </trans-unit>
      <trans-unit id="InvalidDetailedSummaryValue">
        <source>MSBUILD : error MSB1061: Detailed summary value is not valid. {0}</source>
        <target state="translated">MSBUILD : error MSB1061: il valore del riepilogo dettagliato non è valido. {0}</target>
        <note>
      {StrBegin="MSBUILD : error MSB1061: "}
      UE: This message does not need in-line parameters because the exception takes care of displaying the invalid arg.
      This error is shown when a user specifies a value for the -detailedSummary parameter that is not equivalent to Boolean.TrueString or Boolean.FalseString.
      LOCALIZATION: The prefix "MSBUILD : error MSBxxxx:" should not be localized.
    </note>
      </trans-unit>
      <trans-unit id="InvalidGraphBuildValue">
        <source>MSBUILD : error MSB1057: Graph build value is not valid.</source>
        <target state="translated">MSBUILD : error MSB1057: il valore di graphBuild non è valido.</target>
        <note>
      {StrBegin="MSBUILD : error MSB1057: "}
      UE: This message does not need in-line parameters because the exception takes care of displaying the invalid arg.
      This error is shown when a user specifies a value for the -graphBuild parameter that is not equivalent to Boolean.TrueString or Boolean.FalseString.
      LOCALIZATION: The prefix "MSBUILD : error MSBxxxx:" should not be localized.
    </note>
      </trans-unit>
      <trans-unit id="InvalidInteractiveValue">
        <source>MSBUILD : error MSB1055: Interactive value is not valid. {0}</source>
        <target state="translated">MSBUILD : error MSB1055: il valore di Interactive non è valido. {0}</target>
        <note>
      {StrBegin="MSBUILD : error MSB1055: "}
      UE: This message does not need in-line parameters because the exception takes care of displaying the invalid arg.
      This error is shown when a user specifies a value for the interactive parameter that is not equivalent to Boolean.TrueString or Boolean.FalseString.
      LOCALIZATION: The prefix "MSBUILD : error MSBxxxx:" should not be localized.
    </note>
      </trans-unit>
      <trans-unit id="InvalidIsolateProjectsValue">
        <source>MSBUILD : error MSB1056: Isolate projects value is not valid. {0}</source>
        <target state="translated">MSBUILD : error MSB1056: il valore di isolateProjects non è valido. {0}</target>
        <note>
      {StrBegin="MSBUILD : error MSB1056: "}
      UE: This message does not need in-line parameters because the exception takes care of displaying the invalid arg.
      This error is shown when a user specifies a value for the -isolateProjects parameter that is not equivalent
      to Boolean.TrueString, nameof(ProjectIsolationMode.MessageUponIsolationViolation), or Boolean.FalseString.
      LOCALIZATION: The prefix "MSBUILD : error MSBxxxx:" should not be localized.
    </note>
      </trans-unit>
      <trans-unit id="InvalidLoggerError">
        <source>MSBUILD : error MSB1019: Logger switch was not correctly formed.</source>
        <target state="translated">MSBUILD : error MSB1019: formato dell'opzione del logger non valido.</target>
        <note>{StrBegin="MSBUILD : error MSB1019: "}UE: This message does not need in-line parameters because the exception takes care of displaying the invalid arg.
      This error is shown when a user does any of the following:
      msbuild.exe -logger:;"logger parameters"                    (missing logger class and assembly)
      msbuild.exe -logger:loggerclass,                            (missing logger assembly)
      msbuild.exe -logger:loggerclass,;"logger parameters"        (missing logger assembly)
      The correct way to specify a logger is to give both the logger class and logger assembly, or just the logger assembly (logger
      parameters are optional).
      LOCALIZATION: The prefix "MSBUILD : error MSBxxxx:" should not be localized.</note>
      </trans-unit>
      <trans-unit id="InvalidMaxCPUCountValue">
        <source>MSBUILD : error MSB1030: Maximum CPU count is not valid. {0}</source>
        <target state="translated">MSBUILD : error MSB1030: numero massimo di CPU non valido. {0}</target>
        <note>
      {StrBegin="MSBUILD : error MSB1030: "}
      UE: This message does not need in-line parameters because the exception takes care of displaying the invalid arg.
      This error is shown when a user specifies an invalid CPU value. For example, -m:foo instead of -m:2.
      LOCALIZATION: The prefix "MSBUILD : error MSBxxxx:" should not be localized.
    </note>
      </trans-unit>
      <trans-unit id="InvalidMaxCPUCountValueOutsideRange">
        <source>MSBUILD : error MSB1032: Maximum CPU count is not valid. Value must be an integer greater than zero and no more than 1024.</source>
        <target state="translated">MSBUILD : error MSB1032: il numero massimo di CPU non è valido. Il valore deve essere un numero intero maggiore di zero e non superiore a 1024.</target>
        <note>{StrBegin="MSBUILD : error MSB1032: "}
      UE: This message does not need in-line parameters because the exception takes care of displaying the invalid arg.
      This error is shown when a user specifies a CPU value that is zero or less. For example, -m:0 instead of -m:2.
      LOCALIZATION: The prefix "MSBUILD : error MSBxxxx:" should not be localized.
    </note>
      </trans-unit>
      <trans-unit id="InvalidNodeNumberValue">
        <source>MSBUILD : error MSB1033: Node number is not valid. {0}.</source>
        <target state="translated">MSBUILD : error MSB1033: numero di nodi non valido. {0}.</target>
        <note>
      {StrBegin="MSBUILD : error MSB1033: "}
      UE: This message does not need in-line parameters because the exception takes care of displaying the invalid arg.
      This error is shown when a user specifies a CPU value that is zero or less. For example, -nodeMode:foo instead of -nodeMode:2.
      LOCALIZATION: The prefix "MSBUILD : error MSBxxxx:" should not be localized.
    </note>
      </trans-unit>
      <trans-unit id="InvalidNodeNumberValueIsNegative">
        <source>MSBUILD : error MSB1034: Node number is not valid. Value must be an integer greater than zero.</source>
        <target state="translated">MSBUILD : error MSB1034: il numero di nodi non è valido. Il valore deve essere un numero intero maggiore di zero.</target>
        <note>{StrBegin="MSBUILD : error MSB1034: "}
        UE: This message does not need in-line parameters because the exception takes care of displaying the invalid arg.
        This error is shown when a user specifies a CPU value that is zero or less. For example, -nodeMode:0 instead of -nodeMode:2.
        LOCALIZATION: The prefix "MSBUILD : error MSBxxxx:" should not be localized.
      </note>
      </trans-unit>
      <trans-unit id="InvalidPropertyError">
        <source>MSBUILD : error MSB1006: Property is not valid.</source>
        <target state="translated">MSBUILD : error MSB1006: proprietà non valida.</target>
        <note>
      {StrBegin="MSBUILD : error MSB1006: "}UE: This message does not need in-line parameters because the exception takes care of displaying the invalid arg.
      This error is shown if the user does any of the following:
      msbuild.exe -property:foo              (missing property value)
      msbuild.exe -property:=4               (missing property name)
      The user must pass in an actual property name and value following the switch, as in "msbuild.exe -property:Configuration=Debug".
      LOCALIZATION: The prefix "MSBUILD : error MSBxxxx:" should not be localized.
    </note>
      </trans-unit>
      <trans-unit id="InvalidSchemaFile">
        <source>MSBUILD : MSB1046: The schema "{0}" is not valid. {1}</source>
        <target state="translated">MSBUILD : MSB1046: schema "{0}" non valido. {1}</target>
        <note>{StrBegin="MSBUILD : MSB1046: "}UE: This message is shown when the schema file provided for the validation of a project is itself not valid.
    LOCALIZATION: "{0}" is the schema file path. "{1}" is a message from an FX exception that describes why the schema file is bad.</note>
      </trans-unit>
      <trans-unit id="InvalidSwitchIndicator">
        <source>Switch: {0}</source>
        <target state="translated">Opzione: {0}</target>
        <note>
      UE: This is attached to error messages caused by an invalid switch. This message indicates what the invalid arg was.
      For example, if an unknown switch is passed to MSBuild.exe, the error message will look like this:
      MSBUILD : error MSB1001: Unknown switch.
      Switch: -bogus
      LOCALIZATION: {0} contains the invalid switch text.
    </note>
      </trans-unit>
      <trans-unit id="InvalidToolsVersionError">
        <source>MSBUILD : error MSB1040: ToolsVersion is not valid. {0}</source>
        <target state="translated">MSBUILD : error MSB1040: ToolsVersion non valido. {0}</target>
        <note>
      {StrBegin="MSBUILD : error MSB1040: "}
      UE: This message does not need in-line parameters because the exception takes care of displaying the invalid arg.
      This error is shown when a user specifies an unknown toolversion, eg -toolsVersion:99
      LOCALIZATION: The prefix "MSBUILD : error MSBxxxx:" should not be localized.
    </note>
      </trans-unit>
      <trans-unit id="InvalidVerbosityError">
        <source>MSBUILD : error MSB1018: Verbosity level is not valid.</source>
        <target state="translated">MSBUILD : error MSB1018: livello di dettaglio non valido.</target>
        <note>
      {StrBegin="MSBUILD : error MSB1018: "}UE: This message does not need in-line parameters because the exception takes care of displaying the invalid arg.
      This error is shown when a user specifies an unknown verbosity level e.g. "msbuild -verbosity:foo". The only valid verbosities
      (and their short forms) are: q[uiet], m[inimal], n[ormal], d[etailed], diag[nostic].
      LOCALIZATION: The prefix "MSBUILD : error MSBxxxx:" should not be localized.
    </note>
      </trans-unit>
      <trans-unit id="LoggerFatalError">
        <source>MSBUILD : error MSB1028: The logger failed unexpectedly.</source>
        <target state="translated">MSBUILD : error MSB1028: errore imprevisto del logger.</target>
        <note>{StrBegin="MSBUILD : error MSB1028: "}
      UE: This error is shown when a logger specified with the -logger switch throws an exception while being
      initialized. This message is followed by the exception text including the stack trace.
      LOCALIZATION: The prefix "MSBUILD : error MSBxxxx:" should not be localized.</note>
      </trans-unit>
      <trans-unit id="LoggerFailurePrefixNoErrorCode">
        <source>MSBUILD : Logger error {0}: {1}</source>
        <target state="translated">MSBUILD : logger error {0}: {1}</target>
        <note>UE: This prefixes the error message emitted by a logger, when a logger fails in a controlled way using a LoggerException.
      For example, the logger is indicating that it could not create its output file.
      There's no error code because one was supplied by the logger.
      LOCALIZATION: The word "Logger" should be localized, the words "MSBuild" and "error" should NOT be localized.
      </note>
      </trans-unit>
      <trans-unit id="LoggerFailurePrefixWithErrorCode">
        <source>MSBUILD : Logger error MSB1029: {0}</source>
        <target state="translated">MSBUILD : Logger error MSB1029: {0}</target>
        <note>{SubString="Logger", "{0}"}{StrBegin="MSBUILD : "}
        UE: This prefixes the error message emitted by a logger, when a logger fails in a controlled way using a LoggerException.
        For example, the logger is indicating that it could not create its output file.
        This is like LoggerFailurePrefixNoErrorCode, but the logger didn't supply its own error code, so we have to provide one.
        LOCALIZATION: The word "Logger" should be localized, the words "MSBuild" and "error" should NOT be localized.
      </note>
      </trans-unit>
      <trans-unit id="MSBExePath">
        <source>MSBuild executable path = "{0}"</source>
        <target state="translated">Percorso dell'eseguibile di MSBuild = "{0}"</target>
        <note />
      </trans-unit>
      <trans-unit id="MSBVersion">
        <source>MSBuild version = "{0}"</source>
        <target state="translated">Versione di MSBuild = "{0}"</target>
        <note />
      </trans-unit>
      <trans-unit id="MSBuildDebugPath">
        <source>MSBuild logs and debug information will be at "{0}"</source>
        <target state="translated">I log e le informazioni di debug di MSBuild sono contenuti in "{0}"</target>
        <note />
      </trans-unit>
      <trans-unit id="MissingFeatureAvailabilityError">
<<<<<<< HEAD
        <source>MSBUILD : error MSB1067: Must provide a feature name for the featureavailability switch.</source>
        <target state="translated">MSBUILD : error MSB1067: è necessario fornire un nome funzionalità per il passaggio a disponibilità di funzionalità.</target>
=======
        <source>MSBUILD : error MSB1067: Must provide a feature name for the featureAvailability switch.</source>
        <target state="translated">MSBUILD : error MSB1067: È necessario fornire un nome funzionalità per l’opzione featureAvailability.</target>
>>>>>>> 8dad15d8
        <note>
      {StrBegin="MSBUILD : error MSB1067: "}UE: This happens if the user does something like "msbuild.exe -featureAvailability". The user must pass in an actual feature name
      following the switch, as in "msbuild.exe -featureAvailability:blah".
      LOCALIZATION: The prefix "MSBUILD : error MSBxxxx:" should not be localized.
    </note>
      </trans-unit>
      <trans-unit id="MissingGetItemError">
        <source>MSBUILD : error MSB1014: Must provide an item name for the getItem switch.</source>
        <target state="translated">MSBUILD : error MSB1014: è necessario specificare un nome elemento per l'opzione getItem.</target>
        <note>
      {StrBegin="MSBUILD : error MSB1014: "}UE: This happens if the user does something like "msbuild.exe -getItem". The user must pass in an actual item name
      following the switch, as in "msbuild.exe -getItem:blah".
      LOCALIZATION: The prefix "MSBUILD : error MSBxxxx:" should not be localized.
    </note>
      </trans-unit>
      <trans-unit id="MissingGetPropertyError">
        <source>MSBUILD : error MSB1010: Must provide a property name for the getProperty switch.</source>
        <target state="translated">MSBUILD : error MSB1010: è necessario specificare un nome proprietà per l'opzione getProperty.</target>
        <note>
      {StrBegin="MSBUILD : error MSB1010: "}UE: This happens if the user does something like "msbuild.exe -getProperty". The user must pass in an actual property name
      following the switch, as in "msbuild.exe -getProperty:blah".
      LOCALIZATION: The prefix "MSBUILD : error MSBxxxx:" should not be localized.
    </note>
      </trans-unit>
      <trans-unit id="MissingGetResultFileError">
        <source>MSBUILD : error MSB1068: Must provide a file for the getResultOutputFile switch.</source>
        <target state="translated">MSBUILD : error MSB1068: è necessario fornire un file per il passaggio getResultOutputFile.</target>
        <note>
      {StrBegin="MSBUILD : error MSB1068: "}UE: This happens if the user does something like "msbuild.exe -getResultOutputFile". The user must pass in an actual file
      following the switch, as in "msbuild.exe -getTargetResult:blah -getResultOutputFile:blah.txt".
      LOCALIZATION: The prefix "MSBUILD : error MSBxxxx:" should not be localized.
    </note>
      </trans-unit>
      <trans-unit id="MissingGetTargetResultError">
        <source>MSBUILD : error MSB1017: Must provide a target name for the getTargetResult switch.</source>
        <target state="translated">MSBUILD : error MSB1017: è necessario specificare un nome destinazione per l'opzione getTargetResult.</target>
        <note>
      {StrBegin="MSBUILD : error MSB1017: "}UE: This happens if the user does something like "msbuild.exe -getTargetResult". The user must pass in an actual target name
      following the switch, as in "msbuild.exe -getTargetResult:blah".
      LOCALIZATION: The prefix "MSBUILD : error MSBxxxx:" should not be localized.
    </note>
      </trans-unit>
      <trans-unit id="MissingLoggerError">
        <source>MSBUILD : error MSB1007: Specify a logger.</source>
        <target state="translated">MSBUILD : error MSB1007: specificare un logger.</target>
        <note>
      {StrBegin="MSBUILD : error MSB1007: "}UE: This happens if the user does something like "msbuild.exe -logger". The user must pass in an actual logger class
      following the switch, as in "msbuild.exe -logger:XMLLogger,MyLogger,Version=1.0.2,Culture=neutral".
      LOCALIZATION: The prefix "MSBUILD : error MSBxxxx:" should not be localized.
    </note>
      </trans-unit>
      <trans-unit id="MissingMaxCPUCountError">
        <source>MSBUILD : error MSB1031: Specify the maximum number of CPUs.</source>
        <target state="translated">MSBUILD : error MSB1031: specificare il numero massimo di CPU.</target>
        <note>
      {StrBegin="MSBUILD : error MSB1031: "}UE: This happens if the user does something like "msbuild.exe -m". The user must pass in an actual number like -m:4.
      LOCALIZATION: The prefix "MSBUILD : error MSBxxxx:" should not be localized.
    </note>
      </trans-unit>
      <trans-unit id="MissingProjectError">
        <source>MSBUILD : error MSB1003: Specify a project or solution file. The current working directory does not contain a project or solution file.</source>
        <target state="translated">MSBUILD : error MSB1003: specificare un file di progetto o di soluzione. La directory di lavoro corrente non contiene alcun file di progetto o di soluzione.</target>
        <note>
      {StrBegin="MSBUILD : error MSB1003: "}UE: The user must either specify a project or solution file to build, or there must be a project file in the current directory
      with a file extension ending in "proj" (e.g., foo.csproj), or a solution file ending in "sln".
      LOCALIZATION: The prefix "MSBUILD : error MSBxxxx:" should not be localized.
    </note>
      </trans-unit>
      <trans-unit id="MissingPropertyError">
        <source>MSBUILD : error MSB1005: Specify a property and its value.</source>
        <target state="translated">MSBUILD : error MSB1005: specificare una proprietà e il relativo valore.</target>
        <note>
      {StrBegin="MSBUILD : error MSB1005: "}UE: This happens if the user does something like "msbuild.exe -property". The user must pass in an actual property
      name and value following the switch, as in "msbuild.exe -property:Configuration=Debug".
      LOCALIZATION: The prefix "MSBUILD : error MSBxxxx:" should not be localized.
    </note>
      </trans-unit>
      <trans-unit id="MissingResponseFileError">
        <source>MSBUILD : error MSB1012: Specify a response file.</source>
        <target state="translated">MSBUILD : error MSB1012: specificare un file di risposta.</target>
        <note>
      {StrBegin="MSBUILD : error MSB1012: "}UE: This error would occur if the user did something like "msbuild.exe @ foo.proj". The at-sign must be followed by a
      response file.
      LOCALIZATION: The prefix "MSBUILD : error MSBxxxx:" should not be localized.
    </note>
      </trans-unit>
      <trans-unit id="MissingTargetError">
        <source>MSBUILD : error MSB1004: Specify the name of the target.</source>
        <target state="translated">MSBUILD : error MSB1004: specificare il nome della destinazione.</target>
        <note>
      {StrBegin="MSBUILD : error MSB1004: "}UE: This happens if the user does something like "msbuild.exe -target". The user must pass in an actual target name
      following the switch, as in "msbuild.exe -target:blah".
      LOCALIZATION: The prefix "MSBUILD : error MSBxxxx:" should not be localized.
    </note>
      </trans-unit>
      <trans-unit id="MissingTerminalLoggerParameterError">
        <source>MSBUILD : error MSB1066: Specify one or more parameters for the terminal logger if using the -terminalLoggerParameters switch</source>
        <target state="translated">MSBUILD : error MSB1066: specificare uno o più parametri per il logger del terminale se si usa l'opzione -terminalLoggerParameters</target>
        <note>
      {StrBegin="MSBUILD : error MSB1066: "}
      UE: This happens if the user does something like "msbuild.exe -terminalLoggerParameters:". The user must pass in one or more parameters
      after the switch e.g. "msbuild.exe -terminalLoggerParameters:default=auto".
      LOCALIZATION: The prefix "MSBUILD : error MSBxxxx:" should not be localized.
    </note>
      </trans-unit>
      <trans-unit id="MissingToolsVersionError">
        <source>MSBUILD : error MSB1039: Specify the version of the toolset.</source>
        <target state="translated">MSBUILD : error MSB1039: specificare la versione del set di strumenti.</target>
        <note>
      {StrBegin="MSBUILD : error MSB1039: "}
      UE: This happens if the user does something like "msbuild.exe -toolsVersion". The user must pass in an actual toolsversion
      name following the switch, as in "msbuild.exe -toolsVersion:3.5".
      LOCALIZATION: The prefix "MSBUILD : error MSBxxxx:" should not be localized.
    </note>
      </trans-unit>
      <trans-unit id="MissingVerbosityError">
        <source>MSBUILD : error MSB1016: Specify the verbosity level.</source>
        <target state="translated">MSBUILD : error MSB1016: specificare il livello di dettaglio.</target>
        <note>
      {StrBegin="MSBUILD : error MSB1016: "}UE: This happens if the user does something like "msbuild.exe -verbosity". The user must pass in a verbosity level
      after the switch e.g. "msbuild.exe -verbosity:detailed".
      LOCALIZATION: The prefix "MSBUILD : error MSBxxxx:" should not be localized.
    </note>
      </trans-unit>
      <trans-unit id="MissingWarnNotAsErrorParameterError">
        <source>MSBUILD : error MSB1060: Specify one or more warning codes when using the -warnNotAsError switch.</source>
        <target state="translated">MSBUILD : error MSB1060: specificare uno o più codici di avviso quando si usa l'opzione -warnNotAsError.</target>
        <note>
      {StrBegin="MSBUILD : error MSB1060: "}
      UE: This happens if the user does something like "msbuild.exe -warnNotAsError:" without any codes.
      LOCALIZATION: The prefix "MSBUILD : error MSBxxxx:" should not be localized.
    </note>
      </trans-unit>
      <trans-unit id="MultipleSchemasError">
        <source>MSBUILD : error MSB1024: Only one schema can be specified for validation of the project.</source>
        <target state="translated">MSBUILD : error MSB1024: è possibile specificare solo uno schema per la convalida del progetto.</target>
        <note>
      {StrBegin="MSBUILD : error MSB1024: "}UE: The user did something like msbuild -validate:foo.xsd -validate:bar.xsd. We only allow one schema to be specified.
      LOCALIZATION: The prefix "MSBUILD : error MSBxxxx:" should not be localized.
    </note>
      </trans-unit>
      <trans-unit id="NameInvalid">
        <source>MSBUILD : error MSB5016: The name "{0}" contains an invalid character "{1}".</source>
        <target state="translated">MSBUILD : error MSB5016: il nome "{0}" contiene un carattere non valido "{1}".</target>
        <note>
      {StrBegin="MSBUILD : error MSB5016: "}
    </note>
      </trans-unit>
      <trans-unit id="NotWarnAsErrorWithoutWarnAsError">
        <source>MSBUILD : error MSB1062: The -warnnotaserror switch cannot be specified unless the -warnaserror switch is also specified and left empty.</source>
        <target state="translated">MSBUILD : error MSB1062: non è possibile specificare l'opzione -warnnotaserror a meno che non venga specificata e lasciata vuota anche l'opzione -warnaserror.</target>
        <note>{StrBegin="MSBUILD : error MSB1062: "}LOCALIZATION: The prefix "MSBUILD : error MSBxxxx:", "-warnnotaserror" and "-warnaserror" should not be localized.</note>
      </trans-unit>
      <trans-unit id="OptionalLoggerCreationMessage">
        <source>The specified logger "{0}" could not be created and will not be used. {1}</source>
        <target state="translated">Non è stato possibile creare il logger specificato "{0}", che quindi non verrà usato. {1}</target>
        <note>
      UE: This error is shown when a logger cannot be loaded and instantiated from its assembly.
      LOCALIZATION: {0} contains the logger description passed on the command line or in a
      response file. {1} contains the exception message explaining why the
      logger could not be created -- this message comes from the CLR/FX and is localized.
    </note>
      </trans-unit>
      <trans-unit id="PickedUpSwitchesFromAutoResponse">
        <source>Some command line switches were read from the auto-response file "{0}". To disable this file, use the "-noAutoResponse" switch.</source>
        <target state="translated">Alcune opzioni della riga di comando sono state lette dal file di risposta automatica "{0}". Per disabilitare questo file, usare l'opzione "-noAutoResponse".</target>
        <note>
      UE: This message appears in high verbosity modes when we used some
      switches from the auto-response file msbuild.rsp: otherwise the user may be unaware
      where the switches are coming from.
    </note>
      </trans-unit>
      <trans-unit id="Process">
        <source>Process = "{0}"</source>
        <target state="translated">Processo = "{0}"</target>
        <note />
      </trans-unit>
      <trans-unit id="ProjectFinished_NoTF">
        <source>{0}{1} {2} ({3}s)</source>
        <target state="translated">{0}{1} {2} ({3}s)</target>
        <note>
      Project finished summary.
      {0}: indentation - few spaces to visually indent row
      {1}: project name
      {2}: BuildResult_{X}
      {3}: duration in seconds with 1 decimal point
    </note>
      </trans-unit>
      <trans-unit id="ProjectFinished_OutputPath">
        <source> → {0}</source>
        <target state="translated"> → {0}</target>
        <note>
      Info about project output - when known. Printed after ProjectFinished_NoTF or ProjectFinished_WithTF.
      {0}: VT100 coded hyperlink to project output directory
    </note>
      </trans-unit>
      <trans-unit id="ProjectFinished_WithTF">
        <source>{0}{1} {2} {3} ({4}s)</source>
        <target state="translated">{0}{1} {2} {3} ({4}s)</target>
        <note>
      Project finished summary including target framework information.
      {0}: indentation - few spaces to visually indent row
      {1}: project name
      {2}: target framework
      {3}: BuildResult_{X}
      {4}: duration in seconds with 1 decimal point
    </note>
      </trans-unit>
      <trans-unit id="ProjectNotFoundError">
        <source>MSBUILD : error MSB1009: Project file does not exist.</source>
        <target state="translated">MSBUILD : error MSB1009: il file di progetto non esiste.</target>
        <note>{StrBegin="MSBUILD : error MSB1009: "}UE: This message does not need in-line parameters because the exception takes care of displaying the invalid arg.
      LOCALIZATION: The prefix "MSBUILD : error MSBxxxx:" should not be localized.</note>
      </trans-unit>
      <trans-unit id="PossiblyOmittedMaxCPUSwitch">
        <source>Building the projects in this solution one at a time. To enable parallel build, please add the "-m" switch.</source>
        <target state="translated">Compilazione dei progetti nella soluzione uno alla volta. Per abilitare la compilazione parallela, aggiungere l'opzione "-m".</target>
        <note />
      </trans-unit>
      <trans-unit id="ProjectSchemaErrorHalt">
        <source>MSBUILD : MSB1045: Stopping because of syntax errors in project file.</source>
        <target state="translated">MSBUILD : MSB1045: arresto a causa di errori di sintassi nel file di progetto.</target>
        <note>{StrBegin="MSBUILD : MSB1045: "}</note>
      </trans-unit>
      <trans-unit id="ReadResponseFileError">
        <source>MSBUILD : error MSB1023: Cannot read the response file. {0}</source>
        <target state="translated">MSBUILD : error MSB1023: non è possibile leggere il file di risposta. {0}</target>
        <note>{StrBegin="MSBUILD : error MSB1023: "}UE: This error is shown when the response file cannot be read off disk.
    LOCALIZATION: The prefix "MSBUILD : error MSBxxxx:" should not be localized. {0} contains a localized message explaining
    why the response file could not be read -- this message comes from the CLR/FX.</note>
      </trans-unit>
      <trans-unit id="RepeatedResponseFileError">
        <source>MSBUILD : error MSB1013: The response file was specified twice. A response file can be specified only once. Any files named "msbuild.rsp" in the directory of MSBuild.exe or in the directory of the first project or solution built (which if no project or solution is specified is the current working directory) were automatically used as response files.</source>
        <target state="translated">MSBUILD : error MSB1013: il file di risposta è stato specificato due volte. È possibile specificare un file di risposta una sola volta. Come file di risposta è stato usato automaticamente qualsiasi file denominato "msbuild.rsp" nella directory di MSBuild.exe o nella directory della prima compilazione della soluzione o del progetto la quale, se non è specificato un progetto o una soluzione, consiste nella directory di lavoro corrente.</target>
        <note>{StrBegin="MSBUILD : error MSB1013: "}UE: Response files are just text files that contain a bunch of command-line switches to be passed to MSBuild.exe. The
    purpose is so you don't have to type the same switches over and over again ... you can just pass in the response file instead.
    Response files can include the @ switch in order to further include other response files. In order to prevent a circular
    reference here, we disallow the same response file from being included twice. This error message would be followed by the
    exact @ switch that resulted in the duplicate response file.
    LOCALIZATION: The prefix "MSBUILD : error MSBxxxx:" should not be localized.</note>
      </trans-unit>
      <trans-unit id="ResponseFileNotFoundError">
        <source>MSBUILD : error MSB1022: Response file does not exist.</source>
        <target state="translated">MSBUILD : error MSB1022: il file di risposta non esiste.</target>
        <note>{StrBegin="MSBUILD : error MSB1022: "}UE: This message would show if the user did something like "msbuild @bogus.rsp" where bogus.rsp doesn't exist. This
    message does not need in-line parameters because the exception takes care of displaying the invalid arg.
    LOCALIZATION: The prefix "MSBUILD : error MSBxxxx:" should not be localized.</note>
      </trans-unit>
      <trans-unit id="ResponseFileSwitchFromLocation">
        <source>'{0}' came from '{1}'</source>
        <target state="translated">'{0}' proviene da '{1}'</target>
        <note>
      These are response file switches with the location of the response file on disk.
    </note>
      </trans-unit>
      <trans-unit id="RestoreComplete">
        <source>Restore complete ({0}s)</source>
        <target state="translated">Ripristino completato ({0})</target>
        <note>
      {0}: duration in seconds with 1 decimal point
    </note>
      </trans-unit>
      <trans-unit id="RestoreCompleteWithMessage">
        <source>Restore {0} in {1}s</source>
        <target state="translated">Ripristinare {0} in {1}s</target>
        <note>
      Restore summary when finished with warning or error
      {0}: BuildResult_X (below)
      {1}: duration in seconds with 1 decimal point
    </note>
      </trans-unit>
      <trans-unit id="SAC">
        <source>Based on the Windows registry key VerifiedAndReputablePolicyState, SAC state = {0}.</source>
        <target state="new">Based on the Windows registry key VerifiedAndReputablePolicyState, SAC state = {0}.</target>
        <note>"Windows" is the OS, SAC is the Smart App Control, "VerifiedAndReputablePolicyState" should not be localized</note>
      </trans-unit>
      <trans-unit id="SAC_Enforcement">
        <source>1: in enforcement</source>
        <target state="new">1: in enforcement</target>
        <note />
      </trans-unit>
      <trans-unit id="SAC_Evaluation">
        <source>2: in evaluation. It is recommended to turn off Smart App Control in development environemnt as otherwise performance might be impacted</source>
        <target state="new">2: in evaluation. It is recommended to turn off Smart App Control in development environemnt as otherwise performance might be impacted</target>
        <note>Smart App Control, "VerifiedAndReputablePolicyState" should not be localized</note>
      </trans-unit>
      <trans-unit id="SAC_Off">
        <source>0: turned off</source>
        <target state="new">0: turned off</target>
        <note />
      </trans-unit>
      <trans-unit id="SchemaFileLocation">
        <source>Validating project using schema file "{0}".</source>
        <target state="translated">Convalida del progetto mediante il file di schema "{0}".</target>
        <note>LOCALIZATION: "{0}" is the location of the schema file.</note>
      </trans-unit>
      <trans-unit id="SchemaValidationError">
        <source>MSBUILD : MSB1044: Project is not valid. {0}</source>
        <target state="translated">MSBUILD : MSB1044: progetto non valido. {0}</target>
        <note>{StrBegin="MSBUILD : MSB1044: "}UE: This error is shown when the user asks his project to be validated against a schema (-val switch for
    MSBuild.exe), and the project has errors. "{0}" contains a message explaining the problem.
    LOCALIZATION: "{0}" is a message from the System.XML schema validator and is already localized.</note>
      </trans-unit>
      <trans-unit id="SchemaNotFoundError">
        <source>MSBUILD : error MSB1026: Schema file does not exist.</source>
        <target state="translated">MSBUILD : error MSB1026: il file di schema non esiste.</target>
        <note>{StrBegin="MSBUILD : error MSB1026: "}UE: This error is shown when the user specifies a schema file using the -validate:&lt;schema&gt; switch, and the file
    does not exist on disk. This message does not need in-line parameters because the exception takes care of displaying the
    invalid arg.
    LOCALIZATION: The prefix "MSBUILD : error MSBxxxx:" should not be localized.</note>
      </trans-unit>
      <trans-unit id="SchemaNotFoundErrorWithFile">
        <source>MSBUILD : error MSB1026: Schema file '{0}' does not exist.</source>
        <target state="translated">MSBUILD : error MSB1026: il file di schema '{0}' non esiste.</target>
        <note>{StrBegin="MSBUILD : error MSB1026: "}UE: This error is printed if the default schema does not exist or in the extremely unlikely event
    that an explicit schema file was passed and existed when the command line parameters were checked but was deleted from disk before this check was made.
    LOCALIZATION: The prefix "MSBUILD : error MSBxxxx:" should not be localized.</note>
      </trans-unit>
      <trans-unit id="SolutionBuildInvalidForCommandLineEvaluation">
        <source>MSBUILD : error MSB1063: Cannot access properties or items when building solution files or solution filter files. This feature is only available when building individual projects.</source>
        <target state="translated">MSBUILD : error MSB1063: non è possibile accedere a proprietà o elementi durante la compilazione di file di soluzione o file di filtro della soluzione. Questa funzionalità è disponibile solo durante la compilazione di singoli progetti.</target>
        <note>
      {StrBegin="MSBUILD : error MSB1063: "}UE: This happens if the user passes in a solution file when trying to access individual properties or items. The user must pass in a project file.
      LOCALIZATION: The prefix "MSBUILD : error MSBxxxx:" should not be localized.
    </note>
      </trans-unit>
      <trans-unit id="SwitchErrorWithArguments">
        <source>{0}
    Full command line: '{1}'
  Switches appended by response files:{2}</source>
        <target state="translated">{0}
    Riga di comando completa: '{1}'
  Opzioni accodate da file di risposta:{2}</target>
        <note />
      </trans-unit>
      <trans-unit id="TargetsCouldNotBePrinted">
        <source>MSBUILD : error MSB1059: Targets could not be printed. {0}</source>
        <target state="translated">MSBUILD : error MSB1059: non è stato possibile stampare le destinazioni. {0}</target>
        <note>{StrBegin="MSBUILD : error MSB1059: "}</note>
      </trans-unit>
      <trans-unit id="TerminalLoggerNotUsedDisabled">
        <source>Terminal Logger was not used because build is run in context of a process (e.g. 'dotnet test') that requests direct access to stdout stream.</source>
        <target state="translated">Il logger di terminale non è stato usato perché la compilazione viene eseguita nel contesto di un processo (ad esempio 'dotnet test') che richiede l'accesso diretto al flusso stdout.</target>
        <note />
      </trans-unit>
      <trans-unit id="TerminalLoggerNotUsedNotSupported">
        <source>Terminal Logger was not used because the output is not supported.</source>
        <target state="translated">Il logger del terminale non è stato usato perché l'output non è supportato.</target>
        <note />
      </trans-unit>
      <trans-unit id="TerminalLoggerNotUsedRedirected">
        <source>Terminal Logger was not used because the output is being redirected to a file.</source>
        <target state="translated">Il logger del terminale non è stato usato perché l'output viene reindirizzato a un file.</target>
        <note />
      </trans-unit>
      <trans-unit id="TestProjectFinished_NoTF">
        <source>{0}{1} test {2} ({3}s)</source>
        <target state="translated">{0}{1} test {2} {3}</target>
        <note>
      Project finished summary.
      {0}: indentation - few spaces to visually indent row
      {1}: project name
      {2}: BuildResult_{X}
      {3}: duration in seconds with 1 decimal point
    </note>
      </trans-unit>
      <trans-unit id="TestProjectFinished_WithTF">
        <source>{0}{1} test {2} {3} ({4}s)</source>
        <target state="translated">{0}{1} test {2} {3} {4}</target>
        <note>
      Project finished summary including target framework information.
      {0}: indentation - few spaces to visually indent row
      {1}: project name
      {2}: target framework
      {3}: BuildResult_{X}
      {4}: duration in seconds with 1 decimal point
    </note>
      </trans-unit>
      <trans-unit id="TestSummary_BannerAndTotal">
        <source>Test summary: total: {0}</source>
        <target state="translated">Riepilogo test: totale: {0}</target>
        <note>{0} whole number</note>
      </trans-unit>
      <trans-unit id="TestSummary_Duration">
        <source>duration: {0}s</source>
        <target state="translated">durata: {0}s</target>
        <note>{0} whole number</note>
      </trans-unit>
      <trans-unit id="TestSummary_Failed">
        <source>failed: {0}</source>
        <target state="translated">non riuscito: {0}</target>
        <note>{0} whole number</note>
      </trans-unit>
      <trans-unit id="TestSummary_Skipped">
        <source>skipped: {0}</source>
        <target state="translated">ignorato: {0}</target>
        <note>{0} whole number</note>
      </trans-unit>
      <trans-unit id="TestSummary_Succeeded">
        <source>succeeded: {0}</source>
        <target state="translated">riuscito: {0}</target>
        <note>{0} whole number</note>
      </trans-unit>
      <trans-unit id="UnexpectedParametersError">
        <source>MSBUILD : error MSB1002: This switch does not take any parameters.</source>
        <target state="translated">MSBUILD : error MSB1002: questa opzione non accetta parametri.</target>
        <note>{StrBegin="MSBUILD : error MSB1002: "}UE: For example, if somebody types "msbuild.exe -noLogo:1", they would get this error because the -noLogo switch
    should not be followed by any parameters ... it stands alone.
    LOCALIZATION: The prefix "MSBUILD : error MSBxxxx:" should not be localized.</note>
      </trans-unit>
      <trans-unit id="UnknownSwitchError">
        <source>MSBUILD : error MSB1001: Unknown switch.</source>
        <target state="translated">MSBUILD : error MSB1001: opzione sconosciuta.</target>
        <note>{StrBegin="MSBUILD : error MSB1001: "}UE: This occurs when the user passes in an unrecognized switch on the MSBuild.exe command-line.
    LOCALIZATION: The prefix "MSBUILD : error MSBxxxx:" should not be localized.</note>
      </trans-unit>
      <trans-unit id="UnsupportedOS">
        <source>MSBUILD : error MSB1015: MSBuild does not run on this version of the operating system. It is only supported on Windows 7 and later versions.</source>
        <target state="translated">MSBUILD : error MSB1015: MSBuild non può essere eseguito su questa versione del sistema operativo. È supportato solo in Windows 7 e versioni successive.</target>
        <note>{StrBegin="MSBUILD : error MSB1015: "}LOCALIZATION: The error prefix "MSBUILD : error MSBxxxx:" should not be localized.</note>
      </trans-unit>
      <trans-unit id="UnsupportedSwitchForSolutionFiles">
        <source>The '{0}' switch is not supported for solution files.</source>
        <target state="translated">L'opzione '{0}' non è supportata per i file di soluzione.</target>
        <note />
      </trans-unit>
      <trans-unit id="Using35Engine">
        <source>Forcing load of Microsoft.Build.Engine because MSBUILDOLDOM=1...</source>
        <target state="translated">Verrà imposto il caricamento di Microsoft.Build.Engine perché MSBUILDOLDOM=1...</target>
        <note />
      </trans-unit>
      <trans-unit id="MissingIgnoreProjectExtensionsError">
        <source>MSBUILD : error MSB1035: Specify the project extensions to ignore.</source>
        <target state="translated">MSBUILD : error MSB1035: specificare le estensioni di progetto da ignorare.</target>
        <note>{StrBegin="MSBUILD : error MSB1035: "}
      UE: This happens if the user does something like "msbuild.exe -ignoreProjectExtensions". The user must pass in one or more
      project extensions to ignore e.g. "msbuild.exe -ignoreProjectExtensions:.sln".
      LOCALIZATION: The prefix "MSBUILD : error MSBxxxx:" should not be localized.
    </note>
      </trans-unit>
      <trans-unit id="InvalidExtensionToIgnore">
        <source>MSBUILD : error MSB1036: There is an invalid extension in the -ignoreProjectExtensions list. Extensions must start with a period ".", have one or more characters after the period and not contain any invalid path characters or wildcards.</source>
        <target state="translated">MSBUILD : error MSB1036: estensione non valida nell'elenco -ignoreProjectExtensions. Le estensioni devono iniziare con un punto ".", devono includere uno o più caratteri dopo il punto e non devono contenere caratteri di percorso o caratteri jolly non validi.</target>
        <note>{StrBegin="MSBUILD : error MSB1036: "}LOCALIZATION: The error prefix "MSBUILD : error MSBxxxx:" should not be localized.</note>
      </trans-unit>
      <trans-unit id="MissingConsoleLoggerParameterError">
        <source>MSBUILD : error MSB1037: Specify one or more parameters for the console logger if using the -consoleLoggerParameters switch</source>
        <target state="translated">MSBUILD : error MSB1037: specificare uno o più parametri per il logger di console se si usa l'opzione -consoleLoggerParameters</target>
        <note>{StrBegin="MSBUILD : error MSB1037: "}
      UE: This happens if the user does something like "msbuild.exe -consoleLoggerParameters:". The user must pass in one or more parameters
      after the switch e.g. "msbuild.exe -consoleLoggerParameters:ErrorSummary".
      LOCALIZATION: The prefix "MSBUILD : error MSBxxxx:" should not be localized.
    </note>
      </trans-unit>
      <trans-unit id="MissingFileLoggerParameterError">
        <source>MSBUILD : error MSB1038: Specify one or more parameters for the file logger if using the -fileLoggerParameters switch</source>
        <target state="translated">MSBUILD : error MSB1038: specificare uno o più parametri per il logger di file se si usa l'opzione -fileLoggerParameters</target>
        <note>{StrBegin="MSBUILD : error MSB1038: "}
      UE: This happens if the user does something like "msbuild.exe -fileLoggerParameters:". The user must pass in one or more parameters
      after the switch e.g. "msbuild.exe -fileLoggerParameters:logfile=c:\temp\logfile".
      LOCALIZATION: The prefix "MSBUILD : error MSBxxxx:" should not be localized.
    </note>
      </trans-unit>
      <trans-unit id="MissingNodeReuseParameterError">
        <source>MSBUILD : error MSB1041: Specify one or more parameters for node reuse if using the -nodeReuse switch</source>
        <target state="translated">MSBUILD : error MSB1041: specificare uno o più parametri per il riutilizzo dei nodi se si usa l'opzione -nodeReuse</target>
        <note>{StrBegin="MSBUILD : error MSB1041: "}
      UE: This happens if the user does something like "msbuild.exe -nodeReuse:" without a true or false
      LOCALIZATION: The prefix "MSBUILD : error MSBxxxx:" should not be localized.
     </note>
      </trans-unit>
      <trans-unit id="InvalidNodeReuseValue">
        <source>MSBUILD : error MSB1042: Node reuse value is not valid. {0}.</source>
        <target state="translated">MSBUILD : error MSB1042: valore di riutilizzo dei nodi non valido. {0}.</target>
        <note>{StrBegin="MSBUILD : error MSB1042: "}
     UE: This message does not need in-line parameters because the exception takes care of displaying the invalid arg.
     This error is shown when a user specifies a node reuse value that is not equivilant to Boolean.TrueString or Boolean.FalseString.
     LOCALIZATION: The prefix "MSBUILD : error MSBxxxx:" should not be localized.
  </note>
      </trans-unit>
      <trans-unit id="InvalidPreprocessPath">
        <source>MSBUILD : error MSB1047: File to preprocess to is not valid. {0}</source>
        <target state="translated">MSBUILD : error MSB1047: file da pre-elaborare non valido. {0}</target>
        <note>{StrBegin="MSBUILD : error MSB1047: "}</note>
      </trans-unit>
      <trans-unit id="LoggerCreationError">
        <source>MSBUILD : error MSB1021: Cannot create an instance of the logger. {0}</source>
        <target state="translated">MSBUILD : error MSB1021: non è possibile creare un'istanza del logger. {0}</target>
        <note>{StrBegin="MSBUILD : error MSB1021: "}
      UE: This error is shown when a logger cannot be loaded and instantiated from its assembly.
      LOCALIZATION: The prefix "MSBUILD : error MSBxxxx:" should not be localized. {0} contains a message explaining why the
      logger could not be created -- this message comes from the CLR/FX and is localized.</note>
      </trans-unit>
      <trans-unit id="LoggerNotFoundError">
        <source>MSBUILD : error MSB1020: The logger was not found. Check the following: 1.) The logger name specified is the same as the name of the logger class. 2.) The logger class is "public" and implements the Microsoft.Build.Framework.ILogger interface. 3.) The path to the logger assembly is correct, or the logger can be loaded using only the assembly name provided.</source>
        <target state="translated">MSBUILD : error MSB1020: il logger non è stato trovato. Verificare quanto segue: 1.) Il nome del logger specificato è uguale al nome della classe logger. 2.) La classe logger è "public" e implementa l'interfaccia Microsoft.Build.Framework.ILogger. 3.) Il percorso dell'assembly logger è corretto o è possibile caricare il logger usando esclusivamente il nome di assembly fornito.</target>
        <note>
      {StrBegin="MSBUILD : error MSB1020: "}UE: This message does not need in-line parameters because the exception takes care of displaying the invalid arg.
      This error is shown when a user specifies an logger that does not exist e.g. "msbuild -logger:FooLoggerClass,FooAssembly". The
      logger class must exist in the given assembly.
      LOCALIZATION: The prefix "MSBUILD : error MSBxxxx:" should not be localized.
    </note>
      </trans-unit>
      <trans-unit id="ProjectUpgradeNeededToVcxProj">
        <source>MSBUILD : error MSB4192: The project file "{0}" is in the ".vcproj" or ".dsp" file format, which MSBuild cannot build directly. Please convert the project by opening it in the Visual Studio IDE or running the conversion tool, or, for ".vcproj", use MSBuild to build the solution file containing the project instead.</source>
        <target state="translated">MSBUILD : error MSB4192: il file di progetto "{0}" è in formato ".vcproj" o ".dsp", che non è possibile compilare direttamente con MSBuild. Per convertire il progetto, aprirlo in Visual Studio IDE o eseguire lo strumento di conversione oppure, per ".vcproj", usare MSBuild per compilare il file della soluzione contenente il progetto.</target>
        <note>{StrBegin="MSBUILD : error MSB4192: "} LOC: ".vcproj" and ".dsp" should not be localized</note>
      </trans-unit>
      <trans-unit id="NeedJustMyCode">
        <source>If MSBuild debugging does not work correctly, please verify that the "Just My Code" feature is enabled in Visual Studio, and that you have selected the managed debugger.</source>
        <target state="translated">Se il debug di MSBuild non funziona correttamente, verificare che la funzionalità "Just My Code" sia abilitata in Visual Studio e che sia stato selezionato il debugger gestito.</target>
        <note />
      </trans-unit>
      <trans-unit id="DebuggingSolutionFiles">
        <source>MSBUILD : error MSB1048: Solution files cannot be debugged directly. Run MSBuild first with an environment variable MSBUILDEMITSOLUTION=1 to create a corresponding ".sln.metaproj" file. Then debug that.</source>
        <target state="translated">MSBUILD : error MSB1048: non è possibile eseguire direttamente il debug dei file della soluzione. Eseguire MSBuild prima con una variabile di ambiente MSBUILDEMITSOLUTION=1 per creare un file ".sln.metaproj" corrispondente. Eseguirne quindi il debug.</target>
        <note>{StrBegin="MSBUILD : error MSB1048: "} LOC: ".SLN" should not be localized</note>
      </trans-unit>
      <trans-unit id="BuildStarted">
        <source>Build started.</source>
        <target state="translated">Compilazione avviata.</target>
        <note />
      </trans-unit>
      <trans-unit id="FileLocation">
        <source>{0} ({1},{2})</source>
        <target state="translated">{0} ({1},{2})</target>
        <note>A file location to be embedded in a string.</note>
      </trans-unit>
      <trans-unit id="AmbiguousProjectDirectoryError">
        <source>MSBUILD : error MSB1050: Specify which project or solution file to use because the folder "{0}" contains more than one project or solution file.</source>
        <target state="translated">MSBUILD : error MSB1050: specificare il file di progetto o di soluzione da usare perché la cartella "{0}" ne contiene più di uno.</target>
        <note>
      {StrBegin="MSBUILD : error MSB1050: "}UE: If no project or solution file is explicitly specified on the MSBuild.exe command-line, then the engine searches for a
      project or solution file in the current directory by looking for *.*PROJ and *.SLN. If more than one file is found that matches this wildcard, we
      fire this error.
      LOCALIZATION: The prefix "MSB1050 : error MSBxxxx:" should not be localized.
    </note>
      </trans-unit>
      <trans-unit id="HelpMessage_28_WarnAsErrorSwitch">
        <source>  -warnAsError[:code[;code2]]
                     List of warning codes to treats as errors.  Use a semicolon
                     or a comma to separate multiple warning codes. To treat all
                     warnings as errors use the switch with no values.
                     (Short form: -err[:c;[c2]])

                     Example:
                       -warnAsError:MSB4130

                     When a warning is treated as an error the target will
                     continue to execute as if it was a warning but the overall
                     build will fail.
    </source>
        <target state="translated">  -warnAsError[:codice[;codice2]]
                     Elenco di codici avviso da considerare come errori. Usare
                     il punto e virgola o la virgola per delimitare più codici
                     avviso. Per considerare tutti gli avvisi come errori,
                     usare l'opzione senza specificare alcun valore.
                     Forma breve: -err[:c;[c2]].

                     Esempio:
                       -warnAsError:MSB4130

                     Quando un avviso viene considerato come errore,
                     l'esecuzione della destinazione continua come se si
                     trattasse di un avviso ma la compilazione generale
                     non riuscirà.
    </target>
        <note>
      LOCALIZATION: "-warnAsError" and "-err" should not be localized.
      LOCALIZATION: None of the lines should be longer than a standard width console window, eg 80 chars.
    </note>
      </trans-unit>
      <trans-unit id="HelpMessage_29_WarnAsMessageSwitch">
        <source>  -warnAsMessage[:code[;code2]]
                     List of warning codes to treats as low importance
                     messages.  Use a semicolon or a comma to separate
                     multiple warning codes.
                     (Short form: -noWarn[:c;[c2]])

                     Example:
                       -warnAsMessage:MSB3026
    </source>
        <target state="translated">  -warnAsMessage[:codice[;codice2]]
                     Elenco di codici avviso da considerare come messaggi non
                     importanti. Usare un punto e virgola o una virgola per
                     separare più codici avviso.
                     Forma breve: -noWarn[:c;[c2]].

                     Esempio:
                       -warnAsMessage:MSB3026
    </target>
        <note>
      LOCALIZATION: "-warnAsMessage" and "-noWarn" should not be localized.
      LOCALIZATION: None of the lines should be longer than a standard width console window, eg 80 chars.
    </note>
      </trans-unit>
      <trans-unit id="ParameterRequiredError">
        <source>MSBUILD : error MSB1049: The {0} parameter must be specified</source>
        <target state="translated">MSBUILD : error MSB1049: è necessario specificare il parametro {0}</target>
        <note>{StrBegin="MSBUILD : error MSB1049: "}</note>
      </trans-unit>
      <trans-unit id="MissingWarnAsMessageParameterError">
        <source>MSBUILD : error MSB1051: Specify one or more warning codes to treat as low importance messages when using the -warnAsMessage switch.</source>
        <target state="translated">MSBUILD : error MSB1051: quando si usa l'opzione -warnAsMessage, specificare uno o più codici avviso da considerare come messaggi non importanti.</target>
        <note>
      {StrBegin="MSBUILD : error MSB1051: "}
      UE: This happens if the user does something like "msbuild.exe -warnAsMessage:" without any codes.
      LOCALIZATION: The prefix "MSBUILD : error MSBxxxx:" should not be localized.
    </note>
      </trans-unit>
      <trans-unit id="HelpMessage_30_BinaryLoggerSwitch">
        <source>  -binaryLogger[:[LogFile=]output.binlog[;ProjectImports={None,Embed,ZipFile}]]
                     Serializes all build events to a compressed binary file.
                     By default the file is in the current directory and named
                     "msbuild.binlog". The binary log is a detailed description
                     of the build process that can later be used to reconstruct
                     text logs and used by other analysis tools. A binary log
                     is usually 10-20x smaller than the most detailed text
                     diagnostic-level log, but it contains more information.
                     (Short form: -bl)

                     The binary logger by default collects the source text of
                     project files, including all imported projects and target
                     files encountered during the build. The optional
                     ProjectImports switch controls this behavior:

                      ProjectImports=None     - Don't collect the project
                                                imports.
                      ProjectImports=Embed    - Embed project imports in the
                                                log file.
                      ProjectImports=ZipFile  - Save project files to
                                                output.projectimports.zip
                                                where output is the same name
                                                as the binary log file name.

                     The default setting for ProjectImports is Embed.
                     Note: the logger does not collect non-MSBuild source files
                     such as .cs, .cpp etc.

                     A .binlog file can be "played back" by passing it to
                     msbuild.exe as an argument instead of a project/solution.
                     Other loggers will receive the information contained
                     in the log file as if the original build was happening.
                     You can read more about the binary log and its usages at:
                     https://aka.ms/msbuild/binlog

                     Examples:
                       -bl
                       -bl:output.binlog
                       -bl:output.binlog;ProjectImports=None
                       -bl:output.binlog;ProjectImports=ZipFile
                       -bl:..\..\custom.binlog
                       -binaryLogger
    </source>
        <target state="translated">  -binaryLogger[:[LogFile=]output.binlog[;ProjectImports={None,Embed,ZipFile}]]
                     Serializza tutti gli eventi di compilazione in un file binario compresso.
                     Per impostazione predefinita, il file csi trova nella directory corrente e si chiama
                     "msbuild.binlog". Il log binario è una descrizione
                     dettagliata del processo di compilazione utilizzabile in
                     seguito per ricostruire i log di testo e viene usato da altri strumenti di analisi. Un log binario è in genere
                     10-20 volte più piccolo del più dettagliato log di testo
                     di livello diagnostico, ma contiene maggiori informazioni.
                     (Froma breve: -bl)

                     Per impostazione predefinita, il logger binario raccoglie il testo di origine di
                     file di progetto, inclusi tutti i
                     progetti importati e i file di destinazione rilevati durante la compilazione. L'opzione facoltativa
                     ProjectImports controlla questo comportamento:

                      ProjectImports=None     - Non viene eseguita la raccolta
                                                delle importazioni del progetto.
                      ProjectImports=Embed    - Le importazioni del progetto vengono incorporate nel
                                                file di log.
                      ProjectImports=ZipFile  - I file del progetto vengono salvati in
                                                output.projectimports.zip
                                                dove output corrisponde allo
                                                as stesso nome del file di log binario.

                     L'impostazione predefinita di ProjectImports è Embed.
                     Nota: il logger non raccoglie i file di origine non-MSBuild,
                     ad esempio quelli con estensione .cs, .cpp e così via.

                     È possibile riprodurre un file con estensione binlog
                     passandolo a msbuild.exe come argomento invece di un progetto o di una soluzione.
                     Altri logger riceveranno le
                     informazioni contenute nel file di log come se fosse in corso la compilazione originale.
                     Per maggiori informazioni sul file di log e su come usarlo, vedere:
                     https://aka.ms/msbuild/binlog

                     Esempi:
                       -bl
                       -bl:output.binlog
                       -bl:output.binlog;ProjectImports=None
                       -bl:output.binlog;ProjectImports=ZipFile
                       -bl:..\..\custom.binlog
                       -binaryLogger
    </target>
        <note>
      LOCALIZATION: The following should not be localized:
      1) "msbuild"
      2) the string "binlog" that describes the file extension
      3) all switch names and their short forms e.g. -bl and -binaryLogger
      LOCALIZATION: None of the lines should be longer than a standard width console window, eg 80 chars.
    </note>
      </trans-unit>
      <trans-unit id="HelpMessage_31_RestoreSwitch">
        <source>  -restore[:True|False]
                     Runs a target named Restore prior to building
                     other targets and ensures the build for these
                     targets uses the latest restored build logic.
                     This is useful when your project tree requires
                     packages to be restored before it can be built.
                     Specifying -restore is the same as specifying
                     -restore:True. Use the parameter to override
                     a value that comes from a response file.
                     (Short form: -r)
    </source>
        <target state="translated">  -restore[:True|False]
                     Esegue una destinazione denominata Restore prima di
                     compilare altre destinazioni e assicura che per la
                     compilazione per queste destinazioni venga usata l'ultima
                     logica di compilazione ripristinata.
                     È utile quando l'albero del progetto richiede il
                     ripristino dei pacchetti prima della compilazione.
                     Specificare -restore equivale a specificare
                     -restore:True. Usare il parametro per eseguire l'override
                     di un valore che deriva da un file di risposta.
                     Forma breve: -r.
    </target>
        <note>
      LOCALIZATION: "-restore" and "-r" should not be localized.
      LOCALIZATION: None of the lines should be longer than a standard width console window, eg 80 chars.
    </note>
      </trans-unit>
      <trans-unit id="InvalidNodeReuseTrueValue">
        <source>MSBUILD : error MSB1042: Node reuse value is not valid. This version of MSBuild does not support node reuse. If specified, the node reuse switch value must be false.</source>
        <target state="translated">MSBUILD : error MSB1042: il valore di nodereuse non è valido. Questa versione di MSBuild non supporta il riutilizzo dei nodi. Se specificata, il valore dell'opzione nodereuse deve essere false.</target>
        <note>{StrBegin="MSBUILD : error MSB1042: "}
     UE: This message does not need in-line parameters because the exception takes care of displaying the invalid arg.
     This error is shown when a user specifies a node reuse value that is not equivalent to Boolean.TrueString or Boolean.FalseString.
     LOCALIZATION: The prefix "MSBUILD : error MSBxxxx:" should not be localized.
  </note>
      </trans-unit>
      <trans-unit id="InvalidRestoreValue">
        <source>MSBUILD : error MSB1052: Restore value is not valid. {0}</source>
        <target state="translated">MSBUILD : error MSB1052: il valore di restore non è valido. {0}</target>
        <note>{StrBegin="MSBUILD : error MSB1052: "}
      UE: This message does not need in-line parameters because the exception takes care of displaying the invalid arg.
      This error is shown when a user specifies a restore value that is not equivalent to Boolean.TrueString or Boolean.FalseString.
      LOCALIZATION: The prefix "MSBUILD : error MSBxxxx:" should not be localized.
    </note>
      </trans-unit>
      <trans-unit id="HelpMessage_32_ProfilerSwitch">
        <source>  -profileEvaluation:&lt;file&gt;
                     Profiles MSBuild evaluation and writes the result
                     to the specified file. If the extension of the specified
                     file is '.md', the result is generated in markdown
                     format. Otherwise, a tab separated file is produced.
    </source>
        <target state="translated">  -profileEvaluation:&lt;file&gt;
Esegue la profilatura della valutazione di MSBuild e scrive
                     il risultato nel file specificato. Se l'estensione del file
                     specificato è '.md', il risultato viene generato in formato
                     Markdown. In caso contrario, viene prodotto un file
                     delimitato da tabulazioni.
    </target>
        <note />
      </trans-unit>
      <trans-unit id="HelpMessage_33_RestorePropertySwitch">
        <source>  -restoreProperty:&lt;n&gt;=&lt;v&gt;
                     Set or override these project-level properties only
                     during restore and do not use properties specified
                     with the -property argument. &lt;n&gt; is the property
                     name, and &lt;v&gt; is the property value. Use a
                     semicolon or a comma to separate multiple properties,
                     or specify each property separately.
                     (Short form: -rp)
                     Example:
                       -restoreProperty:IsRestore=true;MyProperty=value
    </source>
        <target state="translated">  -restoreProperty:&lt;n&gt;=&lt;v&gt;
                     Imposta queste proprietà a livello di progetto o ne esegue
                     l'override solo durante il ripristino e non usa le
                     proprietà specificate con l'argomento -property.
                     &lt;v&gt; rappresenta il nome della proprietà e &lt;v&gt; il
                     valore della proprietà. Usare il punto e virgola o la
                     virgola per delimitare più proprietà o specificare ogni proprietà separatamente.
                     (Forma breve: -rp)
                     Esempio:
                       -restoreProperty:IsRestore=true;MyProperty=value
    </target>
        <note>
      LOCALIZATION: "-restoreProperty" and "-rp" should not be localized.
      LOCALIZATION: None of the lines should be longer than a standard width console window, eg 80 chars.
    </note>
      </trans-unit>
      <trans-unit id="InvalidProfilerValue">
        <source>MSBUILD : error MSB1053: Provided filename is not valid. {0}</source>
        <target state="translated">MSBUILD : error MSB1053: il nome file specificato non è valido. {0}</target>
        <note />
      </trans-unit>
      <trans-unit id="MissingProfileParameterError">
        <source>MSBUILD :error MSB1054: A filename must be specified to generate the profiler result.</source>
        <target state="translated">MSBUILD :error MSB1054: per generare il risultato del profiler, è necessario specificare un nome file.</target>
        <note />
      </trans-unit>
    </body>
  </file>
</xliff><|MERGE_RESOLUTION|>--- conflicted
+++ resolved
@@ -1542,13 +1542,8 @@
         <note />
       </trans-unit>
       <trans-unit id="MissingFeatureAvailabilityError">
-<<<<<<< HEAD
         <source>MSBUILD : error MSB1067: Must provide a feature name for the featureavailability switch.</source>
         <target state="translated">MSBUILD : error MSB1067: è necessario fornire un nome funzionalità per il passaggio a disponibilità di funzionalità.</target>
-=======
-        <source>MSBUILD : error MSB1067: Must provide a feature name for the featureAvailability switch.</source>
-        <target state="translated">MSBUILD : error MSB1067: È necessario fornire un nome funzionalità per l’opzione featureAvailability.</target>
->>>>>>> 8dad15d8
         <note>
       {StrBegin="MSBUILD : error MSB1067: "}UE: This happens if the user does something like "msbuild.exe -featureAvailability". The user must pass in an actual feature name
       following the switch, as in "msbuild.exe -featureAvailability:blah".
