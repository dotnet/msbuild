--- conflicted
+++ resolved
@@ -1401,8 +1401,7 @@
       LOCALIZATION: The prefix "MSBUILD : error MSBxxxx:" should not be localized.
     </comment>
   </data>
-<<<<<<< HEAD
-  <data name="InvalidMultiThreadedValue" UESanitized="true" Visibility="Public">
+  <data name="InvalidMultiThreadedValue" xml:space="preserve">
     <value>MSBUILD : error MSB1039: Multi-threaded value is not valid. {0}.</value>
     <comment>{StrBegin="MSBUILD : error MSB1039: "}
      UE: This message does not need in-line parameters because the exception takes care of displaying the invalid arg.
@@ -1410,8 +1409,6 @@
      LOCALIZATION: The prefix "MSBUILD : error MSBxxxx:" should not be localized.
   </comment>
   </data>
-  <data name="MissingNodeReuseParameterError" UESanitized="true" Visibility="Public">
-=======
   <data name="MissingTerminalLoggerParameterError" xml:space="preserve">
     <value>MSBUILD : error MSB1066: Specify one or more parameters for the terminal logger if using the -terminalLoggerParameters switch</value>
     <comment>
@@ -1422,7 +1419,6 @@
     </comment>
   </data>
   <data name="MissingNodeReuseParameterError" xml:space="preserve">
->>>>>>> c0242cf3
     <value>MSBUILD : error MSB1041: Specify one or more parameters for node reuse if using the -nodeReuse switch</value>
     <comment>{StrBegin="MSBUILD : error MSB1041: "}
       UE: This happens if the user does something like "msbuild.exe -nodeReuse:" without a true or false
