﻿<?xml version="1.0" encoding="utf-8"?>
<root>
  <xsd:schema id="root" xmlns="" xmlns:xsd="http://www.w3.org/2001/XMLSchema" xmlns:msdata="urn:schemas-microsoft-com:xml-msdata">
    <xsd:element name="root" msdata:IsDataSet="true">
      <xsd:complexType>
        <xsd:choice maxOccurs="unbounded">
          <xsd:element name="metadata">
            <xsd:complexType>
              <xsd:sequence>
                <xsd:element name="value" type="xsd:string" minOccurs="0" />
              </xsd:sequence>
              <xsd:attribute name="name" type="xsd:string" />
              <xsd:attribute name="type" type="xsd:string" />
              <xsd:attribute name="mimetype" type="xsd:string" />
            </xsd:complexType>
          </xsd:element>
          <xsd:element name="data">
            <xsd:complexType>
              <xsd:sequence>
                <xsd:element name="value" type="xsd:string" minOccurs="0" msdata:Ordinal="1" />
                <xsd:element name="comment" type="xsd:string" minOccurs="0" msdata:Ordinal="2" />
              </xsd:sequence>
              <xsd:attribute name="name" type="xsd:string" msdata:Ordinal="1" />
              <xsd:attribute name="UESanitized" type="xsd:boolean" msdata:Ordinal="3" />
              <xsd:attribute name="Visibility" type="Visibility_Type" msdata:Ordinal="4" />
              <xsd:attribute name="type" type="xsd:string" msdata:Ordinal="5" />
              <xsd:attribute name="mimetype" type="xsd:string" msdata:Ordinal="6" />
            </xsd:complexType>
          </xsd:element>
          <xsd:element name="resheader">
            <xsd:complexType>
              <xsd:sequence>
                <xsd:element name="value" type="xsd:string" minOccurs="0" msdata:Ordinal="1" />
              </xsd:sequence>
              <xsd:attribute name="name" type="xsd:string" use="required" />
            </xsd:complexType>
          </xsd:element>
        </xsd:choice>
      </xsd:complexType>
    </xsd:element>
    <xsd:simpleType name="Visibility_Type">
      <xsd:restriction base="xsd:string">
        <xsd:enumeration value="Public" />
        <xsd:enumeration value="Obsolete" />
        <xsd:enumeration value="Private_OM" />
      </xsd:restriction>
    </xsd:simpleType>
  </xsd:schema>
  <resheader name="resmimetype">
    <value>text/microsoft-resx</value>
  </resheader>
  <resheader name="version">
    <value>2.0</value>
  </resheader>
  <resheader name="reader">
    <value>System.Resources.ResXResourceReader, System.Windows.Forms, Version=2.0.0.0, Culture=neutral, PublicKeyToken=b77a5c561934e089</value>
  </resheader>
  <resheader name="writer">
    <value>System.Resources.ResXResourceWriter, System.Windows.Forms, Version=2.0.0.0, Culture=neutral, PublicKeyToken=b77a5c561934e089</value>
  </resheader>
  <data name="AmbiguousProjectError" UESanitized="false" Visibility="Public">
    <value>MSBUILD : error MSB1011: Specify which project or solution file to use because this folder contains more than one project or solution file.</value>
    <comment>{StrBegin="MSBUILD : error MSB1011: "}UE: If no project or solution file is explicitly specified on the MSBuild.exe command-line, then the engine searches for a
      project or solution file in the current directory by looking for *.*PROJ and *.SLN. If more than one file is found that matches this wildcard, we
      fire this error.
      LOCALIZATION: The prefix "MSBUILD : error MSBxxxx:" should not be localized.</comment>
  </data>
  <data name="AmbiguousProjectDirectoryError" UESanitized="false" Visibility="Public">
    <value>MSBUILD : error MSB1050: Specify which project or solution file to use because the folder "{0}" contains more than one project or solution file.</value>
    <comment>
      {StrBegin="MSBUILD : error MSB1050: "}UE: If no project or solution file is explicitly specified on the MSBuild.exe command-line, then the engine searches for a
      project or solution file in the current directory by looking for *.*PROJ and *.SLN. If more than one file is found that matches this wildcard, we
      fire this error.
      LOCALIZATION: The prefix "MSB1050 : error MSBxxxx:" should not be localized.
    </comment>
  </data>

  <data name="ConfigurationFailurePrefixNoErrorCode" UESanitized="false" Visibility="Public">
    <value>MSBUILD : Configuration error {0}: {1}</value>
    <comment>{SubString="Configuration"}UE: This prefixes any error from reading the toolset definitions in msbuild.exe.config or the registry.
      There's no error code because one was included in the error message.
      LOCALIZATION: The word "Configuration" should be localized, the words "MSBuild" and "error" should NOT be localized.
    </comment>
  </data>
  <data name="CannotAutoDisableAutoResponseFile" UESanitized="false" Visibility="Public">
    <value>MSBUILD : error MSB1027: The -noAutoResponse switch cannot be specified in the MSBuild.rsp auto-response file, nor in any response file that is referenced by the auto-response file.</value>
    <comment>{StrBegin="MSBUILD : error MSB1027: "}LOCALIZATION: The prefix "MSBUILD : error MSBxxxx:", "-noAutoResponse" and "MSBuild.rsp" should not be localized.</comment>
  </data>
  <data name="CopyrightMessage" UESanitized="true" Visibility="Public">
    <value>Microsoft (R) Build Engine version {0} for {1}
Copyright (C) Microsoft Corporation. All rights reserved.
</value>
    <comment>LOCALIZATION: {0} contains the DLL version number. {1} contains the name of a runtime, like ".NET Framework", ".NET Core", or "Mono"</comment>
  </data>
  <data name="DuplicateProjectSwitchError" UESanitized="true" Visibility="Public">
    <value>MSBUILD : error MSB1008: Only one project can be specified.</value>
    <comment>{StrBegin="MSBUILD : error MSB1008: "}UE: This happens if the user does something like "msbuild.exe myapp.proj myapp2.proj". This is not allowed.
    MSBuild.exe will only build a single project. The help topic may link to an article about how to author an MSBuild project
    that itself launches MSBuild on a number of other projects.
    LOCALIZATION: The prefix "MSBUILD : error MSBxxxx:" should not be localized.</comment>
  </data>
  <data name="FatalError" UESanitized="true" Visibility="Public">
    <value>MSBUILD : error MSB1025: An internal failure occurred while running MSBuild.</value>
    <comment>{StrBegin="MSBUILD : error MSB1025: "}UE: This message is shown when the application has to terminate either because of a bug in the code, or because some
      FX/CLR method threw an unexpected exception.
      LOCALIZATION: The prefix "MSBUILD : error MSBxxxx:" and "MSBuild" should not be localized.</comment>
  </data>
  <data name="HelpMessage_1_Syntax" UESanitized="true" Visibility="Public">
    <value>Syntax:              MSBuild.exe [options] [project file | directory]
</value>
    <comment>
      LOCALIZATION: The following should not be localized:
      1) "MSBuild", "MSBuild.exe" and "MSBuild.rsp"
      2) the string "proj" that describes the extension we look for
      3) all switch names and their short forms e.g. -property, or -p
      4) all verbosity levels and their short forms e.g. quiet, or q
      LOCALIZATION: None of the lines should be longer than a standard width console window, eg 80 chars.
    </comment>
  </data>
  <data name="HelpMessage_2_Description" UESanitized="true" Visibility="Public">
    <value>Description:         Builds the specified targets in the project file. If
                     a project file is not specified, MSBuild searches the
                     current working directory for a file that has a file
                     extension that ends in "proj" and uses that file.  If
                     a directory is specified, MSBuild searches that
                     directory for a project file.
</value>
    <comment>
      LOCALIZATION: The following should not be localized:
      1) "MSBuild", "MSBuild.exe" and "MSBuild.rsp"
      2) the string "proj" that describes the extension we look for
      3) all switch names and their short forms e.g. -property, or -p
      4) all verbosity levels and their short forms e.g. quiet, or q
      LOCALIZATION: None of the lines should be longer than a standard width console window, eg 80 chars.
    </comment>
  </data>
  <data name="HelpMessage_3_SwitchesHeader" UESanitized="true" Visibility="Public">
    <value>Switches:            Note that you can specify switches using
                     "-switch", "/switch" and "--switch".
</value>
    <comment>
      LOCALIZATION: The following should not be localized:
      1) "MSBuild", "MSBuild.exe" and "MSBuild.rsp"
      2) the string "proj" that describes the extension we look for
      3) all switch names and their short forms e.g. -property, or -p
      4) all verbosity levels and their short forms e.g. quiet, or q
      LOCALIZATION: None of the lines should be longer than a standard width console window, eg 80 chars.
    </comment>
  </data>
  <data name="HelpMessage_4_HelpSwitch" UESanitized="true" Visibility="Public">
    <value>  -help              Display this usage message. (Short form: -? or -h)
</value>
    <comment>
      LOCALIZATION: The following should not be localized:
      1) "MSBuild", "MSBuild.exe" and "MSBuild.rsp"
      2) the string "proj" that describes the extension we look for
      3) all switch names and their short forms e.g. -property, or -p
      4) all verbosity levels and their short forms e.g. quiet, or q
      LOCALIZATION: None of the lines should be longer than a standard width console window, eg 80 chars.
    </comment>
  </data>
  <data name="HelpMessage_5_NoLogoSwitch" UESanitized="true" Visibility="Public">
    <value>  -noLogo            Do not display the startup banner and copyright message.
</value>
    <comment>
      LOCALIZATION: The following should not be localized:
      1) "MSBuild", "MSBuild.exe" and "MSBuild.rsp"
      2) the string "proj" that describes the extension we look for
      3) all switch names and their short forms e.g. -property, or -p
      4) all verbosity levels and their short forms e.g. quiet, or q
      LOCALIZATION: None of the lines should be longer than a standard width console window, eg 80 chars.
    </comment>
  </data>
  <data name="HelpMessage_6_VersionSwitch" UESanitized="true" Visibility="Public">
    <value>  -version           Display version information only. (Short form: -ver)
</value>
    <comment>
      LOCALIZATION: The following should not be localized:
      1) "MSBuild", "MSBuild.exe" and "MSBuild.rsp"
      2) the string "proj" that describes the extension we look for
      3) all switch names and their short forms e.g. -property, or -p
      4) all verbosity levels and their short forms e.g. quiet, or q
      LOCALIZATION: None of the lines should be longer than a standard width console window, eg 80 chars.
    </comment>
  </data>
  <data name="HelpMessage_7_ResponseFile" UESanitized="true" Visibility="Public">
    <value>  @&lt;file&gt;            Insert command-line settings from a text file. To specify
                     multiple response files, specify each response file
                     separately.

                     Any response files named "msbuild.rsp" are automatically
                     consumed from the following locations:
                     (1) the directory of msbuild.exe
                     (2) the directory of the first project or solution built
</value>
    <comment>
      LOCALIZATION: The following should not be localized:
      1) "MSBuild", "MSBuild.exe" and "MSBuild.rsp"
      2) the string "proj" that describes the extension we look for
      3) all switch names and their short forms e.g. -property, or -p
      4) all verbosity levels and their short forms e.g. quiet, or q
      LOCALIZATION: None of the lines should be longer than a standard width console window, eg 80 chars.
    </comment>
  </data>
  <data name="HelpMessage_8_NoAutoResponseSwitch" UESanitized="true" Visibility="Public">
    <value>  -noAutoResponse    Do not auto-include any MSBuild.rsp files. (Short form:
                     -noAutoRsp)
</value>
    <comment>
      LOCALIZATION: The following should not be localized:
      1) "MSBuild", "MSBuild.exe" and "MSBuild.rsp"
      2) the string "proj" that describes the extension we look for
      3) all switch names and their short forms e.g. -property, or -p
      4) all verbosity levels and their short forms e.g. quiet, or q
      LOCALIZATION: None of the lines should be longer than a standard width console window, eg 80 chars.
    </comment>
  </data>
  <data name="HelpMessage_9_TargetSwitch" UESanitized="true" Visibility="Public">
    <value>  -target:&lt;targets&gt;  Build these targets in this project. Use a semicolon or a
                     comma to separate multiple targets, or specify each
                     target separately. (Short form: -t)
                     Example:
                       -target:Resources;Compile
</value>
    <comment>
      LOCALIZATION: The following should not be localized:
      1) "MSBuild", "MSBuild.exe" and "MSBuild.rsp"
      2) the string "proj" that describes the extension we look for
      3) all switch names and their short forms e.g. -property, or -p
      4) all verbosity levels and their short forms e.g. quiet, or q
      LOCALIZATION: None of the lines should be longer than a standard width console window, eg 80 chars.
    </comment>
  </data>
  <data name="HelpMessage_10_PropertySwitch" UESanitized="true" Visibility="Public">
    <value>  -property:&lt;n&gt;=&lt;v&gt;  Set or override these project-level properties. &lt;n&gt; is
                     the property name, and &lt;v&gt; is the property value. Use a
                     semicolon or a comma to separate multiple properties, or
                     specify each property separately. (Short form: -p)
                     Example:
                       -property:WarningLevel=2;OutDir=bin\Debug\
</value>
    <comment>
      LOCALIZATION: The following should not be localized:
      1) "MSBuild", "MSBuild.exe" and "MSBuild.rsp"
      2) the string "proj" that describes the extension we look for
      3) all switch names and their short forms e.g. -property, or -p
      4) all verbosity levels and their short forms e.g. quiet, or q
      LOCALIZATION: None of the lines should be longer than a standard width console window, eg 80 chars.
    </comment>
  </data>
  <data name="HelpMessage_11_LoggerSwitch" UESanitized="true" Visibility="Public">
    <value>  -logger:&lt;logger&gt;   Use this logger to log events from MSBuild. To specify
                     multiple loggers, specify each logger separately.
                     The &lt;logger&gt; syntax is:
                       [&lt;class&gt;,]&lt;assembly&gt;[,&lt;options&gt;][;&lt;parameters&gt;]
                     The &lt;logger class&gt; syntax is:
                       [&lt;partial or full namespace&gt;.]&lt;logger class name&gt;
                     The &lt;logger assembly&gt; syntax is:
                       {&lt;assembly name&gt;[,&lt;strong name&gt;] | &lt;assembly file&gt;}
                     Logger options specify how MSBuild creates the logger.
                     The &lt;logger parameters&gt; are optional, and are passed
                     to the logger exactly as you typed them. (Short form: -l)
                     Examples:
                       -logger:XMLLogger,MyLogger,Version=1.0.2,Culture=neutral
                       -logger:XMLLogger,C:\Loggers\MyLogger.dll;OutputAsHTML
</value>
    <comment>
      LOCALIZATION: The following should not be localized:
      1) "MSBuild", "MSBuild.exe" and "MSBuild.rsp"
      2) the string "proj" that describes the extension we look for
      3) all switch names and their short forms e.g. -property, or -p
      4) all verbosity levels and their short forms e.g. quiet, or q
      LOCALIZATION: None of the lines should be longer than a standard width console window, eg 80 chars.
    </comment>
  </data>
  <data name="HelpMessage_12_VerbositySwitch" UESanitized="true" Visibility="Public">
    <value>  -verbosity:&lt;level&gt; Display this amount of information in the event log.
                     The available verbosity levels are: q[uiet], m[inimal],
                     n[ormal], d[etailed], and diag[nostic]. (Short form: -v)
                     Example:
                       -verbosity:quiet
</value>
    <comment>
      LOCALIZATION: The following should not be localized:
      1) "MSBuild", "MSBuild.exe" and "MSBuild.rsp"
      2) the string "proj" that describes the extension we look for
      3) all switch names and their short forms e.g. -property, or -p
      4) all verbosity levels and their short forms e.g. quiet, or q
      LOCALIZATION: None of the lines should be longer than a standard width console window, eg 80 chars.
    </comment>
  </data>
  <data name="HelpMessage_13_ConsoleLoggerParametersSwitch" UESanitized="true" Visibility="Public">
    <value>  -consoleLoggerParameters:&lt;parameters&gt;
                     Parameters to console logger. (Short form: -clp)
                     The available parameters are:
                        PerformanceSummary--Show time spent in tasks, targets
                            and projects.
                        Summary--Show error and warning summary at the end.
                        NoSummary--Don't show error and warning summary at the
                            end.
                        ErrorsOnly--Show only errors.
                        WarningsOnly--Show only warnings.
                        NoItemAndPropertyList--Don't show list of items and
                            properties at the start of each project build.
                        ShowCommandLine--Show TaskCommandLineEvent messages
                        ShowTimestamp--Display the Timestamp as a prefix to any
                            message.
                        ShowEventId--Show eventId for started events, finished
                            events, and messages
                        ForceNoAlign--Does not align the text to the size of
                            the console buffer
                        DisableConsoleColor--Use the default console colors
                            for all logging messages.
                        DisableMPLogging-- Disable the multiprocessor
                            logging style of output when running in
                            non-multiprocessor mode.
                        EnableMPLogging--Enable the multiprocessor logging
                            style even when running in non-multiprocessor
                            mode. This logging style is on by default.
                        ForceConsoleColor--Use ANSI console colors even if
                            console does not support it
                        Verbosity--overrides the -verbosity setting for this
                            logger.
                     Example:
                        -consoleLoggerParameters:PerformanceSummary;NoSummary;
                                                 Verbosity=minimal
</value>
    <comment>
      LOCALIZATION: The following should not be localized:
      1) "MSBuild", "MSBuild.exe" and "MSBuild.rsp"
      2) the string "proj" that describes the extension we look for
      3) all switch names and their short forms e.g. -property, or -p
      4) all verbosity levels and their short forms e.g. quiet, or q
      LOCALIZATION: None of the lines should be longer than a standard width console window, eg 80 chars.
    </comment>
  </data>
  <data name="HelpMessage_14_NoConsoleLoggerSwitch" UESanitized="true" Visibility="Public">
    <value>  -noConsoleLogger   Disable the default console logger and do not log events
                     to the console. (Short form: -noConLog)
</value>
    <comment>
      LOCALIZATION: The following should not be localized:
      1) "MSBuild", "MSBuild.exe" and "MSBuild.rsp"
      2) the string "proj" that describes the extension we look for
      3) all switch names and their short forms e.g. -property, or -p
      4) all verbosity levels and their short forms e.g. quiet, or q
      LOCALIZATION: None of the lines should be longer than a standard width console window, eg 80 chars.
    </comment>
  </data>
  <data name="HelpMessage_15_ValidateSwitch" UESanitized="true" Visibility="Public">
    <value>  -validate          Validate the project against the default schema. (Short
                     form: -val)

  -validate:&lt;schema&gt; Validate the project against the specified schema. (Short
                     form: -val)
                     Example:
                       -validate:MyExtendedBuildSchema.xsd
</value>
    <comment>
      LOCALIZATION: The following should not be localized:
      1) "MSBuild", "MSBuild.exe" and "MSBuild.rsp"
      2) the string "proj" that describes the extension we look for
      3) all switch names and their short forms e.g. -property, or -p
      4) all verbosity levels and their short forms e.g. quiet, or q
      LOCALIZATION: None of the lines should be longer than a standard width console window, eg 80 chars.
    </comment>
  </data>
  <data name="HelpMessage_17_MaximumCPUSwitch" UESanitized="false" Visibility="Public">
      <value>  -maxCpuCount[:n]   Specifies the maximum number of concurrent processes to
                     build with. If the switch is not used, the default
                     value used is 1. If the switch is used without a value
                     MSBuild will use up to the number of processors on the
                     computer. (Short form: -m[:n])
      </value>
      <comment>
          LOCALIZATION: "maxCpuCount" should not be localized.
          LOCALIZATION: None of the lines should be longer than a standard width console window, eg 80 chars.
      </comment>
  </data>
  <data name="HelpMessage_16_Examples" UESanitized="true" Visibility="Public">
    <value>Examples:

        MSBuild MyApp.sln -t:Rebuild -p:Configuration=Release
        MSBuild MyApp.csproj -t:Clean
                             -p:Configuration=Debug;TargetFrameworkVersion=v3.5
    </value>
    <comment>
      LOCALIZATION: The following should not be localized:
      1) "MSBuild", "MSBuild.exe" and "MSBuild.rsp"
      2) the string "proj" that describes the extension we look for
      3) all switch names and their short forms e.g. -property, or -p
      4) all verbosity levels and their short forms e.g. quiet, or q
      LOCALIZATION: None of the lines should be longer than a standard width console window, eg 80 chars.
    </comment>
  </data>
  <data name="HelpPrompt" UESanitized="true" Visibility="Public">
    <value>For switch syntax, type "MSBuild -help"</value>
    <comment>UE: this message is shown when the user makes a syntax error on the command-line for a switch.
    LOCALIZATION: "MSBuild -help" should not be localized.</comment>
  </data>


 <data name="HelpMessage_18_DistributedLoggerSwitch" UESanitized="true" Visibility="Public">
    <value>  -distributedLogger:&lt;central logger&gt;*&lt;forwarding logger&gt;
                     Use this logger to log events from MSBuild, attaching a
                     different logger instance to each node. To specify
                     multiple loggers, specify each logger separately.
                     (Short form -dl)
                     The &lt;logger&gt; syntax is:
                       [&lt;class&gt;,]&lt;assembly&gt;[,&lt;options&gt;][;&lt;parameters&gt;]
                     The &lt;logger class&gt; syntax is:
                       [&lt;partial or full namespace&gt;.]&lt;logger class name&gt;
                     The &lt;logger assembly&gt; syntax is:
                       {&lt;assembly name&gt;[,&lt;strong name&gt;] | &lt;assembly file&gt;}
                     Logger options specify how MSBuild creates the logger.
                     The &lt;logger parameters&gt; are optional, and are passed
                     to the logger exactly as you typed them. (Short form: -l)
                     Examples:
                       -dl:XMLLogger,MyLogger,Version=1.0.2,Culture=neutral
                       -dl:MyLogger,C:\My.dll*ForwardingLogger,C:\Logger.dll
</value>
    <comment>
      LOCALIZATION: The following should not be localized:
      1) "MSBuild", "MSBuild.exe" and "MSBuild.rsp"
      2) the string "proj" that describes the extension we look for
      3) all switch names and their short forms e.g. -property, or -p
      4) all verbosity levels and their short forms e.g. quiet, or q
      LOCALIZATION: None of the lines should be longer than a standard width console window, eg chars.
    </comment>
  </data>
   <data name="HelpMessage_19_IgnoreProjectExtensionsSwitch" UESanitized="false" Visibility="Public">
    <value>  -ignoreProjectExtensions:&lt;extensions&gt;
                     List of extensions to ignore when determining which
                     project file to build. Use a semicolon or a comma
                     to separate multiple extensions.
                     (Short form: -ignore)
                     Example:
                       -ignoreProjectExtensions:.sln
    </value>
    <comment>
      LOCALIZATION: The following should not be localized:
      1) "MSBuild", "MSBuild.exe" and "MSBuild.rsp"
      2) the string "proj" that describes the extension we look for
      3) all switch names and their short forms e.g. -property, or -p
      4) all verbosity levels and their short forms e.g. quiet, or q
      LOCALIZATION: None of the lines should be longer than a standard width console window, eg 80 chars.
    </comment>
  </data>

  <data name="HelpMessage_23_ToolsVersionSwitch" UESanitized="false" Visibility="Public">
   <value>  -toolsVersion:&lt;version&gt;
                     The version of the MSBuild Toolset (tasks, targets, etc.)
                     to use during build. This version will override the
                     versions specified by individual projects. (Short form:
                     -tv)
                     Example:
                       -toolsVersion:3.5
   </value>
    <comment>
      LOCALIZATION: The following should not be localized:
      1) "MSBuild", "MSBuild.exe" and "MSBuild.rsp"
      2) the string "proj" that describes the extension we look for
      3) all switch names and their short forms e.g. -property, or -p
      4) all verbosity levels and their short forms e.g. quiet, or q
      LOCALIZATION: None of the lines should be longer than a standard width console window, eg 80 chars.
    </comment>
  </data>

  <data name="HelpMessage_OutputCacheFile" UESanitized="false" Visibility="Public">
   <value>  -outputResultsCache:[cacheFile]
                     Output cache file where MSBuild will write the contents of
                     its build result caches at the end of the build.
                     Setting this also turns on isolated builds (-isolate).
                     (short form: -orc)
   </value>
    <comment>
      LOCALIZATION: The following should not be localized: MSBuild, -isolate
      LOCALIZATION: None of the lines should be longer than a standard width console window, eg 80 chars.
    </comment>
  </data>

  <data name="HelpMessage_InputCachesFiles" UESanitized="false" Visibility="Public">
   <value>  -inputResultsCaches:&lt;cacheFile&gt;...
                     Semicolon separated list of input cache files that MSBuild
                     will read build results from.
                     Setting this also turns on isolated builds (-isolate).
                     (short form: -irc)
   </value>
    <comment>
      LOCALIZATION: The following should not be localized: MSBuild, -isolate
      LOCALIZATION: None of the lines should be longer than a standard width console window, eg 80 chars.
    </comment>
  </data>

  <data name="HelpMessage_20_FileLoggerSwitch" UESanitized="false" Visibility="Public">
    <value>  -fileLogger[n]     Logs the build output to a file. By default
                     the file is in the current directory and named
                     "msbuild[n].log". Events from all nodes are combined into
                     a single log. The location of the file and other
                     parameters for the fileLogger can be specified through
                     the addition of the "-fileLoggerParameters[n]" switch.
                     "n" if present can be a digit from 1-9, allowing up to
                     10 file loggers to be attached. (Short form: -fl[n])
    </value>
    <comment>
      LOCALIZATION: The following should not be localized:
      1) "MSBuild", "MSBuild.exe" and "MSBuild.rsp"
      2) the string "proj" that describes the extension we look for
      3) all switch names and their short forms e.g. -property, or -p
      4) all verbosity levels and their short forms e.g. quiet, or q
      LOCALIZATION: None of the lines should be longer than a standard width console window, eg 80 chars.
    </comment>
  </data>
  <data name="HelpMessage_21_DistributedFileLoggerSwitch" UESanitized="false" Visibility="Public">
    <value>  -distributedFileLogger
                     Logs the build output to multiple log files, one log file
                     per MSBuild node. The initial location for these files is
                     the current directory. By default the files are called
                     "MSBuild&lt;nodeid&gt;.log". The location of the files and
                     other parameters for the fileLogger can be specified
                     with the addition of the "-fileLoggerParameters" switch.

                     If a log file name is set through the fileLoggerParameters
                     switch the distributed logger will use the fileName as a
                     template and append the node id to this fileName to
                     create a log file for each node.
    </value>
    <comment>
      LOCALIZATION: The following should not be localized:
      1) "MSBuild", "MSBuild.exe" and "MSBuild.rsp"
      2) the string "proj" that describes the extension we look for
      3) all switch names and their short forms e.g. -property, or -p
      4) all verbosity levels and their short forms e.g. quiet, or q
      LOCALIZATION: None of the lines should be longer than a standard width console window, eg 80 chars.
    </comment>
  </data>
  <data name="HelpMessage_22_FileLoggerParametersSwitch" UESanitized="false" Visibility="Public">
    <value>  -fileLoggerParameters[n]:&lt;parameters&gt;
                     Provides any extra parameters for file loggers.
                     The presence of this switch implies the
                     corresponding -fileLogger[n] switch.
                     "n" if present can be a digit from 1-9.
                     -fileLoggerParameters is also used by any distributed
                     file logger, see description of -distributedFileLogger.
                     (Short form: -flp[n])
                     The same parameters listed for the console logger are
                     available. Some additional available parameters are:
                        LogFile--path to the log file into which the
                            build log will be written.
                        Append--determines if the build log will be appended
                            to or overwrite the log file. Setting the
                            switch appends the build log to the log file;
                            Not setting the switch overwrites the
                            contents of an existing log file.
                            The default is not to append to the log file.
                        Encoding--specifies the encoding for the file,
                            for example, UTF-8, Unicode, or ASCII
                     Default verbosity is Detailed.
                     Examples:
                       -fileLoggerParameters:LogFile=MyLog.log;Append;
                                           Verbosity=diagnostic;Encoding=UTF-8

                       -flp:Summary;Verbosity=minimal;LogFile=msbuild.sum
                       -flp1:warningsonly;logfile=msbuild.wrn
                       -flp2:errorsonly;logfile=msbuild.err
    </value>
    <comment>
      LOCALIZATION: The following should not be localized:
      1) "MSBuild", "MSBuild.exe" and "MSBuild.rsp"
      2) the string "proj" that describes the extension we look for
      3) all switch names and their short forms e.g. -property, or -p
      4) all verbosity levels and their short forms e.g. quiet, or q
      LOCALIZATION: None of the lines should be longer than a standard width console window, eg 80 chars.
    </comment>
  </data>
  <data name="HelpMessage_24_NodeReuse" UESanitized="false" Visibility="Public">
    <value>  -nodeReuse:&lt;parameters&gt;
                     Enables or Disables the reuse of MSBuild nodes.
                     The parameters are:
                     True --Nodes will remain after the build completes
                            and will be reused by subsequent builds (default)
                     False--Nodes will not remain after the build completes
                     (Short form: -nr)
                     Example:
                       -nr:true
    </value>
  </data>
  <data name="HelpMessage_25_PreprocessSwitch">
    <value>  -preprocess[:file]
                     Creates a single, aggregated project file by
                     inlining all the files that would be imported during a
                     build, with their boundaries marked. This can be
                     useful for figuring out what files are being imported
                     and from where, and what they will contribute to
                     the build. By default the output is written to
                     the console window. If the path to an output file
                     is provided that will be used instead.
                     (Short form: -pp)
                     Example:
                       -pp:out.txt
    </value>
  </data>
  <data name="HelpMessage_26_DetailedSummarySwitch">
    <value>  -detailedSummary[:True|False]
                     Shows detailed information at the end of the build
                     about the configurations built and how they were
                     scheduled to nodes.
                     (Short form: -ds)
    </value>
    <comment>
      LOCALIZATION: "detailedSummary", "True" and "False" should not be localized.
      LOCALIZATION: None of the lines should be longer than a standard width console window, eg 80 chars.
    </comment>
  </data>
  <data name="HelpMessage_28_WarnAsErrorSwitch" UESanitized="false" Visibility="Public">
    <value>  -warnAsError[:code[;code2]]
                     List of warning codes to treats as errors.  Use a semicolon
                     or a comma to separate multiple warning codes. To treat all
                     warnings as errors use the switch with no values.
                     (Short form: -err[:c;[c2]])

                     Example:
                       -warnAsError:MSB4130

                     When a warning is treated as an error the target will
                     continue to execute as if it was a warning but the overall
                     build will fail.
    </value>
    <comment>
      LOCALIZATION: "-warnAsError" and "-err" should not be localized.
      LOCALIZATION: None of the lines should be longer than a standard width console window, eg 80 chars.
    </comment>
  </data>
  <data name="HelpMessage_29_WarnAsMessageSwitch" UESanitized="false" Visibility="Public">
    <value>  -warnAsMessage[:code[;code2]]
                     List of warning codes to treats as low importance
                     messages.  Use a semicolon or a comma to separate
                     multiple warning codes.
                     (Short form: -noWarn[:c;[c2]])

                     Example:
                       -warnAsMessage:MSB3026
    </value>
    <comment>
      LOCALIZATION: "-warnAsMessage" and "-noWarn" should not be localized.
      LOCALIZATION: None of the lines should be longer than a standard width console window, eg 80 chars.
    </comment>
  </data>
  <data name="HelpMessage_30_BinaryLoggerSwitch" UESanitized="false" Visibility="Public">
    <value>  -binaryLogger[:[LogFile=]output.binlog[;ProjectImports={None,Embed,ZipFile}]]
                     Serializes all build events to a compressed binary file.
                     By default the file is in the current directory and named
                     "msbuild.binlog". The binary log is a detailed description
                     of the build process that can later be used to reconstruct
                     text logs and used by other analysis tools. A binary log
                     is usually 10-20x smaller than the most detailed text
                     diagnostic-level log, but it contains more information.
                     (Short form: -bl)

                     The binary logger by default collects the source text of
                     project files, including all imported projects and target
                     files encountered during the build. The optional
                     ProjectImports switch controls this behavior:

                      ProjectImports=None     - Don't collect the project
                                                imports.
                      ProjectImports=Embed    - Embed project imports in the
                                                log file.
                      ProjectImports=ZipFile  - Save project files to
                                                output.projectimports.zip
                                                where output is the same name
                                                as the binary log file name.

                     The default setting for ProjectImports is Embed.
                     Note: the logger does not collect non-MSBuild source files
                     such as .cs, .cpp etc.

                     A .binlog file can be "played back" by passing it to
                     msbuild.exe as an argument instead of a project/solution.
                     Other loggers will receive the information contained
                     in the log file as if the original build was happening.
                     You can read more about the binary log and its usages at:
                     https://aka.ms/msbuild/binlog

                     Examples:
                       -bl
                       -bl:output.binlog
                       -bl:output.binlog;ProjectImports=None
                       -bl:output.binlog;ProjectImports=ZipFile
                       -bl:..\..\custom.binlog
                       -binaryLogger
    </value>
    <comment>
      LOCALIZATION: The following should not be localized:
      1) "msbuild"
      2) the string "binlog" that describes the file extension
      3) all switch names and their short forms e.g. -bl and -binaryLogger
      LOCALIZATION: None of the lines should be longer than a standard width console window, eg 80 chars.
    </comment>
  </data>
  <data name="HelpMessage_31_RestoreSwitch" UESanitized="false" Visibility="Public">
    <value>  -restore[:True|False]
                     Runs a target named Restore prior to building
                     other targets and ensures the build for these
                     targets uses the latest restored build logic.
                     This is useful when your project tree requires
                     packages to be restored before it can be built.
                     Specifying -restore is the same as specifying
                     -restore:True. Use the parameter to override
                     a value that comes from a response file.
                     (Short form: -r)
    </value>
    <comment>
      LOCALIZATION: "-restore" and "-r" should not be localized.
      LOCALIZATION: None of the lines should be longer than a standard width console window, eg 80 chars.
    </comment>
  </data>
  <data name="HelpMessage_32_ProfilerSwitch" xml:space="preserve">
    <value>  -profileEvaluation:&lt;file&gt;
                     Profiles MSBuild evaluation and writes the result
                     to the specified file. If the extension of the specified
                     file is '.md', the result is generated in markdown
                     format. Otherwise, a tab separated file is produced.
    </value>
  </data>
  <data name="HelpMessage_33_RestorePropertySwitch" UESanitized="false" Visibility="Public">
    <value>  -restoreProperty:&lt;n&gt;=&lt;v&gt;
                     Set or override these project-level properties only
                     during restore and do not use properties specified
                     with the -property argument. &lt;n&gt; is the property
                     name, and &lt;v&gt; is the property value. Use a
                     semicolon or a comma to separate multiple properties,
                     or specify each property separately.
                     (Short form: -rp)
                     Example:
                       -restoreProperty:IsRestore=true;MyProperty=value
    </value>
    <comment>
      LOCALIZATION: "-restoreProperty" and "-rp" should not be localized.
      LOCALIZATION: None of the lines should be longer than a standard width console window, eg 80 chars.
    </comment>
  </data>
  <data name="HelpMessage_34_InteractiveSwitch" UESanitized="false" Visibility="Public">
    <value>  -interactive[:True|False]
                     Indicates that actions in the build are allowed to
                     interact with the user.  Do not use this argument
                     in an automated scenario where interactivity is
                     not expected.
                     Specifying -interactive is the same as specifying
                     -interactive:true.  Use the parameter to override a
                     value that comes from a response file.
    </value>
    <comment>
      LOCALIZATION: "-interactive" should not be localized.
      LOCALIZATION: None of the lines should be longer than a standard width console window, eg 80 chars.
    </comment>
  </data>
  <data name="HelpMessage_35_IsolateProjectsSwitch" UESanitized="false" Visibility="Public">
    <value>  -isolateProjects[:True|False]
                     Causes MSBuild to build each project in isolation.

                     This is a more restrictive mode of MSBuild as it requires
                     that the project graph be statically discoverable at
                     evaluation time, but can improve scheduling and reduce
                     memory overhead when building a large set of projects.
                     (Short form: -isolate)

                     This flag is experimental and may not work as intended.
    </value>
    <comment>
      LOCALIZATION: "MSBuild" should not be localized.
      LOCALIZATION: "-isolateProjects" should not be localized.
      LOCALIZATION: None of the lines should be longer than a standard width console window, eg 80 chars.</comment>
  </data>
  <data name="HelpMessage_36_GraphBuildSwitch" UESanitized="false" Visibility="Public">
    <value>  -graphBuild[:True|False]
                     Causes MSBuild to construct and build a project graph.

                     Constructing a graph involves identifying project
                     references to form dependencies. Building that graph
                     involves attempting to build project references prior
                     to the projects that reference them, differing from
                     traditional MSBuild scheduling.
                     (Short form: -graph)

                     This flag is experimental and may not work as intended.
    </value>
    <comment>
      LOCALIZATION: "MSBuild" should not be localized.
      LOCALIZATION: "-graphBuild" and "-graph" should not be localized.
      LOCALIZATION: None of the lines should be longer than a standard width console window, eg 80 chars.
    </comment>
  </data>
  <data name="HelpMessage_37_DocsLink" Visibility="Public">
    <value>For more detailed information, see https://aka.ms/msbuild/docs</value>
  </data>
  <data name="HelpMessage_38_TargetsSwitch" Visibility="Public">
    <value>  -targets[:file]
                     Prints a list of available targets without executing the
                     actual build process. By default the output is written to
                     the console window. If the path to an output file
                     is provided that will be used instead.
                     (Short form: -ts)
                     Example:
                       -ts:out.txt
    </value>
    <comment>
      LOCALIZATION: "MSBuild" should not be localized.
      LOCALIZATION: "-targets" and "-ts" should not be localized.
      LOCALIZATION: None of the lines should be longer than a standard width console window, eg 80 chars.
    </comment>
  </data>
  <data name="HelpMessage_39_LowPrioritySwitch" Visibility="Public">
    <value>  -lowPriority[:True|False]
                     Causes MSBuild to run at low process priority.

                     Specifying -lowPriority is the same as specifying
                     -lowPriority:True.
                     (Short form: -low)
    </value>
    <comment>
      LOCALIZATION: "MSBuild" should not be localized.
      LOCALIZATION: "-lowPriority" and "-low" should not be localized.
      LOCALIZATION: None of the lines should be longer than a standard width console window, eg 80 chars.
    </comment>
  </data>
  <data name="HelpMessage_40_WarnNotAsErrorSwitch" Visibility="Public">
    <value>
      -warnNotAsError[:code[;code2]]
                     List of warning codes to treats not treat as errors.
                     Use a semicolon or a comma to separate
                     multiple warning codes. Has no effect if the -warnaserror
                     switch is not set.

                     Example:
                       -warnNotAsError:MSB3026
    </value>
    <comment>
      LOCALIZATION: "-warnNotAsError" should not be localized.
      LOCALIZATION: None of the lines should be longer than a standard width console window, eg 80 chars.
    </comment>
  </data>
  <data name="InvalidConfigurationFile" Visibility="Public">
    <value>MSBUILD : Configuration error MSB1043: The application could not start. {0}</value>
    <comment>
      {StrBegin="MSBUILD : Configuration error MSB1043: "}
      UE: This error is shown when the msbuild.exe.config file had invalid content.
      LOCALIZATION: The prefix "MSBUILD : Configuration error MSBxxxx:" should not be localized.
    </comment>
  </data>
  <data name="InvalidLoggerError" UESanitized="false" Visibility="Public">
    <value>MSBUILD : error MSB1019: Logger switch was not correctly formed.</value>
    <comment>{StrBegin="MSBUILD : error MSB1019: "}UE: This message does not need in-line parameters because the exception takes care of displaying the invalid arg.
      This error is shown when a user does any of the following:
      msbuild.exe -logger:;"logger parameters"                    (missing logger class and assembly)
      msbuild.exe -logger:loggerclass,                            (missing logger assembly)
      msbuild.exe -logger:loggerclass,;"logger parameters"        (missing logger assembly)
      The correct way to specify a logger is to give both the logger class and logger assembly, or just the logger assembly (logger
      parameters are optional).
      LOCALIZATION: The prefix "MSBUILD : error MSBxxxx:" should not be localized.</comment>
  </data>
  <data name="InvalidMaxCPUCountValue" UESanitized="true" Visibility="Public">
    <value>MSBUILD : error MSB1030: Maximum CPU count is not valid. {0}</value>
    <comment>
      {StrBegin="MSBUILD : error MSB1030: "}
      UE: This message does not need in-line parameters because the exception takes care of displaying the invalid arg.
      This error is shown when a user specifies an invalid CPU value. For example, -m:foo instead of -m:2.
      LOCALIZATION: The prefix "MSBUILD : error MSBxxxx:" should not be localized.
    </comment>
  </data>
  <data name="InvalidMaxCPUCountValueOutsideRange" UESanitized="true" Visibility="Public">
    <value>MSBUILD : error MSB1032: Maximum CPU count is not valid. Value must be an integer greater than zero and no more than 1024.</value>
    <comment>{StrBegin="MSBUILD : error MSB1032: "}
      UE: This message does not need in-line parameters because the exception takes care of displaying the invalid arg.
      This error is shown when a user specifies a CPU value that is zero or less. For example, -m:0 instead of -m:2.
      LOCALIZATION: The prefix "MSBUILD : error MSBxxxx:" should not be localized.
    </comment>
    </data>
  <data name="InvalidNodeNumberValue" UESanitized="true" Visibility="Public">
    <value>MSBUILD : error MSB1033: Node number is not valid. {0}.</value>
    <comment>
      {StrBegin="MSBUILD : error MSB1033: "}
      UE: This message does not need in-line parameters because the exception takes care of displaying the invalid arg.
      This error is shown when a user specifies a CPU value that is zero or less. For example, -nodeMode:foo instead of -nodeMode:2.
      LOCALIZATION: The prefix "MSBUILD : error MSBxxxx:" should not be localized.
    </comment>
  </data>
  <data name="InvalidNodeNumberValueIsNegative" UESanitized="true" Visibility="Public">
    <value>MSBUILD : error MSB1034: Node number is not valid. Value must be an integer greater than zero.</value>
    <comment>{StrBegin="MSBUILD : error MSB1034: "}
        UE: This message does not need in-line parameters because the exception takes care of displaying the invalid arg.
        This error is shown when a user specifies a CPU value that is zero or less. For example, -nodeMode:0 instead of -nodeMode:2.
        LOCALIZATION: The prefix "MSBUILD : error MSBxxxx:" should not be localized.
      </comment>
  </data>
  <data name="InvalidPropertyError" UESanitized="true" Visibility="Public">
    <value>MSBUILD : error MSB1006: Property is not valid.</value>
    <comment>
      {StrBegin="MSBUILD : error MSB1006: "}UE: This message does not need in-line parameters because the exception takes care of displaying the invalid arg.
      This error is shown if the user does any of the following:
      msbuild.exe -property:foo              (missing property value)
      msbuild.exe -property:=4               (missing property name)
      The user must pass in an actual property name and value following the switch, as in "msbuild.exe -property:Configuration=Debug".
      LOCALIZATION: The prefix "MSBUILD : error MSBxxxx:" should not be localized.
    </comment>
  </data>
  <data name="InvalidSchemaFile" UESanitized="false" Visibility="Public">
    <value>MSBUILD : MSB1046: The schema "{0}" is not valid. {1}</value>
    <comment>{StrBegin="MSBUILD : MSB1046: "}UE: This message is shown when the schema file provided for the validation of a project is itself not valid.
    LOCALIZATION: "{0}" is the schema file path. "{1}" is a message from an FX exception that describes why the schema file is bad.</comment>
  </data>
  <data name="InvalidSwitchIndicator" UESanitized="true" Visibility="Public">
    <value>Switch: {0}</value>
    <comment>
      UE: This is attached to error messages caused by an invalid switch. This message indicates what the invalid arg was.
      For example, if an unknown switch is passed to MSBuild.exe, the error message will look like this:
      MSBUILD : error MSB1001: Unknown switch.
      Switch: -bogus
      LOCALIZATION: {0} contains the invalid switch text.
    </comment>
  </data>
  <data name="InvalidToolsVersionError" UESanitized="false" Visibility="Public">
    <value>MSBUILD : error MSB1040: ToolsVersion is not valid. {0}</value>
    <comment>
      {StrBegin="MSBUILD : error MSB1040: "}
      UE: This message does not need in-line parameters because the exception takes care of displaying the invalid arg.
      This error is shown when a user specifies an unknown toolversion, eg -toolsVersion:99
      LOCALIZATION: The prefix "MSBUILD : error MSBxxxx:" should not be localized.
    </comment>
  </data>
  <data name="InvalidVerbosityError" UESanitized="true" Visibility="Public">
    <value>MSBUILD : error MSB1018: Verbosity level is not valid.</value>
    <comment>
      {StrBegin="MSBUILD : error MSB1018: "}UE: This message does not need in-line parameters because the exception takes care of displaying the invalid arg.
      This error is shown when a user specifies an unknown verbosity level e.g. "msbuild -verbosity:foo". The only valid verbosities
      (and their short forms) are: q[uiet], m[inimal], n[ormal], d[etailed], diag[nostic].
      LOCALIZATION: The prefix "MSBUILD : error MSBxxxx:" should not be localized.
    </comment>
  </data>
  <data name="LoggerFatalError" UESanitized="false" Visibility="Public">
    <value>MSBUILD : error MSB1028: The logger failed unexpectedly.</value>
    <comment>{StrBegin="MSBUILD : error MSB1028: "}
      UE: This error is shown when a logger specified with the -logger switch throws an exception while being
      initialized. This message is followed by the exception text including the stack trace.
      LOCALIZATION: The prefix "MSBUILD : error MSBxxxx:" should not be localized.</comment>
  </data>
  <data name="LoggerFailurePrefixNoErrorCode" UESanitized="false" Visibility="Public">
      <value>MSBUILD : Logger error {0}: {1}</value>
      <comment>UE: This prefixes the error message emitted by a logger, when a logger fails in a controlled way using a LoggerException.
      For example, the logger is indicating that it could not create its output file.
      There's no error code because one was supplied by the logger.
      LOCALIZATION: The word "Logger" should be localized, the words "MSBuild" and "error" should NOT be localized.
      </comment>
  </data>
  <data name="LoggerFailurePrefixWithErrorCode" UESanitized="false" Visibility="Public">
      <value>MSBUILD : Logger error MSB1029: {0}</value>
      <comment>{SubString="Logger", "{0}"}{StrBegin="MSBUILD : "}
        UE: This prefixes the error message emitted by a logger, when a logger fails in a controlled way using a LoggerException.
        For example, the logger is indicating that it could not create its output file.
        This is like LoggerFailurePrefixNoErrorCode, but the logger didn't supply its own error code, so we have to provide one.
        LOCALIZATION: The word "Logger" should be localized, the words "MSBuild" and "error" should NOT be localized.
      </comment>
  </data>
  <data name="MissingLoggerError" UESanitized="true" Visibility="Public">
    <value>MSBUILD : error MSB1007: Specify a logger.</value>
    <comment>
      {StrBegin="MSBUILD : error MSB1007: "}UE: This happens if the user does something like "msbuild.exe -logger". The user must pass in an actual logger class
      following the switch, as in "msbuild.exe -logger:XMLLogger,MyLogger,Version=1.0.2,Culture=neutral".
      LOCALIZATION: The prefix "MSBUILD : error MSBxxxx:" should not be localized.
    </comment>
  </data>
  <data name="MissingMaxCPUCountError" UESanitized="true" Visibility="Public">
    <value>MSBUILD : error MSB1031: Specify the maximum number of CPUs.</value>
    <comment>
      {StrBegin="MSBUILD : error MSB1031: "}UE: This happens if the user does something like "msbuild.exe -m". The user must pass in an actual number like -m:4.
      LOCALIZATION: The prefix "MSBUILD : error MSBxxxx:" should not be localized.
    </comment>
  </data>
  <data name="MissingProjectError" UESanitized="false" Visibility="Public">
    <value>MSBUILD : error MSB1003: Specify a project or solution file. The current working directory does not contain a project or solution file.</value>
    <comment>
      {StrBegin="MSBUILD : error MSB1003: "}UE: The user must either specify a project or solution file to build, or there must be a project file in the current directory
      with a file extension ending in "proj" (e.g., foo.csproj), or a solution file ending in "sln".
      LOCALIZATION: The prefix "MSBUILD : error MSBxxxx:" should not be localized.
    </comment>
  </data>
  <data name="MissingPropertyError" UESanitized="true" Visibility="Public">
    <value>MSBUILD : error MSB1005: Specify a property and its value.</value>
    <comment>
      {StrBegin="MSBUILD : error MSB1005: "}UE: This happens if the user does something like "msbuild.exe -property". The user must pass in an actual property
      name and value following the switch, as in "msbuild.exe -property:Configuration=Debug".
      LOCALIZATION: The prefix "MSBUILD : error MSBxxxx:" should not be localized.
    </comment>
  </data>
  <data name="MissingResponseFileError" UESanitized="true" Visibility="Public">
    <value>MSBUILD : error MSB1012: Specify a response file.</value>
    <comment>
      {StrBegin="MSBUILD : error MSB1012: "}UE: This error would occur if the user did something like "msbuild.exe @ foo.proj". The at-sign must be followed by a
      response file.
      LOCALIZATION: The prefix "MSBUILD : error MSBxxxx:" should not be localized.
    </comment>
  </data>
  <data name="MissingTargetError" UESanitized="true" Visibility="Public">
    <value>MSBUILD : error MSB1004: Specify the name of the target.</value>
    <comment>
      {StrBegin="MSBUILD : error MSB1004: "}UE: This happens if the user does something like "msbuild.exe -target". The user must pass in an actual target name
      following the switch, as in "msbuild.exe -target:blah".
      LOCALIZATION: The prefix "MSBUILD : error MSBxxxx:" should not be localized.
    </comment>
  </data>
  <data name="MissingToolsVersionError" UESanitized="false" Visibility="Public">
    <value>MSBUILD : error MSB1039: Specify the version of the toolset.</value>
    <comment>
      {StrBegin="MSBUILD : error MSB1039: "}
      UE: This happens if the user does something like "msbuild.exe -toolsVersion". The user must pass in an actual toolsversion
      name following the switch, as in "msbuild.exe -toolsVersion:3.5".
      LOCALIZATION: The prefix "MSBUILD : error MSBxxxx:" should not be localized.
    </comment>
  </data>
  <data name="MissingVerbosityError" UESanitized="true" Visibility="Public">
    <value>MSBUILD : error MSB1016: Specify the verbosity level.</value>
    <comment>
      {StrBegin="MSBUILD : error MSB1016: "}UE: This happens if the user does something like "msbuild.exe -verbosity". The user must pass in a verbosity level
      after the switch e.g. "msbuild.exe -verbosity:detailed".
      LOCALIZATION: The prefix "MSBUILD : error MSBxxxx:" should not be localized.
    </comment>
  </data>
  <data name="MultipleSchemasError" UESanitized="true" Visibility="Public">
    <value>MSBUILD : error MSB1024: Only one schema can be specified for validation of the project.</value>
    <comment>
      {StrBegin="MSBUILD : error MSB1024: "}UE: The user did something like msbuild -validate:foo.xsd -validate:bar.xsd. We only allow one schema to be specified.
      LOCALIZATION: The prefix "MSBUILD : error MSBxxxx:" should not be localized.
    </comment>
  </data>
  <data name="PickedUpSwitchesFromAutoResponse" UESanitized="false" Visibility="Public">
    <value>Some command line switches were read from the auto-response file "{0}". To disable this file, use the "-noAutoResponse" switch.</value>
    <comment>
      UE: This message appears in high verbosity modes when we used some
      switches from the auto-response file msbuild.rsp: otherwise the user may be unaware
      where the switches are coming from.
    </comment>
  </data>
  <data name="ProjectNotFoundError" UESanitized="true" Visibility="Public">
    <value>MSBUILD : error MSB1009: Project file does not exist.</value>
    <comment>{StrBegin="MSBUILD : error MSB1009: "}UE: This message does not need in-line parameters because the exception takes care of displaying the invalid arg.
      LOCALIZATION: The prefix "MSBUILD : error MSBxxxx:" should not be localized.</comment>
  </data>
  <data name="PossiblyOmittedMaxCPUSwitch" UESanitized="false" Visibility="Public">
    <value>Building the projects in this solution one at a time. To enable parallel build, please add the "-m" switch.</value>
  </data>
  <data name="ProjectSchemaErrorHalt" UESanitized="false" Visibility="Public">
    <value>MSBUILD : MSB1045: Stopping because of syntax errors in project file.</value>
    <comment>{StrBegin="MSBUILD : MSB1045: "}</comment>
  </data>
  <data name="ReadResponseFileError" UESanitized="true" Visibility="Public">
    <value>MSBUILD : error MSB1023: Cannot read the response file. {0}</value>
    <comment>{StrBegin="MSBUILD : error MSB1023: "}UE: This error is shown when the response file cannot be read off disk.
    LOCALIZATION: The prefix "MSBUILD : error MSBxxxx:" should not be localized. {0} contains a localized message explaining
    why the response file could not be read -- this message comes from the CLR/FX.</comment>
  </data>
  <data name="RepeatedResponseFileError" UESanitized="true" Visibility="Public">
    <value>MSBUILD : error MSB1013: The response file was specified twice. A response file can be specified only once. Any files named "msbuild.rsp" in the directory of MSBuild.exe or in the directory of the first project or solution built (which if no project or solution is specified is the current working directory) were automatically used as response files.</value>
    <comment>{StrBegin="MSBUILD : error MSB1013: "}UE: Response files are just text files that contain a bunch of command-line switches to be passed to MSBuild.exe. The
    purpose is so you don't have to type the same switches over and over again ... you can just pass in the response file instead.
    Response files can include the @ switch in order to further include other response files. In order to prevent a circular
    reference here, we disallow the same response file from being included twice. This error message would be followed by the
    exact @ switch that resulted in the duplicate response file.
    LOCALIZATION: The prefix "MSBUILD : error MSBxxxx:" should not be localized.</comment>
  </data>
  <data name="ResponseFileNotFoundError" UESanitized="true" Visibility="Public">
    <value>MSBUILD : error MSB1022: Response file does not exist.</value>
    <comment>{StrBegin="MSBUILD : error MSB1022: "}UE: This message would show if the user did something like "msbuild @bogus.rsp" where bogus.rsp doesn't exist. This
    message does not need in-line parameters because the exception takes care of displaying the invalid arg.
    LOCALIZATION: The prefix "MSBUILD : error MSBxxxx:" should not be localized.</comment>
  </data>
  <data name="SchemaFileLocation" UESanitized="false" Visibility="Public">
    <value>Validating project using schema file "{0}".</value>
    <comment>LOCALIZATION: "{0}" is the location of the schema file.</comment>
  </data>
  <data name="SchemaValidationError" UESanitized="false" Visibility="Public">
    <value>MSBUILD : MSB1044: Project is not valid. {0}</value>
    <comment>{StrBegin="MSBUILD : MSB1044: "}UE: This error is shown when the user asks his project to be validated against a schema (-val switch for
    MSBuild.exe), and the project has errors. "{0}" contains a message explaining the problem.
    LOCALIZATION: "{0}" is a message from the System.XML schema validator and is already localized.</comment>
  </data>
  <data name="SchemaNotFoundError" UESanitized="true" Visibility="Public">
    <value>MSBUILD : error MSB1026: Schema file does not exist.</value>
    <comment>{StrBegin="MSBUILD : error MSB1026: "}UE: This error is shown when the user specifies a schema file using the -validate:&lt;schema&gt; switch, and the file
    does not exist on disk. This message does not need in-line parameters because the exception takes care of displaying the
    invalid arg.
    LOCALIZATION: The prefix "MSBUILD : error MSBxxxx:" should not be localized.</comment>
  </data>
  <data name="SchemaNotFoundErrorWithFile" UESanitized="true" Visibility="Public">
    <value>MSBUILD : error MSB1026: Schema file '{0}' does not exist.</value>
    <comment>{StrBegin="MSBUILD : error MSB1026: "}UE: This error is printed if the default schema does not exist or in the extremely unlikely event
    that an explicit schema file was passed and existed when the command line parameters were checked but was deleted from disk before this check was made.
    LOCALIZATION: The prefix "MSBUILD : error MSBxxxx:" should not be localized.</comment>
  </data>
 <data name="UnexpectedParametersError" UESanitized="true" Visibility="Public">
    <value>MSBUILD : error MSB1002: This switch does not take any parameters.</value>
    <comment>{StrBegin="MSBUILD : error MSB1002: "}UE: For example, if somebody types "msbuild.exe -noLogo:1", they would get this error because the -noLogo switch
    should not be followed by any parameters ... it stands alone.
    LOCALIZATION: The prefix "MSBUILD : error MSBxxxx:" should not be localized.</comment>
  </data>
  <data name="UnknownSwitchError" UESanitized="true" Visibility="Public">
    <value>MSBUILD : error MSB1001: Unknown switch.</value>
    <comment>{StrBegin="MSBUILD : error MSB1001: "}UE: This occurs when the user passes in an unrecognized switch on the MSBuild.exe command-line.
    LOCALIZATION: The prefix "MSBUILD : error MSBxxxx:" should not be localized.</comment>
  </data>
  <data name="UnsupportedOS" UESanitized="true" Visibility="Public">
    <value>MSBUILD : error MSB1015: MSBuild does not run on this version of the operating system. It is only supported on Windows 7 and later versions.</value>
    <comment>{StrBegin="MSBUILD : error MSB1015: "}LOCALIZATION: The error prefix "MSBUILD : error MSBxxxx:" should not be localized.</comment>
  </data>
  <data name="Using35Engine" UESanitized="true" Visibility="Public">
    <value>Forcing load of Microsoft.Build.Engine because MSBUILDOLDOM=1...</value>
  </data>
    <data name="MissingIgnoreProjectExtensionsError" UESanitized="false" Visibility="Public">
    <value>MSBUILD : error MSB1035: Specify the project extensions to ignore.</value>
    <comment>{StrBegin="MSBUILD : error MSB1035: "}
      UE: This happens if the user does something like "msbuild.exe -ignoreProjectExtensions". The user must pass in one or more
      project extensions to ignore e.g. "msbuild.exe -ignoreProjectExtensions:.sln".
      LOCALIZATION: The prefix "MSBUILD : error MSBxxxx:" should not be localized.
    </comment>
  </data>
  <data name="InvalidExtensionToIgnore" UESanitized="false" Visibility="Public">
    <value>MSBUILD : error MSB1036: There is an invalid extension in the -ignoreProjectExtensions list. Extensions must start with a period ".", have one or more characters after the period and not contain any invalid path characters or wildcards.</value>
    <comment>{StrBegin="MSBUILD : error MSB1036: "}LOCALIZATION: The error prefix "MSBUILD : error MSBxxxx:" should not be localized.</comment>
  </data>
  <data name="MissingConsoleLoggerParameterError" UESanitized="true" Visibility="Public">
    <value>MSBUILD : error MSB1037: Specify one or more parameters for the console logger if using the -consoleLoggerParameters switch</value>
    <comment>{StrBegin="MSBUILD : error MSB1037: "}
      UE: This happens if the user does something like "msbuild.exe -consoleLoggerParameters:". The user must pass in one or more parameters
      after the switch e.g. "msbuild.exe -consoleLoggerParameters:ErrorSummary".
      LOCALIZATION: The prefix "MSBUILD : error MSBxxxx:" should not be localized.
    </comment>
  </data>
  <data name="MissingFileLoggerParameterError" UESanitized="true" Visibility="Public">
    <value>MSBUILD : error MSB1038: Specify one or more parameters for the file logger if using the -fileLoggerParameters switch</value>
    <comment>{StrBegin="MSBUILD : error MSB1038: "}
      UE: This happens if the user does something like "msbuild.exe -fileLoggerParameters:". The user must pass in one or more parameters
      after the switch e.g. "msbuild.exe -fileLoggerParameters:logfile=c:\temp\logfile".
      LOCALIZATION: The prefix "MSBUILD : error MSBxxxx:" should not be localized.
    </comment>
  </data>
  <data name="MissingNodeReuseParameterError" UESanitized="true" Visibility="Public">
    <value>MSBUILD : error MSB1041: Specify one or more parameters for node reuse if using the -nodeReuse switch</value>
    <comment>{StrBegin="MSBUILD : error MSB1041: "}
      UE: This happens if the user does something like "msbuild.exe -nodeReuse:" without a true or false
      LOCALIZATION: The prefix "MSBUILD : error MSBxxxx:" should not be localized.
     </comment>
  </data>
  <data name="InvalidNodeReuseValue" UESanitized="true" Visibility="Public">
    <value>MSBUILD : error MSB1042: Node reuse value is not valid. {0}.</value>
    <comment>{StrBegin="MSBUILD : error MSB1042: "}
     UE: This message does not need in-line parameters because the exception takes care of displaying the invalid arg.
     This error is shown when a user specifies a node reuse value that is not equivilant to Boolean.TrueString or Boolean.FalseString.
     LOCALIZATION: The prefix "MSBUILD : error MSBxxxx:" should not be localized.
  </comment>
  </data>
  <data name="InvalidNodeReuseTrueValue" UESanitized="true" Visibility="Public">
    <value>MSBUILD : error MSB1042: Node reuse value is not valid. This version of MSBuild does not support node reuse. If specified, the node reuse switch value must be false.</value>
    <comment>{StrBegin="MSBUILD : error MSB1042: "}
     UE: This message does not need in-line parameters because the exception takes care of displaying the invalid arg.
     This error is shown when a user specifies a node reuse value that is not equivalent to Boolean.TrueString or Boolean.FalseString.
     LOCALIZATION: The prefix "MSBUILD : error MSBxxxx:" should not be localized.
  </comment>
  </data>
  <data name="InvalidRestoreValue" UESanitized="true" Visibility="Public">
    <value>MSBUILD : error MSB1052: Restore value is not valid. {0}</value>
    <comment>{StrBegin="MSBUILD : error MSB1052: "}
      UE: This message does not need in-line parameters because the exception takes care of displaying the invalid arg.
      This error is shown when a user specifies a restore value that is not equivalent to Boolean.TrueString or Boolean.FalseString.
      LOCALIZATION: The prefix "MSBUILD : error MSBxxxx:" should not be localized.
    </comment>
  </data>
  <data name="InvalidInteractiveValue" UESanitized="true" Visibility="Public">
    <value>MSBUILD : error MSB1055: Interactive value is not valid. {0}</value>
    <comment>
      {StrBegin="MSBUILD : error MSB1055: "}
      UE: This message does not need in-line parameters because the exception takes care of displaying the invalid arg.
      This error is shown when a user specifies a value for the interactive parameter that is not equivalent to Boolean.TrueString or Boolean.FalseString.
      LOCALIZATION: The prefix "MSBUILD : error MSBxxxx:" should not be localized.
    </comment>
  </data>
  <data name="InvalidIsolateProjectsValue" UESanitized="true" Visibility="Public">
    <value>MSBUILD : error MSB1056: Isolate projects value is not valid. {0}</value>
    <comment>
      {StrBegin="MSBUILD : error MSB1056: "}
      UE: This message does not need in-line parameters because the exception takes care of displaying the invalid arg.
      This error is shown when a user specifies a value for the -isolateProjects parameter that is not equivalent to Boolean.TrueString or Boolean.FalseString.
      LOCALIZATION: The prefix "MSBUILD : error MSBxxxx:" should not be localized.
    </comment>
  </data>
  <data name="InvalidGraphBuildValue" UESanitized="true" Visibility="Public">
    <value>MSBUILD : error MSB1057: Graph build value is not valid.</value>
    <comment>
      {StrBegin="MSBUILD : error MSB1057: "}
      UE: This message does not need in-line parameters because the exception takes care of displaying the invalid arg.
      This error is shown when a user specifies a value for the -graphBuild parameter that is not equivalent to Boolean.TrueString or Boolean.FalseString.
      LOCALIZATION: The prefix "MSBUILD : error MSBxxxx:" should not be localized.
    </comment>
  </data>
  <data name="InvalidDetailedSummaryValue" UESanitized="true" Visibility="Public">
    <value>MSBUILD : error MSB1061: Detailed summary value is not valid. {0}</value>
    <comment>
      {StrBegin="MSBUILD : error MSB1061: "}
      UE: This message does not need in-line parameters because the exception takes care of displaying the invalid arg.
      This error is shown when a user specifies a value for the -detailedSummary parameter that is not equivalent to Boolean.TrueString or Boolean.FalseString.
      LOCALIZATION: The prefix "MSBUILD : error MSBxxxx:" should not be localized.
    </comment>
  </data>
  <data name="AbortingBuild" UESanitized="true" Visibility="Public">
    <value>Attempting to cancel the build...</value>
  </data>
  <data name="InvalidPreprocessPath">
    <value>MSBUILD : error MSB1047: File to preprocess to is not valid. {0}</value>
    <comment>{StrBegin="MSBUILD : error MSB1047: "}</comment>
  </data>
  <data name="TargetsCouldNotBePrinted">
    <value>MSBUILD : error MSB1059: Targets could not be printed. {0}</value>
    <comment>{StrBegin="MSBUILD : error MSB1059: "}</comment>
  </data>
  <!-- MSB1021 and MSB1020 are also used in the engine but their copies do not have the "MSBUILD : " prefix so we must have our own -->
  <data name="LoggerCreationError" UESanitized="true" Visibility="Public">
    <value>MSBUILD : error MSB1021: Cannot create an instance of the logger. {0}</value>
    <comment>{StrBegin="MSBUILD : error MSB1021: "}
      UE: This error is shown when a logger cannot be loaded and instantiated from its assembly.
      LOCALIZATION: The prefix "MSBUILD : error MSBxxxx:" should not be localized. {0} contains a message explaining why the
      logger could not be created -- this message comes from the CLR/FX and is localized.</comment>
  </data>
  <data name="LoggerNotFoundError" UESanitized="false" Visibility="Public">
    <value>MSBUILD : error MSB1020: The logger was not found. Check the following: 1.) The logger name specified is the same as the name of the logger class. 2.) The logger class is "public" and implements the Microsoft.Build.Framework.ILogger interface. 3.) The path to the logger assembly is correct, or the logger can be loaded using only the assembly name provided.</value>
    <comment>
      {StrBegin="MSBUILD : error MSB1020: "}UE: This message does not need in-line parameters because the exception takes care of displaying the invalid arg.
      This error is shown when a user specifies an logger that does not exist e.g. "msbuild -logger:FooLoggerClass,FooAssembly". The
      logger class must exist in the given assembly.
      LOCALIZATION: The prefix "MSBUILD : error MSBxxxx:" should not be localized.
    </comment>
  </data>
  <data name="ProjectUpgradeNeededToVcxProj">
    <value>MSBUILD : error MSB4192: The project file "{0}" is in the ".vcproj" or ".dsp" file format, which MSBuild cannot build directly. Please convert the project by opening it in the Visual Studio IDE or running the conversion tool, or, for ".vcproj", use MSBuild to build the solution file containing the project instead.</value>
    <comment>{StrBegin="MSBUILD : error MSB4192: "} LOC: ".vcproj" and ".dsp" should not be localized</comment>
  </data>
  <data name="NeedJustMyCode">
    <value>If MSBuild debugging does not work correctly, please verify that the "Just My Code" feature is enabled in Visual Studio, and that you have selected the managed debugger.</value>
  </data>
  <data name="DebuggingSolutionFiles">
    <value>MSBUILD : error MSB1048: Solution files cannot be debugged directly. Run MSBuild first with an environment variable MSBUILDEMITSOLUTION=1 to create a corresponding ".sln.metaproj" file. Then debug that.</value>
    <comment>{StrBegin="MSBUILD : error MSB1048: "} LOC: ".SLN" should not be localized</comment>
  </data>
  <data name="ParameterRequiredError">
    <value>MSBUILD : error MSB1049: The {0} parameter must be specified</value>
    <comment>{StrBegin="MSBUILD : error MSB1049: "}</comment>
  </data>
  <!-- #################################################################################################-->
  <!-- ######################################## Shared strings #########################################-->
  <!-- ###### These belong in Strings.shared.resx, but have been copied here for performance ###########-->
  <!-- ##### If you change the string here, please also change it in Shared\Resources\Strings.shared.resx ########-->
  <!-- #################### and in XMakeBuildEngine\Resources\Strings.resx #############################-->
  <!-- ############## Remove this block once ResourceManager bug 627270 has been fixed. ################-->
  <!-- #################################################################################################-->
  <data name="BuildStarted" UESanitized="false" Visibility="Public">
    <value>Build started.</value>
  </data>
  <data name="FileLocation" UESanitized="false" Visibility="Public">
    <value>{0} ({1},{2})</value>
    <comment>A file location to be embedded in a string.</comment>
  </data>
  <data name="MissingWarnAsMessageParameterError" UESanitized="true" Visibility="Public">
    <value>MSBUILD : error MSB1051: Specify one or more warning codes to treat as low importance messages when using the -warnAsMessage switch.</value>
    <comment>
      {StrBegin="MSBUILD : error MSB1051: "}
      UE: This happens if the user does something like "msbuild.exe -warnAsMessage:" without any codes.
      LOCALIZATION: The prefix "MSBUILD : error MSBxxxx:" should not be localized.
    </comment>
  </data>
  <data name="MissingWarnNotAsErrorParameterError" UESanitized="true" Visibility="Public">
    <value>MSBUILD : error MSB1060: Specify one or more warning codes when using the -warnNotAsError switch.</value>
    <comment>
      {StrBegin="MSBUILD : error MSB1060: "}
      UE: This happens if the user does something like "msbuild.exe -warnNotAsError:" without any codes.
      LOCALIZATION: The prefix "MSBUILD : error MSBxxxx:" should not be localized.
    </comment>
  </data>
  <data name="InvalidProfilerValue" xml:space="preserve">
    <value>MSBUILD : error MSB1053: Provided filename is not valid. {0}</value>
  </data>
  <data name="MissingProfileParameterError" xml:space="preserve">
    <value>MSBUILD :error MSB1054: A filename must be specified to generate the profiler result.</value>
  </data>
  <data name="DuplicateOutputResultsCache" UESanitized="true" Visibility="Public">
    <value>MSBUILD : error MSB1058: Only one output results cache can be specified.</value>
    <comment>{StrBegin="MSBUILD : error MSB1058: "}</comment>
  </data>
  <data name="OptionalLoggerCreationMessage" UESanitized="true" Visibility="Public">
    <value>The specified logger could not be created and will not be used. {0}</value>
    <comment>
      UE: This error is shown when a logger cannot be loaded and instantiated from its assembly.
      LOCALIZATION: {0} contains the exception message explaining why the
      logger could not be created -- this message comes from the CLR/FX and is localized.
    </comment>
  </data>
  <data name="EnvironmentVariableAsSwitch" Visibility="Public">
    <value>MSBUILD : error MSB1060: Undefined environment variable passed in as switch.</value>
    <comment>
      {StrBegin="MSBUILD : error MSB1060: "}
      UE: This error is shown when a user passes in an environment variable (including from a response file)
      but the environment variable is not defined.
    </comment>
  </data>
  <data name="Process" UESanitized="true" Visibility="Public">
    <value>Process = "{0}"</value>
  </data>
  <data name="MSBExePath" UESanitized="true" Visibility="Public">
    <value>MSBuild executable path = "{0}"</value>
  </data>
  <data name="CommandLine" UESanitized="true" Visibility="Public">
    <value>Command line arguments = "{0}"</value>
  </data>
  <data name="CurrentDirectory" UESanitized="true" Visibility="Public">
    <value>Current directory = "{0}"</value>
  </data>
  <data name="MSBVersion" UESanitized="true" Visibility="Public">
    <value>MSBuild version = "{0}"</value>
  </data>
<<<<<<< HEAD
  <data name="SwitchErrorWithArguments" Visibility="Public">
    <value>{0}
    Full command line: '{1}'
  Switches appended by response files:{2}</value>
  </data>
  <data name="ResponseFileSwitchFromLocation" Visibility="Public">
    <value>'{0}' came from '{1}'</value>
    <comment>
      These are response file switches with the location of the response file on disk.
    </comment>
=======
  <data name="NotWarnAsErrorWithoutWarnAsError" Visibility="Public">
    <value>MSBUILD : error MSB1062: The -warnnotaserror switch cannot be specified unless the -warnaserror switch is also specified and left empty.</value>
    <comment>{StrBegin="MSBUILD : error MSB1062: "}LOCALIZATION: The prefix "MSBUILD : error MSBxxxx:", "-warnnotaserror" and "-warnaserror" should not be localized.</comment>
>>>>>>> 7d926d7a
  </data>
    <!--
        The command line message bucket is: MSB1001 - MSB1999

<<<<<<< HEAD
        Next error code should be MSB1061.
=======
        Next error code should be MSB1063.
>>>>>>> 7d926d7a

        Don't forget to update this comment after using the new code.
  -->
</root><|MERGE_RESOLUTION|>--- conflicted
+++ resolved
@@ -1323,7 +1323,6 @@
   <data name="MSBVersion" UESanitized="true" Visibility="Public">
     <value>MSBuild version = "{0}"</value>
   </data>
-<<<<<<< HEAD
   <data name="SwitchErrorWithArguments" Visibility="Public">
     <value>{0}
     Full command line: '{1}'
@@ -1334,20 +1333,15 @@
     <comment>
       These are response file switches with the location of the response file on disk.
     </comment>
-=======
+  </data>
   <data name="NotWarnAsErrorWithoutWarnAsError" Visibility="Public">
     <value>MSBUILD : error MSB1062: The -warnnotaserror switch cannot be specified unless the -warnaserror switch is also specified and left empty.</value>
     <comment>{StrBegin="MSBUILD : error MSB1062: "}LOCALIZATION: The prefix "MSBUILD : error MSBxxxx:", "-warnnotaserror" and "-warnaserror" should not be localized.</comment>
->>>>>>> 7d926d7a
   </data>
     <!--
         The command line message bucket is: MSB1001 - MSB1999
 
-<<<<<<< HEAD
-        Next error code should be MSB1061.
-=======
         Next error code should be MSB1063.
->>>>>>> 7d926d7a
 
         Don't forget to update this comment after using the new code.
   -->
