// Licensed to the .NET Foundation under one or more agreements.
// The .NET Foundation licenses this file to you under the MIT license.

using System;
using System.Collections.Generic;
using System.Threading.Tasks;
using Microsoft.Build.Framework;

namespace Microsoft.Build.Logging.LiveLogger
{
    internal class LiveLogger : ILogger
    {
        private Dictionary<int, ProjectNode> projects = new Dictionary<int, ProjectNode>();

        private bool Succeeded;
        public string Parameters { get; set; }
<<<<<<< HEAD
        private int startedProjects = 0;
        private int finishedProjects = 0;
=======
        public int StartedProjects = 0;
        public int FinishedProjects = 0;
>>>>>>> fc3ab4c5
        public LoggerVerbosity Verbosity { get; set; }
        private Dictionary<string, int> blockedProjects = new();

        public LiveLogger()
        {
            Parameters = "";
        }

        public void Initialize(IEventSource eventSource)
        {
            // Register for different events
            // Started
            eventSource.BuildStarted += new BuildStartedEventHandler(eventSource_BuildStarted);
            eventSource.ProjectStarted += new ProjectStartedEventHandler(eventSource_ProjectStarted);
            eventSource.TargetStarted += new TargetStartedEventHandler(eventSource_TargetStarted);
            eventSource.TaskStarted += new TaskStartedEventHandler(eventSource_TaskStarted);
            // Finished
            eventSource.BuildFinished += new BuildFinishedEventHandler(eventSource_BuildFinished);
            eventSource.ProjectFinished += new ProjectFinishedEventHandler(eventSource_ProjectFinished);
            eventSource.TargetFinished += new TargetFinishedEventHandler(eventSource_TargetFinished);
            // eventSource.TaskFinished += new TaskFinishedEventHandler(eventSource_TaskFinished);
            // Raised
            eventSource.MessageRaised += new BuildMessageEventHandler(eventSource_MessageRaised);
            eventSource.WarningRaised += new BuildWarningEventHandler(eventSource_WarningRaised);
            eventSource.ErrorRaised += new BuildErrorEventHandler(eventSource_ErrorRaised);
            // Cancelled
            Console.CancelKeyPress += new ConsoleCancelEventHandler(console_CancelKeyPressed);

            Task.Run(() =>
            {
                Render();
            });
        }

        private void Render()
        {
            // Initialize LiveLoggerBuffer
            TerminalBuffer.Initialize();
            // TODO: Fix. First line does not appear at top. Leaving empty line for now
            TerminalBuffer.WriteNewLine(string.Empty);

            // Top line indicates the number of finished projects.
            TerminalBuffer.FinishedProjects = this.finishedProjects;

            // First render
            TerminalBuffer.Render();
            int i = 0;
            // Rerender periodically
            while (!TerminalBuffer.IsTerminated)
            {
                i++;
                // Delay by 1/60 seconds
                // Use task delay to avoid blocking the task, so that keyboard input is listened continously
                Task.Delay((i / 60) * 1_000).ContinueWith((t) =>
                {
                    TerminalBuffer.FinishedProjects = this.finishedProjects;

                    // Rerender projects only when needed
                    foreach (var project in projects)
                    {
                        project.Value.Log();
                    }

                    // Rerender buffer
                    TerminalBuffer.Render();
                });
                // Handle keyboard input
                if (Console.KeyAvailable)
                {
                    ConsoleKey key = Console.ReadKey().Key;
                    switch (key)
                    {
                        case ConsoleKey.UpArrow:
                            if (TerminalBuffer.TopLineIndex > 0)
                            {
                                TerminalBuffer.TopLineIndex--;
                            }
                            TerminalBuffer.ShouldRerender = true;
                            break;
                        case ConsoleKey.DownArrow:
                            TerminalBuffer.TopLineIndex++;
                            TerminalBuffer.ShouldRerender = true;
                            break;
                        default:
                            break;
                    }
                }
            }
        }

        private void UpdateFooter()
        {
<<<<<<< HEAD
            float percentage = startedProjects == 0 ? 0.0f : (float)finishedProjects / startedProjects;
=======
            float percentage = (float)FinishedProjects / StartedProjects;
>>>>>>> fc3ab4c5
            TerminalBuffer.FooterText = ANSIBuilder.Alignment.SpaceBetween(
                $"Build progress (approx.) [{ANSIBuilder.Graphics.ProgressBar(percentage)}]",
                ANSIBuilder.Formatting.Italic(ANSIBuilder.Formatting.Dim("[Up][Down] Scroll")),
                Console.BufferWidth);
        }

        // Build
        private void eventSource_BuildStarted(object sender, BuildStartedEventArgs e)
        {
        }

        private void eventSource_BuildFinished(object sender, BuildFinishedEventArgs e)
        {
            Succeeded = e.Succeeded;
        }

        // Project
        private void eventSource_ProjectStarted(object sender, ProjectStartedEventArgs e)
        {
<<<<<<< HEAD
            startedProjects++;
=======
            StartedProjects++;
>>>>>>> fc3ab4c5
            // Get project id
            int id = e.BuildEventContext!.ProjectInstanceId;
            // If id already exists...
            if (projects.ContainsKey(id))
            {
                return;
            }
            // Add project
            ProjectNode node = new ProjectNode(e);
            projects[id] = node;
            // Log
            // Update footer
            UpdateFooter();
            node.ShouldRerender = true;
        }

        private void eventSource_ProjectFinished(object sender, ProjectFinishedEventArgs e)
        {
            // Get project id
            int id = e.BuildEventContext!.ProjectInstanceId;
            if (!projects.TryGetValue(id, out ProjectNode? node))
            {
                return;
            }
            // Update line
            node.Finished = true;
<<<<<<< HEAD
            finishedProjects++;
=======
            FinishedProjects++;
>>>>>>> fc3ab4c5
            UpdateFooter();
            node.ShouldRerender = true;
        }

        // Target
        private void eventSource_TargetStarted(object sender, TargetStartedEventArgs e)
        {
            // Get project id
            int id = e.BuildEventContext!.ProjectInstanceId;
            if (!projects.TryGetValue(id, out ProjectNode? node))
            {
                return;
            }
            // Update
            node.AddTarget(e);
            // Log
            node.ShouldRerender = true;
        }

        private void eventSource_TargetFinished(object sender, TargetFinishedEventArgs e)
        {
            // Get project id
            int id = e.BuildEventContext!.ProjectInstanceId;
            if (!projects.TryGetValue(id, out ProjectNode? node))
            {
                return;
            }
            // Update
            node.FinishedTargets++;
            // Log
            node.ShouldRerender = true;
        }

        // Task
        private void eventSource_TaskStarted(object sender, TaskStartedEventArgs e)
        {
            // Get project id
            int id = e.BuildEventContext!.ProjectInstanceId;
            if (!projects.TryGetValue(id, out ProjectNode? node))
            {
                return;
            }
            // Update
            node.AddTask(e);
            // Log
            node.ShouldRerender = true;

            if (e.TaskName.Equals("MSBuild"))
            {
                TerminalBufferLine? line = TerminalBuffer.WriteNewLineAfterMidpoint($"{e.ProjectFile} is blocked by the MSBuild task.");
                if (line is not null)
                {
                    blockedProjects[e.ProjectFile] = line.Id;
                }
            }
        }

        private void eventSource_TaskFinished(object sender, TaskFinishedEventArgs e)
        {
<<<<<<< HEAD
            if (e.TaskName.Equals("MSBuild"))
            {
                if (blockedProjects.TryGetValue(e.ProjectFile, out int lineId))
                {
                    TerminalBuffer.DeleteLine(lineId);
                    if (projects.TryGetValue(e.BuildEventContext!.ProjectInstanceId, out ProjectNode? node))
                    {
                        node.ShouldRerender = true;
                    }
                }
            }
=======
>>>>>>> fc3ab4c5
        }

        // Raised messages, warnings and errors
        private void eventSource_MessageRaised(object sender, BuildMessageEventArgs e)
        {
            if (e is TaskCommandLineEventArgs)
            {
                return;
            }
            // Get project id
            int id = e.BuildEventContext!.ProjectInstanceId;
            if (!projects.TryGetValue(id, out ProjectNode? node))
            {
                return;
            }
            // Update
            node.AddMessage(e);
            // Log
            node.ShouldRerender = true;
        }

        private void eventSource_WarningRaised(object sender, BuildWarningEventArgs e)
        {
            // Get project id
            int id = e.BuildEventContext!.ProjectInstanceId;
            if (!projects.TryGetValue(id, out ProjectNode? node))
            {
                return;
            }
            // Update
            node.AddWarning(e);
            // Log
            node.ShouldRerender = true;
        }

        private void eventSource_ErrorRaised(object sender, BuildErrorEventArgs e)
        {
            // Get project id
            int id = e.BuildEventContext!.ProjectInstanceId;
            if (!projects.TryGetValue(id, out ProjectNode? node))
            {
                return;
            }
            // Update
            node.AddError(e);
            // Log
            node.ShouldRerender = true;
        }

        private void console_CancelKeyPressed(object? sender, ConsoleCancelEventArgs eventArgs)
        {
            // Shutdown logger
            Shutdown();
        }

        public void Shutdown()
        {
            TerminalBuffer.Terminate();
            // TODO: Remove. There is a bug that causes switching to main buffer without deleting the contents of the alternate buffer
            Console.Clear();
            int errorCount = 0;
            int warningCount = 0;
            foreach (var project in projects)
            {
                errorCount += project.Value.ErrorCount;
                warningCount += project.Value.WarningCount;
                foreach (var message in project.Value.AdditionalDetails)
                {
                    Console.WriteLine(message.ToANSIString());
                }
            }

            // Emmpty line
            Console.WriteLine();
            if (Succeeded)
            {
                Console.WriteLine(ANSIBuilder.Formatting.Color("Build succeeded.", ANSIBuilder.Formatting.ForegroundColor.Green));
                Console.WriteLine($"\t{warningCount} Warning(s)");
                Console.WriteLine($"\t{errorCount} Error(s)");
            }
            else
            {
                Console.WriteLine(ANSIBuilder.Formatting.Color("Build failed.", ANSIBuilder.Formatting.ForegroundColor.Red));
                Console.WriteLine($"\t{warningCount} Warnings(s)");
                Console.WriteLine($"\t{errorCount} Errors(s)");
            }
        }
    }
}<|MERGE_RESOLUTION|>--- conflicted
+++ resolved
@@ -12,17 +12,13 @@
     {
         private Dictionary<int, ProjectNode> projects = new Dictionary<int, ProjectNode>();
 
-        private bool Succeeded;
-        public string Parameters { get; set; }
-<<<<<<< HEAD
+        private bool succeeded;
         private int startedProjects = 0;
         private int finishedProjects = 0;
-=======
-        public int StartedProjects = 0;
-        public int FinishedProjects = 0;
->>>>>>> fc3ab4c5
+        private Dictionary<string, int> blockedProjects = new();
+
         public LoggerVerbosity Verbosity { get; set; }
-        private Dictionary<string, int> blockedProjects = new();
+        public string Parameters { get; set; }
 
         public LiveLogger()
         {
@@ -113,11 +109,7 @@
 
         private void UpdateFooter()
         {
-<<<<<<< HEAD
             float percentage = startedProjects == 0 ? 0.0f : (float)finishedProjects / startedProjects;
-=======
-            float percentage = (float)FinishedProjects / StartedProjects;
->>>>>>> fc3ab4c5
             TerminalBuffer.FooterText = ANSIBuilder.Alignment.SpaceBetween(
                 $"Build progress (approx.) [{ANSIBuilder.Graphics.ProgressBar(percentage)}]",
                 ANSIBuilder.Formatting.Italic(ANSIBuilder.Formatting.Dim("[Up][Down] Scroll")),
@@ -131,31 +123,28 @@
 
         private void eventSource_BuildFinished(object sender, BuildFinishedEventArgs e)
         {
-            Succeeded = e.Succeeded;
+            succeeded = e.Succeeded;
         }
 
         // Project
         private void eventSource_ProjectStarted(object sender, ProjectStartedEventArgs e)
         {
-<<<<<<< HEAD
             startedProjects++;
-=======
-            StartedProjects++;
->>>>>>> fc3ab4c5
-            // Get project id
-            int id = e.BuildEventContext!.ProjectInstanceId;
-            // If id already exists...
-            if (projects.ContainsKey(id))
-            {
-                return;
-            }
-            // Add project
-            ProjectNode node = new ProjectNode(e);
-            projects[id] = node;
-            // Log
-            // Update footer
-            UpdateFooter();
-            node.ShouldRerender = true;
+
+            // Get project id
+            int id = e.BuildEventContext!.ProjectInstanceId;
+
+            // If id does not exist...
+            if (!projects.ContainsKey(id))
+            {
+                // Add project
+                ProjectNode node = new(e)
+                {
+                    ShouldRerender = true,
+                };
+                projects[id] = node;
+                UpdateFooter();
+            }
         }
 
         private void eventSource_ProjectFinished(object sender, ProjectFinishedEventArgs e)
@@ -166,15 +155,12 @@
             {
                 return;
             }
+
             // Update line
             node.Finished = true;
-<<<<<<< HEAD
+            node.ShouldRerender = true;
             finishedProjects++;
-=======
-            FinishedProjects++;
->>>>>>> fc3ab4c5
             UpdateFooter();
-            node.ShouldRerender = true;
         }
 
         // Target
@@ -232,7 +218,6 @@
 
         private void eventSource_TaskFinished(object sender, TaskFinishedEventArgs e)
         {
-<<<<<<< HEAD
             if (e.TaskName.Equals("MSBuild"))
             {
                 if (blockedProjects.TryGetValue(e.ProjectFile, out int lineId))
@@ -244,8 +229,6 @@
                     }
                 }
             }
-=======
->>>>>>> fc3ab4c5
         }
 
         // Raised messages, warnings and errors
@@ -320,7 +303,7 @@
 
             // Emmpty line
             Console.WriteLine();
-            if (Succeeded)
+            if (succeeded)
             {
                 Console.WriteLine(ANSIBuilder.Formatting.Color("Build succeeded.", ANSIBuilder.Formatting.ForegroundColor.Green));
                 Console.WriteLine($"\t{warningCount} Warning(s)");
