﻿<Project Sdk="Microsoft.NET.Sdk">

  <PropertyGroup>
<<<<<<< HEAD
    <PlatformSpecificBuild>true</PlatformSpecificBuild>
  </PropertyGroup>
  <PropertyGroup Condition="'$(Configuration)' == 'Debug-NetCore' or '$(Configuration)' == 'Release-NetCore'">
    <TargetFrameworkIdentifier>.NETCoreApp</TargetFrameworkIdentifier>
    <TargetFrameworkVersion>v1.0</TargetFrameworkVersion>
    <NoStdLib>true</NoStdLib>
    <NoWarn>$(NoWarn);1701</NoWarn>
  </PropertyGroup>
  <Import Project="$([MSBuild]::GetDirectoryNameOfFileAbove($(MSBuildThisFileDirectory), dir.props))\dir.props" />
  <PropertyGroup>
    <ProjectGuid>{23C9FD0E-70C5-4F1F-B08A-D2774240FB51}</ProjectGuid>
=======
>>>>>>> d83a9eda
    <OutputType>Exe</OutputType>
    <TargetFrameworks>$(RuntimeOutputTargetFrameworks)</TargetFrameworks>
    <PlatformTarget>$(RuntimeOutputPlatformTarget)</PlatformTarget>

    <!-- Set RuntimeIdentifiers so that NuGet will restore for both AnyCPU as well as x86 and x64.
         This is important for the MSBuild.VSSetup project, which "references" both the x86 and x64
         versions of this project -->
    <RuntimeIdentifiers>win7-x86;win7-x64</RuntimeIdentifiers>

    <EnableDefaultItems>false</EnableDefaultItems>
    <AllowUnsafeBlocks>true</AllowUnsafeBlocks>
    <AssemblyName>MSBuild</AssemblyName>
    <RootNamespace>Microsoft.Build.CommandLine</RootNamespace>
    <ApplicationIcon>MSBuild.ico</ApplicationIcon>
    <LargeAddressAware>true</LargeAddressAware>

    <UseVSHostingProcess>false</UseVSHostingProcess>
    <ApplicationManifest>MSBuild.exe.manifest</ApplicationManifest>
    <AppConfig>app.config</AppConfig>
    <!-- Temporary solution for
         https://github.com/Microsoft/msbuild/issues/834 Long term
         two files should be generated from a single source. -->
    <AppConfig Condition="'$(Platform)' == 'x64'">app.amd64.config</AppConfig>
<<<<<<< HEAD
    <ApplicationIcon>MSBuild.ico</ApplicationIcon>
    <TargetExt>.dll</TargetExt>
    <LargeAddressAware>true</LargeAddressAware>
=======
    <IsPackable>true</IsPackable>
    <ContentTargetFolders>contentFiles</ContentTargetFolders>
    <BuildOutputTargetFolder>contentFiles\any\</BuildOutputTargetFolder>
    <PackageId>Microsoft.Build.Runtime</PackageId>
    <Description>This package delivers a complete executable copy of MSBuild. Reference this package only if your application needs to load projects or execute in-process builds without requiring installation of MSBuild. Successfully evaluating projects using this package requires aggregating additional components (like the compilers) into an application directory.</Description>
    <IncludeSatelliteOutputInPack>false</IncludeSatelliteOutputInPack>
    <NoPackageAnalysis>true</NoPackageAnalysis>
    <AddAppConfigToBuildOutputs>false</AddAppConfigToBuildOutputs>
>>>>>>> d83a9eda
  </PropertyGroup>

  <PropertyGroup Condition="'$(MonoBuild)' == 'true'">
    <TargetExt>.dll</TargetExt>
  </PropertyGroup>

  <ItemGroup>
    <Compile Include="..\Shared\BuildEnvironmentHelper.cs">
      <Link>BuildEnvironmentHelper.cs</Link>
    </Compile>
    <Compile Include="..\Shared\FxCopExclusions\Microsoft.Build.Shared.Suppressions.cs">
      <ExcludeFromStyleCop>true</ExcludeFromStyleCop>
    </Compile>
    <Compile Include="..\Shared\AssemblyNameComparer.cs">
      <Link>AssemblyNameComparer.cs</Link>
    </Compile>
    <Compile Include="..\Shared\CollectionHelpers.cs" />
    <Compile Include="..\Shared\Constants.cs">
      <ExcludeFromStyleCop>true</ExcludeFromStyleCop>
    </Compile>
    <Compile Include="..\Shared\FileDelegates.cs">
      <Link>FileDelegates.cs</Link>
      <ExcludeFromStyleCop>true</ExcludeFromStyleCop>
    </Compile>
    <Compile Include="..\Shared\FileUtilities.cs">
      <Link>FileUtilities.cs</Link>
      <ExcludeFromStyleCop>true</ExcludeFromStyleCop>
    </Compile>
    <Compile Include="..\Shared\FileUtilities.GetFolderPath.cs">
      <Link>FileUtilities.GetFolderPath.cs</Link>
      <ExcludeFromStyleCop>true</ExcludeFromStyleCop>
    </Compile>
    <Compile Include="..\Shared\FileUtilitiesRegex.cs">
      <Link>FileUtilitiesRegex.cs</Link>
      <ExcludeFromStyleCop>true</ExcludeFromStyleCop>
    </Compile>
    <Compile Include="..\Shared\IConstrainedEqualityComparer.cs">
      <Link>IConstrainedEqualityComparer.cs</Link>
    </Compile>
    <Compile Include="..\Shared\QuotingUtilities.cs">
      <ExcludeFromStyleCop>true</ExcludeFromStyleCop>
    </Compile>
    <Compile Include="..\Shared\RegisteredTaskObjectCacheBase.cs">
      <Link>RegisteredTaskObjectCacheBase.cs</Link>
    </Compile>
    <Compile Include="..\Shared\ResourceUtilities.cs">
      <ExcludeFromStyleCop>true</ExcludeFromStyleCop>
    </Compile>
    <Compile Include="..\Shared\EscapingUtilities.cs">
      <ExcludeFromStyleCop>true</ExcludeFromStyleCop>
    </Compile>
    <Compile Include="..\Shared\ErrorUtilities.cs">
      <ExcludeFromStyleCop>true</ExcludeFromStyleCop>
    </Compile>
    <Compile Include="..\Shared\Modifiers.cs">
      <ExcludeFromStyleCop>true</ExcludeFromStyleCop>
    </Compile>
    <Compile Include="..\Shared\BufferedReadStream.cs" />
    <Compile Include="..\Shared\CopyOnWriteDictionary.cs" />
    <Compile Include="..\Shared\HybridDictionary.cs" />
    <Compile Include="..\Shared\IKeyed.cs" />
    <Compile Include="..\Shared\MSBuildNameIgnoreCaseComparer.cs" />
    <Compile Include="..\Shared\ReadOnlyEmptyCollection.cs" />
    <Compile Include="..\Shared\ReadOnlyEmptyDictionary.cs" />
    <Compile Include="..\Shared\NativeMethodsShared.cs">
      <ExcludeFromStyleCop>true</ExcludeFromStyleCop>
    </Compile>
    <Compile Include="..\Shared\AssemblyUtilities.cs">
      <ExcludeFromStyleCop>true</ExcludeFromStyleCop>
    </Compile>
    <Compile Include="..\Shared\ExceptionHandling.cs" />
    <Compile Include="..\Shared\InternalErrorException.cs" />
    <Compile Include="..\Shared\EventArgsFormatting.cs">
      <ExcludeFromStyleCop>true</ExcludeFromStyleCop>
    </Compile>
    <Compile Include="..\Shared\TempFileUtilities.cs">
      <Link>TempFileUtilities.cs</Link>
    </Compile>
    <Compile Include="..\Shared\VisualStudioLocationHelper.cs">
      <Link>VisualStudioLocationHelper.cs</Link>
    </Compile>
    <Compile Include="..\Shared\XMakeAttributes.cs">
      <ExcludeFromStyleCop>true</ExcludeFromStyleCop>
    </Compile>
    <Compile Include="..\Shared\INodeEndpoint.cs" />
    <Compile Include="..\Shared\NodeEndpointOutOfProcBase.cs" />
    <Compile Include="..\Shared\INodePacket.cs" />
    <Compile Include="..\Shared\LogMessagePacketBase.cs" />
    <Compile Include="..\Shared\INodePacketFactory.cs" />
    <Compile Include="..\Shared\NodePacketFactory.cs" />
    <Compile Include="..\Shared\INodePacketHandler.cs" />
    <Compile Include="..\Shared\INodePacketTranslatable.cs" />
    <Compile Include="..\Shared\INodePacketTranslator.cs" />
    <Compile Include="..\Shared\NodePacketTranslator.cs" />
    <Compile Include="..\Shared\CommunicationsUtilities.cs" />
    <Compile Include="..\Shared\InterningBinaryReader.cs" />
    <Compile Include="..\Shared\OpportunisticIntern.cs" />
    <Compile Include="..\Shared\TaskHostConfiguration.cs" />
    <Compile Include="..\Shared\TaskHostTaskComplete.cs" />
    <Compile Include="..\Shared\OutOfProcTaskHostTaskResult.cs" />
    <Compile Include="..\Shared\TaskHostTaskCancelled.cs" />
    <Compile Include="..\Shared\TaskLoader.cs" />
    <Compile Include="..\Shared\TypeLoader.cs" />
    <Compile Include="..\Shared\LoadedType.cs">
      <ExcludeFromStyleCop>true</ExcludeFromStyleCop>
    </Compile>
    <Compile Include="..\Shared\AssemblyLoadInfo.cs">
      <ExcludeFromStyleCop>true</ExcludeFromStyleCop>
    </Compile>
    <Compile Include="..\Shared\NodeBuildComplete.cs" />
    <Compile Include="..\Shared\NodeShutdown.cs" />
    <Compile Include="..\Shared\TaskParameter.cs" />
    <Compile Include="..\Shared\TaskParameterTypeVerifier.cs" />
    <Compile Include="..\Shared\TaskEngineAssemblyResolver.cs">
      <ExcludeFromStyleCop>true</ExcludeFromStyleCop>
    </Compile>
    <Compile Include="..\Shared\Traits.cs">
      <Link>SharedTraits.cs</Link>
    </Compile>
    <Compile Include="..\Shared\AssemblyNameExtension.cs">
      <ExcludeFromStyleCop>true</ExcludeFromStyleCop>
    </Compile>
    <Compile Include="..\Shared\ThreadPoolExtensions.cs" />
    <Compile Include="..\Shared\StringBuilderCache.cs">
      <ExcludeFromStyleCop>true</ExcludeFromStyleCop>
    </Compile>
    <Compile Include="AssemblyInfo.cs">
      <ExcludeFromStyleCop>true</ExcludeFromStyleCop>
    </Compile>
    <Compile Include="AssemblyResources.cs">
      <ExcludeFromStyleCop>true</ExcludeFromStyleCop>
    </Compile>
    <Compile Include="CommandLineSwitches.cs">
      <ExcludeFromStyleCop>true</ExcludeFromStyleCop>
    </Compile>
    <Compile Include="CommandLineSwitchException.cs">
      <ExcludeFromStyleCop>true</ExcludeFromStyleCop>
    </Compile>
    <Compile Include="..\Shared\CoreCLRAssemblyLoader.cs" Condition="'$(TargetFrameworkIdentifier)' != '.NETFramework'" />
    <Compile Include="DistributedLoggerRecord.cs">
      <ExcludeFromStyleCop>true</ExcludeFromStyleCop>
    </Compile>
    <Compile Include="FxCopExclusions\MsBuild.Suppressions.cs">
      <ExcludeFromStyleCop>true</ExcludeFromStyleCop>
    </Compile>
    <Compile Include="InitializationException.cs">
      <ExcludeFromStyleCop>true</ExcludeFromStyleCop>
    </Compile>
    <Compile Include="NodeEndpointOutOfProcTaskHost.cs" />
    <Compile Include="LogMessagePacket.cs" />
    <Compile Include="ProjectSchemaValidationHandler.cs">
      <ExcludeFromStyleCop>true</ExcludeFromStyleCop>
    </Compile>
    <Compile Include="OutOfProcTaskHostNode.cs" />
    <Compile Include="OutOfProcTaskAppDomainWrapperBase.cs" />
    <Compile Include="OutOfProcTaskAppDomainWrapper.cs" />
    <Compile Include="XMake.cs">
      <ExcludeFromStyleCop>true</ExcludeFromStyleCop>
    </Compile>
    <Compile Include="GitBuildInfo.cs" Condition="'$(MonoBuild)' == 'true'" />
    <None Include="project.json" />
    <!-- This is to enable CodeMarkers in MSBuild.exe -->
    <!-- Win32 RC Files -->
    <RCResourceFile Include="native.rc" />
    <!-- Resource Files -->
    <EmbeddedResource Include="Resources\Strings.resx">
      <LogicalName>$(AssemblyName).Strings.resources</LogicalName>
      <SubType>Designer</SubType>
    </EmbeddedResource>
    <EmbeddedResource Include="..\Shared\Resources\Strings.shared.resx">
      <Link>Resources\Strings.shared.resx</Link>
      <LogicalName>$(AssemblyName).Strings.shared.resources</LogicalName>
      <SubType>Designer</SubType>
    </EmbeddedResource>
    <!-- Content Files -->
    <Content Include="MSBuild.ico" Pack="false" />
    <Content Include="MSBuild.rsp" Pack="false">
      <CopyToOutputDirectory>PreserveNewest</CopyToOutputDirectory>
    </Content>
    <None Include="Microsoft.Build.CommonTypes.xsd">
      <SubType>Designer</SubType>
      <CopyToOutputDirectory>PreserveNewest</CopyToOutputDirectory>
    </None>
    <None Include="Microsoft.Build.Core.xsd">
      <SubType>Designer</SubType>
      <CopyToOutputDirectory>PreserveNewest</CopyToOutputDirectory>
    </None>
  </ItemGroup>
  <ItemGroup Condition="'$(TargetFrameworkIdentifier)' == '.NETFramework'">
    <!-- File for Assemblies we depend on -->
    <Reference Include="System" />
    <Reference Include="System.Core" />
    <Reference Include="System.Xml" />
    <Reference Include="System.Configuration" />
    <PackageReference Include="LargeAddressAware" Version="$(LargeAddressAwareVersion)" PrivateAssets="All" />
  </ItemGroup>
  <ItemGroup>
    <ProjectReference Include="..\Build\Microsoft.Build.csproj" />
    <ProjectReference Include="..\Framework\Microsoft.Build.Framework.csproj" PrivateAssets="All" />
    <ProjectReference Include="..\Tasks\Microsoft.Build.Tasks.csproj" />
  </ItemGroup>

  <!-- Include MSBuild.deps.json and MSBuild.runtimeconfig.json in ContentWithTargetPath so they will be copied to the output folder of projects
       that reference this one. -->
  <Target Name="AddRuntimeDependenciesToContent" Condition=" '$(TargetFrameworkIdentifier)' == '.NETCoreApp'" BeforeTargets="GetCopyToOutputDirectoryItems">
    <ItemGroup>
      <ContentWithTargetPath Include="$(ProjectDepsFilePath)" CopyToOutputDirectory="PreserveNewest" TargetPath="$(ProjectDepsFileName)" />

      <ContentWithTargetPath Include="$(ProjectRuntimeConfigFilePath)" CopyToOutputDirectory="PreserveNewest" TargetPath="$(ProjectRuntimeConfigFileName)" />
      <ContentWithTargetPath Include="$(ProjectRuntimeConfigDevFilePath)" CopyToOutputDirectory="PreserveNewest" TargetPath="$([System.IO.Path]::GetFileName('$(ProjectRuntimeConfigDevFilePath)'))" />
    </ItemGroup>
  </Target>

  <ItemGroup>
    <ProjectReference Include="..\NuGetSdkResolver\NuGet.MSBuildSdkResolver.csproj" Private="false" ReferenceOutputAssembly="false" OutputItemType="NuGetSdkResolverResolvedProjectReferencePath">
      <SetTargetFramework Condition="'$(TargetFrameworkIdentifier)' == '.NETFramework'">TargetFramework=net46</SetTargetFramework>
      <SetTargetFramework Condition="'$(TargetFrameworkIdentifier)' != '.NETFramework'">TargetFramework=netstandard2.0</SetTargetFramework>
    </ProjectReference>
  </ItemGroup>

  <Target Name="CopyNuGetSdkResolver" AfterTargets="ResolveProjectReferences">
    <!-- This target adds content items which will cause the NuGet SDK resolver to be copied to the
         SdkResolvers/NuGet.MSBuildSdkResolver subdirectory of the output folder.
    -->

    <Error Condition="'@(NuGetSdkResolverResolvedProjectReferencePath)' == ''" Text="Couldn't find NuGetSdkResolverResolvedProjectReferencePath item" />

    <PropertyGroup>
      <NuGetSdkResolverOutputPath>@(NuGetSdkResolverResolvedProjectReferencePath->'%(RootDir)%(Directory)')</NuGetSdkResolverOutputPath>
    </PropertyGroup>
    <ItemGroup>
      <!--<NuGetSdkResolverContent Include="$(NuGetSdkResolverOutputPath)**\*.*" />-->
      <NuGetSdkResolverContent Include="$(NuGetSdkResolverOutputPath)NuGet.MSBuildSdkResolver.dll" />
      <NuGetSdkResolverContent Include="$(NuGetSdkResolverOutputPath)**\NuGet.MSBuildSdkResolver.resources.dll" />
      <Content Include="@(NuGetSdkResolverContent)" Link="SdkResolvers\NuGet.MSBuildSdkResolver\%(RecursiveDir)%(NuGetSdkResolverContent.Filename)%(NuGetSdkResolverContent.Extension)" CopyToOutputDirectory="PreserveNewest" />
    </ItemGroup>

  </Target>

  <Target Name="GetCustomPackageFiles" BeforeTargets="_GetPackageFiles" DependsOnTargets="RemoveSatelliteDllsFromBuildOutputInPackage">

    <ItemGroup>
      <_OurFiles Include="$(OutputPath)%(_TargetFrameworks.Identity)\MSBuild.exe.config" TargetFramework="%(_TargetFrameworks.Identity)" Condition=" '%(_TargetFrameworks.Identity)' == 'net46' " />
      <_OurFiles Include="$(OutputPath)%(_TargetFrameworks.Identity)\Microsoft.Data.Entity.targets" TargetFramework="%(_TargetFrameworks.Identity)" Condition=" '%(_TargetFrameworks.Identity)' == 'net46' " />
      <_OurFiles Include="$(OutputPath)%(_TargetFrameworks.Identity)\Microsoft.ServiceModel.targets" TargetFramework="%(_TargetFrameworks.Identity)" Condition=" '%(_TargetFrameworks.Identity)' == 'net46' " />
      <_OurFiles Include="$(OutputPath)%(_TargetFrameworks.Identity)\Microsoft.WinFx.targets" TargetFramework="%(_TargetFrameworks.Identity)" Condition=" '%(_TargetFrameworks.Identity)' == 'net46' " />
      <_OurFiles Include="$(OutputPath)%(_TargetFrameworks.Identity)\Microsoft.WorkflowBuildExtensions.targets" TargetFramework="%(_TargetFrameworks.Identity)" Condition=" '%(_TargetFrameworks.Identity)' == 'net46' " />
      <_OurFiles Include="$(OutputPath)%(_TargetFrameworks.Identity)\Microsoft.Xaml.targets" TargetFramework="%(_TargetFrameworks.Identity)" Condition=" '%(_TargetFrameworks.Identity)' == 'net46' " />
      <_OurFiles Include="$(OutputPath)%(_TargetFrameworks.Identity)\Workflow.Targets" TargetFramework="%(_TargetFrameworks.Identity)" Condition=" '%(_TargetFrameworks.Identity)' == 'net46' " />
      <_OurFiles Include="$(OutputPath)%(_TargetFrameworks.Identity)\Workflow.VisualBasic.Targets" TargetFramework="%(_TargetFrameworks.Identity)" Condition=" '%(_TargetFrameworks.Identity)' == 'net46' " />
    </ItemGroup>

    <ItemGroup>
      <_OurFiles Include="$(OutputPath)%(_TargetFrameworks.Identity)\Microsoft.Common.CrossTargeting.targets" TargetFramework="%(_TargetFrameworks.Identity)" />
      <_OurFiles Include="$(OutputPath)%(_TargetFrameworks.Identity)\Microsoft.Common.CurrentVersion.targets" TargetFramework="%(_TargetFrameworks.Identity)" />
      <_OurFiles Include="$(OutputPath)%(_TargetFrameworks.Identity)\Microsoft.Common.overridetasks" TargetFramework="%(_TargetFrameworks.Identity)" />
      <_OurFiles Include="$(OutputPath)%(_TargetFrameworks.Identity)\Microsoft.Common.props" TargetFramework="%(_TargetFrameworks.Identity)" Subdirectory="15.0\" />
      <_OurFiles Include="$(OutputPath)%(_TargetFrameworks.Identity)\Microsoft.Common.targets" TargetFramework="%(_TargetFrameworks.Identity)" />
      <_OurFiles Include="$(OutputPath)%(_TargetFrameworks.Identity)\Microsoft.Common.tasks" TargetFramework="%(_TargetFrameworks.Identity)" />
      <_OurFiles Include="$(OutputPath)%(_TargetFrameworks.Identity)\Microsoft.CSharp.CrossTargeting.targets" TargetFramework="%(_TargetFrameworks.Identity)" />
      <_OurFiles Include="$(OutputPath)%(_TargetFrameworks.Identity)\Microsoft.CSharp.CurrentVersion.targets" TargetFramework="%(_TargetFrameworks.Identity)" />
      <_OurFiles Include="$(OutputPath)%(_TargetFrameworks.Identity)\Microsoft.CSharp.targets" TargetFramework="%(_TargetFrameworks.Identity)" />
      <_OurFiles Include="$(OutputPath)%(_TargetFrameworks.Identity)\Microsoft.NETFramework.CurrentVersion.props" TargetFramework="%(_TargetFrameworks.Identity)" />
      <_OurFiles Include="$(OutputPath)%(_TargetFrameworks.Identity)\Microsoft.NETFramework.CurrentVersion.targets" TargetFramework="%(_TargetFrameworks.Identity)" />
      <_OurFiles Include="$(OutputPath)%(_TargetFrameworks.Identity)\Microsoft.NETFramework.props" TargetFramework="%(_TargetFrameworks.Identity)" />
      <_OurFiles Include="$(OutputPath)%(_TargetFrameworks.Identity)\Microsoft.NETFramework.targets" TargetFramework="%(_TargetFrameworks.Identity)" />
      <_OurFiles Include="$(OutputPath)%(_TargetFrameworks.Identity)\Microsoft.VisualBasic.CrossTargeting.targets" TargetFramework="%(_TargetFrameworks.Identity)" />
      <_OurFiles Include="$(OutputPath)%(_TargetFrameworks.Identity)\Microsoft.VisualBasic.CurrentVersion.targets" TargetFramework="%(_TargetFrameworks.Identity)" />
      <_OurFiles Include="$(OutputPath)%(_TargetFrameworks.Identity)\Microsoft.VisualBasic.targets" TargetFramework="%(_TargetFrameworks.Identity)" />
      <_OurFiles Include="$(OutputPath)%(_TargetFrameworks.Identity)\Microsoft.VisualStudioVersion.v11.Common.props" TargetFramework="%(_TargetFrameworks.Identity)" />
      <_OurFiles Include="$(OutputPath)%(_TargetFrameworks.Identity)\Microsoft.VisualStudioVersion.v12.Common.props" TargetFramework="%(_TargetFrameworks.Identity)" />
      <_OurFiles Include="$(OutputPath)%(_TargetFrameworks.Identity)\Microsoft.VisualStudioVersion.v14.Common.props" TargetFramework="%(_TargetFrameworks.Identity)" />
      <_OurFiles Include="$(OutputPath)%(_TargetFrameworks.Identity)\SdkResolvers\**" Exclude="$(OutputPath)%(_TargetFrameworks.Identity)\SdkResolvers\**\*.resources.dll" TargetFramework="%(_TargetFrameworks.Identity)" Subdirectory="SdkResolvers\" />
    </ItemGroup>

    <ItemGroup>
      <_PackageFiles Include="@(_OurFiles)" BuildAction="Content" PackageCopyToOutput="true" PackageFlatten="false" PackagePath="contentFiles\any\%(_OurFiles.TargetFramework)\%(_OurFiles.Subdirectory)%(RecursiveDir)%(Filename)%(Extension)" />

      <!--
        The items in @(_BuildOutputInPackage) are passed to the Pack task as a separate parameter that does not accept metadata like BuildAction.  So we either
        need to replicate the target that gets build output or just copy the items to _PackageFiles ourselves while setting the metadata.
      -->
      <_PackageFiles Include="@(_BuildOutputInPackage)" BuildAction="Content" PackageCopyToOutput="true" PackageFlatten="false" PackagePath="contentFiles\any\%(_BuildOutputInPackage.TargetFramework)\%(RecursiveDir)%(Filename)%(Extension)" />

      <!--
        The build output was copied to _PackageFiles and must be cleared or we'll get package analysis warnings about duplicate files
      -->
      <_BuildOutputInPackage Remove="@(_BuildOutputInPackage)" />

      <!--
        Clear _TargetPathsToSymbols so that pdbs don't end up in the package
      -->
      <_TargetPathsToSymbols Remove="@(_TargetPathsToSymbols)" />
    </ItemGroup>

  </Target>

  <!-- Import targets to create bootstrap version of MSBuild if building for full Framework.
       For .NET Core, a separate MSBuild.Bootstrap project is used. -->
  <Import Project="$(RepoRoot)build\BootStrapMSBuild.targets" Condition="$(TargetFramework.StartsWith('net4'))" />
</Project><|MERGE_RESOLUTION|>--- conflicted
+++ resolved
@@ -1,20 +1,6 @@
 ﻿<Project Sdk="Microsoft.NET.Sdk">
 
   <PropertyGroup>
-<<<<<<< HEAD
-    <PlatformSpecificBuild>true</PlatformSpecificBuild>
-  </PropertyGroup>
-  <PropertyGroup Condition="'$(Configuration)' == 'Debug-NetCore' or '$(Configuration)' == 'Release-NetCore'">
-    <TargetFrameworkIdentifier>.NETCoreApp</TargetFrameworkIdentifier>
-    <TargetFrameworkVersion>v1.0</TargetFrameworkVersion>
-    <NoStdLib>true</NoStdLib>
-    <NoWarn>$(NoWarn);1701</NoWarn>
-  </PropertyGroup>
-  <Import Project="$([MSBuild]::GetDirectoryNameOfFileAbove($(MSBuildThisFileDirectory), dir.props))\dir.props" />
-  <PropertyGroup>
-    <ProjectGuid>{23C9FD0E-70C5-4F1F-B08A-D2774240FB51}</ProjectGuid>
-=======
->>>>>>> d83a9eda
     <OutputType>Exe</OutputType>
     <TargetFrameworks>$(RuntimeOutputTargetFrameworks)</TargetFrameworks>
     <PlatformTarget>$(RuntimeOutputPlatformTarget)</PlatformTarget>
@@ -38,11 +24,6 @@
          https://github.com/Microsoft/msbuild/issues/834 Long term
          two files should be generated from a single source. -->
     <AppConfig Condition="'$(Platform)' == 'x64'">app.amd64.config</AppConfig>
-<<<<<<< HEAD
-    <ApplicationIcon>MSBuild.ico</ApplicationIcon>
-    <TargetExt>.dll</TargetExt>
-    <LargeAddressAware>true</LargeAddressAware>
-=======
     <IsPackable>true</IsPackable>
     <ContentTargetFolders>contentFiles</ContentTargetFolders>
     <BuildOutputTargetFolder>contentFiles\any\</BuildOutputTargetFolder>
@@ -51,7 +32,6 @@
     <IncludeSatelliteOutputInPack>false</IncludeSatelliteOutputInPack>
     <NoPackageAnalysis>true</NoPackageAnalysis>
     <AddAppConfigToBuildOutputs>false</AddAppConfigToBuildOutputs>
->>>>>>> d83a9eda
   </PropertyGroup>
 
   <PropertyGroup Condition="'$(MonoBuild)' == 'true'">
