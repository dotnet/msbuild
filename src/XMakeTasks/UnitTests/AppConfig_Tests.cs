--- conflicted
+++ resolved
@@ -1,4 +1,4 @@
-﻿// Copyright (c) Microsoft. All rights reserved.
+// Copyright (c) Microsoft. All rights reserved.
 // Licensed under the MIT license. See LICENSE file in the project root for full license information.
 
 using System;
@@ -7,32 +7,19 @@
 using Microsoft.Build.Framework;
 using Microsoft.Build.Tasks;
 using Microsoft.Build.Utilities;
-<<<<<<< HEAD
-
-using NUnit.Framework;
-=======
 using Xunit;
->>>>>>> 3f8a403e
 
 namespace Microsoft.Build.UnitTests
 {
     /// <summary>
     /// Unit tests for the AppConfig class
     /// </summary>
-<<<<<<< HEAD
-    [TestFixture]
-=======
->>>>>>> 3f8a403e
     public class AppConfig_Tests
     {
         /// <summary>
         /// A simple app.config.
         /// </summary>
-<<<<<<< HEAD
-        [Test]
-=======
-        [Fact]
->>>>>>> 3f8a403e
+        [Fact]
         public void Simple()
         {
             AppConfig app = new AppConfig();
@@ -57,11 +44,7 @@
         /// <summary>
         /// A simple app.config.
         /// </summary>
-<<<<<<< HEAD
-        [Test]
-=======
-        [Fact]
->>>>>>> 3f8a403e
+        [Fact]
         public void SimpleRange()
         {
             AppConfig app = new AppConfig();
@@ -86,11 +69,7 @@
         /// <summary>
         /// An app.config taken from rascal, that has some bindingRedirects.
         /// </summary>
-<<<<<<< HEAD
-        [Test]
-=======
-        [Fact]
->>>>>>> 3f8a403e
+        [Fact]
         public void RascalTest()
         {
             AppConfig app = new AppConfig();
@@ -138,11 +117,7 @@
         /// <summary>
         /// A machine.config file.
         /// </summary>
-<<<<<<< HEAD
-        [Test]
-=======
-        [Fact]
->>>>>>> 3f8a403e
+        [Fact]
         public void MachineConfig()
         {
             AppConfig app = new AppConfig();
@@ -204,11 +179,7 @@
         /// <summary>
         /// Make sure that only dependent assemblies under the configuration-->runtime tag work.
         /// </summary>
-<<<<<<< HEAD
-        [Test]
-=======
-        [Fact]
->>>>>>> 3f8a403e
+        [Fact]
         public void Regress339840_DependentAssemblyUnderAlienTag()
         {
             AppConfig app = new AppConfig();
