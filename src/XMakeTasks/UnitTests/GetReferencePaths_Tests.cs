--- conflicted
+++ resolved
@@ -1,4 +1,4 @@
-﻿// Copyright (c) Microsoft. All rights reserved.
+// Copyright (c) Microsoft. All rights reserved.
 // Licensed under the MIT license. See LICENSE file in the project root for full license information.
 // <copyright file="GetReferenceAssemblyPaths_Tests.cs" company="Microsoft">
 // </copyright>
@@ -8,10 +8,6 @@
 using System;
 using System.Collections.Generic;
 using System.Text;
-<<<<<<< HEAD
-using NUnit.Framework;
-=======
->>>>>>> 3f8a403e
 using Microsoft.Build.Tasks;
 using Microsoft.Build.Shared;
 using Microsoft.Build.UnitTests;
@@ -25,20 +21,12 @@
     /// <summary>
     /// Tests for the task which gets the reference assembly paths for a given target framework version / moniker
     /// </summary>
-<<<<<<< HEAD
-    [TestFixture]
-=======
->>>>>>> 3f8a403e
     sealed public class GetReferenceAssmeblyPath_Tests
     {
         /// <summary>
         /// Test the case where there is a good target framework moniker passed in.
         /// </summary>
-<<<<<<< HEAD
-        [Test]
-=======
-        [Fact]
->>>>>>> 3f8a403e
+        [Fact]
         public void TestGeneralFrameworkMonikerGood()
         {
             string targetFrameworkMoniker = ".NetFramework, Version=v4.5";
@@ -55,11 +43,7 @@
         /// <summary>
         /// Test the case where there is a good target framework moniker passed in.
         /// </summary>
-<<<<<<< HEAD
-        [Test]
-=======
-        [Fact]
->>>>>>> 3f8a403e
+        [Fact]
         public void TestGeneralFrameworkMonikerGoodWithRoot()
         {
             string tempDirectory = Path.Combine(Path.GetTempPath(), "TestGeneralFrameworkMonikerGoodWithRoot");
@@ -105,11 +89,7 @@
         /// <summary>
         /// Test the case where there is a good target framework moniker passed in.
         /// </summary>
-<<<<<<< HEAD
-        [Test]
-=======
-        [Fact]
->>>>>>> 3f8a403e
+        [Fact]
         public void TestGeneralFrameworkMonikerGoodWithRootWithProfile()
         {
             string tempDirectory = Path.Combine(Path.GetTempPath(), "TestGeneralFrameworkMonikerGoodWithRootWithProfile");
@@ -154,11 +134,7 @@
         /// <summary>
         /// Test the case where the target framework moniker is null. Expect there to be an error logged.
         /// </summary>
-<<<<<<< HEAD
-        [Test]
-=======
-        [Fact]
->>>>>>> 3f8a403e
+        [Fact]
         public void TestGeneralFrameworkMonikerNull()
         {
             MockEngine engine = new MockEngine();
@@ -175,11 +151,7 @@
         /// <summary>
         /// Test the case where the target framework moniker is empty. Expect there to be an error logged.
         /// </summary>
-<<<<<<< HEAD
-        [Test]
-=======
-        [Fact]
->>>>>>> 3f8a403e
+        [Fact]
         public void TestGeneralFrameworkMonikerNonExistent()
         {
             MockEngine engine = new MockEngine();
@@ -200,11 +172,7 @@
         /// <summary>
         /// Test the case where there is a good target framework moniker passed in.
         /// </summary>
-<<<<<<< HEAD
-        [Test]
-=======
-        [Fact]
->>>>>>> 3f8a403e
+        [Fact]
         public void TestGeneralFrameworkMonikerGoodWithInvalidIncludePath()
         {
             string tempDirectory = Path.Combine(Path.GetTempPath(), "TestGeneralFrameworkMonikerGoodWithInvalidIncludePath");
@@ -251,11 +219,7 @@
         /// <summary>
         /// Test the case where there is a good target framework moniker passed in but there is a problem with the RedistList.
         /// </summary>
-<<<<<<< HEAD
-        [Test]
-=======
-        [Fact]
->>>>>>> 3f8a403e
+        [Fact]
         public void TestGeneralFrameworkMonikerGoodWithInvalidCharInIncludePath()
         {
             string tempDirectory = Path.Combine(Path.GetTempPath(), "TestGeneralFrameworkMonikerGoodWithInvalidCharInIncludePath");
