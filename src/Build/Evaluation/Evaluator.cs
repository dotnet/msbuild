--- conflicted
+++ resolved
@@ -1638,10 +1638,7 @@
             // paths will be returned (union of all files that match).
             var allProjects = new List<ProjectRootElement>();
             bool containsWildcards = FileMatcher.HasWildcards(importElement.Project);
-<<<<<<< HEAD
             bool missingDirectoryDespiteTrueCondition = false;
-=======
->>>>>>> ee6f71d1
 
             // Try every extension search path, till we get a Hit:
             // 1. 1 or more project files loaded
@@ -1662,16 +1659,10 @@
                     continue;
                 }
 
-<<<<<<< HEAD
                 if (!_fallbackSearchPathsCache.DirectoryExists(extensionPathExpanded))
-=======
-                var newExpandedCondition = importElement.Condition.Replace(extensionPropertyRefAsString, extensionPathExpanded, StringComparison.OrdinalIgnoreCase);
-                if (!EvaluateConditionCollectingConditionedProperties(importElement, newExpandedCondition, ExpanderOptions.ExpandProperties, ParserOptions.AllowProperties,
-                            _projectRootElementCache))
->>>>>>> ee6f71d1
                 {
                     // Set to log an error only if the change wave is enabled.
-                    missingDirectoryDespiteTrueCondition = ChangeWaves.AreFeaturesEnabled(ChangeWaves.Wave17_6);
+                    missingDirectoryDespiteTrueCondition = ChangeWaves.AreFeaturesEnabled(ChangeWaves.Wave17_6) && !containsWildcards;
                     continue;
                 }
 
@@ -1724,11 +1715,7 @@
             // atleastOneExactFilePathWasLookedAtAndNotFound would be false, eg, if the expression
             // was a wildcard and it resolved to zero files!
             if (allProjects.Count == 0 &&
-<<<<<<< HEAD
                 (atleastOneExactFilePathWasLookedAtAndNotFound || missingDirectoryDespiteTrueCondition) &&
-=======
-                atleastOneExactFilePathWasLookedAtAndNotFound &&
->>>>>>> ee6f71d1
                 (_loadSettings & ProjectLoadSettings.IgnoreMissingImports) == 0)
             {
                 ThrowForImportedProjectWithSearchPathsNotFound(fallbackSearchPathMatch, importElement);
