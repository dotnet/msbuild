﻿// Copyright (c) Microsoft. All rights reserved.
// Licensed under the MIT license. See LICENSE file in the project root for full license information.

using System;
using System.Collections.Generic;
using ObjectModel = System.Collections.ObjectModel;
using System.Diagnostics;
using System.Globalization;
using System.IO;
using System.Linq;
using System.Text;
using Microsoft.Build.BackEnd;
using Microsoft.Build.BackEnd.Components.Logging;
using Microsoft.Build.BackEnd.SdkResolution;
using Microsoft.Build.Collections;
using Microsoft.Build.Construction;
using Microsoft.Build.Evaluation.Context;
using Microsoft.Build.Eventing;
using Microsoft.Build.Execution;
using Microsoft.Build.Framework;
using Microsoft.Build.Framework.Profiler;
using Microsoft.Build.Internal;
using Microsoft.Build.Shared;
using Microsoft.Build.Shared.FileSystem;
using Microsoft.Build.Utilities;
using ILoggingService = Microsoft.Build.BackEnd.Logging.ILoggingService;
using SdkResult = Microsoft.Build.BackEnd.SdkResolution.SdkResult;
using InvalidProjectFileException = Microsoft.Build.Exceptions.InvalidProjectFileException;
using Constants = Microsoft.Build.Internal.Constants;
using EngineFileUtilities = Microsoft.Build.Internal.EngineFileUtilities;
using ReservedPropertyNames = Microsoft.Build.Internal.ReservedPropertyNames;

namespace Microsoft.Build.Evaluation
{
    /// <summary>
    /// Evaluates a ProjectRootElement, updating the fresh Project.Data passed in.
    /// Handles evaluating conditions, expanding expressions, and building up the 
    /// lists of applicable properties, items, and itemdefinitions, as well as gathering targets and tasks
    /// and creating a TaskRegistry from the using tasks.
    /// </summary>
    /// <typeparam name="P">The type of properties to produce.</typeparam>
    /// <typeparam name="I">The type of items to produce.</typeparam>
    /// <typeparam name="M">The type of metadata on those items.</typeparam>
    /// <typeparam name="D">The type of item definitions to be produced.</typeparam>
    /// <remarks>
    /// This class could be improved to do partial (minimal) reevaluation: at present we wipe all state and start over.
    /// </remarks>
    internal class Evaluator<P, I, M, D>
        where P : class, IProperty, IEquatable<P>, IValued
        where I : class, IItem<M>, IMetadataTable
        where M : class, IMetadatum
        where D : class, IItemDefinition<M>
    {
        /// <summary>
        /// Character used to split InitialTargets and DefaultTargets lists
        /// </summary>
        private static readonly char[] s_splitter = MSBuildConstants.SemicolonChar;

        /// <summary>
        /// Expander for evaluating conditions
        /// </summary>
        private readonly Expander<P, I> _expander;

        /// <summary>
        /// Data containing the ProjectRootElement to evaluate and the slots for
        /// items, properties, etc originating from the evaluation.
        /// </summary>
        private readonly IEvaluatorData<P, I, M, D> _data;

        /// <summary>
        /// List of ProjectItemElement's traversing into imports.
        /// Gathered during the first pass to avoid traversing again.
        /// </summary>
        private readonly List<ProjectItemGroupElement> _itemGroupElements;

        /// <summary>
        /// List of ProjectItemDefinitionElement's traversing into imports.
        /// Gathered during the first pass to avoid traversing again.
        /// </summary>
        private readonly List<ProjectItemDefinitionGroupElement> _itemDefinitionGroupElements;

        /// <summary>
        /// List of ProjectUsingTaskElement's traversing into imports.
        /// Gathered during the first pass to avoid traversing again.
        /// Key is the directory of the file importing the usingTask, which is needed
        /// to handle any relative paths in the usingTask.
        /// </summary>
        private readonly List<Pair<string, ProjectUsingTaskElement>> _usingTaskElements;

        /// <summary>
        /// List of ProjectTargetElement's traversing into imports. 
        /// Gathered during the first pass to avoid traversing again.
        /// </summary>
        private readonly List<ProjectTargetElement> _targetElements;

        /// <summary>
        /// Paths to imports already seen and where they were imported from; used to flag duplicate imports
        /// </summary>
        private readonly Dictionary<string, ProjectImportElement> _importsSeen;

        /// <summary>
        /// Depth first collection of InitialTargets strings declared in the main 
        /// Project and all its imported files, split on semicolons.
        /// </summary>
        private readonly List<string> _initialTargetsList;

        /// <summary>
        /// Dictionary of project full paths and a boolean that indicates whether at least one 
        /// of their targets has the "Returns" attribute set.  
        /// </summary>
        private readonly Dictionary<ProjectRootElement, NGen<bool>> _projectSupportsReturnsAttribute;

        /// <summary>
        /// The Project Xml to be evaluated.
        /// </summary>
        private readonly ProjectRootElement _projectRootElement;

        /// <summary>
        /// The item factory used to create items from Xml.
        /// </summary>
        private readonly IItemFactory<I, I> _itemFactory;

        /// <summary>
        /// Load settings, such as whether to ignore missing imports.
        /// </summary>
        private readonly ProjectLoadSettings _loadSettings;

        /// <summary>
        /// The maximum number of nodes to report for evaluation.
        /// </summary>
        private readonly int _maxNodeCount;

        /// <summary>
        /// The <see cref="ISdkResolverService"/> to use.
        /// </summary>
        private readonly ISdkResolverService _sdkResolverService;

        /// <summary>
        /// The current build submission ID.
        /// </summary>
        private readonly int _submissionId;
        
        private readonly EvaluationContext _evaluationContext;

        /// <summary>
        /// The environment properties with which evaluation should take place.
        /// </summary>
        private readonly PropertyDictionary<ProjectPropertyInstance> _environmentProperties;

        /// <summary>
        /// The cache to consult for any imports that need loading.
        /// </summary>
        private readonly ProjectRootElementCacheBase _projectRootElementCache;

        /// <summary>
        /// The logging context to be used and piped down throughout evaluation
        /// </summary>
        private EvaluationLoggingContext _evaluationLoggingContext;

        private bool _logProjectImportedEvents = true;

        /// <summary>
        /// The search paths are machine specific and should not change during builds
        /// </summary>
        private static readonly EngineFileUtilities.IOCache _fallbackSearchPathsCache = new EngineFileUtilities.IOCache();

        private readonly EvaluationProfiler _evaluationProfiler;

        /// <summary>
        /// Keeps track of the project that is last modified of the project and all imports.
        /// </summary>
        private ProjectRootElement _lastModifiedProject;

        private readonly bool _interactive;

        /// <summary>
        /// Private constructor called by the static Evaluate method.
        /// </summary>
        private Evaluator(
            IEvaluatorData<P, I, M, D> data,
            ProjectRootElement projectRootElement,
            ProjectLoadSettings loadSettings,
            int maxNodeCount,
            PropertyDictionary<ProjectPropertyInstance> environmentProperties,
            IItemFactory<I, I> itemFactory,
            IToolsetProvider toolsetProvider,
            ProjectRootElementCacheBase projectRootElementCache,
            ISdkResolverService sdkResolverService,
            int submissionId,
            EvaluationContext evaluationContext,
            bool profileEvaluation,
            bool interactive,
            ILoggingService loggingService,
            BuildEventContext buildEventContext)
        {
            ErrorUtilities.VerifyThrowInternalNull(data, nameof(data));
            ErrorUtilities.VerifyThrowInternalNull(projectRootElementCache, nameof(projectRootElementCache));
            ErrorUtilities.VerifyThrowInternalNull(loggingService, nameof(loggingService));
            ErrorUtilities.VerifyThrowInternalNull(buildEventContext, nameof(buildEventContext));

            _evaluationLoggingContext = new EvaluationLoggingContext(
                loggingService,
                buildEventContext,
                string.IsNullOrEmpty(projectRootElement.ProjectFileLocation.File) ? "(null)" : projectRootElement.ProjectFileLocation.File);

            // If someone sets the 'MsBuildLogPropertyTracking' environment variable to a non-zero value, wrap property accesses for event reporting.
            if (Traits.Instance.LogPropertyTracking > 0)
            {
                // Wrap the IEvaluatorData<> object passed in.
                data = new PropertyTrackingEvaluatorDataWrapper<P, I, M, D>(data, _evaluationLoggingContext, Traits.Instance.LogPropertyTracking);
            }
            _evaluationContext = evaluationContext ?? EvaluationContext.Create(EvaluationContext.SharingPolicy.Isolated);

            // Create containers for the evaluation results
            data.InitializeForEvaluation(toolsetProvider, _evaluationContext.FileSystem);

            _expander = new Expander<P, I>(data, data, _evaluationContext.FileSystem);

            // This setting may change after the build has started, therefore if the user has not set the property to true on the build parameters we need to check to see if it is set to true on the environment variable.
            _expander.WarnForUninitializedProperties = BuildParameters.WarnOnUninitializedProperty || Traits.Instance.EscapeHatches.WarnOnUninitializedProperty;
            _data = data;
            _itemGroupElements = new List<ProjectItemGroupElement>();
            _itemDefinitionGroupElements = new List<ProjectItemDefinitionGroupElement>();
            _usingTaskElements = new List<Pair<string, ProjectUsingTaskElement>>();
            _targetElements = new List<ProjectTargetElement>();
            _importsSeen = new Dictionary<string, ProjectImportElement>(StringComparer.OrdinalIgnoreCase);
            _initialTargetsList = new List<string>();
            _projectSupportsReturnsAttribute = new Dictionary<ProjectRootElement, NGen<bool>>();
            _projectRootElement = projectRootElement;
            _loadSettings = loadSettings;
            _maxNodeCount = maxNodeCount;
            _environmentProperties = environmentProperties;
            _itemFactory = itemFactory;
            _projectRootElementCache = projectRootElementCache;
            _sdkResolverService = sdkResolverService;
            _submissionId = submissionId;
            _evaluationProfiler = new EvaluationProfiler(profileEvaluation);

            // In 15.9 we added support for the global property "NuGetInteractive" to allow SDK resolvers to be interactive.
            // In 16.0 we added the /interactive command-line argument so the line below keeps back-compat
            _interactive = interactive || String.Equals("true", _data.GlobalPropertiesDictionary.GetProperty("NuGetInteractive")?.EvaluatedValue, StringComparison.OrdinalIgnoreCase);

            // The last modified project is the project itself unless its an in-memory project
            if (projectRootElement.FullPath != null)
            {
                _lastModifiedProject = projectRootElement;
            }
        }

        /// <summary>
        /// Delegate passed to methods to provide basic expression evaluation
        /// ability, without having a language service.
        /// </summary>
        internal delegate string ExpandExpression(string unexpandedString);

        /// <summary>
        /// Delegate passed to methods to provide basic expression evaluation
        /// ability, without having a language service.
        /// </summary>
        internal delegate bool EvaluateConditionalExpression(string unexpandedExpression);

        /// <summary>
        /// Evaluates the project data passed in.
        /// </summary>
        /// <remarks>
        /// This is the only non-private member of this class.
        /// This is a helper static method so that the caller can just do "Evaluator.Evaluate(..)" without
        /// newing one up, yet the whole class need not be static.
        /// </remarks>
        internal static void Evaluate(
            IEvaluatorData<P, I, M, D> data,
            ProjectRootElement root,
            ProjectLoadSettings loadSettings,
            int maxNodeCount,
            PropertyDictionary<ProjectPropertyInstance> environmentProperties,
            ILoggingService loggingService,
            IItemFactory<I, I> itemFactory,
            IToolsetProvider toolsetProvider,
            ProjectRootElementCacheBase projectRootElementCache,
            BuildEventContext buildEventContext,
            ISdkResolverService sdkResolverService,
            int submissionId,
            EvaluationContext evaluationContext = null,
            bool interactive = false)
        {
            MSBuildEventSource.Log.EvaluateStart(root.ProjectFileLocation.File);
            var profileEvaluation = (loadSettings & ProjectLoadSettings.ProfileEvaluation) != 0 || loggingService.IncludeEvaluationProfile;
            var evaluator = new Evaluator<P, I, M, D>(
                data,
                root,
                loadSettings,
                maxNodeCount,
                environmentProperties,
                itemFactory,
                toolsetProvider,
                projectRootElementCache,
                sdkResolverService,
                submissionId,
                evaluationContext,
                profileEvaluation,
                interactive,
                loggingService,
                buildEventContext);

            evaluator.Evaluate();
            MSBuildEventSource.Log.EvaluateStop(root.ProjectFileLocation.File);
        }

        /// <summary>
        /// Helper that creates a list of ProjectItem's given an unevaluated Include and a ProjectRootElement.
        /// Used by both Evaluator.EvaluateItemElement and by Project.AddItem.
        /// </summary>
        internal static List<I> CreateItemsFromInclude(string rootDirectory, ProjectItemElement itemElement, IItemFactory<I, I> itemFactory, string unevaluatedIncludeEscaped, Expander<P, I> expander)
        {
            ErrorUtilities.VerifyThrowArgumentLength(unevaluatedIncludeEscaped, "unevaluatedIncludeEscaped");

            List<I> items = new List<I>();
            itemFactory.ItemElement = itemElement;

            // STEP 1: Expand properties in Include
            string evaluatedIncludeEscaped = expander.ExpandIntoStringLeaveEscaped(unevaluatedIncludeEscaped, ExpanderOptions.ExpandProperties, itemElement.IncludeLocation);

            // STEP 2: Split Include on any semicolons, and take each split in turn
            if (evaluatedIncludeEscaped.Length > 0)
            {
                var includeSplitsEscaped = ExpressionShredder.SplitSemiColonSeparatedList(evaluatedIncludeEscaped);

                foreach (string includeSplitEscaped in includeSplitsEscaped)
                {
                    // STEP 3: If expression is "@(x)" copy specified list with its metadata, otherwise just treat as string
                    bool throwaway;
                    IList<I> itemsFromSplit = expander.ExpandSingleItemVectorExpressionIntoItems(includeSplitEscaped, itemFactory, ExpanderOptions.ExpandItems, false /* do not include null expansion results */, out throwaway, itemElement.IncludeLocation);

                    if (itemsFromSplit != null)
                    {
                        // Expression is in form "@(X)"
                        foreach (I item in itemsFromSplit)
                        {
                            items.Add(item);
                        }
                    }
                    else
                    {
                        // The expression is not of the form "@(X)". Treat as string
                        string[] includeSplitFilesEscaped = EngineFileUtilities.Default.GetFileListEscaped(rootDirectory, includeSplitEscaped);

                        if (includeSplitFilesEscaped.Length > 0)
                        {
                            foreach (string includeSplitFileEscaped in includeSplitFilesEscaped)
                            {
                                items.Add(itemFactory.CreateItem(includeSplitFileEscaped, includeSplitEscaped, itemElement.ContainingProject.FullPath));
                            }
                        }
                    }
                }
            }

            return items;
        }

        /// <summary>
        /// Read the task into an instance.
        /// Do not evaluate anything: this occurs during build.
        /// </summary>
        private static ProjectTaskInstance ReadTaskElement(ProjectTaskElement taskElement)
        {
            List<ProjectTaskInstanceChild> taskOutputs = new List<ProjectTaskInstanceChild>(taskElement.Count);

            foreach (ProjectOutputElement output in taskElement.Outputs)
            {
                if (output.IsOutputItem)
                {
                    ProjectTaskOutputItemInstance outputItem = new ProjectTaskOutputItemInstance
                        (
                        output.ItemType,
                        output.TaskParameter,
                        output.Condition,
                        output.Location,
                        output.ItemTypeLocation,
                        output.TaskParameterLocation,
                        output.ConditionLocation
                        );

                    taskOutputs.Add(outputItem);
                }
                else
                {
                    ProjectTaskOutputPropertyInstance outputItem = new ProjectTaskOutputPropertyInstance
                        (
                        output.PropertyName,
                        output.TaskParameter,
                        output.Condition,
                        output.Location,
                        output.PropertyNameLocation,
                        output.TaskParameterLocation,
                        output.ConditionLocation
                        );

                    taskOutputs.Add(outputItem);
                }
            }

            ProjectTaskInstance task = new ProjectTaskInstance(taskElement, taskOutputs);
            return task;
        }

        /// <summary>
        /// Read the property-group-under-target into an instance.
        /// Do not evaluate anything: this occurs during build.
        /// </summary>
        private static ProjectPropertyGroupTaskInstance ReadPropertyGroupUnderTargetElement(ProjectPropertyGroupElement propertyGroupElement)
        {
            List<ProjectPropertyGroupTaskPropertyInstance> properties = new List<ProjectPropertyGroupTaskPropertyInstance>(propertyGroupElement.Count);

            foreach (ProjectPropertyElement propertyElement in propertyGroupElement.Properties)
            {
                ProjectPropertyGroupTaskPropertyInstance property = new ProjectPropertyGroupTaskPropertyInstance(propertyElement.Name, propertyElement.Value, propertyElement.Condition, propertyElement.Location, propertyElement.ConditionLocation);
                properties.Add(property);
            }

            ProjectPropertyGroupTaskInstance propertyGroup = new ProjectPropertyGroupTaskInstance(propertyGroupElement.Condition, propertyGroupElement.Location, propertyGroupElement.ConditionLocation, properties);

            return propertyGroup;
        }

        /// <summary>
        /// Read an onError tag.
        /// Do not evaluate anything: this occurs during build.
        /// </summary>
        private static ProjectOnErrorInstance ReadOnErrorElement(ProjectOnErrorElement projectOnErrorElement)
        {
            ProjectOnErrorInstance onError = new ProjectOnErrorInstance(projectOnErrorElement.ExecuteTargetsAttribute, projectOnErrorElement.Condition, projectOnErrorElement.Location, projectOnErrorElement.ExecuteTargetsLocation, projectOnErrorElement.ConditionLocation);

            return onError;
        }

        /// <summary>
        /// Read the item-group-under-target into an instance.
        /// Do not evaluate anything: this occurs during build.
        /// </summary>
        private static ProjectItemGroupTaskInstance ReadItemGroupUnderTargetElement(ProjectItemGroupElement itemGroupElement)
        {
            List<ProjectItemGroupTaskItemInstance> items = new List<ProjectItemGroupTaskItemInstance>(itemGroupElement.Count);

            foreach (ProjectItemElement itemElement in itemGroupElement.Items)
            {
                List<ProjectItemGroupTaskMetadataInstance> metadata = null;

                foreach (ProjectMetadataElement metadataElement in itemElement.Metadata)
                {
                    if (metadata == null)
                    {
                        metadata = new List<ProjectItemGroupTaskMetadataInstance>();
                    }

                    ProjectItemGroupTaskMetadataInstance metadatum = new ProjectItemGroupTaskMetadataInstance
                        (
                        metadataElement.Name,
                        metadataElement.Value,
                        metadataElement.Condition,
                        metadataElement.Location,
                        metadataElement.ConditionLocation
                        );

                    metadata.Add(metadatum);
                }

                ProjectItemGroupTaskItemInstance item = new ProjectItemGroupTaskItemInstance
                    (
                    itemElement.ItemType,
                    itemElement.Include,
                    itemElement.Exclude,
                    itemElement.Remove,
                    itemElement.KeepMetadata,
                    itemElement.RemoveMetadata,
                    itemElement.KeepDuplicates,
                    itemElement.Condition,
                    itemElement.Location,
                    itemElement.IncludeLocation,
                    itemElement.ExcludeLocation,
                    itemElement.RemoveLocation,
                    itemElement.KeepMetadataLocation,
                    itemElement.RemoveMetadataLocation,
                    itemElement.KeepDuplicatesLocation,
                    itemElement.ConditionLocation,
                    metadata
                    );

                items.Add(item);
            }

            ProjectItemGroupTaskInstance itemGroup = new ProjectItemGroupTaskInstance(itemGroupElement.Condition, itemGroupElement.Location, itemGroupElement.ConditionLocation, items);

            return itemGroup;
        }

        /// <summary>
        /// Read the provided target into a target instance.
        /// Do not evaluate anything: this occurs during build.
        /// </summary>
        private static ProjectTargetInstance ReadNewTargetElement(ProjectTargetElement targetElement, bool parentProjectSupportsReturnsAttribute, EvaluationProfiler evaluationProfiler)
        {
            List<ProjectTargetInstanceChild> targetChildren = new List<ProjectTargetInstanceChild>(targetElement.Count);
            List<ProjectOnErrorInstance> targetOnErrorChildren = new List<ProjectOnErrorInstance>();

            foreach (ProjectElement targetChildElement in targetElement.Children)
            {
                using (evaluationProfiler.TrackElement(targetChildElement))
                {
                    ProjectTaskElement task = targetChildElement as ProjectTaskElement;

                    if (task != null)
                    {
                        ProjectTaskInstance taskInstance = ReadTaskElement(task);

                        targetChildren.Add(taskInstance);
                        continue;
                    }

                    ProjectPropertyGroupElement propertyGroup = targetChildElement as ProjectPropertyGroupElement;

                    if (propertyGroup != null)
                    {
                        ProjectPropertyGroupTaskInstance propertyGroupInstance = ReadPropertyGroupUnderTargetElement(propertyGroup);

                        targetChildren.Add(propertyGroupInstance);
                        continue;
                    }

                    ProjectItemGroupElement itemGroup = targetChildElement as ProjectItemGroupElement;

                    if (itemGroup != null)
                    {
                        ProjectItemGroupTaskInstance itemGroupInstance = ReadItemGroupUnderTargetElement(itemGroup);

                        targetChildren.Add(itemGroupInstance);
                        continue;
                    }

                    ProjectOnErrorElement onError = targetChildElement as ProjectOnErrorElement;

                    if (onError != null)
                    {
                        ProjectOnErrorInstance onErrorInstance = ReadOnErrorElement(onError);

                        targetOnErrorChildren.Add(onErrorInstance);
                        continue;
                    }

                    ErrorUtilities.ThrowInternalError("Unexpected child");
                }
            }

            // ObjectModel.ReadOnlyCollection is actually a poorly named ReadOnlyList

            // UNDONE: (Cloning.) This should be cloning these collections, but it isn't. ProjectTargetInstance will be able to see modifications.
            ObjectModel.ReadOnlyCollection<ProjectTargetInstanceChild> readOnlyTargetChildren = new ObjectModel.ReadOnlyCollection<ProjectTargetInstanceChild>(targetChildren);
            ObjectModel.ReadOnlyCollection<ProjectOnErrorInstance> readOnlyTargetOnErrorChildren = new ObjectModel.ReadOnlyCollection<ProjectOnErrorInstance>(targetOnErrorChildren);

            ProjectTargetInstance targetInstance = new ProjectTargetInstance
                (
                targetElement.Name,
                targetElement.Condition,
                targetElement.Inputs,
                targetElement.Outputs,
                targetElement.Returns,
                targetElement.KeepDuplicateOutputs,
                targetElement.DependsOnTargets,
                targetElement.BeforeTargets,
                targetElement.AfterTargets,
                targetElement.Location,
                targetElement.ConditionLocation,
                targetElement.InputsLocation,
                targetElement.OutputsLocation,
                targetElement.ReturnsLocation,
                targetElement.KeepDuplicateOutputsLocation,
                targetElement.DependsOnTargetsLocation,
                targetElement.BeforeTargetsLocation,
                targetElement.AfterTargetsLocation,
                readOnlyTargetChildren,
                readOnlyTargetOnErrorChildren,
                parentProjectSupportsReturnsAttribute
                );

            targetElement.TargetInstance = targetInstance;
            return targetInstance;
        }

        /// <summary>
        /// Do the evaluation.
        /// Called by the static helper method.
        /// </summary>
        private void Evaluate()
        {
            string projectFile = String.IsNullOrEmpty(_projectRootElement.ProjectFileLocation.File) ? "(null)" : _projectRootElement.ProjectFileLocation.File;
            using (_evaluationProfiler.TrackPass(EvaluationPass.TotalEvaluation))
            {
                ErrorUtilities.VerifyThrow(_data.EvaluationId == BuildEventContext.InvalidEvaluationId, "There is no prior evaluation ID. The evaluator data needs to be reset at this point");
                _data.EvaluationId = _evaluationLoggingContext.BuildEventContext.EvaluationId;

                _logProjectImportedEvents = Traits.Instance.EscapeHatches.LogProjectImports;

                ICollection<P> globalProperties;

                using (_evaluationProfiler.TrackPass(EvaluationPass.InitialProperties))
                {
                    // Pass0: load initial properties
                    // Follow the order of precedence so that Global properties overwrite Environment properties
                    MSBuildEventSource.Log.EvaluatePass0Start(_projectRootElement.ProjectFileLocation.File);
                    AddBuiltInProperties();
                    AddEnvironmentProperties();
                    AddToolsetProperties();
                    globalProperties = AddGlobalProperties();

                    if (_interactive)
                    {
                        SetBuiltInProperty(ReservedPropertyNames.interactive, "true");
                    }
                }

                _evaluationLoggingContext.LogProjectEvaluationStarted();

                ErrorUtilities.VerifyThrow(_data.EvaluationId != BuildEventContext.InvalidEvaluationId, "Evaluation should produce an evaluation ID");

                MSBuildEventSource.Log.EvaluatePass0Stop(projectFile);

                // Pass1: evaluate properties, load imports, and gather everything else
                MSBuildEventSource.Log.EvaluatePass1Start(projectFile);
                using (_evaluationProfiler.TrackPass(EvaluationPass.Properties))
                {
                    PerformDepthFirstPass(_projectRootElement);
                }

                SetAllProjectsProperty();
                
                List<string> initialTargets = new List<string>(_initialTargetsList.Count);
                foreach (var initialTarget in _initialTargetsList)
                {
                    initialTargets.Add(EscapingUtilities.UnescapeAll(initialTarget.Trim()));
                }

                _data.InitialTargets = initialTargets;
                MSBuildEventSource.Log.EvaluatePass1Stop(projectFile);
                // Pass2: evaluate item definitions
                // Don't box via IEnumerator and foreach; cache count so not to evaluate via interface each iteration
                MSBuildEventSource.Log.EvaluatePass2Start(projectFile);
                using (_evaluationProfiler.TrackPass(EvaluationPass.ItemDefinitionGroups))
                {
                    foreach (var itemDefinitionGroupElement in _itemDefinitionGroupElements)
                    {
                        using (_evaluationProfiler.TrackElement(itemDefinitionGroupElement))
                        {
                            EvaluateItemDefinitionGroupElement(itemDefinitionGroupElement);
                        }
                    }
                }
                MSBuildEventSource.Log.EvaluatePass2Stop(projectFile);
                LazyItemEvaluator<P, I, M, D> lazyEvaluator = null;
                using (_evaluationProfiler.TrackPass(EvaluationPass.Items))
                {
                    // comment next line to turn off lazy Evaluation
                    lazyEvaluator = new LazyItemEvaluator<P, I, M, D>(_data, _itemFactory, _evaluationLoggingContext, _evaluationProfiler, _evaluationContext);

                    // Pass3: evaluate project items
                    MSBuildEventSource.Log.EvaluatePass3Start(projectFile);
                    foreach (ProjectItemGroupElement itemGroup in _itemGroupElements)
                    {
                        using (_evaluationProfiler.TrackElement(itemGroup))
                        {
                            EvaluateItemGroupElement(itemGroup, lazyEvaluator);
                        }
                    }
                }

                using (_evaluationProfiler.TrackPass(EvaluationPass.LazyItems))
                {
                    // Tell the lazy evaluator to compute the items and add them to _data
                    foreach (var itemData in lazyEvaluator.GetAllItemsDeferred())
                    {
                        if (itemData.ConditionResult)
                        {
                            _data.AddItem(itemData.Item);

                            if (_data.ShouldEvaluateForDesignTime)
                            {
                                _data.AddToAllEvaluatedItemsList(itemData.Item);
                            }
                        }

                        if (_data.ShouldEvaluateForDesignTime)
                        {
                            _data.AddItemIgnoringCondition(itemData.Item);
                        }
                    }

                    // lazy evaluator can be collected now, the rest of evaluation does not need it anymore
                    lazyEvaluator = null;
                }

                MSBuildEventSource.Log.EvaluatePass3Stop(projectFile);

                // Pass4: evaluate using-tasks
                MSBuildEventSource.Log.EvaluatePass4Start(projectFile);
                using (_evaluationProfiler.TrackPass(EvaluationPass.UsingTasks))
                {
                    foreach (var entry in _usingTaskElements)
                    {
                        EvaluateUsingTaskElement(entry.Key, entry.Value);
                    }
                }

                // If there was no DefaultTargets attribute found in the depth first pass, 
                // use the name of the first target. If there isn't any target, don't error until build time.

                if (_data.DefaultTargets == null)
                {
                    _data.DefaultTargets = new List<string>(1);
                }

                var targetElementsCount = _targetElements.Count;
                if (_data.DefaultTargets.Count == 0 && targetElementsCount > 0)
                {
                    _data.DefaultTargets.Add(_targetElements[0].Name);
                }

                Dictionary<string, List<TargetSpecification>> targetsWhichRunBeforeByTarget = new Dictionary<string, List<TargetSpecification>>(StringComparer.OrdinalIgnoreCase);
                Dictionary<string, List<TargetSpecification>> targetsWhichRunAfterByTarget = new Dictionary<string, List<TargetSpecification>>(StringComparer.OrdinalIgnoreCase);
                LinkedList<ProjectTargetElement> activeTargetsByEvaluationOrder = new LinkedList<ProjectTargetElement>();
                Dictionary<string, LinkedListNode<ProjectTargetElement>> activeTargets = new Dictionary<string, LinkedListNode<ProjectTargetElement>>(StringComparer.OrdinalIgnoreCase);
                MSBuildEventSource.Log.EvaluatePass4Stop(projectFile);

                using (_evaluationProfiler.TrackPass(EvaluationPass.Targets))
                {
                    // Pass5: read targets (but don't evaluate them: that happens during build)
                    MSBuildEventSource.Log.EvaluatePass5Start(projectFile);
                    for (var i = 0; i < targetElementsCount; i++)
                    {
                        var element = _targetElements[i];
                        using (_evaluationProfiler.TrackElement(element))
                        {
                            ReadTargetElement(element, activeTargetsByEvaluationOrder, activeTargets);
                        }
                    }

                    foreach (ProjectTargetElement target in activeTargetsByEvaluationOrder)
                    {
                        using (_evaluationProfiler.TrackElement(target))
                        {
                            AddBeforeAndAfterTargetMappings(target, activeTargets, targetsWhichRunBeforeByTarget, targetsWhichRunAfterByTarget);
                        }
                    }

                    _data.BeforeTargets = targetsWhichRunBeforeByTarget;
                    _data.AfterTargets = targetsWhichRunAfterByTarget;

                    if (Traits.Instance.EscapeHatches.DebugEvaluation)
                    {
                        // This is so important for VS performance it's worth always tracing; accidentally having 
                        // inconsistent sets of global properties will cause reevaluations, which are wasteful and incorrect
                        if (_projectRootElement.Count > 0) // VB/C# will new up empty projects; they aren't worth recording
                        {
                            ProjectPropertyInstance configurationData = _data.GlobalPropertiesDictionary["currentsolutionconfigurationcontents"];
                            int hash = (configurationData != null) ? configurationData.EvaluatedValue.GetHashCode() : 0;
                            string propertyDump = null;

                            foreach (var entry in _data.GlobalPropertiesDictionary)
                            {
                                if (!String.Equals(entry.Name, "currentsolutionconfigurationcontents", StringComparison.OrdinalIgnoreCase))
                                {
                                    propertyDump += entry.Name + "=" + entry.EvaluatedValue + "\n";
                                }
                            }

                            string line = new string('#', 100) + "\n";

                            string output = String.Format(CultureInfo.CurrentUICulture, "###: MSBUILD: Evaluating or reevaluating project {0} with {1} global properties and {2} tools version, child count {3}, CurrentSolutionConfigurationContents hash {4} other properties:\n{5}", _projectRootElement.FullPath, globalProperties.Count, _data.Toolset.ToolsVersion, _projectRootElement.Count, hash, propertyDump);

                            Trace.WriteLine(line + output + line);
                        }
                    }

                    _data.FinishEvaluation();
                    MSBuildEventSource.Log.EvaluatePass5Stop(projectFile);
                }
            }

            ErrorUtilities.VerifyThrow(_evaluationProfiler.IsEmpty(), "Evaluation profiler stack is not empty.");
            _evaluationLoggingContext.LogBuildEvent(new ProjectEvaluationFinishedEventArgs(ResourceUtilities.GetResourceString("EvaluationFinished"), projectFile)
            {
                BuildEventContext = _evaluationLoggingContext.BuildEventContext,
                ProjectFile = projectFile,
                ProfilerResult = _evaluationProfiler.ProfiledResult
            });
        }

        /// <summary>
        /// Evaluate the properties in the passed in XML, into the project.
        /// Does a depth first traversal into Imports.
        /// In the process, populates the item, itemdefinition, target, and usingtask lists as well.
        /// </summary>
        private void PerformDepthFirstPass(ProjectRootElement currentProjectOrImport)
        {
            using (_evaluationProfiler.TrackFile(currentProjectOrImport.FullPath))
            {
                // We accumulate InitialTargets from the project and each import
                var initialTargets = _expander.ExpandIntoStringListLeaveEscaped(currentProjectOrImport.InitialTargets, ExpanderOptions.ExpandProperties, currentProjectOrImport.InitialTargetsLocation);
                _initialTargetsList.AddRange(initialTargets);

                if (!Traits.Instance.EscapeHatches.IgnoreTreatAsLocalProperty)
                {
                    foreach (string propertyName in _expander.ExpandIntoStringListLeaveEscaped(currentProjectOrImport.TreatAsLocalProperty, ExpanderOptions.ExpandProperties, currentProjectOrImport.TreatAsLocalPropertyLocation))
                    {
                        XmlUtilities.VerifyThrowProjectValidElementName(propertyName, currentProjectOrImport.Location);
                        _data.GlobalPropertiesToTreatAsLocal.Add(propertyName);
                    }
                }

                UpdateDefaultTargets(currentProjectOrImport);

                // Get all the implicit imports (e.g. <Project Sdk="" />, or <Sdk Name="" />, but not <Import Sdk="" />)
                List<ProjectImportElement> implicitImports = currentProjectOrImport.GetImplicitImportNodes(currentProjectOrImport);

                // Evaluate the "top" implicit imports as if they were the first entry in the file.
                foreach (var import in implicitImports)
                {
                    if (import.ImplicitImportLocation == ImplicitImportLocation.Top)
                    {
                        EvaluateImportElement(currentProjectOrImport.DirectoryPath, import);
                    }
                }

                foreach (ProjectElement element in currentProjectOrImport.Children)
                {
                    ProjectPropertyGroupElement propertyGroup = element as ProjectPropertyGroupElement;

                    if (propertyGroup != null)
                    {
                        EvaluatePropertyGroupElement(propertyGroup);
                        continue;
                    }

                    ProjectItemGroupElement itemGroup = element as ProjectItemGroupElement;

                    if (itemGroup != null)
                    {
                        _itemGroupElements.Add(itemGroup);

                        continue;
                    }

                    ProjectItemDefinitionGroupElement itemDefinitionGroup = element as ProjectItemDefinitionGroupElement;

                    if (itemDefinitionGroup != null)
                    {
                        _itemDefinitionGroupElements.Add(itemDefinitionGroup);

                        continue;
                    }

                    ProjectTargetElement target = element as ProjectTargetElement;

                    if (target != null)
                    {
                        if (_projectSupportsReturnsAttribute.ContainsKey(currentProjectOrImport))
                        {
                            _projectSupportsReturnsAttribute[currentProjectOrImport] |= (target.Returns != null);
                        }
                        else
                        {
                            _projectSupportsReturnsAttribute[currentProjectOrImport] = (target.Returns != null);
                        }

                        _targetElements.Add(target);

                        continue;
                    }

                    ProjectImportElement import = element as ProjectImportElement;
                    if (import != null)
                    {
                        EvaluateImportElement(currentProjectOrImport.DirectoryPath, import);
                        continue;
                    }

                    ProjectImportGroupElement importGroup = element as ProjectImportGroupElement;

                    if (importGroup != null)
                    {
                        EvaluateImportGroupElement(currentProjectOrImport.DirectoryPath, importGroup);
                        continue;
                    }

                    ProjectUsingTaskElement usingTask = element as ProjectUsingTaskElement;

                    if (usingTask != null)
                    {
                        _usingTaskElements.Add(new Pair<string, ProjectUsingTaskElement>(currentProjectOrImport.DirectoryPath, usingTask));
                        continue;
                    }

                    ProjectChooseElement choose = element as ProjectChooseElement;

                    if (choose != null)
                    {
                        EvaluateChooseElement(choose);
                        continue;
                    }

                    if (element is ProjectExtensionsElement)
                    {
                        continue;
                    }

                    if (element is ProjectSdkElement)
                    {
                        continue; // This case is handled by implicit imports.
                    }

                    ErrorUtilities.ThrowInternalError("Unexpected child type");
                }

                // Evaluate the "bottom" implicit imports as if they were the last entry in the file.
                foreach (var import in implicitImports)
                {
                    if (import.ImplicitImportLocation == ImplicitImportLocation.Bottom)
                    {
                        EvaluateImportElement(currentProjectOrImport.DirectoryPath, import);
                    }
                }
            }
        }

        /// <summary>
        /// Update the default targets value.
        /// We only take the first DefaultTargets value we encounter in a project or import.
        /// </summary>
        private void UpdateDefaultTargets(ProjectRootElement currentProjectOrImport)
        {
            if (_data.DefaultTargets == null)
            {
                string expanded = _expander.ExpandIntoStringLeaveEscaped(currentProjectOrImport.DefaultTargets, ExpanderOptions.ExpandProperties, currentProjectOrImport.DefaultTargetsLocation);

                if (expanded.Length > 0)
                {
                    SetBuiltInProperty(ReservedPropertyNames.projectDefaultTargets, EscapingUtilities.UnescapeAll(expanded));

                    List<string> temp = new List<string>(expanded.Split(s_splitter, StringSplitOptions.RemoveEmptyEntries));

                    for (int i = 0; i < temp.Count; i++)
                    {
                        string target = EscapingUtilities.UnescapeAll(temp[i].Trim());
                        if (target.Length > 0)
                        {
                            _data.DefaultTargets = _data.DefaultTargets ?? new List<string>(temp.Count);
                            _data.DefaultTargets.Add(target);
                        }
                    }
                }
            }
        }

        /// <summary>
        /// Evaluate the properties in the propertygroup and set the applicable ones on the data passed in
        /// </summary>
        private void EvaluatePropertyGroupElement(ProjectPropertyGroupElement propertyGroupElement)
        {
            using (_evaluationProfiler.TrackElement(propertyGroupElement))
            { 
                if (EvaluateConditionCollectingConditionedProperties(propertyGroupElement, ExpanderOptions.ExpandProperties, ParserOptions.AllowProperties))
                {
                    foreach (ProjectPropertyElement propertyElement in propertyGroupElement.Properties)
                    {
                        EvaluatePropertyElement(propertyElement);
                    }
                }
            }
        }

        /// <summary>
        /// Evaluate the itemdefinitiongroup and update the definitions library
        /// </summary>
        private void EvaluateItemDefinitionGroupElement(ProjectItemDefinitionGroupElement itemDefinitionGroupElement)
        {
            if (EvaluateCondition(itemDefinitionGroupElement, ExpanderOptions.ExpandProperties, ParserOptions.AllowProperties))
            {
                foreach (ProjectItemDefinitionElement itemDefinitionElement in itemDefinitionGroupElement.ItemDefinitions)
                {
                    using (_evaluationProfiler.TrackElement(itemDefinitionElement))
                    {
                        EvaluateItemDefinitionElement(itemDefinitionElement);
                    }
                }
            }
        }

        /// <summary>
        /// Evaluate the items in the itemgroup and add the applicable ones to the data passed in
        /// </summary>
        private void EvaluateItemGroupElement(ProjectItemGroupElement itemGroupElement, LazyItemEvaluator<P, I, M, D> lazyEvaluator)
        {
            bool itemGroupConditionResult = lazyEvaluator.EvaluateConditionWithCurrentState(itemGroupElement, ExpanderOptions.ExpandPropertiesAndItems, ParserOptions.AllowPropertiesAndItemLists);

            if (itemGroupConditionResult || (_data.ShouldEvaluateForDesignTime && _data.CanEvaluateElementsWithFalseConditions))
            {
                foreach (ProjectItemElement itemElement in itemGroupElement.Items)
                {
                    using (_evaluationProfiler.TrackElement(itemElement))
                    {
                        EvaluateItemElement(itemGroupConditionResult, itemElement, lazyEvaluator);
                    }
                }
            }
        }

        /// <summary>
        /// Evaluate the usingtask and add the result into the data passed in
        /// </summary>
        private void EvaluateUsingTaskElement(string directoryOfImportingFile, ProjectUsingTaskElement projectUsingTaskElement)
        {
            TaskRegistry.RegisterTasksFromUsingTaskElement<P, I>
                (
                _evaluationLoggingContext.LoggingService,
                _evaluationLoggingContext.BuildEventContext,
                directoryOfImportingFile,
                projectUsingTaskElement,
                _data.TaskRegistry,
                _expander,
                ExpanderOptions.ExpandPropertiesAndItems,
                _evaluationContext.FileSystem
                );
        }

        /// <summary>
        /// Retrieve the matching ProjectTargetInstance from the cache and add it to the provided collection.
        /// If it is not cached already, read it and cache it.
        /// Do not evaluate anything: this occurs during build.
        /// </summary>
        private void ReadTargetElement(ProjectTargetElement targetElement, LinkedList<ProjectTargetElement> activeTargetsByEvaluationOrder, Dictionary<string, LinkedListNode<ProjectTargetElement>> activeTargets)
        {
            ProjectTargetInstance targetInstance = null;

            // If we already have read a target instance for this element, use that. 
            targetInstance = targetElement.TargetInstance;

            if (targetInstance == null)
            {
                targetInstance = ReadNewTargetElement(targetElement, _projectSupportsReturnsAttribute[(ProjectRootElement)targetElement.Parent], _evaluationProfiler);
            }

            string targetName = targetElement.Name;
            ProjectTargetInstance otherTarget = _data.GetTarget(targetName);
            if (otherTarget != null)
            {
                _evaluationLoggingContext.LogComment(MessageImportance.Low, "OverridingTarget", otherTarget.Name, otherTarget.Location.File, targetName, targetElement.Location.File);
            }

            LinkedListNode<ProjectTargetElement> node;
            if (activeTargets.TryGetValue(targetName, out node))
            {
                activeTargetsByEvaluationOrder.Remove(node);
            }

            activeTargets[targetName] = activeTargetsByEvaluationOrder.AddLast(targetElement);
            _data.AddTarget(targetInstance);
        }

        /// <summary>
        /// Updates the evaluation maps for BeforeTargets and AfterTargets
        /// </summary>
        private void AddBeforeAndAfterTargetMappings(ProjectTargetElement targetElement, Dictionary<string, LinkedListNode<ProjectTargetElement>> activeTargets, Dictionary<string, List<TargetSpecification>> targetsWhichRunBeforeByTarget, Dictionary<string, List<TargetSpecification>> targetsWhichRunAfterByTarget)
        {
            var beforeTargets = _expander.ExpandIntoStringListLeaveEscaped(targetElement.BeforeTargets, ExpanderOptions.ExpandPropertiesAndItems, targetElement.BeforeTargetsLocation);
            var afterTargets = _expander.ExpandIntoStringListLeaveEscaped(targetElement.AfterTargets, ExpanderOptions.ExpandPropertiesAndItems, targetElement.AfterTargetsLocation);

            foreach (string beforeTarget in beforeTargets)
            {
                string unescapedBeforeTarget = EscapingUtilities.UnescapeAll(beforeTarget);

                if (activeTargets.ContainsKey(unescapedBeforeTarget))
                {
                    List<TargetSpecification> beforeTargetsForTarget = null;
                    if (!targetsWhichRunBeforeByTarget.TryGetValue(unescapedBeforeTarget, out beforeTargetsForTarget))
                    {
                        beforeTargetsForTarget = new List<TargetSpecification>();
                        targetsWhichRunBeforeByTarget[unescapedBeforeTarget] = beforeTargetsForTarget;
                    }

                    beforeTargetsForTarget.Add(new TargetSpecification(targetElement.Name, targetElement.BeforeTargetsLocation));
                }
                else
                {
                    // This is a message, not a warning, because that enables people to speculatively extend the build of a project
                    // It's low importance as it's addressed to build authors
                    _evaluationLoggingContext.LogComment(MessageImportance.Low, "TargetDoesNotExistBeforeTargetMessage", unescapedBeforeTarget, targetElement.BeforeTargetsLocation.LocationString);
                }
            }

            foreach (string afterTarget in afterTargets)
            {
                string unescapedAfterTarget = EscapingUtilities.UnescapeAll(afterTarget);

                if (activeTargets.ContainsKey(unescapedAfterTarget))
                {
                    List<TargetSpecification> afterTargetsForTarget = null;
                    if (!targetsWhichRunAfterByTarget.TryGetValue(unescapedAfterTarget, out afterTargetsForTarget))
                    {
                        afterTargetsForTarget = new List<TargetSpecification>();
                        targetsWhichRunAfterByTarget[unescapedAfterTarget] = afterTargetsForTarget;
                    }

                    afterTargetsForTarget.Add(new TargetSpecification(targetElement.Name, targetElement.AfterTargetsLocation));
                }
                else
                {
                    // This is a message, not a warning, because that enables people to speculatively extend the build of a project
                    // It's low importance as it's addressed to build authors
                    _evaluationLoggingContext.LogComment(MessageImportance.Low, "TargetDoesNotExistAfterTargetMessage", unescapedAfterTarget, targetElement.AfterTargetsLocation.LocationString);
                }
            }
        }

        /// <summary>
        /// Set the built-in properties, most of which are read-only 
        /// </summary>
        private ICollection<P> AddBuiltInProperties()
        {
            string startupDirectory = BuildParameters.StartupDirectory;

            List<P> builtInProperties = new List<P>(19);

            builtInProperties.Add(SetBuiltInProperty(ReservedPropertyNames.toolsVersion, _data.Toolset.ToolsVersion));
            builtInProperties.Add(SetBuiltInProperty(ReservedPropertyNames.toolsPath, _data.Toolset.ToolsPath));
            builtInProperties.Add(SetBuiltInProperty(ReservedPropertyNames.binPath, _data.Toolset.ToolsPath));
            builtInProperties.Add(SetBuiltInProperty(ReservedPropertyNames.startupDirectory, startupDirectory));
            builtInProperties.Add(SetBuiltInProperty(ReservedPropertyNames.buildNodeCount, _maxNodeCount.ToString(CultureInfo.CurrentCulture)));
            builtInProperties.Add(SetBuiltInProperty(ReservedPropertyNames.programFiles32, FrameworkLocationHelper.programFiles32));
            builtInProperties.Add(SetBuiltInProperty(ReservedPropertyNames.assemblyVersion, Constants.AssemblyVersion));
            builtInProperties.Add(SetBuiltInProperty(ReservedPropertyNames.version, MSBuildAssemblyFileVersion.Instance.MajorMinorBuild));

            // Fake OS env variables when not on Windows
            if (!NativeMethodsShared.IsWindows)
            {
                builtInProperties.Add(SetBuiltInProperty(ReservedPropertyNames.osName, NativeMethodsShared.OSName));
                builtInProperties.Add(SetBuiltInProperty(ReservedPropertyNames.frameworkToolsRoot, NativeMethodsShared.FrameworkBasePath));
            }

#if RUNTIME_TYPE_NETCORE
            builtInProperties.Add(SetBuiltInProperty(ReservedPropertyNames.msbuildRuntimeType, "Core"));
#elif MONO
            builtInProperties.Add(SetBuiltInProperty(ReservedPropertyNames.msbuildRuntimeType,
                                                        NativeMethodsShared.IsMono ? "Mono" : "Full"));
#else
            builtInProperties.Add(SetBuiltInProperty(ReservedPropertyNames.msbuildRuntimeType, "Full"));
#endif

            if (String.IsNullOrEmpty(_projectRootElement.FullPath))
            {
                // If this is an un-saved project, this is as far as we can go
                if (String.IsNullOrEmpty(_projectRootElement.DirectoryPath))
                {
                    builtInProperties.Add(SetBuiltInProperty(ReservedPropertyNames.projectDirectory, startupDirectory));
                }
                else
                {
                    // Solution files based on the old OM end up here.  But they do have a location, which is where the solution was loaded from.
                    // We need to set this here otherwise we can't locate any projects the solution refers to.
                    builtInProperties.Add(SetBuiltInProperty(ReservedPropertyNames.projectDirectory, _projectRootElement.DirectoryPath));
                }
            }
            else
            {
                // Add the MSBuildProjectXXXXX properties, but not the MSBuildFileXXXX ones. Those
                // vary according to the file they're evaluated in, so they have to be dealt with
                // specially in the Expander.
                string projectFile = EscapingUtilities.Escape(Path.GetFileName(_projectRootElement.FullPath));
                string projectFileWithoutExtension = EscapingUtilities.Escape(Path.GetFileNameWithoutExtension(_projectRootElement.FullPath));
                string projectExtension = EscapingUtilities.Escape(Path.GetExtension(_projectRootElement.FullPath));
                string projectFullPath = EscapingUtilities.Escape(_projectRootElement.FullPath);
                string projectDirectory = EscapingUtilities.Escape(_projectRootElement.DirectoryPath);

                int rootLength = Path.GetPathRoot(projectDirectory).Length;
                string projectDirectoryNoRoot = projectDirectory.Substring(rootLength);
                projectDirectoryNoRoot = FileUtilities.EnsureNoTrailingSlash(projectDirectoryNoRoot);
                projectDirectoryNoRoot = EscapingUtilities.Escape(FileUtilities.EnsureNoLeadingSlash(projectDirectoryNoRoot));

                // ReservedPropertyNames.projectDefaultTargets is already set
                builtInProperties.Add(SetBuiltInProperty(ReservedPropertyNames.projectFile, projectFile));
                builtInProperties.Add(SetBuiltInProperty(ReservedPropertyNames.projectName, projectFileWithoutExtension));
                builtInProperties.Add(SetBuiltInProperty(ReservedPropertyNames.projectExtension, projectExtension));
                builtInProperties.Add(SetBuiltInProperty(ReservedPropertyNames.projectFullPath, projectFullPath));
                builtInProperties.Add(SetBuiltInProperty(ReservedPropertyNames.projectDirectory, projectDirectory));
                builtInProperties.Add(SetBuiltInProperty(ReservedPropertyNames.projectDirectoryNoRoot, projectDirectoryNoRoot));
            }

            return builtInProperties;
        }

        /// <summary>
        /// Pull in all the environment into our property bag
        /// </summary>
        private ICollection<P> AddEnvironmentProperties()
        {
            List<P> environmentPropertiesList = new List<P>(_environmentProperties.Count);

            foreach (ProjectPropertyInstance environmentProperty in _environmentProperties)
            {
                P property = _data.SetProperty(environmentProperty.Name, ((IProperty)environmentProperty).EvaluatedValueEscaped, isGlobalProperty: false, mayBeReserved: false, isEnvironmentVariable: true);
                environmentPropertiesList.Add(property);
            }

            return environmentPropertiesList;
        }

        /// <summary>
        /// Put all the toolset's properties into our property bag
        /// </summary>
        private ICollection<P> AddToolsetProperties()
        {
            List<P> toolsetProperties = new List<P>(_data.Toolset.Properties.Count);

            foreach (ProjectPropertyInstance toolsetProperty in _data.Toolset.Properties.Values)
            {
                P property = _data.SetProperty(toolsetProperty.Name, ((IProperty)toolsetProperty).EvaluatedValueEscaped, false /* NOT global property */, false /* may NOT be a reserved name */);
                toolsetProperties.Add(property);
            }

            if (_data.SubToolsetVersion == null)
            {
                // In previous versions of MSBuild, there is almost always a subtoolset that adds a VisualStudioVersion property.  Since there
                // is most likely not a subtoolset now, we need to add VisualStudioVersion if its not already a property.
                if (!_data.Properties.Contains(Constants.VisualStudioVersionPropertyName))
                {
                    P subToolsetVersionProperty = _data.SetProperty(Constants.VisualStudioVersionPropertyName, MSBuildConstants.CurrentVisualStudioVersion, false /* NOT global property */, false /* may NOT be a reserved name */);
                    toolsetProperties.Add(subToolsetVersionProperty);
                }
            }
            else
            {
                SubToolset subToolset = null;

                // Make the subtoolset version itself available as a property -- but only if it's not already set. 
                // Because some people may be depending on this value even if there isn't a matching sub-toolset,
                // set the property even if there is no matching sub-toolset.  
                if (!_data.Properties.Contains(Constants.SubToolsetVersionPropertyName))
                {
                    P subToolsetVersionProperty = _data.SetProperty(Constants.SubToolsetVersionPropertyName, _data.SubToolsetVersion, false /* NOT global property */, false /* may NOT be a reserved name */);
                    toolsetProperties.Add(subToolsetVersionProperty);
                }

                if (_data.Toolset.SubToolsets.TryGetValue(_data.SubToolsetVersion, out subToolset))
                {
                    foreach (ProjectPropertyInstance subToolsetProperty in subToolset.Properties.Values)
                    {
                        P property = _data.SetProperty(subToolsetProperty.Name, ((IProperty)subToolsetProperty).EvaluatedValueEscaped, false /* NOT global property */, false /* may NOT be a reserved name */);
                        toolsetProperties.Add(property);
                    }
                }
            }

            return toolsetProperties;
        }

        /// <summary>
        /// Put all the global properties into our property bag
        /// </summary>
        private ICollection<P> AddGlobalProperties()
        {
            if (_data.GlobalPropertiesDictionary == null)
            {
                return Array.Empty<P>();
            }

            List<P> globalProperties = new List<P>(_data.GlobalPropertiesDictionary.Count);

            foreach (ProjectPropertyInstance globalProperty in _data.GlobalPropertiesDictionary)
            {
                P property = _data.SetProperty(globalProperty.Name, ((IProperty)globalProperty).EvaluatedValueEscaped, true /* IS global property */, false /* may NOT be a reserved name */);
                globalProperties.Add(property);
            }

            return globalProperties;
        }

        /// <summary>
        /// Set a built-in property in the supplied bag.
        /// NOT to be used for properties originating in XML.
        /// NOT to be used for global properties.
        /// NOT to be used for environment properties.
        /// </summary>
        private P SetBuiltInProperty(string name, string evaluatedValueEscaped)
        {
            P property = _data.SetProperty(name, evaluatedValueEscaped, false /* NOT global property */, true /* OK to be a reserved name */);
            return property;
        }

        /// <summary>
        /// Evaluate a single ProjectPropertyElement and update the data as appropriate
        /// </summary>
        private void EvaluatePropertyElement(ProjectPropertyElement propertyElement)
        {
            using (_evaluationProfiler.TrackElement(propertyElement))
            {
                // Global properties cannot be overridden.  We silently ignore them if we try.  Legacy behavior.
                // That is, unless this global property has been explicitly labeled as one that we want to treat as overridable for the duration 
                // of this project (or import). 
                if (
                        ((IDictionary<string, ProjectPropertyInstance>)_data.GlobalPropertiesDictionary).ContainsKey(propertyElement.Name) &&
                        !_data.GlobalPropertiesToTreatAsLocal.Contains(propertyElement.Name)
                    )
                {
                    _evaluationLoggingContext.LogComment(MessageImportance.Low, "OM_GlobalProperty", propertyElement.Name);
                    return;
                }

                if (!EvaluateConditionCollectingConditionedProperties(propertyElement, ExpanderOptions.ExpandProperties, ParserOptions.AllowProperties))
                {
                    return;
                }

                // Set the name of the property we are currently evaluating so when we are checking to see if we want to add the property to the list of usedUninitialized properties we can not add the property if
                // it is the same as what we are setting the value on. Note: This needs to be set before we expand the property we are currently setting.
                _expander.UsedUninitializedProperties.CurrentlyEvaluatingPropertyElementName = propertyElement.Name;

                string evaluatedValue = _expander.ExpandIntoStringLeaveEscaped(propertyElement.Value, ExpanderOptions.ExpandProperties, propertyElement.Location);

                // If we are going to set a property to a value other than null or empty we need to check to see if it has been used
                // during evaluation.
                if (evaluatedValue.Length > 0 && _expander.WarnForUninitializedProperties)
                {
                    // Is the property we are currently setting in the list of properties which have been used but not initialized
                    IElementLocation elementWhichUsedProperty = null;
                    bool isPropertyInList = _expander.UsedUninitializedProperties.Properties.TryGetValue(propertyElement.Name, out elementWhichUsedProperty);

                    if (isPropertyInList)
                    {
                        // Once we are going to warn for a property once, remove it from the list so we do not add it again.
                        _expander.UsedUninitializedProperties.Properties.Remove(propertyElement.Name);
                        _evaluationLoggingContext.LogWarning(null, new BuildEventFileInfo(propertyElement.Location), "UsedUninitializedProperty", propertyElement.Name, elementWhichUsedProperty.LocationString);
                    }
                }

                _expander.UsedUninitializedProperties.CurrentlyEvaluatingPropertyElementName = null;

<<<<<<< HEAD
                if (Traits.Instance.LogPropertyTracking == 0)
                {
                    P predecessor = _data.GetProperty(propertyElement.Name);
                    P property = _data.SetProperty(propertyElement, evaluatedValue);
=======
                P property = _data.SetProperty(propertyElement, evaluatedValue);

                if (Traits.Instance.LogPropertyTracking == 0)
                {
                    P predecessor = _data.GetProperty(propertyElement.Name);
>>>>>>> c0d5174e

                    if (predecessor != null)
                    {
                        LogPropertyReassignment(predecessor, property, propertyElement.Location.LocationString);
                    }
                }
<<<<<<< HEAD
                else
                {
                    _data.SetProperty(propertyElement, evaluatedValue);
                }
=======
>>>>>>> c0d5174e
            }
        }

        private void LogPropertyReassignment(P predecessor, P property, string location)
        {
            string newValue = property.EvaluatedValue;
            string oldValue = predecessor?.EvaluatedValue;

            if (newValue != oldValue)
            {
                _evaluationLoggingContext.LogComment(
                    MessageImportance.Low,
                    "PropertyReassignment",
                    property.Name,
                    newValue,
                    oldValue,
                    location);
            }
        }

        private void EvaluateItemElement(bool itemGroupConditionResult, ProjectItemElement itemElement, LazyItemEvaluator<P, I, M, D> lazyEvaluator)
        {
            bool itemConditionResult = lazyEvaluator.EvaluateConditionWithCurrentState(itemElement, ExpanderOptions.ExpandPropertiesAndItems, ParserOptions.AllowPropertiesAndItemLists);

            if (!itemConditionResult && !(_data.ShouldEvaluateForDesignTime && _data.CanEvaluateElementsWithFalseConditions))
            {
                return;
            }

            var conditionResult = itemGroupConditionResult && itemConditionResult;

            lazyEvaluator.ProcessItemElement(_projectRootElement.DirectoryPath, itemElement, conditionResult);

            if (conditionResult)
            {
                RecordEvaluatedItemElement(itemElement);
            }
        }

        /// <summary>
        /// Evaluates an itemdefinition element, updating the definitions library.
        /// </summary>
        private void EvaluateItemDefinitionElement(ProjectItemDefinitionElement itemDefinitionElement)
        {
            // Get matching existing item definition, if any.
            IItemDefinition<M> itemDefinition = _data.GetItemDefinition(itemDefinitionElement.ItemType);

            // The expander should use the metadata from this item definition for further expansion, if any.
            // Otherwise, use a temporary, empty table.
            if (itemDefinition != null)
            {
                _expander.Metadata = itemDefinition;
            }
            else
            {
                _expander.Metadata = new EvaluatorMetadataTable(itemDefinitionElement.ItemType);
            }

            if (EvaluateCondition(itemDefinitionElement, ExpanderOptions.ExpandPropertiesAndMetadata, ParserOptions.AllowPropertiesAndCustomMetadata))
            {
                if (itemDefinition == null)
                {
                    itemDefinition = _data.AddItemDefinition(itemDefinitionElement.ItemType);
                    _expander.Metadata = itemDefinition;
                }

                foreach (ProjectMetadataElement metadataElement in itemDefinitionElement.Metadata)
                {
                    if (EvaluateCondition(metadataElement, ExpanderOptions.ExpandPropertiesAndMetadata, ParserOptions.AllowPropertiesAndCustomMetadata))
                    {
                        string evaluatedValue = _expander.ExpandIntoStringLeaveEscaped(metadataElement.Value, ExpanderOptions.ExpandPropertiesAndCustomMetadata, itemDefinitionElement.Location);

                        M predecessor = itemDefinition.GetMetadata(metadataElement.Name);

                        M metadatum = itemDefinition.SetMetadata(metadataElement, evaluatedValue, predecessor);

                        if (_data.ShouldEvaluateForDesignTime)
                        {
                            _data.AddToAllEvaluatedItemDefinitionMetadataList(metadatum);
                        }
                    }
                }
            }

            // End of valid area for metadata expansion.
            _expander.Metadata = null;
        }

        /// <summary>
        /// Evaluates an import element.
        /// If the condition is true, loads the import and continues the pass.
        /// </summary>
        /// <remarks>
        /// UNDONE: Protect against overflowing the stack by having too many nested imports.
        /// </remarks>
        private void EvaluateImportElement(string directoryOfImportingFile, ProjectImportElement importElement)
        {
            using (_evaluationProfiler.TrackElement(importElement))
            {
                List<ProjectRootElement> importedProjectRootElements = ExpandAndLoadImports(directoryOfImportingFile, importElement, out var sdkResult);

                foreach (ProjectRootElement importedProjectRootElement in importedProjectRootElements)
                {
                    _data.RecordImport(importElement, importedProjectRootElement, importedProjectRootElement.Version, sdkResult);
                    
                    PerformDepthFirstPass(importedProjectRootElement);
                }
            }
        }

        /// <summary>
        /// Evaluates an ImportGroup element.
        /// If the condition is true, evaluates the contained imports and continues the pass.
        /// </summary>
        /// <remarks>
        /// UNDONE: Protect against overflowing the stack by having too many nested imports.
        /// </remarks>
        private void EvaluateImportGroupElement(string directoryOfImportingFile, ProjectImportGroupElement importGroupElement)
        {
            using (_evaluationProfiler.TrackElement(importGroupElement))
            {
                if (EvaluateConditionCollectingConditionedProperties(importGroupElement, ExpanderOptions.ExpandProperties, ParserOptions.AllowProperties, _projectRootElementCache))
                {
                    foreach (ProjectImportElement importElement in importGroupElement.Imports)
                    {
                        EvaluateImportElement(directoryOfImportingFile, importElement);
                    }
                }
            }
        }

        /// <summary>
        /// Choose does not accept a condition.
        /// </summary>
        /// <remarks>
        /// We enter here in both the property and item passes, since Chooses can contain both.
        /// However, we only evaluate the When conditions on the first pass, so we only pulse 
        /// those states on that pass. On the other pass, it's as if they're not there.
        /// </remarks>
        private void EvaluateChooseElement(ProjectChooseElement chooseElement)
        {
            using (_evaluationProfiler.TrackElement(chooseElement))
            {
                foreach (ProjectWhenElement whenElement in chooseElement.WhenElements)
                {
                    if (EvaluateConditionCollectingConditionedProperties(whenElement, ExpanderOptions.ExpandProperties, ParserOptions.AllowProperties))
                    {
                        EvaluateWhenOrOtherwiseChildren(whenElement.Children);
                        return;
                    }
                }

                // "Otherwise" elements never have a condition
                if (chooseElement.OtherwiseElement != null)
                {
                    EvaluateWhenOrOtherwiseChildren(chooseElement.OtherwiseElement.Children);
                }
            }
        }

        /// <summary>
        /// Evaluates the children of a When or Choose.
        /// Returns true if the condition was true, so subsequent
        /// WhenElements and Otherwise can be skipped.
        /// </summary>
        private bool EvaluateWhenOrOtherwiseChildren(IEnumerable<ProjectElement> children)
        {
            foreach (ProjectElement element in children)
            {
                using (_evaluationProfiler.TrackElement(element))
                {
                    ProjectPropertyGroupElement propertyGroup = element as ProjectPropertyGroupElement;

                    if (propertyGroup != null)
                    {
                        EvaluatePropertyGroupElement(propertyGroup);
                        continue;
                    }

                    ProjectItemGroupElement itemGroup = element as ProjectItemGroupElement;

                    if (itemGroup != null)
                    {
                        _itemGroupElements.Add(itemGroup);
                        continue;
                    }

                    ProjectChooseElement choose = element as ProjectChooseElement;

                    if (choose != null)
                    {
                        EvaluateChooseElement(choose);
                        continue;
                    }

                    ErrorUtilities.ThrowInternalError("Unexpected child type");
                }
            }

            return true;
        }

        /// <summary>
        /// Expands and loads project imports.
        /// <remarks>
        /// Imports may contain references to "projectImportSearchPaths" defined in the app.config 
        /// toolset section. If this is the case, this method will search for the imported project
        /// in those additional paths if the default fails.
        /// </remarks>
        /// </summary>
        private List<ProjectRootElement> ExpandAndLoadImports(string directoryOfImportingFile, ProjectImportElement importElement, out SdkResult sdkResult)
        {
            var fallbackSearchPathMatch = _data.Toolset.GetProjectImportSearchPaths(importElement.Project);
            sdkResult = null;

            // no reference or we need to lookup only the default path,
            // so, use the Import path
            if (fallbackSearchPathMatch.Equals(ProjectImportPathMatch.None))
            {
                List<ProjectRootElement> projects;
                ExpandAndLoadImportsFromUnescapedImportExpressionConditioned(directoryOfImportingFile, importElement, out projects, out sdkResult);
                return projects;
            }

            // Note: Any property defined in the <projectImportSearchPaths> section can be replaced, MSBuildExtensionsPath
            // is used here as an example of behavior.
            // $(MSBuildExtensionsPath*) usually resolves to a single value, single default path
            //
            //     Eg. <Import Project='$(MSBuildExtensionsPath)\foo\extn.proj' />
            //
            // But this feature allows that when it is used in an Import element, it will behave as a "search path", meaning
            // that the relative project path "foo\extn.proj" will be searched for, in more than one location.
            // Essentially, we will try to load that project file by trying multiple values (search paths) for the
            // $(MSBuildExtensionsPath*) property.
            //
            // The various paths tried, in order are:
            //
            // 1. The value of the MSBuildExtensionsPath* property
            //
            // 2. Search paths available in the current toolset (via toolset.ImportPropertySearchPathsTable).
            //    That may be loaded from app.config with a definition like:
            //
            //    <toolset .. >
            //      <projectImportSearchPaths>
            //          <searchPaths os="osx">
            //              <property name="MSBuildExtensionsPath" value="/Library/Frameworks/Mono.framework/External/xbuild/;/tmp/foo"/>
            //              <property name="MSBuildExtensionsPath32" value="/Library/Frameworks/Mono.framework/External/xbuild/"/>
            //              <property name="MSBuildExtensionsPath64" value="/Library/Frameworks/Mono.framework/External/xbuild/"/>
            //          </searchPaths>
            //      </projectImportSearchPaths>
            //    </toolset>
            //
            // This is available only when used in an Import element and it's Condition. So, the following common pattern
            // would work:
            //
            //      <Import Project="$(MSBuildExtensionsPath)\foo\extn.proj" Condition="'Exists('$(MSBuildExtensionsPath)\foo\extn.proj')'" />
            //
            // The value of the MSBuildExtensionsPath* property, will always be "visible" with it's default value, example, when read or
            // referenced anywhere else. This is a very limited support, so, it doesn't come in to effect if the explicit reference to
            // the $(MSBuildExtensionsPath) property is not present in the Project attribute of the Import element. So, the following is
            // not supported:
            //
            //      <PropertyGroup><ProjectPathForImport>$(MSBuildExtensionsPath)\foo\extn.proj</ProjectPathForImport></PropertyGroup>
            //      <Import Project='$(ProjectPathForImport)' />
            //

            // Adding the value of $(MSBuildExtensionsPath*) property to the list of search paths
            var prop = _data.GetProperty(fallbackSearchPathMatch.PropertyName);

            var pathsToSearch = new string[fallbackSearchPathMatch.SearchPaths.Count + 1];
            pathsToSearch[0] = prop?.EvaluatedValue;                       // The actual value of the property, with no fallbacks
            fallbackSearchPathMatch.SearchPaths.CopyTo(pathsToSearch, 1);  // The list of fallbacks, in order
            
            string extensionPropertyRefAsString = fallbackSearchPathMatch.MsBuildPropertyFormat;

            _evaluationLoggingContext.LogComment(MessageImportance.Low, "SearchPathsForMSBuildExtensionsPath",
                                        extensionPropertyRefAsString,
                                        String.Join(";", pathsToSearch));

            bool atleastOneExactFilePathWasLookedAtAndNotFound = false;

            // If there are wildcards in the Import, a list of all the matches from all import search
            // paths will be returned (union of all files that match).
            var allProjects = new List<ProjectRootElement>();
            bool containsWildcards = FileMatcher.HasWildcards(importElement.Project);

            // Try every extension search path, till we get a Hit:
            // 1. 1 or more project files loaded
            // 2. 1 or more project files *found* but ignored (like circular, self imports)
            foreach (var extensionPath in pathsToSearch)
            {
                // In the rare case that the property we've enabled for search paths hasn't been defined
                // we will skip it, but continue with other paths in the fallback order.
                if (string.IsNullOrEmpty(extensionPath))
                    continue;

                string extensionPathExpanded = _data.ExpandString(extensionPath);

                if (!_fallbackSearchPathsCache.DirectoryExists(extensionPathExpanded))
                {
                    continue;
                }

                var newExpandedCondition = importElement.Condition.Replace(extensionPropertyRefAsString, extensionPathExpanded, StringComparison.OrdinalIgnoreCase);
                if (!EvaluateConditionCollectingConditionedProperties(importElement, newExpandedCondition, ExpanderOptions.ExpandProperties, ParserOptions.AllowProperties,
                            _projectRootElementCache))
                {
                    continue;
                }

                var newExpandedImportPath = importElement.Project.Replace(extensionPropertyRefAsString, extensionPathExpanded, StringComparison.OrdinalIgnoreCase);
                _evaluationLoggingContext.LogComment(MessageImportance.Low, "TryingExtensionsPath", newExpandedImportPath, extensionPathExpanded);

                List<ProjectRootElement> projects;
                var result = ExpandAndLoadImportsFromUnescapedImportExpression(directoryOfImportingFile, importElement, newExpandedImportPath, false, out projects);

                if (result == LoadImportsResult.ProjectsImported)
                {
                    // If we don't have a wildcard and we had a match, we're done.
                    if (!containsWildcards)
                    {
                        return projects;
                    }

                    allProjects.AddRange(projects);
                }

                if (result == LoadImportsResult.FoundFilesToImportButIgnored)
                {
                    // Circular, Self import cases are usually ignored
                    // Since we have a semi-success here, we stop looking at
                    // other paths

                    // If we don't have a wildcard and we had a match, we're done.
                    if (!containsWildcards)
                    {
                        return projects;
                    }

                    allProjects.AddRange(projects);
                }

                if (result == LoadImportsResult.TriedToImportButFileNotFound)
                {
                    atleastOneExactFilePathWasLookedAtAndNotFound = true;
                }
                // else if (result == LoadImportsResult.ImportExpressionResolvedToNothing) {}
            }

            // Found at least one project file for the Import, but no projects were loaded
            // atleastOneExactFilePathWasLookedAtAndNotFound would be false, eg, if the expression
            // was a wildcard and it resolved to zero files!
            if (allProjects.Count == 0 &&
                atleastOneExactFilePathWasLookedAtAndNotFound &&
                (_loadSettings & ProjectLoadSettings.IgnoreMissingImports) == 0)
            {
                ThrowForImportedProjectWithSearchPathsNotFound(fallbackSearchPathMatch, importElement);
            }

            return allProjects;
        }

        /// <summary>
        /// Load and parse the specified project import, which may have wildcards,
        /// into one or more ProjectRootElements, if it's Condition evaluates to true
        /// Caches the parsed import into the provided collection, so future
        /// requests can be satisfied without re-parsing it.
        /// </summary>
        private void ExpandAndLoadImportsFromUnescapedImportExpressionConditioned(
            string directoryOfImportingFile,
            ProjectImportElement importElement,
            out List<ProjectRootElement> projects,
            out SdkResult sdkResult,
            bool throwOnFileNotExistsError = true)
        {
            sdkResult = null;

            if (!EvaluateConditionCollectingConditionedProperties(importElement, ExpanderOptions.ExpandProperties,
                ParserOptions.AllowProperties, _projectRootElementCache))
            {
                if (_logProjectImportedEvents)
                {
                    // Expand the expression for the Log.  Since we know the condition evaluated to false, leave unexpandable properties in the condition so as not to cause an error
                    string expanded = _expander.ExpandIntoStringAndUnescape(importElement.Condition, ExpanderOptions.ExpandProperties | ExpanderOptions.LeavePropertiesUnexpandedOnError, importElement.ConditionLocation);

                    ProjectImportedEventArgs eventArgs = new ProjectImportedEventArgs(
                        importElement.Location.Line,
                        importElement.Location.Column,
                        ResourceUtilities.GetResourceString("ProjectImportSkippedFalseCondition"),
                        importElement.Project,
                        importElement.ContainingProject.FullPath,
                        importElement.Location.Line,
                        importElement.Location.Column,
                        importElement.Condition,
                        expanded)
                    {
                        BuildEventContext = _evaluationLoggingContext.BuildEventContext,
                        UnexpandedProject = importElement.Project,
                        ProjectFile = importElement.ContainingProject.FullPath
                    };

                    _evaluationLoggingContext.LogBuildEvent(eventArgs);
                }
                projects = new List<ProjectRootElement>();
                return;
            }

            string project = importElement.Project;

            if (importElement.ParsedSdkReference != null)
            {
                // Try to get the path to the solution and project being built. The solution path is not directly known
                // in MSBuild. It is passed in as a property either by the VS project system or by MSBuild's solution
                // metaproject. Microsoft.Common.CurrentVersion.targets sets the value to *Undefined* when not set, and
                // for backward compatibility, we shouldn't change that. But resolvers should be exposed to a string
                // that's null or a full path, so correct that here.
                var solutionPath = _data.GetProperty(SolutionProjectGenerator.SolutionPathPropertyName)?.EvaluatedValue;
                if (solutionPath == "*Undefined*") solutionPath = null;
                var projectPath = _data.GetProperty(ReservedPropertyNames.projectFullPath)?.EvaluatedValue;

                // Combine SDK path with the "project" relative path
                sdkResult = _sdkResolverService.ResolveSdk(_submissionId, importElement.ParsedSdkReference, _evaluationLoggingContext, importElement.Location, solutionPath, projectPath, _interactive);

                if (!sdkResult.Success)
                {
                    if (_loadSettings.HasFlag(ProjectLoadSettings.IgnoreMissingImports))
                    {
                        ProjectImportedEventArgs eventArgs = new ProjectImportedEventArgs(
                            importElement.Location.Line,
                            importElement.Location.Column,
                            ResourceUtilities.GetResourceString("CouldNotResolveSdk"),
                            importElement.ParsedSdkReference.ToString())
                        {
                            BuildEventContext = _evaluationLoggingContext.BuildEventContext,
                            UnexpandedProject = importElement.Project,
                            ProjectFile = importElement.ContainingProject.FullPath,
                            ImportedProjectFile = null,
                            ImportIgnored = true,
                        };

                        _evaluationLoggingContext.LogBuildEvent(eventArgs);

                        projects = new List<ProjectRootElement>();

                        return;
                    }

                    ProjectErrorUtilities.ThrowInvalidProject(importElement.SdkLocation, "CouldNotResolveSdk", importElement.ParsedSdkReference.ToString());
                }

                project = Path.Combine(sdkResult.Path, project);
            }

            ExpandAndLoadImportsFromUnescapedImportExpression(directoryOfImportingFile, importElement, project,
                throwOnFileNotExistsError, out projects);
        }

        /// <summary>
        /// Load and parse the specified project import, which may have wildcards,
        /// into one or more ProjectRootElements.
        /// Caches the parsed import into the provided collection, so future 
        /// requests can be satisfied without re-parsing it.
        /// </summary>
        private LoadImportsResult ExpandAndLoadImportsFromUnescapedImportExpression(string directoryOfImportingFile, ProjectImportElement importElement, string unescapedExpression,
                                            bool throwOnFileNotExistsError, out List<ProjectRootElement> imports)
        {
            string importExpressionEscaped = _expander.ExpandIntoStringLeaveEscaped(unescapedExpression, ExpanderOptions.ExpandProperties, importElement.ProjectLocation);
            ElementLocation importLocationInProject = importElement.Location;

            if (String.IsNullOrWhiteSpace(importExpressionEscaped))
            {
                ProjectErrorUtilities.ThrowInvalidProject(importLocationInProject, "InvalidAttributeValue", String.Empty, XMakeAttributes.project, XMakeElements.import);
            }

            bool atleastOneImportIgnored = false;
            bool atleastOneImportEmpty = false;
            imports = new List<ProjectRootElement>();

            foreach (string importExpressionEscapedItem in ExpressionShredder.SplitSemiColonSeparatedList(importExpressionEscaped))
            {
                string[] importFilesEscaped = null;

                try
                {
                    // Handle the case of an expression expanding to nothing specially;
                    // force an exception here to give a nicer message, that doesn't show the project directory in it.
                    if (importExpressionEscapedItem.Length == 0 || importExpressionEscapedItem.Trim().Length == 0)
                    {
                        FileUtilities.NormalizePath(EscapingUtilities.UnescapeAll(importExpressionEscapedItem));
                    }

                    // Expand the wildcards and provide an alphabetical order list of import statements.
                    importFilesEscaped = _evaluationContext.EngineFileUtilities.GetFileListEscaped(directoryOfImportingFile, importExpressionEscapedItem, forceEvaluate: true);
                }
                catch (Exception ex) when (ExceptionHandling.IsIoRelatedException(ex))
                {
                    ProjectErrorUtilities.ThrowInvalidProject(importLocationInProject, "InvalidAttributeValueWithException", EscapingUtilities.UnescapeAll(importExpressionEscapedItem), XMakeAttributes.project, XMakeElements.import, ex.Message);
                }

                if (importFilesEscaped.Length == 0)
                {
                    // Keep track of any imports that evaluated to empty
                    atleastOneImportEmpty = true;

                    if (_logProjectImportedEvents)
                    {
                        ProjectImportedEventArgs eventArgs = new ProjectImportedEventArgs(
                            importElement.Location.Line,
                            importElement.Location.Column,
                            ResourceUtilities.GetResourceString("ProjectImportSkippedNoMatches"),
                            importExpressionEscapedItem,
                            importElement.ContainingProject.FullPath,
                            importElement.Location.Line,
                            importElement.Location.Column)
                        {
                            BuildEventContext = _evaluationLoggingContext.BuildEventContext,
                            UnexpandedProject = importElement.Project,
                            ProjectFile = importElement.ContainingProject.FullPath,
                        };

                        _evaluationLoggingContext.LogBuildEvent(eventArgs);
                    }
                }

                foreach (string importFileEscaped in importFilesEscaped)
                {
                    string importFileUnescaped = EscapingUtilities.UnescapeAll(importFileEscaped);

                    // GetFileListEscaped may not return a rooted path, we need to root it. Also if there are no wild cards we still need to get the full path on the filespec.
                    try
                    {
                        if (directoryOfImportingFile != null && !Path.IsPathRooted(importFileUnescaped))
                        {
                            importFileUnescaped = Path.Combine(directoryOfImportingFile, importFileUnescaped);
                        }

                        // Canonicalize to eg., eliminate "\..\"
                        importFileUnescaped = FileUtilities.NormalizePath(importFileUnescaped);
                    }
                    catch (Exception ex) when (ExceptionHandling.IsIoRelatedException(ex))
                    {
                        ProjectErrorUtilities.ThrowInvalidProject(importLocationInProject, "InvalidAttributeValueWithException", importFileUnescaped, XMakeAttributes.project, XMakeElements.import, ex.Message);
                    }

                    // If a file is included twice, or there is a cycle of imports, we ignore all but the first import
                    // and issue a warning to that effect.
                    if (String.Equals(_projectRootElement.FullPath, importFileUnescaped, StringComparison.OrdinalIgnoreCase) /* We are trying to import ourselves */)
                    {
                        _evaluationLoggingContext.LogWarning(null, new BuildEventFileInfo(importLocationInProject), "SelfImport", importFileUnescaped);
                        atleastOneImportIgnored = true;

                        continue;
                    }

                    // Circular dependencies (e.g. t0.targets imports t1.targets, t1.targets imports t2.targets and t2.targets imports t0.targets) will be
                    // caught by the check for duplicate imports which is done later in the method. However, if the project load setting requires throwing
                    // on circular imports or recording duplicate-but-not-circular imports, then we need to do exclusive check for circular imports here.
                    if ((_loadSettings & ProjectLoadSettings.RejectCircularImports) != 0 || (_loadSettings & ProjectLoadSettings.RecordDuplicateButNotCircularImports) != 0)
                    {
                        // Check if this import introduces circularity.
                        if (IntroducesCircularity(importFileUnescaped, importElement))
                        {
                            // Get the full path of the MSBuild file that has this import.
                            string importedBy = importElement.ContainingProject.FullPath ?? String.Empty;

                            _evaluationLoggingContext.LogWarning(null, new BuildEventFileInfo(importLocationInProject), "ImportIntroducesCircularity", importFileUnescaped, importedBy);

                            // Throw exception if the project load settings requires us to stop the evaluation of a project when circular imports are detected.
                            if ((_loadSettings & ProjectLoadSettings.RejectCircularImports) != 0)
                            {
                                ProjectErrorUtilities.ThrowInvalidProject(importLocationInProject, "ImportIntroducesCircularity", importFileUnescaped, importedBy);
                            }

                            // Ignore this import and no more further processing on it.
                            atleastOneImportIgnored = true;
                            continue;
                        }
                    }

                    ProjectImportElement previouslyImportedAt;
                    bool duplicateImport = false;

                    if (_importsSeen.TryGetValue(importFileUnescaped, out previouslyImportedAt))
                    {
                        string parenthesizedProjectLocation = String.Empty;

                        // If neither file involved is the project itself, append its path in square brackets
                        if (previouslyImportedAt.ContainingProject != _projectRootElement && importElement.ContainingProject != _projectRootElement)
                        {
                            parenthesizedProjectLocation = "[" + _projectRootElement.FullPath + "]";
                        }
                        // TODO: Detect if the duplicate import came from an SDK attribute
                        _evaluationLoggingContext.LogWarning(null, new BuildEventFileInfo(importLocationInProject), "DuplicateImport", importFileUnescaped, previouslyImportedAt.Location.LocationString, parenthesizedProjectLocation);
                        duplicateImport = true;
                    }

                    ProjectRootElement importedProjectElement;

                    try
                    {
                        // We take the explicit loaded flag from the project ultimately being evaluated.  The goal being that
                        // if a project system loaded a user's project, all imports (which would include property sheets and .user file)
                        // may impact evaluation and should be included in the weak cache without ever being cleared out to avoid
                        // the project system being exposed to multiple PRE instances for the same file.  We only want to consider
                        // clearing the weak cache (and therefore setting explicitload=false) for projects the project system never
                        // was directly interested in (i.e. the ones that were reached for purposes of building a P2P.)
                        bool explicitlyLoaded = importElement.ContainingProject.IsExplicitlyLoaded;
                        importedProjectElement = _projectRootElementCache.Get(
                            importFileUnescaped,
                            (p, c) =>
                            {
                                return ProjectRootElement.OpenProjectOrSolution(
                                    importFileUnescaped,
                                    new ReadOnlyConvertingDictionary<string, ProjectPropertyInstance, string>(
                                        _data.GlobalPropertiesDictionary,
                                        instance => ((IProperty)instance).EvaluatedValueEscaped),
                                    _data.ExplicitToolsVersion,
                                    _projectRootElementCache,
                                    explicitlyLoaded);
                            },
                            explicitlyLoaded,
                            // don't care about formatting, reuse whatever is there
                            preserveFormatting: null);

                        if (duplicateImport)
                        {
                            // Only record the data if we want to record duplicate imports
                            if ((_loadSettings & ProjectLoadSettings.RecordDuplicateButNotCircularImports) != 0)
                            {
                                _data.RecordImportWithDuplicates(importElement, importedProjectElement,
                                    importedProjectElement.Version);
                            }

                            // Since we have already seen this we need to not continue on in the processing.
                            atleastOneImportIgnored = true;
                            continue;
                        }
                        else
                        {
                            imports.Add(importedProjectElement);

                            if (_lastModifiedProject == null || importedProjectElement.LastWriteTimeWhenRead > _lastModifiedProject.LastWriteTimeWhenRead)
                            {
                                _lastModifiedProject = importedProjectElement;
                            }

                            if (_logProjectImportedEvents)
                            {
                                ProjectImportedEventArgs eventArgs = new ProjectImportedEventArgs(
                                    importElement.Location.Line,
                                    importElement.Location.Column,
                                    ResourceUtilities.GetResourceString("ProjectImported"),
                                    importedProjectElement.FullPath,
                                    importElement.ContainingProject.FullPath,
                                    importElement.Location.Line,
                                    importElement.Location.Column)
                                {
                                    BuildEventContext = _evaluationLoggingContext.BuildEventContext,
                                    ImportedProjectFile = importedProjectElement.FullPath,
                                    UnexpandedProject = importElement.Project,
                                    ProjectFile = importElement.ContainingProject.FullPath
                                };

                                _evaluationLoggingContext.LogBuildEvent(eventArgs);
                            }
                        }
                    }
                    catch (InvalidProjectFileException ex)
                    {
                        // The import couldn't be read from disk, or something similar. In that case,
                        // the error message would be more useful if it pointed to the location in the importing project file instead.
                        // Perhaps the import tag has a typo in, for example.

                        // There's a specific message for file not existing
                        if (!FileSystems.Default.FileExists(importFileUnescaped))
                        {
                            bool ignoreMissingImportsFlagSet = (_loadSettings & ProjectLoadSettings.IgnoreMissingImports) != 0;
                            if (!throwOnFileNotExistsError || ignoreMissingImportsFlagSet)
                            {
                                if (ignoreMissingImportsFlagSet)
                                {
                                    // Log message for import skipped
                                    ProjectImportedEventArgs eventArgs = new ProjectImportedEventArgs(
                                        importElement.Location.Line,
                                        importElement.Location.Column,
                                        ResourceUtilities.GetResourceString("ProjectImportSkippedMissingFile"),
                                        importFileUnescaped,
                                        importElement.ContainingProject.FullPath,
                                        importElement.Location.Line,
                                        importElement.Location.Column)
                                    {
                                        BuildEventContext = _evaluationLoggingContext.BuildEventContext,
                                        UnexpandedProject = importElement.Project,
                                        ProjectFile = importElement.ContainingProject.FullPath,
                                        ImportedProjectFile = importFileUnescaped,
                                        ImportIgnored = true,
                                    };

                                    _evaluationLoggingContext.LogBuildEvent(eventArgs);
                                }


                                continue;
                            }

                            ProjectErrorUtilities.ThrowInvalidProject(importLocationInProject, "ImportedProjectNotFound",
								      importFileUnescaped, importExpressionEscaped);
                        }
                        else
                        {
                            bool ignoreImport = false;
                            string ignoreImportResource = null;

                            if (((_loadSettings & ProjectLoadSettings.IgnoreEmptyImports) != 0 || Traits.Instance.EscapeHatches.IgnoreEmptyImports) && ProjectRootElement.IsEmptyXmlFile(importFileUnescaped))
                            {
                                // If IgnoreEmptyImports is enabled, check if the file is considered empty
                                //
                                ignoreImport = true;
                                ignoreImportResource = "ProjectImportSkippedEmptyFile";
                            }
                            else if ((_loadSettings & ProjectLoadSettings.IgnoreInvalidImports) != 0)
                            {
                                // If IgnoreInvalidImports is enabled, log all other non-handled exceptions and continue
                                //
                                ignoreImport = true;
                                ignoreImportResource = "ProjectImportSkippedInvalidFile";
                            }

                            if (ignoreImport)
                            {
                                atleastOneImportIgnored = true;

                                // Log message for import skipped
                                ProjectImportedEventArgs eventArgs = new ProjectImportedEventArgs(
                                    importElement.Location.Line,
                                    importElement.Location.Column,
                                    ResourceUtilities.GetResourceString(ignoreImportResource),
                                    importFileUnescaped,
                                    importElement.ContainingProject.FullPath,
                                    importElement.Location.Line,
                                    importElement.Location.Column)
                                {
                                    BuildEventContext = _evaluationLoggingContext.BuildEventContext,
                                    UnexpandedProject = importElement.Project,
                                    ProjectFile = importElement.ContainingProject.FullPath,
                                    ImportedProjectFile = importFileUnescaped,
                                    ImportIgnored = true,
                                };

                                _evaluationLoggingContext.LogBuildEvent(eventArgs);

                                continue;
                            }

                            // If this exception is a wrapped exception (like IOException or XmlException) then wrap it as an invalid import instead
                            if (ex.InnerException != null)
                            {
                                // Otherwise a more generic message, still pointing to the location of the import tag
                                ProjectErrorUtilities.ThrowInvalidProject(importLocationInProject, "InvalidImportedProjectFile",
                                    importFileUnescaped, ex.InnerException.Message);
                            }

                            // Throw the original InvalidProjectFileException because it has no InnerException and was not wrapping something else
                            throw;
                        }
                    }

                    // Because these expressions will never be expanded again, we 
                    // can store the unescaped value. The only purpose of escaping is to 
                    // avoid undesired splitting or expansion.
                    _importsSeen.Add(importFileUnescaped, importElement);
                } 
            }

            if (imports.Count > 0)
            {
                return LoadImportsResult.ProjectsImported;
            }

            if (atleastOneImportIgnored)
            {
                return LoadImportsResult.FoundFilesToImportButIgnored;
            }

            if (atleastOneImportEmpty)
            {
                // One or more expression resolved to "", eg. a wildcard
                return LoadImportsResult.ImportExpressionResolvedToNothing;
            }

            // No projects were imported, none were ignored but we did have atleast
            // one file to process, which means that we did try to load a file but
            // failed w/o an exception escaping from here.
            // We ignore only the file not existing error, so, that is the case here
            // (if @throwOnFileNotExistsError==true, then it would have thrown
            //  and we wouldn't be here)
            return LoadImportsResult.TriedToImportButFileNotFound;
        }

        /// <summary>
        /// Checks if an import matches with another import in its ancestor line of imports.
        /// </summary>
        /// <param name="importFileUnescaped"> The import that is being added. </param>
        /// <param name="importElement"> The importing element for this import. </param>
        /// <returns> True, if and only if this import introduces a circularity. </returns>
        private bool IntroducesCircularity(string importFileUnescaped, ProjectImportElement importElement)
        {
            bool foundMatchingAncestor = false;

            // While we haven't found a matching ancestor haven't reach the project node,
            // keep climbing the import chain and checking for matches.
            while (importElement != null)
            {
                // Get the full path of the MSBuild file that imports this file.
                string importedBy = importElement.ContainingProject.FullPath;

                if (String.Equals(importFileUnescaped, importedBy, StringComparison.OrdinalIgnoreCase))
                {
                    // Circular dependency found!
                    foundMatchingAncestor = true;
                    break;
                }

                if (!String.IsNullOrEmpty(importedBy)) // The full path of a project loaded from memory can be null.
                {
                    // Set the "counter" to the importing project.
                    _importsSeen.TryGetValue(importedBy, out importElement);
                }
                else
                {
                    importElement = null;
                }
            }

            return foundMatchingAncestor;
        }

        /// <summary>
        /// Evaluate a given condition
        /// </summary>
        private bool EvaluateCondition(ProjectElement element, ExpanderOptions expanderOptions, ParserOptions parserOptions)
        {
            return EvaluateCondition(element, element.Condition, expanderOptions, parserOptions);
        }

        private bool EvaluateCondition(ProjectElement element, string condition, ExpanderOptions expanderOptions, ParserOptions parserOptions)
        {
            if (condition.Length == 0)
            {
                return true;
            }

            using (_evaluationProfiler.TrackCondition(element.ConditionLocation, condition))
            {
                bool result = ConditionEvaluator.EvaluateCondition
                    (
                    condition,
                    parserOptions,
                    _expander,
                    expanderOptions,
                    GetCurrentDirectoryForConditionEvaluation(element),
                    element.ConditionLocation,
                    _evaluationLoggingContext.LoggingService,
                    _evaluationLoggingContext.BuildEventContext,
                    _evaluationContext.FileSystem
                    );

                return result;
            }
        }

        private bool EvaluateConditionCollectingConditionedProperties(ProjectElement element, ExpanderOptions expanderOptions, ParserOptions parserOptions, ProjectRootElementCacheBase projectRootElementCache = null)
        {
            return EvaluateConditionCollectingConditionedProperties(element, element.Condition, expanderOptions, parserOptions, projectRootElementCache);
        }

        /// <summary>
        /// Evaluate a given condition, collecting conditioned properties.
        /// </summary>
        private bool EvaluateConditionCollectingConditionedProperties(ProjectElement element, string condition, ExpanderOptions expanderOptions, ParserOptions parserOptions, ProjectRootElementCacheBase projectRootElementCache = null)
        {
            if (condition.Length == 0)
            {
                return true;
            }

            if (!_data.ShouldEvaluateForDesignTime)
            {
                return EvaluateCondition(element, condition, expanderOptions, parserOptions);
            }

            using (_evaluationProfiler.TrackCondition(element.ConditionLocation, condition))
            {
                bool result = ConditionEvaluator.EvaluateConditionCollectingConditionedProperties
                    (
                    condition,
                    parserOptions,
                    _expander,
                    expanderOptions,
                    _data.ConditionedProperties,
                    GetCurrentDirectoryForConditionEvaluation(element),
                    element.ConditionLocation,
                    _evaluationLoggingContext.LoggingService,
                    _evaluationLoggingContext.BuildEventContext,
                    _evaluationContext.FileSystem,
                    projectRootElementCache
                    );

                return result;
            }
        }

        /// <summary>
        /// COMPAT: Whidbey used the "current project file/targets" directory for evaluating Import and PropertyGroup conditions
        /// Orcas broke this by using the current root project file for all conditions
        /// For Dev10+, we'll fix this, and use the current project file/targets directory for Import, ImportGroup and PropertyGroup
        /// but the root project file for the rest. Inside of targets will use the root project file as always.
        /// </summary>
        private string GetCurrentDirectoryForConditionEvaluation(ProjectElement element)
        {
            if (element is ProjectPropertyGroupElement || element is ProjectImportElement || element is ProjectImportGroupElement)
            {
                return element.ContainingProject.DirectoryPath;
            }
            else
            {
                return _data.Directory;
            }
        }

        private void RecordEvaluatedItemElement(ProjectItemElement itemElement)
        {
            if (_loadSettings.HasFlag(ProjectLoadSettings.RecordEvaluatedItemElements))
            {
                _data.EvaluatedItemElements.Add(itemElement);
            }
        }

        /// <summary>
        /// Throws InvalidProjectException because we failed to import a project which contained a ProjectImportSearchPath fall-back.
        /// <param name="searchPathMatch">MSBuildExtensionsPath reference kind found in the Project attribute of the Import element</param>
        /// <param name="importElement">The importing element for this import</param>
        /// </summary>
        private void ThrowForImportedProjectWithSearchPathsNotFound(ProjectImportPathMatch searchPathMatch, ProjectImportElement importElement)
        {
            var extensionsPathProp = _data.GetProperty(searchPathMatch.PropertyName);
            string importExpandedWithDefaultPath;
            string relativeProjectPath;

            if (extensionsPathProp != null)
            {
                string extensionsPathPropValue = extensionsPathProp.EvaluatedValue;
                importExpandedWithDefaultPath =
                    _expander.ExpandIntoStringLeaveEscaped(
                        importElement.Project.Replace(searchPathMatch.MsBuildPropertyFormat, extensionsPathPropValue),
                        ExpanderOptions.ExpandProperties, importElement.ProjectLocation);

                relativeProjectPath = FileUtilities.MakeRelative(extensionsPathPropValue, importExpandedWithDefaultPath);
            }
            else
            {
                // If we can't get the original property, just use the actual text from the project file in the error message.
                // This should be a very rare case where the toolset is out of sync with the fallback. This will resolve
                // a null ref calling EvaluatedValue on the property.
                importExpandedWithDefaultPath = importElement.Project;
                relativeProjectPath = importElement.Project;
            }

            var onlyFallbackSearchPaths = searchPathMatch.SearchPaths.Select(s => _data.ExpandString(s)).ToList();

            string stringifiedListOfSearchPaths = StringifyList(onlyFallbackSearchPaths);

#if FEATURE_SYSTEM_CONFIGURATION
            string configLocation = AppDomain.CurrentDomain.SetupInformation.ConfigurationFile;

            ProjectErrorUtilities.ThrowInvalidProject(importElement.ProjectLocation,
                "ImportedProjectFromExtensionsPathNotFoundFromAppConfig",
                importExpandedWithDefaultPath,
                relativeProjectPath,
                searchPathMatch.MsBuildPropertyFormat,
                stringifiedListOfSearchPaths,
                configLocation);
#else
            ProjectErrorUtilities.ThrowInvalidProject(importElement.ProjectLocation, "ImportedProjectFromExtensionsPathNotFound",
                                                        importExpandedWithDefaultPath,
                                                        relativeProjectPath,
                                                        searchPathMatch.MsBuildPropertyFormat,
                                                        stringifiedListOfSearchPaths);
#endif
        }

        /// <summary>
        /// Stringify a list of strings, like {"abc, "def", "foo"} to "abc, def and foo"
        /// or {"abc"} to "abc"
        /// <param name="strings">List of strings to stringify</param>
        /// <returns>Stringified list</returns>
        /// </summary>
        private static string StringifyList(IList<string> strings)
        {
            var sb = new StringBuilder();
            for (int i = 0; i < strings.Count - 1; i++)
            {
                if (i > 0)
                {
                    sb.Append(", ");
                }

                sb.Append($"\"{strings[i]}\"");
            }

            if (strings.Count > 1)
            {
                sb.Append(" and ");
            }

            sb.Append($"\"{strings[strings.Count - 1]}\"");

            return sb.ToString();
        }

        private void SetAllProjectsProperty()
        {
            if (_lastModifiedProject != null)
            {
                P oldValue = _data.GetProperty(Constants.MSBuildAllProjectsPropertyName);

                P newValue = _data.SetProperty(
                    Constants.MSBuildAllProjectsPropertyName,
                    oldValue == null
                        ? _lastModifiedProject.FullPath
                        : $"{_lastModifiedProject.FullPath};{oldValue.EvaluatedValue}",
                    isGlobalProperty: false,
                    mayBeReserved: false);
            }
        }
    }

    /// <summary>
    /// Represents result of attempting to load imports (ExpandAndLoadImportsFromUnescapedImportExpression*)
    /// </summary>
    internal enum LoadImportsResult
    {
        ProjectsImported,
        FoundFilesToImportButIgnored,
        TriedToImportButFileNotFound,
        ImportExpressionResolvedToNothing,
        ConditionWasFalse
    }
}<|MERGE_RESOLUTION|>--- conflicted
+++ resolved
@@ -1341,31 +1341,14 @@
 
                 _expander.UsedUninitializedProperties.CurrentlyEvaluatingPropertyElementName = null;
 
-<<<<<<< HEAD
                 if (Traits.Instance.LogPropertyTracking == 0)
                 {
                     P predecessor = _data.GetProperty(propertyElement.Name);
                     P property = _data.SetProperty(propertyElement, evaluatedValue);
-=======
-                P property = _data.SetProperty(propertyElement, evaluatedValue);
-
-                if (Traits.Instance.LogPropertyTracking == 0)
-                {
-                    P predecessor = _data.GetProperty(propertyElement.Name);
->>>>>>> c0d5174e
-
-                    if (predecessor != null)
-                    {
-                        LogPropertyReassignment(predecessor, property, propertyElement.Location.LocationString);
-                    }
-                }
-<<<<<<< HEAD
                 else
                 {
                     _data.SetProperty(propertyElement, evaluatedValue);
                 }
-=======
->>>>>>> c0d5174e
             }
         }
 
