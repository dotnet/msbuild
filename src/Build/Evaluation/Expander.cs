--- conflicted
+++ resolved
@@ -2253,11 +2253,7 @@
                 /// </summary>
                 internal static IEnumerable<Pair<string, S>> Combine(Expander<P, I> expander, IElementLocation elementLocation, bool includeNullEntries, string functionName, IEnumerable<Pair<string, S>> itemsOfType, string[] arguments)
                 {
-<<<<<<< HEAD
-                    ProjectErrorUtilities.VerifyThrowInvalidProject(arguments != null && arguments.Length == 1, elementLocation, "InvalidItemFunctionSyntax", functionName, arguments == null ? 0 : arguments.Length);
-=======
-                    ProjectErrorUtilities.VerifyThrowInvalidProject(arguments?.Length == 1, elementLocation, "InvalidItemFunctionSyntax", functionName, (arguments == null ? 0 : arguments.Length));
->>>>>>> fd9321ac
+                    ProjectErrorUtilities.VerifyThrowInvalidProject(arguments?.Length == 1, elementLocation, "InvalidItemFunctionSyntax", functionName, arguments == null ? 0 : arguments.Length);
 
                     string relativePath = arguments[0];
 
@@ -2425,11 +2421,7 @@
                 /// </summary>
                 internal static IEnumerable<Pair<string, S>> Metadata(Expander<P, I> expander, IElementLocation elementLocation, bool includeNullEntries, string functionName, IEnumerable<Pair<string, S>> itemsOfType, string[] arguments)
                 {
-<<<<<<< HEAD
-                    ProjectErrorUtilities.VerifyThrowInvalidProject(arguments != null && arguments.Length == 1, elementLocation, "InvalidItemFunctionSyntax", functionName, arguments == null ? 0 : arguments.Length);
-=======
-                    ProjectErrorUtilities.VerifyThrowInvalidProject(arguments?.Length == 1, elementLocation, "InvalidItemFunctionSyntax", functionName, (arguments == null ? 0 : arguments.Length));
->>>>>>> fd9321ac
+                    ProjectErrorUtilities.VerifyThrowInvalidProject(arguments?.Length == 1, elementLocation, "InvalidItemFunctionSyntax", functionName, arguments == null ? 0 : arguments.Length);
 
                     string metadataName = arguments[0];
 
@@ -2537,11 +2529,7 @@
                 /// </summary>
                 internal static IEnumerable<Pair<string, S>> ExpandQuotedExpressionFunction(Expander<P, I> expander, IElementLocation elementLocation, bool includeNullEntries, string functionName, IEnumerable<Pair<string, S>> itemsOfType, string[] arguments)
                 {
-<<<<<<< HEAD
-                    ProjectErrorUtilities.VerifyThrowInvalidProject(arguments != null && arguments.Length == 1, elementLocation, "InvalidItemFunctionSyntax", functionName, arguments == null ? 0 : arguments.Length);
-=======
-                    ProjectErrorUtilities.VerifyThrowInvalidProject(arguments?.Length == 1, elementLocation, "InvalidItemFunctionSyntax", functionName, (arguments == null ? 0 : arguments.Length));
->>>>>>> fd9321ac
+                    ProjectErrorUtilities.VerifyThrowInvalidProject(arguments?.Length == 1, elementLocation, "InvalidItemFunctionSyntax", functionName, arguments == null ? 0 : arguments.Length);
 
                     foreach (Pair<string, S> item in itemsOfType)
                     {
@@ -2640,11 +2628,7 @@
                 /// </summary>
                 internal static IEnumerable<Pair<string, S>> HasMetadata(Expander<P, I> expander, IElementLocation elementLocation, bool includeNullEntries, string functionName, IEnumerable<Pair<string, S>> itemsOfType, string[] arguments)
                 {
-<<<<<<< HEAD
-                    ProjectErrorUtilities.VerifyThrowInvalidProject(arguments != null && arguments.Length == 1, elementLocation, "InvalidItemFunctionSyntax", functionName, arguments == null ? 0 : arguments.Length);
-=======
-                    ProjectErrorUtilities.VerifyThrowInvalidProject(arguments?.Length == 1, elementLocation, "InvalidItemFunctionSyntax", functionName, (arguments == null ? 0 : arguments.Length));
->>>>>>> fd9321ac
+                    ProjectErrorUtilities.VerifyThrowInvalidProject(arguments?.Length == 1, elementLocation, "InvalidItemFunctionSyntax", functionName, arguments == null ? 0 : arguments.Length);
 
                     string metadataName = arguments[0];
 
@@ -2681,11 +2665,7 @@
                 /// </summary>
                 internal static IEnumerable<Pair<string, S>> WithMetadataValue(Expander<P, I> expander, IElementLocation elementLocation, bool includeNullEntries, string functionName, IEnumerable<Pair<string, S>> itemsOfType, string[] arguments)
                 {
-<<<<<<< HEAD
-                    ProjectErrorUtilities.VerifyThrowInvalidProject(arguments != null && arguments.Length == 2, elementLocation, "InvalidItemFunctionSyntax", functionName, arguments == null ? 0 : arguments.Length);
-=======
-                    ProjectErrorUtilities.VerifyThrowInvalidProject(arguments?.Length == 2, elementLocation, "InvalidItemFunctionSyntax", functionName, (arguments == null ? 0 : arguments.Length));
->>>>>>> fd9321ac
+                    ProjectErrorUtilities.VerifyThrowInvalidProject(arguments?.Length == 2, elementLocation, "InvalidItemFunctionSyntax", functionName, arguments == null ? 0 : arguments.Length);
 
                     string metadataName = arguments[0];
                     string metadataValueToFind = arguments[1];
@@ -2721,11 +2701,7 @@
                 /// </summary>
                 internal static IEnumerable<Pair<string, S>> AnyHaveMetadataValue(Expander<P, I> expander, IElementLocation elementLocation, bool includeNullEntries, string functionName, IEnumerable<Pair<string, S>> itemsOfType, string[] arguments)
                 {
-<<<<<<< HEAD
-                    ProjectErrorUtilities.VerifyThrowInvalidProject(arguments != null && arguments.Length == 2, elementLocation, "InvalidItemFunctionSyntax", functionName, arguments == null ? 0 : arguments.Length);
-=======
-                    ProjectErrorUtilities.VerifyThrowInvalidProject(arguments?.Length == 2, elementLocation, "InvalidItemFunctionSyntax", functionName, (arguments == null ? 0 : arguments.Length));
->>>>>>> fd9321ac
+                    ProjectErrorUtilities.VerifyThrowInvalidProject(arguments?.Length == 2, elementLocation, "InvalidItemFunctionSyntax", functionName, arguments == null ? 0 : arguments.Length);
 
                     string metadataName = arguments[0];
                     string metadataValueToFind = arguments[1];
