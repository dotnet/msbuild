--- conflicted
+++ resolved
@@ -91,18 +91,11 @@
          )
             : base(message, innerException)
         {
-<<<<<<< HEAD
-            ErrorUtilities.VerifyThrow((message?.Length > 0), "Need error message.");
-            ErrorUtilities.VerifyThrow(innerException != null || initializationException == true, "Need the logger exception.");
-            ErrorUtilities.VerifyThrow((errorCode?.Length > 0), "Must specify the error message code.");
-            ErrorUtilities.VerifyThrow((helpKeyword?.Length > 0), "Must specify the help keyword for the IDE.");
-=======
             ErrorUtilities.VerifyThrow(!string.IsNullOrEmpty(message), "Need error message.");
             ErrorUtilities.VerifyThrow(innerException != null || initializationException, "Need the logger exception.");
             ErrorUtilities.VerifyThrow(!string.IsNullOrEmpty(errorCode), "Must specify the error message code.");
             ErrorUtilities.VerifyThrow(!string.IsNullOrEmpty(helpKeyword), "Must specify the help keyword for the IDE.");
->>>>>>> e8c17c12
-
+            
             this.e = e;
             this.errorCode = errorCode;
             this.helpKeyword = helpKeyword;
