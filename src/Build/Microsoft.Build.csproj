<Project Sdk="Microsoft.NET.Sdk">

  <Import Project="..\Shared\FileSystemSources.proj" />
  <Import Project="..\Shared\DebuggingSources.proj" />

  <PropertyGroup>
    <TargetFrameworks>$(FullFrameworkTFM);$(LatestDotNetCoreForMSBuild)</TargetFrameworks>
    <TargetFrameworks Condition="'$(MonoBuild)'=='true'">$(RuntimeOutputTargetFrameworks)</TargetFrameworks>
    <RootNamespace>Microsoft.Build</RootNamespace>
    <AssemblyName>Microsoft.Build</AssemblyName>

    <AllowUnsafeBlocks>true</AllowUnsafeBlocks>
    <DefineConstants>$(DefineConstants);BUILD_ENGINE</DefineConstants>

    <EnableDefaultItems>false</EnableDefaultItems>

    <GenerateReferenceAssemblySource>true</GenerateReferenceAssemblySource>
    <CreateTlb>true</CreateTlb>
    <IsPackable>true</IsPackable>
    <PackageDescription>This package contains the $(MSBuildProjectName) assembly which is used to create, edit, and evaluate MSBuild projects.</PackageDescription>
    <IncludeSatelliteOutputInPack>false</IncludeSatelliteOutputInPack>
    <ApplyNgenOptimization Condition="'$(TargetFramework)' == '$(FullFrameworkTFM)'">full</ApplyNgenOptimization>

    <!-- Do not generate a warning that our 'stable' package should not have a prerelease dependency. -->
    <NoWarn>$(NoWarn);NU5104</NoWarn>
  </PropertyGroup>

  <ItemGroup>
    <ProjectReference Include="..\Framework\Microsoft.Build.Framework.csproj" />
    <ProjectReference Include="..\StringTools\StringTools.csproj" />

    <PackageReference Include="System.Collections.Immutable" />
    <PackageReference Include="System.Configuration.ConfigurationManager" />
    <PackageReference Include="System.Threading.Tasks.Dataflow" />
    <PackageReference Include="System.Text.Json" />

    <PackageReference Include="System.Reflection.Metadata" Condition="'$(MonoBuild)' == 'true'" />
    <PackageReference Include="System.Reflection.MetadataLoadContext" />

    <PackageReference Include="Microsoft.IO.Redist" Condition="'$(FeatureMSIORedist)' == 'true'" />
  </ItemGroup>

  <ItemGroup Condition="'$(TargetFrameworkIdentifier)' == '.NETFramework' and '$(DotNetBuildFromSource)' != 'true'">
    <PackageReference Include="Microsoft.VisualStudio.Setup.Configuration.Interop" />
  </ItemGroup>
  <ItemGroup Condition="'$(TargetFrameworkIdentifier)' == '.NETFramework'">
    <Reference Include="System.IO.Compression" />
    <PackageReference Include="System.Memory" />
  </ItemGroup>

  <ItemGroup Condition="'$(TargetFrameworkIdentifier)' != '.NETFramework'">
    <PackageReference Include="System.Reflection.Metadata" />
    <PackageReference Include="System.Security.Principal.Windows" />
    <PackageReference Include="System.Text.Encoding.CodePages" />
  </ItemGroup>

  <ItemGroup>
    <Compile Include="..\Shared\EncodingUtilities.cs">
      <Link>SharedUtilities\EncodingUtilities.cs</Link>
    </Compile>
    <Compile Include="..\Shared\EnvironmentUtilities.cs">
      <Link>SharedUtilities\EnvironmentUtilities.cs</Link>
    </Compile>
    <Compile Include="..\Shared\BuildEnvironmentHelper.cs">
      <Link>SharedUtilities\BuildEnvironmentHelper.cs</Link>
    </Compile>
    <Compile Include="..\Shared\EncodingStringWriter.cs">
      <Link>SharedUtilities\EncodingStringWriter.cs</Link>
    </Compile>
    <Compile Include="..\Shared\AssemblyNameComparer.cs">
      <Link>SharedUtilities\AssemblyNameComparer.cs</Link>
    </Compile>
    <Compile Include="..\Shared\AwaitExtensions.cs">
      <Link>SharedUtilities\AwaitExtensions</Link>
    </Compile>
    <Compile Include="..\Shared\AssemblyNameReverseVersionComparer.cs">
      <Link>SharedUtilities\AssemblyNameReverseVersionComparer.cs</Link>
    </Compile>
    <Compile Include="..\Shared\CanonicalError.cs">
      <Link>BackEnd\Components\RequestBuilder\IntrinsicTasks\CanonicalError.cs</Link>
      <ExcludeFromStyleCop>True</ExcludeFromStyleCop>
    </Compile>
    <Compile Include="..\Shared\IConstrainedEqualityComparer.cs">
      <Link>IConstrainedEqualityComparer.cs</Link>
    </Compile>
    <Compile Include="..\Shared\NGen.cs">
      <Link>SharedUtilities\NGen.cs</Link>
    </Compile>
    <Compile Include="..\Shared\Pair.cs">
      <Link>SharedUtilities\Pair.cs</Link>
    </Compile>
    <Compile Include="..\Shared\PropertyParser.cs">
      <Link>BackEnd\Components\RequestBuilder\IntrinsicTasks\PropertyParser.cs</Link>
      <ExcludeFromStyleCop>True</ExcludeFromStyleCop>
    </Compile>
    <Compile Include="..\Shared\StringExtensions.cs">
      <Link>SharedUtilities\StringExtensions.cs</Link>
    </Compile>
    <Compile Include="..\Shared\ReadOnlyEmptyCollection.cs">
      <Link>Collections\ReadOnlyEmptyCollection.cs</Link>
    </Compile>
    <Compile Include="..\Shared\BufferedReadStream.cs" />
    <Compile Include="..\Shared\TaskHostConfiguration.cs" />
    <Compile Include="..\Shared\TaskHostTaskCancelled.cs" />
    <Compile Include="..\Shared\TaskHostTaskComplete.cs" />
    <Compile Include="..\Shared\OutOfProcTaskHostTaskResult.cs" />
    <Compile Include="..\Shared\TaskLoader.cs" />
    <Compile Include="..\Shared\NodeEngineShutdownReason.cs" />
    <Compile Include="..\Shared\IKeyed.cs" />
    <Compile Include="..\Shared\INodeEndpoint.cs" />
    <Compile Include="..\Shared\NodeEndpointOutOfProcBase.cs" />
    <Compile Include="..\Shared\INodePacket.cs" />
    <Compile Include="..\Shared\INodePacketFactory.cs" />
    <Compile Include="..\Shared\INodePacketHandler.cs" />
    <Compile Include="..\Shared\ITranslatable.cs" />
    <Compile Include="..\Shared\ITranslator.cs" />
    <Compile Include="..\Shared\BinaryTranslator.cs" />
    <Compile Include="..\Shared\LogMessagePacketBase.cs" />
    <Compile Include="..\Shared\NodePacketFactory.cs" />
    <Compile Include="..\Shared\NodeBuildComplete.cs" />
    <Compile Include="..\Shared\NodeShutdown.cs" />
    <Compile Include="..\Shared\NamedPipeUtil.cs" />
    <Compile Include="..\Shared\ProcessExtensions.cs" />
    <Compile Include="..\Shared\PlatformNegotiation.cs">
      <Link>PlatformNegotiation.cs</Link>
      <ExcludeFromStyleCop>true</ExcludeFromStyleCop>
    </Compile>
    <Compile Include="..\Shared\TaskLoggingHelper.cs">
      <Link>BackEnd\Components\RequestBuilder\IntrinsicTasks\TaskLoggingHelper.cs</Link>
      <ExcludeFromStyleCop>True</ExcludeFromStyleCop>
    </Compile>
    <Compile Include="..\Shared\TaskLoggingHelperExtension.cs">
      <Link>BackEnd\Components\RequestBuilder\IntrinsicTasks\TaskLoggingHelperExtension.cs</Link>
      <ExcludeFromStyleCop>True</ExcludeFromStyleCop>
    </Compile>
    <Compile Include="..\Shared\TaskParameter.cs" />
    <Compile Include="..\Shared\TaskParameterTypeVerifier.cs" />
    <Compile Include="..\Shared\TranslatorHelpers.cs" />
    <Compile Include="..\Shared\CommunicationsUtilities.cs" />
    <Compile Include="..\Shared\InterningBinaryReader.cs" />
    <Compile Include="..\Shared\TaskEngineAssemblyResolver.cs">
      <ExcludeFromStyleCop>true</ExcludeFromStyleCop>
    </Compile>
    <Compile Include="..\Shared\ThreadPoolExtensions.cs" />
    <Compile Include="AssemblyInfo.cs" />
    <Compile Include="BackEnd\BuildManager\BuildManager.cs" />
    <Compile Include="BackEnd\BuildManager\BuildParameters.cs" />
    <Compile Include="BackEnd\BuildManager\CacheSerialization.cs" />
    <Compile Include="BackEnd\BuildManager\CacheAggregator.cs" />
    <Compile Include="BackEnd\Client\MSBuildClientPacketPump.cs" />
    <Compile Include="BackEnd\Client\MSBuildClientExitType.cs" />
    <Compile Include="BackEnd\Client\MSBuildClientExitResult.cs" />
    <Compile Include="BackEnd\Client\MSBuildClient.cs" />
    <Compile Include="BackEnd\Components\Caching\ConfigCacheWithOverride.cs" />
    <Compile Include="BackEnd\Components\Caching\ResultsCacheWithOverride.cs" />
    <Compile Include="BackEnd\Components\ProjectCache\*.cs" />
    <Compile Include="BackEnd\Components\Communications\CurrentHost.cs" />
    <Compile Include="BackEnd\Components\Communications\ServerNodeEndpointOutOfProc.cs" />
    <Compile Include="BackEnd\Components\SdkResolution\SdkResolverException.cs" />
    <Compile Include="BackEnd\Components\SdkResolution\TranslationHelpers.cs" />
    <Compile Include="FileSystem\*.cs" />
<<<<<<< HEAD
    <Compile Include="Graph\GraphBuildCacheFilePathDelegate.cs" />
    <Compile Include="Graph\ProjectGraphNodeDirection.cs" />
    <Compile Include="Graph\ProjectGraphVisitor.cs" />
=======
    <Compile Include="Utilities\ReaderWriterLockSlimExtensions.cs" />
    <Compile Include="BackEnd\Node\ConsoleOutput.cs" />
    <Compile Include="BackEnd\Node\PartialBuildTelemetry.cs" />
    <Compile Include="BackEnd\Node\ServerNamedMutex.cs" />
    <Compile Include="BackEnd\Node\ServerNodeBuildCancel.cs" />
    <Compile Include="BackEnd\Node\ServerNodeBuildCommand.cs" />
    <Compile Include="BackEnd\Node\ServerNodeConsoleWrite.cs" />
    <Compile Include="BackEnd\Node\ServerNodeBuildResult.cs" />
    <Compile Include="BackEnd\Node\OutOfProcServerNode.cs" />
    <Compile Include="Logging\ConsoleConfiguration.cs" />
    <Compile Include="Logging\IConsoleConfiguration.cs" />
    <Compile Include="Logging\InProcessConsoleConfiguration.cs" />
    <Compile Include="Logging\TargetConsoleConfiguration.cs" />
>>>>>>> 3777dcaf
    <Compile Include="Utilities\ImmutableCollectionsExtensions.cs" />
    <Compile Include="Utilities\NuGetFrameworkWrapper.cs" />
    <Compile Include="ObjectModelRemoting\ConstructionObjectLinks\ProjectUsingTaskParameterElementLink.cs" />
    <Compile Include="ObjectModelRemoting\ExternalProjectsProvider.cs" />
    <Compile Include="ObjectModelRemoting\LinkedObjectFactory.cs" />
    <Compile Include="ObjectModelRemoting\DefinitionObjectsLinks\ProjectItemDefinitionLink.cs" />
    <Compile Include="ObjectModelRemoting\DefinitionObjectsLinks\ProjectItemLink.cs" />
    <Compile Include="ObjectModelRemoting\DefinitionObjectsLinks\ProjectLink.cs" />
    <Compile Include="Evaluation\PropertyTrackingEvaluatorDataWrapper.cs" />
    <Compile Include="Graph\GraphBuilder.cs" />
    <Compile Include="Graph\ParallelWorkSet.cs" />
    <Compile Include="Graph\ProjectInterpretation.cs" />
    <Compile Include="Graph\GraphBuildResult.cs" />
    <Compile Include="Graph\GraphBuildSubmission.cs" />
    <Compile Include="Graph\GraphBuildRequestData.cs" />
    <Compile Include="BackEnd\BuildManager\BuildSubmission.cs" />
    <Compile Include="BackEnd\BuildManager\LegacyThreadingData.cs" />
    <Compile Include="BackEnd\BuildManager\RequestedProjectState.cs" />
    <Compile Include="BackEnd\Components\BuildComponentFactoryCollection.cs" />
    <Compile Include="BackEnd\Components\Caching\IRegisteredTaskObjectCache.cs" />
    <Compile Include="..\Shared\RegisteredTaskObjectCacheBase.cs" />
    <Compile Include="BackEnd\Components\Caching\RegisteredTaskObjectCache.cs" />
    <Compile Include="BackEnd\Components\Logging\EvaluationLoggingContext.cs" />
    <Compile Include="BackEnd\Components\Logging\BuildLoggingContext.cs" />
    <Compile Include="BackEnd\Components\Logging\LoggingContext.cs" />
    <Compile Include="BackEnd\Components\Logging\BuildEventArgTransportSink.cs" />
    <Compile Include="BackEnd\Components\Logging\CentralForwardingLogger.cs" />
    <Compile Include="BackEnd\Components\Logging\EventRedirectorToSink.cs" />
    <Compile Include="BackEnd\Components\Logging\EventSourceSink.cs" />
    <Compile Include="BackEnd\Components\Logging\ForwardingLoggerRecord.cs" />
    <Compile Include="BackEnd\Components\Logging\ILoggingService.cs" />
    <Compile Include="BackEnd\Components\Logging\LoggingService.cs" />
    <Compile Include="BackEnd\Components\Logging\LoggingServiceFactory.cs" />
    <Compile Include="BackEnd\Components\Logging\LoggingServiceLogMethods.cs" />
    <Compile Include="BackEnd\Components\Logging\NodeLoggingContext.cs" />
    <Compile Include="BackEnd\Components\Logging\ProjectLoggingContext.cs" />
    <Compile Include="BackEnd\Components\Logging\TargetLoggingContext.cs" />
    <Compile Include="BackEnd\Components\Logging\TaskLoggingContext.cs" />
    <Compile Include="BackEnd\Components\RequestBuilder\IntrinsicTasks\CallTarget.cs">
      <ExcludeFromStyleCop>true</ExcludeFromStyleCop>
    </Compile>
    <Compile Include="BackEnd\Components\RequestBuilder\IntrinsicTasks\IntrinsicTaskFactory.cs" />
    <Compile Include="BackEnd\Components\RequestBuilder\IntrinsicTasks\ItemGroupLoggingHelper.cs" />
    <Compile Include="BackEnd\Components\RequestBuilder\IntrinsicTasks\MSBuild.cs">
      <ExcludeFromStyleCop>true</ExcludeFromStyleCop>
    </Compile>
    <Compile Include="BackEnd\Components\Scheduler\SchedulableRequest.cs" />
    <Compile Include="BackEnd\Components\RequestBuilder\FullTracking.cs" />
    <Compile Include="BackEnd\Components\Scheduler\SchedulingData.cs" />
    <Compile Include="BackEnd\Components\Scheduler\Scheduler.cs" />
    <Compile Include="BackEnd\Components\Scheduler\SchedulerCircularDependencyException.cs" />
    <Compile Include="BackEnd\Components\Scheduler\ScheduleTimeRecord.cs" />
    <Compile Include="BackEnd\Components\Scheduler\SchedulingPlan.cs" />
    <Compile Include="BackEnd\Components\SdkResolution\DefaultSdkResolver.cs" />
    <Compile Include="BackEnd\Components\SdkResolution\ISdkResolverService.cs" />
    <Compile Include="BackEnd\Components\SdkResolution\OutOfProcNodeSdkResolverService.cs" />
    <Compile Include="BackEnd\Components\SdkResolution\OutOfProcNodeSdkResolverServiceFactory.cs" />
    <Compile Include="BackEnd\Components\SdkResolution\SdkLogger.cs" />
    <Compile Include="BackEnd\Components\SdkResolution\CachingSdkResolverService.cs" />
    <Compile Include="BackEnd\Components\SdkResolution\SdkResolverContext.cs" />
    <Compile Include="BackEnd\Components\SdkResolution\SdkResolverLoader.cs" />
    <Compile Include="BackEnd\Components\SdkResolution\SdkResolverManifest.cs" />
    <Compile Include="BackEnd\Components\SdkResolution\SdkResolverRequest.cs" />
    <Compile Include="BackEnd\Components\SdkResolution\MainNodeSdkResolverService.cs" />
    <Compile Include="BackEnd\Components\SdkResolution\SdkResolverService.cs" />
    <Compile Include="BackEnd\Components\SdkResolution\HostedSdkResolverServiceBase.cs" />
    <Compile Include="BackEnd\Components\SdkResolution\SdkResult.cs" />
    <Compile Include="BackEnd\Components\SdkResolution\SdkResultFactory.cs" />
    <Compile Include="BackEnd\Node\LoggingNodeConfiguration.cs" />
    <Compile Include="BackEnd\Shared\ConfigurationMetadata.cs" />
    <Compile Include="Collections\ConcurrentQueueExtensions.cs" />
    <Compile Include="Collections\ConcurrentStackExtensions.cs" />
    <Compile Include="Collections\LookasideStringInterner.cs" />
    <Compile Include="Collections\RetrievableEntryHashSet\HashSet.cs">
      <ExcludeFromStyleCop>true</ExcludeFromStyleCop>
    </Compile>
    <Compile Include="Collections\RetrievableEntryHashSet\BitHelper.cs">
      <ExcludeFromStyleCop>true</ExcludeFromStyleCop>
    </Compile>
    <Compile Include="Collections\RetrievableEntryHashSet\HashSetDebugView.cs">
      <ExcludeFromStyleCop>true</ExcludeFromStyleCop>
    </Compile>
    <Compile Include="Collections\RetrievableEntryHashSet\HashHelpers.cs">
      <ExcludeFromStyleCop>true</ExcludeFromStyleCop>
    </Compile>
    <Compile Include="Construction\ImplicitImportLocation.cs" />
    <Compile Include="Construction\ProjectSdkElement.cs" />
    <Compile Include="Definition\ProjectOptions.cs" />
    <Compile Include="Definition\NewProjectFileOptions.cs" />
    <Compile Include="Definition\ProjectCollectionChangedEventArgs.cs" />
    <Compile Include="Definition\ProjectImportPathMatch.cs" />
    <Compile Include="Definition\ProjectLoadSettings.cs" />
    <Compile Include="Definition\ToolsetLocalReader.cs" />
    <Compile Include="Evaluation\Context\EvaluationContext.cs" />
    <Compile Include="Evaluation\Profiler\EvaluationLocationMarkdownPrettyPrinter.cs" />
    <Compile Include="Evaluation\Profiler\EvaluationLocationPrettyPrinterBase.cs" />
    <Compile Include="Evaluation\Profiler\EvaluationLocationTabSeparatedPrettyPrinter.cs" />
    <Compile Include="Evaluation\Profiler\EvaluationProfiler.cs" />
    <Compile Include="Evaluation\ItemSpec.cs" />
    <Compile Include="Evaluation\ItemsAndMetadataPair.cs" />
    <Compile Include="Evaluation\LazyItemEvaluator.cs" />
    <Compile Include="Evaluation\LazyItemEvaluator.IItemOperation.cs" />
    <Compile Include="Evaluation\LazyItemEvaluator.UpdateOperation.cs" />
    <Compile Include="Evaluation\LazyItemEvaluator.IncludeOperation.cs" />
    <Compile Include="Evaluation\LazyItemEvaluator.ItemFactoryWrapper.cs" />
    <Compile Include="Evaluation\LazyItemEvaluator.RemoveOperation.cs" />
    <Compile Include="Evaluation\LazyItemEvaluator.OrderedItemDataCollection.cs" />
    <Compile Include="Evaluation\ItemDataCollectionValue.cs" />
    <Compile Include="Evaluation\MetadataReference.cs" />
    <Compile Include="Graph\ProjectGraphEntryPoint.cs" />
    <Compile Include="Graph\ProjectGraph.cs" />
    <Compile Include="Graph\ProjectGraphNode.cs" />
    <Compile Include="Instance\HostObjectException.cs" />
    <Compile Include="Instance\IRunningObjectTableWrapper.cs" />
    <Compile Include="Instance\RunningObjectTable.cs" />
    <Compile Include="Logging\EvaluationLocationIdAgnosticComparer.cs" />
    <Compile Include="Logging\ProfilerLogger.cs" />
    <Compile Include="Evaluation\Profiler\ProfilerResultPrettyPrinter.cs" />
    <Compile Include="Evaluation\ProjectChangedEventArgs.cs" />
    <Compile Include="Evaluation\ProjectXmlChangedEventArgs.cs" />
    <Compile Include="Construction\Solution\SolutionProjectGenerator.cs" />
    <Compile Include="Evaluation\IToolsetProvider.cs" />
    <Compile Include="BackEnd\Components\Caching\ResultsCacheResponse.cs" />
    <Compile Include="BackEnd\Components\Communications\NodeEndpointOutOfProc.cs" />
    <Compile Include="BackEnd\Components\Communications\NodeManager.cs" />
    <Compile Include="BackEnd\Components\Communications\TaskHostNodeManager.cs" />
    <Compile Include="BackEnd\Components\Communications\LogMessagePacket.cs" />
    <Compile Include="BackEnd\Components\Communications\NodeFailedToLaunchException.cs" />
    <Compile Include="BackEnd\Components\BuildRequestEngine\BuildRequestConfigurationResponse.cs" />
    <Compile Include="BackEnd\Components\BuildRequestEngine\BuildRequestEngine.cs" />
    <Compile Include="BackEnd\Components\BuildRequestEngine\BuildRequestEntry.cs" />
    <Compile Include="BackEnd\Components\BuildRequestEngine\FullyQualifiedBuildRequest.cs" />
    <Compile Include="BackEnd\Components\Caching\IConfigCache.cs" />
    <Compile Include="BackEnd\Components\Caching\ResultsCache.cs" />
    <Compile Include="BackEnd\Components\Caching\ConfigCache.cs" />
    <Compile Include="BackEnd\Components\Caching\IPropertyCache.cs" />
    <Compile Include="BackEnd\Components\Caching\IResultsCache.cs" />
    <Compile Include="BackEnd\Components\Communications\TranslatorExtensions.cs" />
    <Compile Include="BackEnd\Components\Communications\NodeProviderOutOfProc.cs" />
    <Compile Include="BackEnd\Components\Communications\NodeProviderOutOfProcBase.cs" />
    <Compile Include="BackEnd\Components\Communications\NodeProviderOutOfProcTaskHost.cs" />
    <Compile Include="BackEnd\Components\RequestBuilder\BatchingEngine.cs">
      <ExcludeFromStyleCop>true</ExcludeFromStyleCop>
    </Compile>
    <Compile Include="BackEnd\BuildManager\BuildRequestData.cs" />
    <Compile Include="BackEnd\Components\RequestBuilder\IntrinsicTask.cs" />
    <Compile Include="BackEnd\Components\RequestBuilder\IntrinsicTasks\ItemGroupIntrinsicTask.cs" />
    <Compile Include="BackEnd\Components\RequestBuilder\IntrinsicTasks\PropertyGroupIntrinsicTask.cs" />
    <Compile Include="BackEnd\Components\RequestBuilder\ITargetBuilderCallback.cs" />
    <Compile Include="BackEnd\Components\RequestBuilder\TargetSpecification.cs" />
    <Compile Include="BackEnd\Node\InProcNode.cs" />
    <Compile Include="BackEnd\Node\NodeConfiguration.cs" />
    <Compile Include="BackEnd\Node\OutOfProcNode.cs" />
    <Compile Include="BackEnd\Node\NativeMethods.cs" />
    <Compile Include="BackEnd\Shared\BuildAbortedException.cs" />
    <Compile Include="BackEnd\Components\RequestBuilder\IRequestBuilder.cs" />
    <Compile Include="BackEnd\Components\RequestBuilder\IRequestBuilderCallback.cs" />
    <Compile Include="BackEnd\Components\RequestBuilder\ITargetBuilder.cs" />
    <Compile Include="BackEnd\Components\RequestBuilder\ITaskBuilder.cs" />
    <Compile Include="BackEnd\Components\RequestBuilder\ItemBucket.cs">
      <ExcludeFromStyleCop>true</ExcludeFromStyleCop>
    </Compile>
    <Compile Include="BackEnd\Components\RequestBuilder\Lookup.cs">
      <ExcludeFromStyleCop>true</ExcludeFromStyleCop>
    </Compile>
    <Compile Include="BackEnd\Components\RequestBuilder\RequestBuilder.cs" />
    <Compile Include="BackEnd\Components\RequestBuilder\TargetBuilder.cs" />
    <Compile Include="BackEnd\Components\RequestBuilder\TargetEntry.cs" />
    <Compile Include="BackEnd\Components\RequestBuilder\TargetUpToDateChecker.cs">
      <ExcludeFromStyleCop>true</ExcludeFromStyleCop>
    </Compile>
    <Compile Include="BackEnd\Components\RequestBuilder\TaskBuilder.cs" />
    <Compile Include="BackEnd\Components\RequestBuilder\TaskHost.cs" />
    <Compile Include="BackEnd\Shared\BuildRequest.cs" />
    <Compile Include="BackEnd\Shared\BuildRequestBlocker.cs" />
    <Compile Include="BackEnd\Shared\BuildRequestConfiguration.cs" />
    <Compile Include="BackEnd\Shared\BuildResult.cs" />
    <Compile Include="BackEnd\Shared\ResourceRequest.cs" />
    <Compile Include="BackEnd\Shared\ResourceResponse.cs" />
    <Compile Include="BackEnd\Shared\CircularDependencyException.cs" />
    <Compile Include="BackEnd\Shared\BuildRequestUnblocker.cs" />
    <Compile Include="BackEnd\Shared\IBuildResults.cs" />
    <Compile Include="BackEnd\Shared\ITargetResult.cs" />
    <Compile Include="BackEnd\Shared\TargetResult.cs" />
    <Compile Include="BackEnd\Shared\WorkUnitResult.cs" />
    <Compile Include="BackEnd\Components\BuildRequestEngine\IBuildRequestEngine.cs" />
    <Compile Include="BackEnd\Components\Communications\INodeManager.cs" />
    <Compile Include="BackEnd\Components\Communications\INodeProvider.cs" />
    <Compile Include="BackEnd\Components\Communications\NodeEndpointInProc.cs" />
    <Compile Include="BackEnd\Components\Communications\NodeInfo.cs" />
    <Compile Include="BackEnd\Components\Communications\NodeLauncher.cs" />
    <Compile Include="BackEnd\Components\Communications\NodeProviderInProc.cs" />
    <Compile Include="BackEnd\Components\IBuildComponent.cs" />
    <Compile Include="BackEnd\Components\IBuildComponentHost.cs" />
    <Compile Include="BackEnd\Components\Scheduler\IScheduler.cs" />
    <Compile Include="BackEnd\Components\Scheduler\ScheduleResponse.cs" />
    <Compile Include="BackEnd\Node\INode.cs" />
    <!-- ########################## -->
    <Compile Include="BackEnd\TaskExecutionHost\AddInParts\ITaskExecutionHost.cs" />
    <Compile Include="BackEnd\TaskExecutionHost\TaskExecutionHost.cs" />
    <!-- #### COLLECTIONS ### -->
    <Compile Include="..\Shared\CollectionHelpers.cs" />
    <Compile Include="Collections\ConvertingEnumerable.cs" />
    <Compile Include="Collections\CopyOnReadEnumerable.cs" />
    <Compile Include="..\Shared\CopyOnWriteDictionary.cs">
      <Link>Collections\CopyOnWriteDictionary.cs</Link>
    </Compile>
    <Compile Include="Collections\CopyOnWritePropertyDictionary.cs" />
    <Compile Include="..\Shared\MSBuildNameIgnoreCaseComparer.cs" />
    <Compile Include="Collections\HashTableUtility.cs">
      <ExcludeFromStyleCop>true</ExcludeFromStyleCop>
    </Compile>
    <Compile Include="Collections\ItemDictionary.cs" />
    <Compile Include="Collections\IImmutable.cs" />
    <Compile Include="Collections\MultiDictionary.cs" />
    <Compile Include="Collections\IValued.cs" />
    <Compile Include="Collections\PropertyDictionary.cs" />
    <Compile Include="..\Shared\ReadOnlyCollection.cs" />
    <Compile Include="Collections\ReadOnlyConvertingDictionary.cs" />
    <!-- ######################## -->
    <Compile Include="Collections\WeakValueDictionary.cs" />
    <Compile Include="Collections\ArrayDictionary.cs" />
    <!-- #### CONSTRUCTION MODEL ### -->
    <Compile Include="Construction\ProjectElement.cs" />
    <Compile Include="Construction\ProjectElementContainer.cs" />
    <Compile Include="Construction\ProjectImportElement.cs" />
    <Compile Include="Construction\ProjectImportGroupElement.cs" />
    <Compile Include="Construction\ProjectItemDefinitionGroupElement.cs" />
    <Compile Include="Construction\ProjectItemDefinitionElement.cs" />
    <Compile Include="Construction\ProjectItemGroupElement.cs" />
    <Compile Include="Construction\ProjectItemElement.cs" />
    <Compile Include="Construction\ProjectMetadataElement.cs" />
    <Compile Include="Construction\ProjectOnErrorElement.cs" />
    <Compile Include="Construction\ProjectOtherwiseElement.cs" />
    <Compile Include="Construction\ProjectOutputElement.cs" />
    <Compile Include="Construction\ProjectExtensionsElement.cs" />
    <Compile Include="Construction\ProjectPropertyGroupElement.cs" />
    <Compile Include="Construction\ProjectPropertyElement.cs" />
    <Compile Include="Construction\ProjectTargetElement.cs" />
    <Compile Include="Construction\ProjectTaskElement.cs" />
    <Compile Include="Construction\ProjectUsingTaskElement.cs" />
    <Compile Include="Construction\ProjectRootElement.cs" />
    <Compile Include="Construction\ProjectChooseElement.cs" />
    <Compile Include="Construction\ProjectWhenElement.cs" />
    <Compile Include="Construction\UsingTaskParameterGroupElement.cs" />
    <Compile Include="Construction\ProjectUsingTaskParameterElement.cs" />
    <Compile Include="Construction\ProjectUsingTaskBodyElement.cs" />
    <Compile Include="Construction\Solution\SolutionConfigurationInSolution.cs" />
    <Compile Include="Construction\Solution\ProjectConfigurationInSolution.cs" />
    <Compile Include="Construction\Solution\ProjectInSolution.cs">
      <ExcludeFromStyleCop>true</ExcludeFromStyleCop>
    </Compile>
    <Compile Include="Construction\Solution\SolutionFile.cs">
      <ExcludeFromStyleCop>true</ExcludeFromStyleCop>
    </Compile>
    <!-- #### DEFINITION MODEL ### -->
    <Compile Include="Definition\BuiltInMetadata.cs" />
    <Compile Include="Definition\ProjectCollection.cs" />
    <Compile Include="Definition\Project.cs" />
    <Compile Include="Definition\ProjectItem.cs" />
    <Compile Include="Definition\ProjectItemDefinition.cs" />
    <Compile Include="Definition\ProjectMetadata.cs" />
    <Compile Include="Definition\ProjectProperty.cs" />
    <Compile Include="Definition\ResolvedImport.cs" />
    <Compile Include="Definition\SubToolset.cs" />
    <Compile Include="Definition\Toolset.cs" />
    <Compile Include="Definition\ToolsetConfigurationReader.cs" />
    <Compile Include="..\Shared\ToolsetElement.cs">
      <ExcludeFromStyleCop>true</ExcludeFromStyleCop>
    </Compile>
    <Compile Include="Definition\ToolsetPropertyDefinition.cs" />
    <Compile Include="Definition\ToolsetReader.cs" />
    <Compile Include="Definition\ToolsetRegistryReader.cs" />
    <!-- ######################## -->
    <Compile Include="ElementLocation\ElementLocation.cs" />
    <Compile Include="ElementLocation\RegistryLocation.cs" />
    <Compile Include="ElementLocation\XmlAttributeWithLocation.cs" />
    <Compile Include="ElementLocation\XmlDocumentWithLocation.cs" />
    <Compile Include="ElementLocation\XmlElementWithLocation.cs" />
    <Compile Include="ElementLocation\XmlNameTableThreadSafe.cs" />
    <Compile Include="Errors\InternalLoggerException.cs">
      <ExcludeFromStyleCop>true</ExcludeFromStyleCop>
    </Compile>
    <Compile Include="Errors\InvalidProjectFileException.cs">
      <ExcludeFromStyleCop>true</ExcludeFromStyleCop>
    </Compile>
    <Compile Include="Errors\InvalidToolsetDefinitionException.cs">
      <ExcludeFromStyleCop>true</ExcludeFromStyleCop>
    </Compile>
    <Compile Include="Errors\RegistryException.cs">
      <ExcludeFromStyleCop>true</ExcludeFromStyleCop>
    </Compile>
    <!-- #### EVALUATION ### -->
    <Compile Include="Evaluation\ConditionEvaluator.cs">
      <ExcludeFromStyleCop>true</ExcludeFromStyleCop>
    </Compile>
    <Compile Include="Evaluation\Conditionals\AndExpressionNode.cs">
      <ExcludeFromStyleCop>true</ExcludeFromStyleCop>
    </Compile>
    <Compile Include="Evaluation\Conditionals\CharacterUtilities.cs">
      <ExcludeFromStyleCop>true</ExcludeFromStyleCop>
    </Compile>
    <Compile Include="Evaluation\Conditionals\EqualExpressionNode.cs">
      <ExcludeFromStyleCop>true</ExcludeFromStyleCop>
    </Compile>
    <Compile Include="Evaluation\Conditionals\FunctionCallExpressionNode.cs">
      <ExcludeFromStyleCop>true</ExcludeFromStyleCop>
    </Compile>
    <Compile Include="Evaluation\Conditionals\GenericExpressionNode.cs">
      <ExcludeFromStyleCop>true</ExcludeFromStyleCop>
    </Compile>
    <Compile Include="Evaluation\Conditionals\GreaterThanExpressionNode.cs">
      <ExcludeFromStyleCop>true</ExcludeFromStyleCop>
    </Compile>
    <Compile Include="Evaluation\Conditionals\GreaterThanOrEqualExpressionNode.cs">
      <ExcludeFromStyleCop>true</ExcludeFromStyleCop>
    </Compile>
    <Compile Include="Evaluation\Conditionals\LessThanExpressionNode.cs">
      <ExcludeFromStyleCop>true</ExcludeFromStyleCop>
    </Compile>
    <Compile Include="Evaluation\Conditionals\LessThanOrEqualExpressionNode.cs">
      <ExcludeFromStyleCop>true</ExcludeFromStyleCop>
    </Compile>
    <Compile Include="Evaluation\Conditionals\MultipleComparisonExpressionNode.cs">
      <ExcludeFromStyleCop>true</ExcludeFromStyleCop>
    </Compile>
    <Compile Include="Evaluation\Conditionals\NotEqualExpressionNode.cs">
      <ExcludeFromStyleCop>true</ExcludeFromStyleCop>
    </Compile>
    <Compile Include="Evaluation\Conditionals\NotExpressionNode.cs">
      <ExcludeFromStyleCop>true</ExcludeFromStyleCop>
    </Compile>
    <Compile Include="Evaluation\Conditionals\NumericComparisonExpressionNode.cs">
      <ExcludeFromStyleCop>true</ExcludeFromStyleCop>
    </Compile>
    <Compile Include="Evaluation\Conditionals\NumericExpressionNode.cs">
      <ExcludeFromStyleCop>true</ExcludeFromStyleCop>
    </Compile>
    <Compile Include="Evaluation\Conditionals\OperandExpressionNode.cs">
      <ExcludeFromStyleCop>true</ExcludeFromStyleCop>
    </Compile>
    <Compile Include="Evaluation\Conditionals\OperatorExpressionNode.cs">
      <ExcludeFromStyleCop>true</ExcludeFromStyleCop>
    </Compile>
    <Compile Include="Evaluation\Conditionals\OrExpressionNode.cs">
      <ExcludeFromStyleCop>true</ExcludeFromStyleCop>
    </Compile>
    <Compile Include="Evaluation\Conditionals\Parser.cs">
      <ExcludeFromStyleCop>true</ExcludeFromStyleCop>
    </Compile>
    <Compile Include="Evaluation\Conditionals\Scanner.cs">
      <ExcludeFromStyleCop>true</ExcludeFromStyleCop>
    </Compile>
    <Compile Include="Evaluation\Conditionals\StringExpressionNode.cs">
      <ExcludeFromStyleCop>true</ExcludeFromStyleCop>
    </Compile>
    <Compile Include="Evaluation\Conditionals\Token.cs">
      <ExcludeFromStyleCop>true</ExcludeFromStyleCop>
    </Compile>
    <Compile Include="Evaluation\EvaluatorMetadataTable.cs" />
    <Compile Include="Evaluation\IEvaluatorData.cs" />
    <Compile Include="Evaluation\IItem.cs" />
    <Compile Include="Evaluation\IItemDefinition.cs" />
    <Compile Include="Evaluation\IItemFactory.cs" />
    <Compile Include="Evaluation\Conditionals\IItem.cs" />
    <Compile Include="Evaluation\IItemProvider.cs" />
    <Compile Include="Evaluation\IMetadataTable.cs" />
    <Compile Include="Evaluation\IntrinsicFunctions.cs" />
    <Compile Include="Evaluation\IMetadatum.cs" />
    <Compile Include="Evaluation\IProjectMetadataParent.cs" />
    <Compile Include="Evaluation\IProperty.cs" />
    <Compile Include="Evaluation\IPropertyProvider.cs" />
    <Compile Include="Evaluation\Preprocessor.cs" />
    <Compile Include="Evaluation\ProjectParser.cs" />
    <Compile Include="Evaluation\ProjectRootElementCacheBase.cs" />
    <Compile Include="Evaluation\ProjectRootElementCache.cs" />
    <Compile Include="Evaluation\SimpleProjectRootElementCache.cs" />
    <Compile Include="Evaluation\ProjectStringCache.cs" />
    <Compile Include="Evaluation\SemiColonTokenizer.cs" />
    <Compile Include="Evaluation\StringMetadataTable.cs" />
    <Compile Include="Evaluation\ExpressionShredder.cs" />
    <Compile Include="Evaluation\Evaluator.cs" />
    <Compile Include="Evaluation\Expander.cs" />
    <Compile Include="Evaluation\ToolsetProvider.cs" />
    <Compile Include="Globbing\CompositeGlob.cs" />
    <Compile Include="Globbing\Extensions\MSBuildGlobExtensions.cs" />
    <Compile Include="Globbing\Visitor\GlobVisitor.cs" />
    <Compile Include="Globbing\MSBuildGlobWithGaps.cs" />
    <Compile Include="Globbing\MSBuildGlob.cs" />
    <Compile Include="Globbing\IMSBuildGlob.cs" />
    <Compile Include="Globbing\Visitor\ParsedGlobCollector.cs" />
    <!-- #### INSTANCE MODEL ### -->
    <Compile Include="Instance\ReflectableTaskPropertyInfo.cs" />
    <Compile Include="Instance\HostServices.cs" />
    <Compile Include="Instance\ProjectTargetInstanceChild.cs" />
    <Compile Include="Instance\ProjectTaskInstanceChild.cs" />
    <Compile Include="Instance\ProjectInstance.cs" />
    <Compile Include="Instance\ProjectItemDefinitionInstance.cs" />
    <Compile Include="Instance\ProjectItemGroupTaskInstance.cs" />
    <Compile Include="Instance\ProjectItemGroupTaskItemInstance.cs" />
    <Compile Include="Instance\ProjectItemGroupTaskMetadataInstance.cs" />
    <Compile Include="Instance\ProjectItemInstance.cs" />
    <Compile Include="Instance\ProjectMetadataInstance.cs" />
    <Compile Include="Instance\ProjectOnErrorInstance.cs" />
    <Compile Include="Instance\ProjectPropertyGroupTaskInstance.cs" />
    <Compile Include="Instance\ProjectPropertyGroupTaskPropertyInstance.cs" />
    <Compile Include="Instance\ProjectPropertyInstance.cs" />
    <Compile Include="Instance\ProjectTargetInstance.cs" />
    <Compile Include="Instance\ProjectTaskInstance.cs" />
    <Compile Include="Instance\ProjectTaskOutputItemInstance.cs" />
    <Compile Include="Instance\ProjectTaskOutputPropertyInstance.cs" />
    <Compile Include="Instance\TaskFactories\AssemblyTaskFactory.cs" />
    <Compile Include="Instance\TaskFactories\TaskHostTask.cs" />
    <Compile Include="Instance\TaskFactoryLoggingHost.cs" />
    <Compile Include="Instance\TaskFactoryWrapper.cs" />
    <Compile Include="Instance\TaskRegistry.cs" />
    <!-- ######################## -->
    <Compile Include="Evaluation\LazyItemEvaluator.LazyItemOperation.cs" />
    <Compile Include="Logging\BaseConsoleLogger.cs">
      <ExcludeFromStyleCop>true</ExcludeFromStyleCop>
    </Compile>
    <Compile Include="Logging\BinaryLogger\BinaryLogger.cs" />
    <Compile Include="Logging\BinaryLogger\BinaryLogRecordKind.cs" />
    <Compile Include="Logging\BinaryLogger\BinaryLogReplayEventSource.cs" />
    <Compile Include="Logging\BinaryLogger\BuildEventArgsDispatcher.cs" />
    <Compile Include="Logging\BinaryLogger\BuildEventArgsFieldFlags.cs" />
    <Compile Include="Logging\BinaryLogger\BuildEventArgsFields.cs" />
    <Compile Include="Logging\BinaryLogger\BuildEventArgsReader.cs" />
    <Compile Include="Logging\BinaryLogger\BuildEventArgsWriter.cs" />
    <Compile Include="Logging\BinaryLogger\ProjectImportsCollector.cs" />
    <Compile Include="Logging\ConsoleLogger.cs">
      <ExcludeFromStyleCop>true</ExcludeFromStyleCop>
    </Compile>
    <Compile Include="Logging\DistributedLoggers\DistributedFileLogger.cs">
      <ExcludeFromStyleCop>true</ExcludeFromStyleCop>
    </Compile>
    <Compile Include="Logging\DistributedLoggers\ConfigurableForwardingLogger.cs">
      <ExcludeFromStyleCop>true</ExcludeFromStyleCop>
    </Compile>
    <Compile Include="Logging\NullCentralLogger.cs">
      <ExcludeFromStyleCop>true</ExcludeFromStyleCop>
    </Compile>
    <Compile Include="Logging\LoggerDescription.cs">
      <ExcludeFromStyleCop>true</ExcludeFromStyleCop>
    </Compile>
    <Compile Include="Logging\ParallelLogger\ParallelLoggerHelpers.cs">
      <ExcludeFromStyleCop>true</ExcludeFromStyleCop>
    </Compile>
    <Compile Include="Logging\ParallelLogger\ParallelConsoleLogger.cs">
      <ExcludeFromStyleCop>true</ExcludeFromStyleCop>
    </Compile>
    <Compile Include="Logging\ParallelLogger\ConsoleOutputAligner.cs" />
    <Compile Include="Logging\FileLogger.cs">
      <ExcludeFromStyleCop>true</ExcludeFromStyleCop>
    </Compile>
    <Compile Include="Logging\LogFormatter.cs">
      <ExcludeFromStyleCop>true</ExcludeFromStyleCop>
    </Compile>
    <Compile Include="Logging\SerialConsoleLogger.cs">
      <ExcludeFromStyleCop>true</ExcludeFromStyleCop>
    </Compile>
    <Compile Include="ObjectModelRemoting\DefinitionObjectsLinks\ProjectMetadataLink.cs" />
    <Compile Include="ObjectModelRemoting\DefinitionObjectsLinks\ProjectPropertyLink.cs" />
    <Compile Include="ObjectModelRemoting\ConstructionObjectLinks\ProjectElementContainerLink.cs" />
    <Compile Include="ObjectModelRemoting\ConstructionObjectLinks\ProjectElementLink.cs" />
    <Compile Include="ObjectModelRemoting\ConstructionObjectLinks\ProjectExtensionsElementLink.cs" />
    <Compile Include="ObjectModelRemoting\ConstructionObjectLinks\ProjectImportElementLink.cs" />
    <Compile Include="ObjectModelRemoting\ConstructionObjectLinks\ProjectItemElementLink.cs" />
    <Compile Include="ObjectModelRemoting\ConstructionObjectLinks\ProjectMetadataElementLink.cs" />
    <Compile Include="ObjectModelRemoting\ConstructionObjectLinks\ProjectPropertyElementLink.cs" />
    <Compile Include="ObjectModelRemoting\ConstructionObjectLinks\ProjectRootElementLink.cs" />
    <Compile Include="ObjectModelRemoting\ConstructionObjectLinks\ProjectTargetElementLink.cs" />
    <Compile Include="ObjectModelRemoting\ConstructionObjectLinks\ProjectTaskElementLink.cs" />
    <Compile Include="ObjectModelRemoting\ConstructionObjectLinks\ProjectUsingTaskBodyElementLink.cs" />
    <Compile Include="Resources\AssemblyResources.cs">
      <ExcludeFromStyleCop>true</ExcludeFromStyleCop>
    </Compile>
    <Compile Include="Resources\Constants.cs">
      <ExcludeFromStyleCop>true</ExcludeFromStyleCop>
    </Compile>
    <Compile Include="Resources\MSBuildAssemblyFileVersion.cs" />
    <!-- ######################## -->
    <!-- ######################## -->
    <!-- ######################## -->
    <Compile Include="Utilities\EngineFileUtilities.cs">
      <ExcludeFromStyleCop>true</ExcludeFromStyleCop>
    </Compile>
    <Compile Include="Utilities\FileSpecMatchTester.cs" />
    <Compile Include="Utilities\RegistryKeyWrapper.cs">
      <ExcludeFromStyleCop>true</ExcludeFromStyleCop>
    </Compile>
    <Compile Include="Utilities\Utilities.cs">
      <ExcludeFromStyleCop>true</ExcludeFromStyleCop>
    </Compile>
    <Compile Include="Utilities\SimpleVersion.cs" />
    <Compile Include="Xml\ProjectXmlUtilities.XmlElementChildIterator.cs" />
    <Compile Include="Xml\ProjectXmlUtilities.cs">
      <ExcludeFromStyleCop>true</ExcludeFromStyleCop>
    </Compile>
    <Compile Include="Xml\XmlReaderExtension.cs" />
    <Compile Include="..\Shared\AssemblyLoadInfo.cs">
      <Link>SharedUtilities\AssemblyLoadInfo.cs</Link>
      <ExcludeFromStyleCop>true</ExcludeFromStyleCop>
    </Compile>
    <Compile Include="..\Shared\ReadOnlyEmptyDictionary.cs">
      <Link>SharedUtilities\ReadOnlyEmptyDictionary.cs</Link>
    </Compile>
    <Compile Include="..\Shared\AssemblyNameExtension.cs">
      <Link>SharedUtilities\AssemblyNameExtension.cs</Link>
      <ExcludeFromStyleCop>true</ExcludeFromStyleCop>
    </Compile>
    <Compile Include="..\Shared\BuildEventFileInfo.cs">
      <Link>SharedUtilities\BuildEventFileInfo.cs</Link>
      <ExcludeFromStyleCop>true</ExcludeFromStyleCop>
    </Compile>
    <Compile Include="..\Shared\ConversionUtilities.cs">
      <Link>SharedUtilities\ConversionUtilities.cs</Link>
      <ExcludeFromStyleCop>true</ExcludeFromStyleCop>
    </Compile>
    <Compile Include="..\Shared\FileDelegates.cs">
      <Link>SharedUtilities\FileDelegates.cs</Link>
      <ExcludeFromStyleCop>true</ExcludeFromStyleCop>
    </Compile>
    <Compile Include="..\Shared\ErrorUtilities.cs">
      <Link>Errors\ErrorUtilities.cs</Link>
      <ExcludeFromStyleCop>true</ExcludeFromStyleCop>
    </Compile>
    <Compile Include="..\Shared\EscapingUtilities.cs">
      <Link>SharedUtilities\EscapingUtilities.cs</Link>
      <ExcludeFromStyleCop>true</ExcludeFromStyleCop>
    </Compile>
    <Compile Include="..\Shared\VersionUtilities.cs">
      <Link>SharedUtilities\VersionUtilities.cs</Link>
      <ExcludeFromStyleCop>true</ExcludeFromStyleCop>
    </Compile>
    <Compile Include="..\Shared\EventArgsFormatting.cs">
      <Link>SharedUtilities\EventArgsFormatting.cs</Link>
      <ExcludeFromStyleCop>true</ExcludeFromStyleCop>
    </Compile>
    <Compile Include="..\Shared\ExceptionHandling.cs">
      <Link>SharedUtilities\ExceptionHandling.cs</Link>
    </Compile>
    <Compile Include="..\Shared\FileMatcher.cs">
      <Link>SharedUtilities\FileMatcher.cs</Link>
      <ExcludeFromStyleCop>true</ExcludeFromStyleCop>
    </Compile>
    <Compile Include="..\Shared\FileUtilities.cs">
      <Link>SharedUtilities\FileUtilities.cs</Link>
      <ExcludeFromStyleCop>true</ExcludeFromStyleCop>
    </Compile>
    <Compile Include="..\Shared\TempFileUtilities.cs" />
    <Compile Include="..\Shared\Modifiers.cs">
      <ExcludeFromStyleCop>true</ExcludeFromStyleCop>
    </Compile>
    <Compile Include="..\Shared\FileUtilitiesRegex.cs">
      <Link>SharedUtilities\FileUtilitiesRegex.cs</Link>
      <ExcludeFromStyleCop>true</ExcludeFromStyleCop>
    </Compile>
    <Compile Include="..\Shared\FrameworkLocationHelper.cs">
      <Link>SharedUtilities\FrameworkLocationHelper.cs</Link>
      <ExcludeFromStyleCop>true</ExcludeFromStyleCop>
    </Compile>
    <Compile Include="..\Shared\IElementLocation.cs">
      <Link>SharedUtilities\IElementLocation.cs</Link>
    </Compile>
    <Compile Include="..\Shared\LoadedType.cs">
      <Link>SharedUtilities\LoadedType.cs</Link>
      <ExcludeFromStyleCop>true</ExcludeFromStyleCop>
    </Compile>
    <Compile Include="..\Shared\InprocTrackingNativeMethods.cs">
      <Link>InprocTrackingNativeMethods.cs</Link>
      <ExcludeFromStyleCop>true</ExcludeFromStyleCop>
    </Compile>
    <Compile Include="..\Shared\ProjectErrorUtilities.cs">
      <Link>Errors\ProjectErrorUtilities.cs</Link>
      <ExcludeFromStyleCop>true</ExcludeFromStyleCop>
    </Compile>
    <Compile Include="..\Shared\ProjectFileErrorUtilities.cs">
      <Link>Errors\ProjectFileErrorUtilities.cs</Link>
      <ExcludeFromStyleCop>true</ExcludeFromStyleCop>
    </Compile>
    <Compile Include="..\Shared\ProjectWriter.cs">
      <Link>SharedUtilities\ProjectWriter.cs</Link>
      <ExcludeFromStyleCop>true</ExcludeFromStyleCop>
    </Compile>
    <Compile Include="..\Shared\ResourceUtilities.cs">
      <Link>SharedUtilities\ResourceUtilities.cs</Link>
      <ExcludeFromStyleCop>true</ExcludeFromStyleCop>
    </Compile>
    <Compile Include="..\Shared\Tracing.cs" />
    <Compile Include="..\Shared\CoreCLRAssemblyLoader.cs" Condition="'$(TargetFrameworkIdentifier)'!='.NETFramework'" />
    <Compile Include="..\Shared\TypeLoader.cs">
      <Link>SharedUtilities\TypeLoader.cs</Link>
    </Compile>
    <Compile Include="..\Shared\MSBuildLoadContext.cs" Condition="'$(TargetFrameworkIdentifier)'!='.NETFramework'">
      <Link>SharedUtilities\MSBuildLoadContext.cs</Link>
    </Compile>
    <Compile Include="..\Shared\VisualStudioConstants.cs">
      <Link>VisualStudioConstants.cs</Link>
    </Compile>
    <Compile Include="..\Shared\XMakeAttributes.cs">
      <Link>Resources\XMakeAttributes.cs</Link>
      <ExcludeFromStyleCop>true</ExcludeFromStyleCop>
    </Compile>
    <Compile Include="..\Shared\XMakeElements.cs">
      <Link>Resources\XMakeElements.cs</Link>
      <ExcludeFromStyleCop>true</ExcludeFromStyleCop>
    </Compile>
    <Compile Include="..\Shared\XmlUtilities.cs">
      <Link>SharedUtilities\XmlUtilities.cs</Link>
      <ExcludeFromStyleCop>true</ExcludeFromStyleCop>
    </Compile>
    <Compile Include="Evaluation\LazyItemEvaluator.EvaluatorData.cs" />

    <!-- Win32 RC Files -->
    <RCResourceFile Include="native.rc" />
    <!-- Resource Files -->
    <EmbeddedResource Include="Resources\Strings.resx">
      <LogicalName>$(AssemblyName).Strings.resources</LogicalName>
      <SubType>Designer</SubType>
    </EmbeddedResource>
    <EmbeddedResource Include="..\Shared\Resources\Strings.shared.resx">
      <Link>Resources\Strings.shared.resx</Link>
      <SubType>Designer</SubType>
      <LogicalName>$(AssemblyName).Strings.shared.resources</LogicalName>
    </EmbeddedResource>
  </ItemGroup>

  <ItemGroup>
    <Compile Remove="Collections\RetrievableEntryHashSet\Originals\*" />
  </ItemGroup>
</Project><|MERGE_RESOLUTION|>--- conflicted
+++ resolved
@@ -159,11 +159,9 @@
     <Compile Include="BackEnd\Components\SdkResolution\SdkResolverException.cs" />
     <Compile Include="BackEnd\Components\SdkResolution\TranslationHelpers.cs" />
     <Compile Include="FileSystem\*.cs" />
-<<<<<<< HEAD
     <Compile Include="Graph\GraphBuildCacheFilePathDelegate.cs" />
     <Compile Include="Graph\ProjectGraphNodeDirection.cs" />
     <Compile Include="Graph\ProjectGraphVisitor.cs" />
-=======
     <Compile Include="Utilities\ReaderWriterLockSlimExtensions.cs" />
     <Compile Include="BackEnd\Node\ConsoleOutput.cs" />
     <Compile Include="BackEnd\Node\PartialBuildTelemetry.cs" />
@@ -177,7 +175,6 @@
     <Compile Include="Logging\IConsoleConfiguration.cs" />
     <Compile Include="Logging\InProcessConsoleConfiguration.cs" />
     <Compile Include="Logging\TargetConsoleConfiguration.cs" />
->>>>>>> 3777dcaf
     <Compile Include="Utilities\ImmutableCollectionsExtensions.cs" />
     <Compile Include="Utilities\NuGetFrameworkWrapper.cs" />
     <Compile Include="ObjectModelRemoting\ConstructionObjectLinks\ProjectUsingTaskParameterElementLink.cs" />
