﻿<Project Sdk="Microsoft.NET.Sdk">

  <Import Project="..\Shared\FileSystemSources.proj" />
  <Import Project="..\Shared\DebuggingSources.proj" />

  <PropertyGroup>
    <TargetFrameworks>$(FullFrameworkTFM);$(LatestDotNetCoreForMSBuild)</TargetFrameworks>
    <RootNamespace>Microsoft.Build</RootNamespace>
    <AssemblyName>Microsoft.Build</AssemblyName>

    <AllowUnsafeBlocks>true</AllowUnsafeBlocks>
    <DefineConstants>$(DefineConstants);BUILD_ENGINE</DefineConstants>

    <EnableDefaultItems>false</EnableDefaultItems>

    <GenerateReferenceAssemblySource>true</GenerateReferenceAssemblySource>
    <!-- Do not create Tlbs when building in .NET product mode. The packages are not shipped to VS,
         only their contents redisted within the SDK. -->
    <CreateTlb Condition="'$(DotNetBuild)' != 'true'">true</CreateTlb>
    <IsPackable>true</IsPackable>
    <PackageDescription>This package contains the $(MSBuildProjectName) assembly which is used to create, edit, and evaluate MSBuild projects.</PackageDescription>
    <IncludeSatelliteOutputInPack>false</IncludeSatelliteOutputInPack>
    <ApplyNgenOptimization Condition="'$(TargetFramework)' == '$(FullFrameworkTFM)'">full</ApplyNgenOptimization>
    <EnablePackageValidation>true</EnablePackageValidation>
    <GeneratePackageOnBuild>True</GeneratePackageOnBuild>

    <!-- Do not generate a warning that our 'stable' package should not have a prerelease dependency. -->
    <NoWarn>$(NoWarn);NU5104</NoWarn>
  </PropertyGroup>

  <ItemGroup>
    <ProjectReference Include="..\Framework\Microsoft.Build.Framework.csproj" />
    <ProjectReference Include="..\StringTools\StringTools.csproj" />
    <PackageReference Include="Microsoft.VisualStudio.SolutionPersistence" />
    <PackageReference Include="System.Configuration.ConfigurationManager" />

    <PackageReference Include="System.Reflection.MetadataLoadContext" />

    <PackageReference Include="Microsoft.IO.Redist" Condition="'$(FeatureMSIORedist)' == 'true'" />

    <PackageReference Include="Microsoft.BuildXL.Processes" Condition="'$(FeatureReportFileAccesses)' == 'true'" PrivateAssets="all" />
  </ItemGroup>
  
  <ItemGroup Condition="'$(TargetFrameworkIdentifier)' == '.NETFramework' and '$(DotNetBuildSourceOnly)' != 'true'">
    <PackageReference Include="Microsoft.VisualStudio.Setup.Configuration.Interop" PrivateAssets="all" />
  </ItemGroup>
  <ItemGroup Condition="'$(TargetFrameworkIdentifier)' == '.NETFramework'">
    <Reference Include="System.IO.Compression" />
    <PackageReference Include="System.Memory" />
    <PackageReference Include="System.Security.Principal.Windows" />
    <PackageReference Include="System.Text.Json" />
    <PackageReference Include="System.Collections.Immutable" />
    <PackageReference Include="System.Threading.Tasks.Dataflow" />
  </ItemGroup>

  <ItemGroup Condition="'$(TargetFrameworkIdentifier)' == '.NETStandard'">
    <PackageReference Include="System.Reflection.Metadata" />
    <PackageReference Include="System.Text.Encoding.CodePages" />
  </ItemGroup>

  <ItemGroup>
    <Compile Include="..\Shared\BuildEnvironmentHelper.cs">
      <Link>SharedUtilities\BuildEnvironmentHelper.cs</Link>
    </Compile>
    <Compile Include="..\Shared\EncodingStringWriter.cs">
      <Link>SharedUtilities\EncodingStringWriter.cs</Link>
    </Compile>
    <Compile Include="..\Shared\AssemblyNameComparer.cs">
      <Link>SharedUtilities\AssemblyNameComparer.cs</Link>
    </Compile>
    <Compile Include="..\Shared\AwaitExtensions.cs">
      <Link>SharedUtilities\AwaitExtensions</Link>
    </Compile>
    <Compile Include="..\Shared\AssemblyNameReverseVersionComparer.cs">
      <Link>SharedUtilities\AssemblyNameReverseVersionComparer.cs</Link>
    </Compile>
    <Compile Include="..\Shared\CanonicalError.cs">
      <Link>BackEnd\Components\RequestBuilder\IntrinsicTasks\CanonicalError.cs</Link>
    </Compile>
    <Compile Include="..\Shared\IConstrainedEqualityComparer.cs">
      <Link>IConstrainedEqualityComparer.cs</Link>
    </Compile>
    <Compile Include="..\Shared\PropertyParser.cs">
      <Link>BackEnd\Components\RequestBuilder\IntrinsicTasks\PropertyParser.cs</Link>
    </Compile>
    <Compile Include="..\Shared\StringExtensions.cs">
      <Link>SharedUtilities\StringExtensions.cs</Link>
    </Compile>
    <Compile Include="..\Shared\StringUtils.cs">
      <Link>SharedUtilities\StringUtils.cs</Link>
    </Compile>
    <Compile Include="..\Shared\ReadOnlyEmptyCollection.cs">
      <Link>Collections\ReadOnlyEmptyCollection.cs</Link>
    </Compile>
    <Compile Include="..\Shared\BufferedReadStream.cs" />
    <Compile Include="..\Shared\TaskHostConfiguration.cs" />
    <Compile Include="..\Shared\TaskHostTaskCancelled.cs" />
    <Compile Include="..\Shared\TaskHostTaskComplete.cs" />
    <Compile Include="..\Shared\OutOfProcTaskHostTaskResult.cs" />
    <Compile Include="..\Shared\TaskLoader.cs" />
    <Compile Include="..\Shared\NodeEngineShutdownReason.cs" />
    <Compile Include="..\Shared\IKeyed.cs" />
    <Compile Include="..\Shared\INodeEndpoint.cs" />
    <Compile Include="..\Shared\NodeEndpointOutOfProcBase.cs" />
    <Compile Include="..\Shared\INodePacket.cs" />
    <Compile Include="..\Shared\INodePacketFactory.cs" />
    <Compile Include="..\Shared\INodePacketHandler.cs" />
    <Compile Include="..\Shared\LogMessagePacketBase.cs" />
    <Compile Include="..\Shared\NodePacketFactory.cs" />
    <Compile Include="..\Shared\NodeBuildComplete.cs" />
    <Compile Include="..\Shared\NodeShutdown.cs" />
    <Compile Include="..\Shared\NamedPipeUtil.cs" />
    <Compile Include="..\Shared\ProcessExtensions.cs" />
    <Compile Include="..\Shared\PlatformNegotiation.cs">
      <Link>PlatformNegotiation.cs</Link>
    </Compile>
    <Compile Include="..\Shared\SolutionConfiguration.cs" />
    <Compile Include="..\Shared\TaskLoggingHelper.cs">
      <Link>BackEnd\Components\RequestBuilder\IntrinsicTasks\TaskLoggingHelper.cs</Link>
    </Compile>
    <Compile Include="..\Shared\TaskLoggingHelperExtension.cs">
      <Link>BackEnd\Components\RequestBuilder\IntrinsicTasks\TaskLoggingHelperExtension.cs</Link>
    </Compile>
    <Compile Include="..\Shared\IsExternalInit.cs">
      <Link>BuildCheck\Utilities\IsExternalInit.cs</Link>
    </Compile>
    <Compile Include="..\Shared\TaskParameter.cs" />
    <Compile Include="..\Shared\TaskParameterTypeVerifier.cs" />
    <Compile Include="..\Shared\TranslatorHelpers.cs" />
    <Compile Include="..\Shared\CommunicationsUtilities.cs" />
    <Compile Include="..\Shared\InterningBinaryReader.cs" />
    <Compile Include="..\Shared\TaskEngineAssemblyResolver.cs" />
    <Compile Include="..\Shared\ThreadPoolExtensions.cs" />
    <Compile Include="AssemblyInfo.cs" />
    <Compile Include="BackEnd\BuildManager\BuildManager.cs" />
    <Compile Include="BackEnd\BuildManager\BuildParameters.cs" />
    <Compile Include="BackEnd\BuildManager\BuildRequestDataBase.cs" />
    <Compile Include="BackEnd\BuildManager\BuildSubmissionBase.cs" />
    <Compile Include="BackEnd\BuildManager\CacheSerialization.cs" />
    <Compile Include="BackEnd\BuildManager\CacheAggregator.cs" />
    <Compile Include="BackEnd\BuildManager\GlobalPropertiesLookup.cs" />
    <Compile Include="BackEnd\BuildManager\ProjectIsolationMode.cs" />
    <Compile Include="BackEnd\Client\MSBuildClientPacketPump.cs" />
    <Compile Include="BackEnd\Client\MSBuildClientExitType.cs" />
    <Compile Include="BackEnd\Client\MSBuildClientExitResult.cs" />
    <Compile Include="BackEnd\Client\MSBuildClient.cs" />
    <Compile Include="BackEnd\Components\Caching\ConfigCacheWithOverride.cs" />
    <Compile Include="BackEnd\Components\Caching\ResultsCacheWithOverride.cs" />
    <Compile Include="BackEnd\Components\ProjectCache\*.cs" />
    <Compile Include="BackEnd\Components\Communications\CurrentHost.cs" />
    <Compile Include="BackEnd\Components\Communications\DetouredNodeLauncher.cs" />
    <Compile Include="BackEnd\Components\Communications\SerializationContractInitializer.cs" />
    <Compile Include="BackEnd\Components\Communications\ServerNodeEndpointOutOfProc.cs" />
    <Compile Include="BackEnd\Components\FileAccesses\IFileAccessManager.cs" />
    <Compile Include="BackEnd\Components\FileAccesses\FileAccessManager.cs" />
    <Compile Include="BackEnd\Components\FileAccesses\FileAccessReport.cs" />
    <Compile Include="BackEnd\Components\FileAccesses\OutOfProcNodeFileAccessManager.cs" />
    <Compile Include="BackEnd\Components\FileAccesses\ProcessReport.cs" />
    <Compile Include="BackEnd\Shared\EventsCreatorHelper.cs" />
    <Compile Include="BackEnd\Components\RequestBuilder\AssemblyLoadsTracker.cs" />
    <Compile Include="BackEnd\Components\SdkResolution\SdkResolverException.cs" />
    <Compile Include="BackEnd\Components\SdkResolution\TranslationHelpers.cs" />
    <Compile Include="FileSystem\*.cs" />
    <Compile Include="BackEnd\Shared\BuildResultBase.cs" />
    <Compile Include="BuildCheck\**\*.cs" />
    <Compile Include="Evaluation\IItemTypeDefinition.cs" />
    <Compile Include="Evaluation\PropertiesUseTracker.cs" />
    <Compile Include="FileAccess\DesiredAccess.cs" />
    <Compile Include="FileAccess\FileAccessData.cs" />
    <Compile Include="FileAccess\FlagsAndAttributes.cs" />
    <Compile Include="FileAccess\ProcessData.cs" />
    <Compile Include="FileAccess\ReportedFileOperation.cs" />
    <Compile Include="FileAccess\RequestedAccess.cs" />
    <Compile Include="Instance\IPropertyElementWithLocation.cs" />
    <Compile Include="Logging\BuildEventArgsExtensions.cs" />
<<<<<<< HEAD
    <Compile Include="Logging\TerminalLogger\**\*.cs" />
=======
    <Compile Include="TelemetryInfra\ITelemetryForwarder.cs" />
    <Compile Include="TelemetryInfra\TelemetryForwarderProvider.cs" />
>>>>>>> 072c659f
    <Compile Include="Utilities\ReaderWriterLockSlimExtensions.cs" />
    <Compile Include="BackEnd\Node\ConsoleOutput.cs" />
    <Compile Include="BackEnd\Node\PartialBuildTelemetry.cs" />
    <Compile Include="BackEnd\Node\ServerNamedMutex.cs" />
    <Compile Include="BackEnd\Node\ServerNodeBuildCancel.cs" />
    <Compile Include="BackEnd\Node\ServerNodeBuildCommand.cs" />
    <Compile Include="BackEnd\Node\ServerNodeConsoleWrite.cs" />
    <Compile Include="BackEnd\Node\ServerNodeBuildResult.cs" />
    <Compile Include="BackEnd\Node\OutOfProcServerNode.cs" />
    <Compile Include="Logging\ConsoleConfiguration.cs" />
    <Compile Include="Logging\IConsoleConfiguration.cs" />
    <Compile Include="Logging\InProcessConsoleConfiguration.cs" />
    <Compile Include="Logging\TargetConsoleConfiguration.cs" />
    <Compile Include="Utilities\ImmutableCollectionsExtensions.cs" />
    <Compile Include="Utilities\NuGetFrameworkWrapper.cs" />
    <Compile Include="ObjectModelRemoting\ConstructionObjectLinks\ProjectUsingTaskParameterElementLink.cs" />
    <Compile Include="ObjectModelRemoting\ExternalProjectsProvider.cs" />
    <Compile Include="ObjectModelRemoting\LinkedObjectFactory.cs" />
    <Compile Include="ObjectModelRemoting\DefinitionObjectsLinks\ProjectItemDefinitionLink.cs" />
    <Compile Include="ObjectModelRemoting\DefinitionObjectsLinks\ProjectItemLink.cs" />
    <Compile Include="ObjectModelRemoting\DefinitionObjectsLinks\ProjectLink.cs" />
    <Compile Include="Evaluation\PropertyTrackingEvaluatorDataWrapper.cs" />
    <Compile Include="Graph\GraphBuilder.cs" />
    <Compile Include="Graph\ParallelWorkSet.cs" />
    <Compile Include="Graph\ProjectInterpretation.cs" />
    <Compile Include="Graph\GraphBuildResult.cs" />
    <Compile Include="Graph\GraphBuildSubmission.cs" />
    <Compile Include="Graph\GraphBuildRequestData.cs" />
    <Compile Include="BackEnd\BuildManager\BuildSubmission.cs" />
    <Compile Include="BackEnd\BuildManager\LegacyThreadingData.cs" />
    <Compile Include="BackEnd\BuildManager\RequestedProjectState.cs" />
    <Compile Include="BackEnd\Components\BuildComponentFactoryCollection.cs" />
    <Compile Include="BackEnd\Components\Caching\IRegisteredTaskObjectCache.cs" />
    <Compile Include="..\Shared\RegisteredTaskObjectCacheBase.cs" />
    <Compile Include="BackEnd\Components\Caching\RegisteredTaskObjectCache.cs" />
    <Compile Include="BackEnd\Components\Logging\EvaluationLoggingContext.cs" />
    <Compile Include="BackEnd\Components\Logging\BuildLoggingContext.cs" />
    <Compile Include="BackEnd\Components\Logging\LoggingContext.cs" />
    <Compile Include="BackEnd\Components\Logging\BuildEventArgTransportSink.cs" />
    <Compile Include="BackEnd\Components\Logging\CentralForwardingLogger.cs" />
    <Compile Include="BackEnd\Components\Logging\EventRedirectorToSink.cs" />
    <Compile Include="BackEnd\Components\Logging\EventSourceSink.cs" />
    <Compile Include="BackEnd\Components\Logging\ForwardingLoggerRecord.cs" />
    <Compile Include="BackEnd\Components\Logging\ILoggingService.cs" />
    <Compile Include="BackEnd\Components\Logging\LoggingService.cs" />
    <Compile Include="BackEnd\Components\Logging\LoggingServiceFactory.cs" />
    <Compile Include="BackEnd\Components\Logging\LoggingServiceLogMethods.cs" />
    <Compile Include="BackEnd\Components\Logging\NodeLoggingContext.cs" />
    <Compile Include="BackEnd\Components\Logging\ProjectLoggingContext.cs" />
    <Compile Include="BackEnd\Components\Logging\TargetLoggingContext.cs" />
    <Compile Include="BackEnd\Components\Logging\TaskLoggingContext.cs" />
    <Compile Include="BackEnd\Components\RequestBuilder\IntrinsicTasks\CallTarget.cs" />
    <Compile Include="BackEnd\Components\RequestBuilder\IntrinsicTasks\IntrinsicTaskFactory.cs" />
    <Compile Include="BackEnd\Components\RequestBuilder\IntrinsicTasks\ItemGroupLoggingHelper.cs" />
    <Compile Include="BackEnd\Components\RequestBuilder\IntrinsicTasks\MSBuild.cs" />
    <Compile Include="BackEnd\Components\Scheduler\SchedulableRequest.cs" />
    <Compile Include="BackEnd\Components\RequestBuilder\FullTracking.cs" />
    <Compile Include="BackEnd\Components\Scheduler\SchedulingData.cs" />
    <Compile Include="BackEnd\Components\Scheduler\Scheduler.cs" />
    <Compile Include="BackEnd\Components\Scheduler\SchedulerCircularDependencyException.cs" />
    <Compile Include="BackEnd\Components\Scheduler\ScheduleTimeRecord.cs" />
    <Compile Include="BackEnd\Components\Scheduler\SchedulingPlan.cs" />
    <Compile Include="BackEnd\Components\SdkResolution\CachingSdkResolverLoader.cs" />
    <Compile Include="BackEnd\Components\SdkResolution\DefaultSdkResolver.cs" />
    <Compile Include="BackEnd\Components\SdkResolution\ISdkResolverService.cs" />
    <Compile Include="BackEnd\Components\SdkResolution\OutOfProcNodeSdkResolverService.cs" />
    <Compile Include="BackEnd\Components\SdkResolution\OutOfProcNodeSdkResolverServiceFactory.cs" />
    <Compile Include="BackEnd\Components\SdkResolution\SdkLogger.cs" />
    <Compile Include="BackEnd\Components\SdkResolution\CachingSdkResolverService.cs" />
    <Compile Include="BackEnd\Components\SdkResolution\SdkResolverContext.cs" />
    <Compile Include="BackEnd\Components\SdkResolution\SdkResolverLoader.cs" />
    <Compile Include="BackEnd\Components\SdkResolution\SdkResolverManifest.cs" />
    <Compile Include="BackEnd\Components\SdkResolution\SdkResolverRequest.cs" />
    <Compile Include="BackEnd\Components\SdkResolution\MainNodeSdkResolverService.cs" />
    <Compile Include="BackEnd\Components\SdkResolution\SdkResolverService.cs" />
    <Compile Include="BackEnd\Components\SdkResolution\HostedSdkResolverServiceBase.cs" />
    <Compile Include="BackEnd\Components\SdkResolution\SdkResult.cs" />
    <Compile Include="BackEnd\Components\SdkResolution\SdkResultFactory.cs" />
    <Compile Include="BackEnd\Node\LoggingNodeConfiguration.cs" />
    <Compile Include="BackEnd\Shared\ConfigurationMetadata.cs" />
    <Compile Include="Construction\ImplicitImportLocation.cs" />
    <Compile Include="Construction\ProjectSdkElement.cs" />
    <Compile Include="Definition\ProjectOptions.cs" />
    <Compile Include="Definition\NewProjectFileOptions.cs" />
    <Compile Include="Definition\ProjectCollectionChangedEventArgs.cs" />
    <Compile Include="Definition\ProjectImportPathMatch.cs" />
    <Compile Include="Definition\ProjectLoadSettings.cs" />
    <Compile Include="Definition\ToolsetLocalReader.cs" />
    <Compile Include="Evaluation\Context\EvaluationContext.cs" />
    <Compile Include="Evaluation\Profiler\EvaluationLocationMarkdownPrettyPrinter.cs" />
    <Compile Include="Evaluation\Profiler\EvaluationLocationPrettyPrinterBase.cs" />
    <Compile Include="Evaluation\Profiler\EvaluationLocationTabSeparatedPrettyPrinter.cs" />
    <Compile Include="Evaluation\Profiler\EvaluationProfiler.cs" />
    <Compile Include="Evaluation\ItemSpec.cs" />
    <Compile Include="Evaluation\ItemsAndMetadataPair.cs" />
    <Compile Include="Evaluation\LazyItemEvaluator.cs" />
    <Compile Include="Evaluation\LazyItemEvaluator.IItemOperation.cs" />
    <Compile Include="Evaluation\LazyItemEvaluator.UpdateOperation.cs" />
    <Compile Include="Evaluation\LazyItemEvaluator.IncludeOperation.cs" />
    <Compile Include="Evaluation\LazyItemEvaluator.ItemFactoryWrapper.cs" />
    <Compile Include="Evaluation\LazyItemEvaluator.RemoveOperation.cs" />
    <Compile Include="Evaluation\LazyItemEvaluator.OrderedItemDataCollection.cs" />
    <Compile Include="Evaluation\ItemDataCollectionValue.cs" />
    <Compile Include="Evaluation\MetadataReference.cs" />
    <Compile Include="Graph\ProjectGraphEntryPoint.cs" />
    <Compile Include="Graph\ProjectGraph.cs" />
    <Compile Include="Graph\ProjectGraphNode.cs" />
    <Compile Include="Instance\HostObjectException.cs" />
    <Compile Include="Instance\IRunningObjectTableWrapper.cs" />
    <Compile Include="Instance\RunningObjectTable.cs" />
    <Compile Include="Logging\EvaluationLocationIdAgnosticComparer.cs" />
    <Compile Include="Logging\ProfilerLogger.cs" />
    <Compile Include="Evaluation\Profiler\ProfilerResultPrettyPrinter.cs" />
    <Compile Include="Evaluation\ProjectChangedEventArgs.cs" />
    <Compile Include="Evaluation\ProjectXmlChangedEventArgs.cs" />
    <Compile Include="Construction\Solution\SolutionProjectGenerator.cs" />
    <Compile Include="Evaluation\IToolsetProvider.cs" />
    <Compile Include="BackEnd\Components\Caching\ResultsCacheResponse.cs" />
    <Compile Include="BackEnd\Components\Communications\NodeEndpointOutOfProc.cs" />
    <Compile Include="BackEnd\Components\Communications\NodeManager.cs" />
    <Compile Include="BackEnd\Components\Communications\TaskHostNodeManager.cs" />
    <Compile Include="BackEnd\Components\Communications\LogMessagePacket.cs" />
    <Compile Include="BackEnd\Components\Communications\NodeFailedToLaunchException.cs" />
    <Compile Include="BackEnd\Components\BuildRequestEngine\BuildRequestConfigurationResponse.cs" />
    <Compile Include="BackEnd\Components\BuildRequestEngine\BuildRequestEngine.cs" />
    <Compile Include="BackEnd\Components\BuildRequestEngine\BuildRequestEntry.cs" />
    <Compile Include="BackEnd\Components\BuildRequestEngine\FullyQualifiedBuildRequest.cs" />
    <Compile Include="BackEnd\Components\Caching\IConfigCache.cs" />
    <Compile Include="BackEnd\Components\Caching\ResultsCache.cs" />
    <Compile Include="BackEnd\Components\Caching\ConfigCache.cs" />
    <Compile Include="BackEnd\Components\Caching\IPropertyCache.cs" />
    <Compile Include="BackEnd\Components\Caching\IResultsCache.cs" />
    <Compile Include="BackEnd\Components\Communications\TranslatorExtensions.cs" />
    <Compile Include="BackEnd\Components\Communications\NodeProviderOutOfProc.cs" />
    <Compile Include="BackEnd\Components\Communications\NodeProviderOutOfProcBase.cs" />
    <Compile Include="BackEnd\Components\Communications\NodeProviderOutOfProcTaskHost.cs" />
    <Compile Include="BackEnd\Components\RequestBuilder\BatchingEngine.cs" />
    <Compile Include="BackEnd\BuildManager\BuildRequestData.cs" />
    <Compile Include="BackEnd\Components\RequestBuilder\IntrinsicTask.cs" />
    <Compile Include="BackEnd\Components\RequestBuilder\IntrinsicTasks\ItemGroupIntrinsicTask.cs" />
    <Compile Include="BackEnd\Components\RequestBuilder\IntrinsicTasks\PropertyGroupIntrinsicTask.cs" />
    <Compile Include="BackEnd\Components\RequestBuilder\ITargetBuilderCallback.cs" />
    <Compile Include="BackEnd\Components\RequestBuilder\TargetSpecification.cs" />
    <Compile Include="BackEnd\Node\InProcNode.cs" />
    <Compile Include="BackEnd\Node\NodeConfiguration.cs" />
    <Compile Include="BackEnd\Node\OutOfProcNode.cs" />
    <Compile Include="BackEnd\Node\NativeMethods.cs" />
    <Compile Include="BackEnd\Shared\BuildAbortedException.cs" />
    <Compile Include="BackEnd\Components\RequestBuilder\IRequestBuilder.cs" />
    <Compile Include="BackEnd\Components\RequestBuilder\IRequestBuilderCallback.cs" />
    <Compile Include="BackEnd\Components\RequestBuilder\ITargetBuilder.cs" />
    <Compile Include="BackEnd\Components\RequestBuilder\ITaskBuilder.cs" />
    <Compile Include="BackEnd\Components\RequestBuilder\ItemBucket.cs" />
    <Compile Include="BackEnd\Components\RequestBuilder\Lookup.cs" />
    <Compile Include="BackEnd\Components\RequestBuilder\RequestBuilder.cs" />
    <Compile Include="BackEnd\Components\RequestBuilder\TargetBuilder.cs" />
    <Compile Include="BackEnd\Components\RequestBuilder\TargetEntry.cs" />
    <Compile Include="BackEnd\Components\RequestBuilder\TargetUpToDateChecker.cs" />
    <Compile Include="BackEnd\Components\RequestBuilder\TaskBuilder.cs" />
    <Compile Include="BackEnd\Components\RequestBuilder\TaskHost.cs" />
    <Compile Include="BackEnd\Shared\BuildRequest.cs" />
    <Compile Include="BackEnd\Shared\BuildRequestBlocker.cs" />
    <Compile Include="BackEnd\Shared\BuildRequestConfiguration.cs" />
    <Compile Include="BackEnd\Shared\BuildResult.cs" />
    <Compile Include="BackEnd\Shared\ResourceRequest.cs" />
    <Compile Include="BackEnd\Shared\ResourceResponse.cs" />
    <Compile Include="BackEnd\Shared\CircularDependencyException.cs" />
    <Compile Include="BackEnd\Shared\BuildRequestUnblocker.cs" />
    <Compile Include="BackEnd\Shared\IBuildResults.cs" />
    <Compile Include="BackEnd\Shared\ITargetResult.cs" />
    <Compile Include="BackEnd\Shared\TargetResult.cs" />
    <Compile Include="BackEnd\Shared\WorkUnitResult.cs" />
    <Compile Include="BackEnd\Components\BuildRequestEngine\IBuildRequestEngine.cs" />
    <Compile Include="BackEnd\Components\Communications\INodeLauncher.cs" />
    <Compile Include="BackEnd\Components\Communications\INodeManager.cs" />
    <Compile Include="BackEnd\Components\Communications\INodeProvider.cs" />
    <Compile Include="BackEnd\Components\Communications\NodeEndpointInProc.cs" />
    <Compile Include="BackEnd\Components\Communications\NodeInfo.cs" />
    <Compile Include="BackEnd\Components\Communications\NodeLauncher.cs" />
    <Compile Include="BackEnd\Components\Communications\NodeProviderInProc.cs" />
    <Compile Include="BackEnd\Components\IBuildComponent.cs" />
    <Compile Include="BackEnd\Components\IBuildComponentHost.cs" />
    <Compile Include="BackEnd\Components\Scheduler\IScheduler.cs" />
    <Compile Include="BackEnd\Components\Scheduler\ScheduleResponse.cs" />
    <Compile Include="BackEnd\Node\INode.cs" />
    <!-- ########################## -->
    <Compile Include="BackEnd\TaskExecutionHost\TaskExecutionHost.cs" />
    <!-- #### COLLECTIONS ### -->
    <Compile Include="..\Shared\CollectionHelpers.cs" />
    <Compile Include="Collections\ArrayDictionary.cs" />
    <Compile Include="Collections\ConcurrentQueueExtensions.cs" />
    <Compile Include="Collections\ConcurrentStackExtensions.cs" />
    <Compile Include="Collections\ConvertingEnumerable.cs" />
    <Compile Include="Collections\CopyOnReadEnumerable.cs" />
    <Compile Include="..\Shared\CopyOnWriteDictionary.cs">
      <Link>Collections\CopyOnWriteDictionary.cs</Link>
    </Compile>
    <Compile Include="Collections\CopyOnWritePropertyDictionary.cs" />
    <Compile Include="..\Shared\MSBuildNameIgnoreCaseComparer.cs" />
    <Compile Include="Collections\HashTableUtility.cs" />
    <Compile Include="Collections\IConstrainableDictionary.cs" />
    <Compile Include="Collections\ICopyOnWritePropertyDictionary.cs" />
    <Compile Include="Collections\IItemDictionary.cs" />
    <Compile Include="Collections\IMultiDictionary.cs" />
    <Compile Include="Collections\ItemDictionary.cs" />
    <Compile Include="Collections\IImmutable.cs" />
    <Compile Include="Collections\MultiDictionary.cs" />
    <Compile Include="Collections\IValued.cs" />
    <Compile Include="Collections\LookasideStringInterner.cs" />
    <Compile Include="Collections\PropertyDictionary.cs" />
    <Compile Include="..\Shared\ReadOnlyCollection.cs" />
    <Compile Include="Collections\ReadOnlyConvertingDictionary.cs" />
    <Compile Include="Collections\RetrievableEntryHashSet\BitHelper.cs" />
    <Compile Include="Collections\RetrievableEntryHashSet\HashSetDebugView.cs" />
    <Compile Include="Collections\RetrievableEntryHashSet\HashHelpers.cs" />
    <Compile Include="Collections\RetrievableEntryHashSet\IRetrievableEntryHashSet.cs" />
    <Compile Include="Collections\RetrievableEntryHashSet\IRetrievableValuedEntryHashSet.cs" />
    <Compile Include="Collections\RetrievableEntryHashSet\RetrievableEntryHashSet.cs" />
    <Compile Include="Collections\RetrievableEntryHashSet\RetrievableValuedEntryHashSet.cs" />
    <Compile Include="Collections\WeakValueDictionary.cs" />
    <!-- #### CONSTRUCTION MODEL ### -->
    <Compile Include="Construction\ProjectElement.cs" />
    <Compile Include="Construction\ProjectElementContainer.cs" />
    <Compile Include="Construction\ProjectImportElement.cs" />
    <Compile Include="Construction\ProjectImportGroupElement.cs" />
    <Compile Include="Construction\ProjectItemDefinitionGroupElement.cs" />
    <Compile Include="Construction\ProjectItemDefinitionElement.cs" />
    <Compile Include="Construction\ProjectItemGroupElement.cs" />
    <Compile Include="Construction\ProjectItemElement.cs" />
    <Compile Include="Construction\ProjectMetadataElement.cs" />
    <Compile Include="Construction\ProjectOnErrorElement.cs" />
    <Compile Include="Construction\ProjectOtherwiseElement.cs" />
    <Compile Include="Construction\ProjectOutputElement.cs" />
    <Compile Include="Construction\ProjectExtensionsElement.cs" />
    <Compile Include="Construction\ProjectPropertyGroupElement.cs" />
    <Compile Include="Construction\ProjectPropertyElement.cs" />
    <Compile Include="Construction\ProjectTargetElement.cs" />
    <Compile Include="Construction\ProjectTaskElement.cs" />
    <Compile Include="Construction\ProjectUsingTaskElement.cs" />
    <Compile Include="Construction\ProjectRootElement.cs" />
    <Compile Include="Construction\ProjectChooseElement.cs" />
    <Compile Include="Construction\ProjectWhenElement.cs" />
    <Compile Include="Construction\UsingTaskParameterGroupElement.cs" />
    <Compile Include="Construction\ProjectUsingTaskParameterElement.cs" />
    <Compile Include="Construction\ProjectUsingTaskBodyElement.cs" />
    <Compile Include="Construction\Solution\SolutionConfigurationInSolution.cs" />
    <Compile Include="Construction\Solution\ProjectConfigurationInSolution.cs" />
    <Compile Include="Construction\Solution\ProjectInSolution.cs" />
    <Compile Include="Construction\Solution\SolutionFile.cs" />
    <!-- #### DEFINITION MODEL ### -->
    <Compile Include="Definition\BuiltInMetadata.cs" />
    <Compile Include="Definition\ProjectCollection.cs" />
    <Compile Include="Definition\Project.cs" />
    <Compile Include="Definition\ProjectItem.cs" />
    <Compile Include="Definition\ProjectItemDefinition.cs" />
    <Compile Include="Definition\ProjectMetadata.cs" />
    <Compile Include="Definition\ProjectProperty.cs" />
    <Compile Include="Definition\ResolvedImport.cs" />
    <Compile Include="Definition\SubToolset.cs" />
    <Compile Include="Definition\Toolset.cs" />
    <Compile Include="Definition\ToolsetConfigurationReader.cs" />
    <Compile Include="..\Shared\ToolsetElement.cs" />
    <Compile Include="Definition\ToolsetPropertyDefinition.cs" />
    <Compile Include="Definition\ToolsetReader.cs" />
    <Compile Include="Definition\ToolsetRegistryReader.cs" />
    <!-- ######################## -->
    <Compile Include="ElementLocation\ElementLocation.cs" />
    <Compile Include="ElementLocation\RegistryLocation.cs" />
    <Compile Include="ElementLocation\XmlAttributeWithLocation.cs" />
    <Compile Include="ElementLocation\XmlDocumentWithLocation.cs" />
    <Compile Include="ElementLocation\XmlElementWithLocation.cs" />
    <Compile Include="ElementLocation\XmlNameTableThreadSafe.cs" />
    <Compile Include="Errors\InternalLoggerException.cs" />
    <Compile Include="Errors\InvalidProjectFileException.cs" />
    <Compile Include="Errors\InvalidToolsetDefinitionException.cs" />
    <Compile Include="Errors\RegistryException.cs" />
    <!-- #### EVALUATION ### -->
    <Compile Include="Evaluation\ConditionEvaluator.cs" />
    <Compile Include="Evaluation\Conditionals\AndExpressionNode.cs" />
    <Compile Include="Evaluation\Conditionals\CharacterUtilities.cs" />
    <Compile Include="Evaluation\Conditionals\EqualExpressionNode.cs" />
    <Compile Include="Evaluation\Conditionals\FunctionCallExpressionNode.cs" />
    <Compile Include="Evaluation\Conditionals\GenericExpressionNode.cs" />
    <Compile Include="Evaluation\Conditionals\GreaterThanExpressionNode.cs" />
    <Compile Include="Evaluation\Conditionals\GreaterThanOrEqualExpressionNode.cs" />
    <Compile Include="Evaluation\Conditionals\LessThanExpressionNode.cs" />
    <Compile Include="Evaluation\Conditionals\LessThanOrEqualExpressionNode.cs" />
    <Compile Include="Evaluation\Conditionals\MultipleComparisonExpressionNode.cs" />
    <Compile Include="Evaluation\Conditionals\NotEqualExpressionNode.cs" />
    <Compile Include="Evaluation\Conditionals\NotExpressionNode.cs" />
    <Compile Include="Evaluation\Conditionals\NumericComparisonExpressionNode.cs" />
    <Compile Include="Evaluation\Conditionals\NumericExpressionNode.cs" />
    <Compile Include="Evaluation\Conditionals\OperandExpressionNode.cs" />
    <Compile Include="Evaluation\Conditionals\OperatorExpressionNode.cs" />
    <Compile Include="Evaluation\Conditionals\OrExpressionNode.cs" />
    <Compile Include="Evaluation\Conditionals\Parser.cs" />
    <Compile Include="Evaluation\Conditionals\Scanner.cs" />
    <Compile Include="Evaluation\Conditionals\StringExpressionNode.cs" />
    <Compile Include="Evaluation\Conditionals\Token.cs" />
    <Compile Include="Evaluation\EvaluatorMetadataTable.cs" />
    <Compile Include="Evaluation\IEvaluatorData.cs" />
    <Compile Include="Evaluation\IItem.cs" />
    <Compile Include="Evaluation\IItemDefinition.cs" />
    <Compile Include="Evaluation\IItemFactory.cs" />
    <Compile Include="Evaluation\Conditionals\IItem.cs" />
    <Compile Include="Evaluation\IItemProvider.cs" />
    <Compile Include="Evaluation\IMetadataTable.cs" />
    <Compile Include="Evaluation\IntrinsicFunctions.cs" />
    <Compile Include="Evaluation\IMetadatum.cs" />
    <Compile Include="Evaluation\IProjectMetadataParent.cs" />
    <Compile Include="Evaluation\IProperty.cs" />
    <Compile Include="Evaluation\IPropertyProvider.cs" />
    <Compile Include="Evaluation\Preprocessor.cs" />
    <Compile Include="Evaluation\ProjectParser.cs" />
    <Compile Include="Evaluation\ProjectRootElementCacheBase.cs" />
    <Compile Include="Evaluation\ProjectRootElementCache.cs" />
    <Compile Include="Evaluation\SimpleProjectRootElementCache.cs" />
    <Compile Include="Evaluation\SemiColonTokenizer.cs" />
    <Compile Include="Evaluation\StringMetadataTable.cs" />
    <Compile Include="Evaluation\ExpressionShredder.cs" />
    <Compile Include="Evaluation\Evaluator.cs" />
    <Compile Include="Evaluation\Expander.cs" />
    <Compile Include="Evaluation\ToolsetProvider.cs" />
    <Compile Include="Evaluation\Expander\ArgumentParser.cs" />
    <Compile Include="Evaluation\Expander\WellKnownFunctions.cs" />
    <Compile Include="Globbing\CompositeGlob.cs" />
    <Compile Include="Globbing\Extensions\MSBuildGlobExtensions.cs" />
    <Compile Include="Globbing\Visitor\GlobVisitor.cs" />
    <Compile Include="Globbing\MSBuildGlobWithGaps.cs" />
    <Compile Include="Globbing\MSBuildGlob.cs" />
    <Compile Include="Globbing\IMSBuildGlob.cs" />
    <Compile Include="Globbing\Visitor\ParsedGlobCollector.cs" />
    <!-- #### INSTANCE MODEL ### -->
    <Compile Include="Instance\IImmutableInstanceProvider.cs" />
    <Compile Include="Instance\ImmutableProjectCollections\ImmutableElementCollectionConverter.cs" />
    <Compile Include="Instance\ImmutableProjectCollections\ImmutableGlobalPropertiesCollectionConverter.cs" />
    <Compile Include="Instance\ImmutableProjectCollections\ImmutableItemDefinitionsListConverter.cs" />
    <Compile Include="Instance\ImmutableProjectCollections\ImmutableItemDictionary.cs" />
    <Compile Include="Instance\ImmutableProjectCollections\ImmutableLinkedMultiDictionaryConverter.cs" />
    <Compile Include="Instance\ImmutableProjectCollections\ImmutablePropertyCollectionConverter.cs" />
    <Compile Include="Instance\ImmutableProjectCollections\ImmutableStringValuedListConverter.cs" />
    <Compile Include="Instance\ImmutableProjectCollections\ImmutableValuedElementCollectionConverter.cs" />
    <Compile Include="Instance\ReflectableTaskPropertyInfo.cs" />
    <Compile Include="Instance\HostServices.cs" />
    <Compile Include="Instance\ProjectTargetInstanceChild.cs" />
    <Compile Include="Instance\ProjectTaskInstanceChild.cs" />
    <Compile Include="Instance\ProjectInstance.cs" />
    <Compile Include="Instance\ProjectItemDefinitionInstance.cs" />
    <Compile Include="Instance\ProjectItemGroupTaskInstance.cs" />
    <Compile Include="Instance\ProjectItemGroupTaskItemInstance.cs" />
    <Compile Include="Instance\ProjectItemGroupTaskMetadataInstance.cs" />
    <Compile Include="Instance\ProjectItemInstance.cs" />
    <Compile Include="Instance\ProjectMetadataInstance.cs" />
    <Compile Include="Instance\ProjectOnErrorInstance.cs" />
    <Compile Include="Instance\ProjectPropertyGroupTaskInstance.cs" />
    <Compile Include="Instance\ProjectPropertyGroupTaskPropertyInstance.cs" />
    <Compile Include="Instance\ProjectPropertyInstance.cs" />
    <Compile Include="Instance\ProjectTargetInstance.cs" />
    <Compile Include="Instance\ProjectTaskInstance.cs" />
    <Compile Include="Instance\ProjectTaskOutputItemInstance.cs" />
    <Compile Include="Instance\ProjectTaskOutputPropertyInstance.cs" />
    <Compile Include="Instance\TaskFactories\AssemblyTaskFactory.cs" />
    <Compile Include="Instance\TaskFactories\TaskHostTask.cs" />
    <Compile Include="Instance\TaskFactoryLoggingHost.cs" />
    <Compile Include="Instance\TaskFactoryWrapper.cs" />
    <Compile Include="Instance\TaskRegistry.cs" />
    <!-- ######################## -->
    <Compile Include="Evaluation\LazyItemEvaluator.LazyItemOperation.cs" />
    <Compile Include="Logging\BaseConsoleLogger.cs" />
    <Compile Include="Logging\BinaryLogger\BinaryLogger.cs" />
    <Compile Include="Logging\BinaryLogger\BinaryLogRecordKind.cs" />
    <Compile Include="Logging\BinaryLogger\BinaryLogReplayEventSource.cs" />
    <Compile Include="Logging\BinaryLogger\EventArgsDispatcher.cs" />
    <Compile Include="Logging\BinaryLogger\BuildEventArgsFieldFlags.cs" />
    <Compile Include="Logging\BinaryLogger\BuildEventArgsFields.cs" />
    <Compile Include="Logging\BinaryLogger\BuildEventArgsReader.cs" />
    <Compile Include="Logging\BinaryLogger\BuildEventArgsWriter.cs" />
    <Compile Include="Logging\BinaryLogger\ProjectImportsCollector.cs" />
    <Compile Include="Logging\BinaryLogger\ExtendedDataFields.cs" />
    <Compile Include="Logging\BinaryLogger\Postprocessing\*.cs" />
    <Compile Include="Logging\ConsoleLogger.cs" />
    <Compile Include="Logging\DistributedLoggers\DistributedFileLogger.cs" />
    <Compile Include="Logging\DistributedLoggers\ConfigurableForwardingLogger.cs" />
    <Compile Include="Logging\NullCentralLogger.cs" />
    <Compile Include="Logging\LoggerDescription.cs" />
    <Compile Include="Logging\OptimizedStringIndenter.cs" />
    <Compile Include="Logging\ParallelLogger\ParallelLoggerHelpers.cs" />
    <Compile Include="Logging\ParallelLogger\ParallelConsoleLogger.cs" />
    <Compile Include="Logging\SimpleErrorLogger.cs" />
    <Compile Include="Logging\ParallelLogger\ConsoleOutputAligner.cs" />
    <Compile Include="Logging\FileLogger.cs" />
    <Compile Include="Logging\LogFormatter.cs" />
    <Compile Include="Logging\SerialConsoleLogger.cs" />
    <Compile Include="ObjectModelRemoting\DefinitionObjectsLinks\ProjectMetadataLink.cs" />
    <Compile Include="ObjectModelRemoting\DefinitionObjectsLinks\ProjectPropertyLink.cs" />
    <Compile Include="ObjectModelRemoting\ConstructionObjectLinks\ProjectElementContainerLink.cs" />
    <Compile Include="ObjectModelRemoting\ConstructionObjectLinks\ProjectElementLink.cs" />
    <Compile Include="ObjectModelRemoting\ConstructionObjectLinks\ProjectExtensionsElementLink.cs" />
    <Compile Include="ObjectModelRemoting\ConstructionObjectLinks\ProjectImportElementLink.cs" />
    <Compile Include="ObjectModelRemoting\ConstructionObjectLinks\ProjectItemElementLink.cs" />
    <Compile Include="ObjectModelRemoting\ConstructionObjectLinks\ProjectMetadataElementLink.cs" />
    <Compile Include="ObjectModelRemoting\ConstructionObjectLinks\ProjectPropertyElementLink.cs" />
    <Compile Include="ObjectModelRemoting\ConstructionObjectLinks\ProjectRootElementLink.cs" />
    <Compile Include="ObjectModelRemoting\ConstructionObjectLinks\ProjectTargetElementLink.cs" />
    <Compile Include="ObjectModelRemoting\ConstructionObjectLinks\ProjectTaskElementLink.cs" />
    <Compile Include="ObjectModelRemoting\ConstructionObjectLinks\ProjectUsingTaskBodyElementLink.cs" />
    <Compile Include="Resources\AssemblyResources.cs" />
    <Compile Include="Resources\Constants.cs" />
    <Compile Include="Resources\MSBuildAssemblyFileVersion.cs" />
    <!-- ######################## -->
    <!-- ######################## -->
    <!-- ######################## -->
    <Compile Include="Utilities\EngineFileUtilities.cs" />
    <Compile Include="Utilities\FileSpecMatchTester.cs" />
    <Compile Include="Utilities\RegistryKeyWrapper.cs" />
    <Compile Include="Utilities\Utilities.cs" />
    <Compile Include="Utilities\SimpleVersion.cs" />
    <Compile Include="Xml\ProjectXmlUtilities.XmlElementChildIterator.cs" />
    <Compile Include="Xml\ProjectXmlUtilities.cs" />
    <Compile Include="Xml\XmlReaderExtension.cs" />
    <Compile Include="..\Shared\AssemblyLoadInfo.cs">
      <Link>SharedUtilities\AssemblyLoadInfo.cs</Link>
    </Compile>
    <Compile Include="..\Shared\ReadOnlyEmptyDictionary.cs">
      <Link>SharedUtilities\ReadOnlyEmptyDictionary.cs</Link>
    </Compile>
    <Compile Include="..\Shared\AssemblyNameExtension.cs">
      <Link>SharedUtilities\AssemblyNameExtension.cs</Link>
    </Compile>
    <Compile Include="..\Shared\BuildEventFileInfo.cs">
      <Link>SharedUtilities\BuildEventFileInfo.cs</Link>
    </Compile>
    <Compile Include="..\Shared\ConversionUtilities.cs">
      <Link>SharedUtilities\ConversionUtilities.cs</Link>
    </Compile>
    <Compile Include="..\Shared\FileDelegates.cs">
      <Link>SharedUtilities\FileDelegates.cs</Link>
    </Compile>
    <Compile Include="..\Shared\ErrorUtilities.cs">
      <Link>Errors\ErrorUtilities.cs</Link>
    </Compile>
    <Compile Include="..\Shared\EscapingUtilities.cs">
      <Link>SharedUtilities\EscapingUtilities.cs</Link>
    </Compile>
    <Compile Include="..\Shared\VersionUtilities.cs">
      <Link>SharedUtilities\VersionUtilities.cs</Link>
    </Compile>
    <Compile Include="..\Shared\EventArgsFormatting.cs">
      <Link>SharedUtilities\EventArgsFormatting.cs</Link>
    </Compile>
    <Compile Include="..\Shared\ExceptionHandling.cs">
      <Link>SharedUtilities\ExceptionHandling.cs</Link>
    </Compile>
    <Compile Include="..\Shared\FileMatcher.cs">
      <Link>SharedUtilities\FileMatcher.cs</Link>
    </Compile>
    <Compile Include="..\Shared\FileUtilities.cs">
      <Link>SharedUtilities\FileUtilities.cs</Link>
    </Compile>
    <Compile Include="..\Shared\TempFileUtilities.cs" />
    <Compile Include="..\Shared\Modifiers.cs" />
    <Compile Include="..\Shared\FileUtilitiesRegex.cs">
      <Link>SharedUtilities\FileUtilitiesRegex.cs</Link>
    </Compile>
    <Compile Include="..\Shared\FrameworkLocationHelper.cs">
      <Link>SharedUtilities\FrameworkLocationHelper.cs</Link>
    </Compile>
    <Compile Include="..\Shared\IElementLocation.cs">
      <Link>SharedUtilities\IElementLocation.cs</Link>
    </Compile>
    <Compile Include="..\Shared\LoadedType.cs">
      <Link>SharedUtilities\LoadedType.cs</Link>
    </Compile>
    <Compile Include="..\Shared\InprocTrackingNativeMethods.cs">
      <Link>InprocTrackingNativeMethods.cs</Link>
    </Compile>
    <Compile Include="..\Shared\ProjectErrorUtilities.cs">
      <Link>Errors\ProjectErrorUtilities.cs</Link>
    </Compile>
    <Compile Include="..\Shared\ProjectFileErrorUtilities.cs">
      <Link>Errors\ProjectFileErrorUtilities.cs</Link>
    </Compile>
    <Compile Include="..\Shared\ProjectWriter.cs">
      <Link>SharedUtilities\ProjectWriter.cs</Link>
    </Compile>
    <Compile Include="..\Shared\ResourceUtilities.cs">
      <Link>SharedUtilities\ResourceUtilities.cs</Link>
    </Compile>
    <Compile Include="..\Shared\Tracing.cs" />
    <Compile Include="..\Shared\CoreCLRAssemblyLoader.cs" Condition="'$(TargetFrameworkIdentifier)'!='.NETFramework'" />
    <Compile Include="..\Shared\TypeLoader.cs">
      <Link>SharedUtilities\TypeLoader.cs</Link>
    </Compile>
    <Compile Include="..\Shared\MSBuildLoadContext.cs" Condition="'$(TargetFrameworkIdentifier)'!='.NETFramework'">
      <Link>SharedUtilities\MSBuildLoadContext.cs</Link>
    </Compile>
    <Compile Include="..\Shared\VisualStudioConstants.cs">
      <Link>VisualStudioConstants.cs</Link>
    </Compile>
    <Compile Include="..\Shared\XMakeAttributes.cs">
      <Link>Resources\XMakeAttributes.cs</Link>
    </Compile>
    <Compile Include="..\Shared\XMakeElements.cs">
      <Link>Resources\XMakeElements.cs</Link>
    </Compile>
    <Compile Include="..\Shared\XmlUtilities.cs">
      <Link>SharedUtilities\XmlUtilities.cs</Link>
    </Compile>
    <Compile Include="Evaluation\LazyItemEvaluator.EvaluatorData.cs" />

    <!-- Win32 RC Files -->
    <RCResourceFile Include="native.rc" />
    <!-- Resource Files -->
    <EmbeddedResource Include="Resources\Strings.resx">
      <LogicalName>$(AssemblyName).Strings.resources</LogicalName>
      <SubType>Designer</SubType>
    </EmbeddedResource>
    <EmbeddedResource Include="..\Shared\Resources\Strings.shared.resx">
      <Link>Resources\Strings.shared.resx</Link>
      <SubType>Designer</SubType>
      <LogicalName>$(AssemblyName).Strings.shared.resources</LogicalName>
    </EmbeddedResource>
  </ItemGroup>

  <PropertyGroup>
    <NuGetFrameworkWrapperRedirects_FilePath>$(IntermediateOutputPath)NuGetFrameworkWrapper.redirects.cs</NuGetFrameworkWrapperRedirects_FilePath>
  </PropertyGroup>

  <!-- Extract binding redirects for MSBuild and dependencies from MSBuild.exe.config into a source file.
       This allows us to create secondary AppDomains with the same redirects at run-time, see
       https://github.com/dotnet/msbuild/blob/main/documentation/NETFramework-NGEN.md#nugetframeworks -->
  <Target Name="GenerateAppDomainConfig" Inputs="..\MSBuild\app.config;..\MSBuild\app.amd64.config;$(MSBuildThisFileFullPath)" Outputs="$(NuGetFrameworkWrapperRedirects_FilePath)" BeforeTargets="CoreCompile" Condition="'$(FeatureAppDomain)' == 'true'">
    <PropertyGroup>
      <BindingRedirectNamespace>&lt;Namespace Prefix='ns' Uri='urn:schemas-microsoft-com:asm.v1' /&gt;</BindingRedirectNamespace>
      <BindingRedirectXPath>/configuration/runtime/ns:assemblyBinding/*</BindingRedirectXPath>
    </PropertyGroup>

    <XmlPeek XmlInputPath="..\MSBuild\app.config" Query="$(BindingRedirectXPath)" Namespaces="$(BindingRedirectNamespace)">
      <Output TaskParameter="Result" ItemName="BindingRedirects32" />
    </XmlPeek>
    <XmlPeek XmlInputPath="..\MSBuild\app.amd64.config" Query="$(BindingRedirectXPath)" Namespaces="$(BindingRedirectNamespace)">
      <Output TaskParameter="Result" ItemName="BindingRedirects64" />
    </XmlPeek>

    <PropertyGroup>
      <NuGetFrameworkWrapperRedirects_Content><![CDATA[
// Licensed to the .NET Foundation under one or more agreements.
// The .NET Foundation licenses this file to you under the MIT license.

namespace Microsoft.Build.Evaluation%3B;

[System.CodeDom.Compiler.GeneratedCode("GenerateAppDomainConfig", "1.0")]
internal sealed partial class NuGetFrameworkWrapper
{
    private const string _bindingRedirects32 = """;@(BindingRedirects32);"""%3B;
    private const string _bindingRedirects64 = """;@(BindingRedirects64);"""%3B;
}
]]>
      </NuGetFrameworkWrapperRedirects_Content>
    </PropertyGroup>

    <WriteLinesToFile File="$(NuGetFrameworkWrapperRedirects_FilePath)" Overwrite="true" WriteOnlyWhenDifferent="true" Lines="$(NuGetFrameworkWrapperRedirects_Content)" />

    <ItemGroup>
      <Compile Remove="$(NuGetFrameworkWrapperRedirects_FilePath)" />
      <Compile Include="$(NuGetFrameworkWrapperRedirects_FilePath)">
        <Link>Utilities\NuGetFrameworkWrapper.redirects.cs</Link>
      </Compile>
      <FileWrites Include="$(NuGetFrameworkWrapperRedirects_FilePath)" />
    </ItemGroup>
  </Target>
</Project><|MERGE_RESOLUTION|>--- conflicted
+++ resolved
@@ -173,12 +173,9 @@
     <Compile Include="FileAccess\RequestedAccess.cs" />
     <Compile Include="Instance\IPropertyElementWithLocation.cs" />
     <Compile Include="Logging\BuildEventArgsExtensions.cs" />
-<<<<<<< HEAD
     <Compile Include="Logging\TerminalLogger\**\*.cs" />
-=======
     <Compile Include="TelemetryInfra\ITelemetryForwarder.cs" />
     <Compile Include="TelemetryInfra\TelemetryForwarderProvider.cs" />
->>>>>>> 072c659f
     <Compile Include="Utilities\ReaderWriterLockSlimExtensions.cs" />
     <Compile Include="BackEnd\Node\ConsoleOutput.cs" />
     <Compile Include="BackEnd\Node\PartialBuildTelemetry.cs" />
