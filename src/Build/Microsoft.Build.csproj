--- conflicted
+++ resolved
@@ -95,11 +95,8 @@
       <Link>Collections\ReadOnlyEmptyCollection.cs</Link>
     </Compile>
     <Compile Include="..\Shared\BufferedReadStream.cs" />
-<<<<<<< HEAD
     <Compile Include="..\Shared\TaskFactoryUtilities.cs" />
-=======
     <Compile Include="..\GlobalUsings.cs" Link="GlobalUsings.cs" />
->>>>>>> 7ac6a858
     <Compile Include="..\Shared\TaskHostConfiguration.cs" />
     <Compile Include="..\Shared\TaskHostTaskCancelled.cs" />
     <Compile Include="..\Shared\TaskHostTaskComplete.cs" />
