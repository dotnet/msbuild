--- conflicted
+++ resolved
@@ -28,11 +28,8 @@
 
   <ItemGroup>
     <ProjectReference Include="..\Framework\Microsoft.Build.Framework.csproj" />
-<<<<<<< HEAD
+    <ProjectReference Include="..\StringTools\StringTools.csproj" />
     <ProjectReference Include="..\Utilities\Microsoft.Build.Utilities.csproj" />
-=======
-    <ProjectReference Include="..\StringTools\StringTools.csproj" />
->>>>>>> ec6ed832
 
     <PackageReference Include="System.Collections.Immutable" />
     <PackageReference Include="System.Threading.Tasks.Dataflow" />
