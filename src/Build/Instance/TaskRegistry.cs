--- conflicted
+++ resolved
@@ -1079,14 +1079,6 @@
             /// </summary>
             internal const string XamlTaskFactory = "XamlTaskFactory";
 
-<<<<<<< HEAD
-=======
-            /// <summary>
-            /// Lock for the taskFactoryTypeLoader
-            /// </summary>
-            private static readonly LockType s_taskFactoryTypeLoaderLock = new();
-
->>>>>>> 857f95b3
 #if DEBUG
             /// <summary>
             /// Inform users that this is a problem from a task factory, a bug should be opened against the factory user
@@ -1095,19 +1087,11 @@
 #endif
 
             /// <summary>
-<<<<<<< HEAD
-=======
-            /// Type filter to make sure we only look for taskFactoryClasses
-            /// </summary>
-            private static readonly Func<Type, object, bool> s_taskFactoryTypeFilter = IsTaskFactoryClass;
-
-            /// <summary>
             /// Lock object to ensure that only one thread can access the task factory type loader at a time.
             /// </summary>
             private readonly LockType _lockObject = new();
 
             /// <summary>
->>>>>>> 857f95b3
             /// Identity of this task.
             /// </summary>
             private RegisteredTaskIdentity _taskIdentity;
