﻿// Licensed to the .NET Foundation under one or more agreements.
// The .NET Foundation licenses this file to you under the MIT license.

using System;
using System.Collections.Concurrent;
using System.Collections.Generic;
using System.Diagnostics;
using System.IO;
using System.Linq;
using System.Reflection;
using System.Threading;
using Microsoft.Build.BackEnd;
using Microsoft.Build.BackEnd.Logging;
using Microsoft.Build.Collections;
using Microsoft.Build.Construction;
using Microsoft.Build.Evaluation;
using Microsoft.Build.Framework;
using Microsoft.Build.Shared;
using Microsoft.Build.Shared.FileSystem;
using Microsoft.NET.StringTools;
using InvalidProjectFileException = Microsoft.Build.Exceptions.InvalidProjectFileException;
using ProjectXmlUtilities = Microsoft.Build.Internal.ProjectXmlUtilities;
using TargetLoggingContext = Microsoft.Build.BackEnd.Logging.TargetLoggingContext;
using TaskEngineAssemblyResolver = Microsoft.Build.BackEnd.Logging.TaskEngineAssemblyResolver;

#nullable disable

namespace Microsoft.Build.Execution
{
    /// <summary>
    /// This class is used to track tasks used by a project. Tasks are declared in project files with the &lt;UsingTask&gt; tag.
    /// Task and assembly names must be specified per .NET guidelines, however, the names do not need to be fully qualified if
    /// they provide enough information to locate the tasks they refer to. Assemblies can also be referred to using file paths --
    /// this is useful when it is not possible/desirable to place task assemblies in the GAC, or in the same directory as MSBuild.
    /// </summary>
    /// <remarks>
    /// 1) specifying a task assembly using BOTH its assembly name (strong or weak) AND its file path is not allowed
    /// 2) when specifying the assembly name, the file extension (usually ".dll") must NOT be specified
    /// 3) when specifying the assembly file, the file extension MUST be specified
    /// </remarks>
    /// <example>
    /// &lt;UsingTask TaskName="Microsoft.Build.Tasks.Csc"                     ==> look for the "Csc" task in the
    ///            AssemblyName="Microsoft.Build.Tasks"/&gt;                       weakly-named "Microsoft.Build.Tasks" assembly
    ///
    /// &lt;UsingTask TaskName="t1"                                            ==> look for the "t1" task in the
    ///            AssemblyName="mytasks, Culture=en, Version=1.0.0.0"/&gt;        strongly-named "mytasks" assembly
    ///
    /// &lt;UsingTask TaskName="foo"                                           ==> look for the "foo" task in the
    ///            AssemblyFile="$(MyDownloadedTasks)\utiltasks.dll"/&gt;          "utiltasks" assembly file
    ///
    /// &lt;UsingTask TaskName="UtilTasks.Bar"                                 ==> invalid task declaration
    ///            AssemblyName="utiltasks.dll"
    ///            AssemblyFile="$(MyDownloadedTasks)\"/&gt;
    /// </example>
    internal sealed class TaskRegistry : ITranslatable
    {
        /// <summary>
        /// The fallback task registry
        /// </summary>
        private Toolset _toolset;

        /// <summary>
        /// Simple name for the MSBuild tasks (v4), used for shimming in loading
        /// task factory UsingTasks
        /// </summary>
        private const string s_tasksV4SimpleName = "Microsoft.Build.Tasks.v4.0";

        /// <summary>
        /// Filename for the MSBuild tasks (v4), used for shimming in loading
        /// task factory UsingTasks
        /// </summary>
        private const string s_tasksV4Filename = $"{s_tasksV4SimpleName}.dll";

        /// <summary>
        /// Expected location that MSBuild tasks (v4) is picked up from if the user
        /// references it with just a simple name, used for shimming in loading
        /// task factory UsingTasks
        /// </summary>
        private static readonly string s_potentialTasksV4Location = Path.Combine(BuildEnvironmentHelper.Instance.CurrentMSBuildToolsDirectory, s_tasksV4Filename);

        /// <summary>
        /// Simple name for the MSBuild tasks (v12), used for shimming in loading
        /// task factory UsingTasks
        /// </summary>
        private const string s_tasksV12SimpleName = "Microsoft.Build.Tasks.v12.0";

        /// <summary>
        /// Filename for the MSBuild tasks (v12), used for shimming in loading
        /// task factory UsingTasks
        /// </summary>
        private const string s_tasksV12Filename = $"{s_tasksV12SimpleName}.dll";

        /// <summary>
        /// Expected location that MSBuild tasks (v12) is picked up from if the user
        /// references it with just a simple name, used for shimming in loading
        /// task factory UsingTasks
        /// </summary>
        private static readonly string s_potentialTasksV12Location = Path.Combine(BuildEnvironmentHelper.Instance.CurrentMSBuildToolsDirectory, s_tasksV12Filename);

        /// <summary>
        /// Simple name for the MSBuild tasks (v14+), used for shimming in loading
        /// task factory UsingTasks
        /// </summary>
        private const string s_tasksCoreSimpleName = "Microsoft.Build.Tasks.Core";

        /// <summary>
        /// Filename for the MSBuild tasks (v14+), used for shimming in loading
        /// task factory UsingTasks
        /// </summary>
        private const string s_tasksCoreFilename = $"{s_tasksCoreSimpleName}.dll";

        /// <summary>
        /// Expected location that MSBuild tasks (v14+) is picked up from if the user
        /// references it with just a simple name, used for shimming in loading
        /// task factory UsingTasks
        /// </summary>
        private static readonly string s_potentialTasksCoreLocation = Path.Combine(BuildEnvironmentHelper.Instance.CurrentMSBuildToolsDirectory, s_tasksCoreFilename);

        /// <summary>
        /// Monotonically increasing counter for registered tasks.
        /// </summary>
        private int _nextRegistrationOrderId = 0;

        /// <summary>
        /// Cache of tasks already found using exact matching,
        /// keyed by the task identity requested.
        /// </summary>
        private readonly ConcurrentDictionary<RegisteredTaskIdentity, RegisteredTaskRecord> _cachedTaskRecordsWithExactMatch =
            new(RegisteredTaskIdentity.RegisteredTaskIdentityComparer.Exact);

        /// <summary>
        /// Cache of tasks already found using fuzzy matching,
        /// keyed by the task name requested.
        /// Value is a dictionary of all possible matches for that
        /// task name, by unique identity.
        /// </summary>
        private readonly ConcurrentDictionary<string, ConcurrentDictionary<RegisteredTaskIdentity, RegisteredTaskRecord>> _cachedTaskRecordsWithFuzzyMatch = new(StringComparer.OrdinalIgnoreCase);

        /// <summary>
        /// Cache of task declarations i.e. the &lt;UsingTask&gt; tags fed to this registry,
        /// keyed by the task name declared.
        /// Task name may be qualified or not.
        /// This field may be null.
        /// This is expected to be modified only during initialization via a single call, and all reads will occur only after the initialization is done - so no need for a concurrent dictionary.
        /// </summary>
        private Dictionary<RegisteredTaskIdentity, List<RegisteredTaskRecord>> _taskRegistrations;

        /// <summary>
        /// Create another set containing architecture-specific task entries.
        ///  Then when we look for them, check if the name exists in that.
        /// This is expected to be modified only during initialization via a single call, and all reads will occur only after the initialization is done - so no need for a concurrent dictionary.
        /// </summary>
        private readonly Dictionary<string, List<RegisteredTaskRecord>> _overriddenTasks = new Dictionary<string, List<RegisteredTaskRecord>>();

#if DEBUG
        /// <summary>
        /// Indicates whether the task registry has been initialized.
        /// Task registry cannot be used until it is initialized. And it cannot be initialized more than once.
        /// This will help to guarantee logical immutability of TaskRegistry.
        /// </summary>
        private bool _isInitialized;
#endif

        /// <summary>
        /// The cache to load the *.tasks files into
        /// </summary>
        internal ProjectRootElementCacheBase RootElementCache { get; set; }

        /// <summary>
        /// Creates a task registry that does not fall back to any other task registry.
        /// Default constructor does no work because the tables are initialized lazily when a task is registered
        /// </summary>
        internal TaskRegistry(ProjectRootElementCacheBase projectRootElementCache)
        {
            ErrorUtilities.VerifyThrowInternalNull(projectRootElementCache);

            RootElementCache = projectRootElementCache;
        }

        private TaskRegistry()
        {
        }

        /// <summary>
        /// Creates a task registry that defers to the specified toolset's registry for those tasks it cannot resolve.
        /// UNDONE: (Logging.) We can't pass the base task registry from the Toolset because we can't call GetTaskRegistry
        /// without logging context information.  When the Project load code is altered to contain logging service
        /// references, we can load the toolset task registry at the time this registry is created and pass it to
        /// this constructor instead of the toolset state.
        /// </summary>
        /// <param name="toolset">The Toolset containing the toolser task registry</param>
        /// <param name="projectRootElementCache">The <see cref="ProjectRootElementCache"/> to use.</param>
        internal TaskRegistry(Toolset toolset, ProjectRootElementCacheBase projectRootElementCache)
        {
            ErrorUtilities.VerifyThrowInternalNull(projectRootElementCache);
            ErrorUtilities.VerifyThrowInternalNull(toolset);

            RootElementCache = projectRootElementCache;
            _toolset = toolset;
        }

        /// <summary>
        /// Returns the toolset state used to initialize this registry, if any.
        /// </summary>
        internal Toolset Toolset
        {
            [DebuggerStepThrough]
            get
            { return _toolset; }
        }

        /// <summary>
        /// Access the next registration sequence id.
        /// FOR UNIT TESTING ONLY.
        /// </summary>
        internal int NextRegistrationOrderId => _nextRegistrationOrderId;

        /// <summary>
        /// Access list of task registrations.
        /// FOR UNIT TESTING ONLY.
        /// </summary>
        internal IDictionary<RegisteredTaskIdentity, List<RegisteredTaskRecord>> TaskRegistrations
        {
            get
            {
                if (_taskRegistrations == null)
                {
                    _taskRegistrations = CreateRegisteredTaskDictionary();
                }

                return _taskRegistrations;
            }
        }

        internal bool IsLoaded => RootElementCache != null;

        /// <summary>
        /// Evaluate the usingtask and add the result into the data passed in
        /// </summary>
        /// <typeparam name="P">A type derived from IProperty</typeparam>
        /// <typeparam name="I">A type derived from IItem</typeparam>
        internal static void InitializeTaskRegistryFromUsingTaskElements<P, I>(
            LoggingContext loggingContext,
            IEnumerable<(ProjectUsingTaskElement projectUsingTaskXml, string directoryOfImportingFile)> registrations,
            TaskRegistry taskRegistry,
            Expander<P, I> expander,
            ExpanderOptions expanderOptions,
            IFileSystem fileSystem)
            where P : class, IProperty
            where I : class, IItem
        {
            foreach ((ProjectUsingTaskElement projectUsingTaskXml, string directoryOfImportingFile) registration in registrations)
            {
                RegisterTasksFromUsingTaskElement(
                    loggingContext,
                    registration.directoryOfImportingFile,
                    registration.projectUsingTaskXml,
                    taskRegistry,
                    expander,
                    expanderOptions,
                    fileSystem);
            }
#if DEBUG
            taskRegistry._isInitialized = true;
            taskRegistry._taskRegistrations ??= TaskRegistry.CreateRegisteredTaskDictionary();
#endif
        }

        /// <summary>
        /// Evaluate the usingtask and add the result into the data passed in
        /// </summary>
        /// <typeparam name="P">A type derived from IProperty</typeparam>
        /// <typeparam name="I">A type derived from IItem</typeparam>
        private static void RegisterTasksFromUsingTaskElement
            <P, I>(
            LoggingContext loggingContext,
            string directoryOfImportingFile,
            ProjectUsingTaskElement projectUsingTaskXml,
            TaskRegistry taskRegistry,
            Expander<P, I> expander,
            ExpanderOptions expanderOptions,
            IFileSystem fileSystem)
            where P : class, IProperty
            where I : class, IItem
        {
            ErrorUtilities.VerifyThrowInternalNull(directoryOfImportingFile);
#if DEBUG
            ErrorUtilities.VerifyThrowInternalError(!taskRegistry._isInitialized, "Attempt to modify TaskRegistry after it was initialized.");
#endif

            if (!ConditionEvaluator.EvaluateCondition(
                    projectUsingTaskXml.Condition,
                    ParserOptions.AllowPropertiesAndItemLists,
                    expander,
                    expanderOptions,
                    projectUsingTaskXml.ContainingProject.DirectoryPath,
                    projectUsingTaskXml.ConditionLocation,
                    fileSystem,
                    loggingContext))
            {
                return;
            }

            string assemblyFile = null;
            string assemblyName = null;

            string taskName = expander.ExpandIntoStringLeaveEscaped(projectUsingTaskXml.TaskName, expanderOptions, projectUsingTaskXml.TaskNameLocation);

            ProjectErrorUtilities.VerifyThrowInvalidProject(
                taskName.Length > 0,
                projectUsingTaskXml.TaskNameLocation,
                "InvalidEvaluatedAttributeValue",
                taskName,
                projectUsingTaskXml.TaskName,
                XMakeAttributes.name,
                XMakeElements.usingTask);

            string taskFactory = expander.ExpandIntoStringLeaveEscaped(projectUsingTaskXml.TaskFactory, expanderOptions, projectUsingTaskXml.TaskFactoryLocation);

            if (String.IsNullOrEmpty(taskFactory) || taskFactory.Equals(RegisteredTaskRecord.AssemblyTaskFactory, StringComparison.OrdinalIgnoreCase) || taskFactory.Equals(RegisteredTaskRecord.TaskHostFactory, StringComparison.OrdinalIgnoreCase))
            {
                ProjectXmlUtilities.VerifyThrowProjectNoChildElements(projectUsingTaskXml.XmlElement);
            }

            if (projectUsingTaskXml.AssemblyFile.Length > 0)
            {
                assemblyFile = expander.ExpandIntoStringLeaveEscaped(projectUsingTaskXml.AssemblyFile, expanderOptions, projectUsingTaskXml.AssemblyFileLocation);
            }
            else
            {
                assemblyName = expander.ExpandIntoStringLeaveEscaped(projectUsingTaskXml.AssemblyName, expanderOptions, projectUsingTaskXml.AssemblyNameLocation);
            }

            ProjectErrorUtilities.VerifyThrowInvalidProject(
                assemblyFile == null || assemblyFile.Length > 0,
                projectUsingTaskXml.AssemblyFileLocation,
                "InvalidEvaluatedAttributeValue",
                assemblyFile,
                projectUsingTaskXml.AssemblyFile,
                XMakeAttributes.assemblyFile,
                XMakeElements.usingTask);

            ProjectErrorUtilities.VerifyThrowInvalidProject(
                assemblyName == null || assemblyName.Length > 0,
                projectUsingTaskXml.AssemblyNameLocation,
                "InvalidEvaluatedAttributeValue",
                assemblyName,
                projectUsingTaskXml.AssemblyName,
                XMakeAttributes.assemblyName,
                XMakeElements.usingTask);

            // Ensure the assembly file/path is relative to the project in which this <UsingTask> node was defined -- we
            // don't want paths from imported projects being interpreted relative to the main project file.
            try
            {
                assemblyFile = FileUtilities.FixFilePath(assemblyFile);

                if (assemblyFile != null && !Path.IsPathRooted(assemblyFile))
                {
                    assemblyFile = Strings.WeakIntern(Path.Combine(directoryOfImportingFile, assemblyFile));
                }

                if (String.Equals(taskFactory, RegisteredTaskRecord.CodeTaskFactory, StringComparison.OrdinalIgnoreCase) || String.Equals(taskFactory, RegisteredTaskRecord.XamlTaskFactory, StringComparison.OrdinalIgnoreCase))
                {
                    // SHIM: One common pattern for people using CodeTaskFactory or XamlTaskFactory from M.B.T.v4.0.dll is to
                    // specify it using $(MSBuildToolsPath) -- which now no longer contains M.B.T.v4.0.dll.  This same pattern
                    // may also occur if someone is using CodeTaskFactory or XamlTaskFactory from M.B.T.v12.0.dll.  So if we have a
                    // situation where the path being used doesn't contain the v4 or v12 tasks but DOES contain the v14+ tasks, just
                    // secretly substitute it here.
                    if (
                            assemblyFile != null &&
                            (assemblyFile.EndsWith(s_tasksV4Filename, StringComparison.OrdinalIgnoreCase) || assemblyFile.EndsWith(s_tasksV12Filename, StringComparison.OrdinalIgnoreCase)) &&
                            !FileUtilities.FileExistsNoThrow(assemblyFile, fileSystem))
                    {
                        string replacedAssemblyFile = Path.Combine(Path.GetDirectoryName(assemblyFile), s_tasksCoreFilename);

                        if (FileUtilities.FileExistsNoThrow(replacedAssemblyFile, fileSystem))
                        {
                            assemblyFile = replacedAssemblyFile;
                        }
                    }
                    else if (assemblyName != null)
                    {
                        // SHIM: Another common pattern for people using CodeTaskFactory or XamlTaskFactory from
                        // M.B.T.v4.0.dll is to specify it using AssemblyName with a simple name -- which works only if that
                        // that assembly is in the current directory.  Much like with the above case, if we detect that
                        // situation, secretly substitute it here so that the majority of task factory users aren't broken.
                        if
                            (
                                assemblyName.Equals(s_tasksV4SimpleName, StringComparison.OrdinalIgnoreCase) &&
                                !FileUtilities.FileExistsNoThrow(s_potentialTasksV4Location, fileSystem) &&
                                FileUtilities.FileExistsNoThrow(s_potentialTasksCoreLocation, fileSystem))
                        {
                            assemblyName = s_tasksCoreSimpleName;
                        }
                        else if
                            (
                                assemblyName.Equals(s_tasksV12SimpleName, StringComparison.OrdinalIgnoreCase) &&
                                !FileUtilities.FileExistsNoThrow(s_potentialTasksV12Location, fileSystem) &&
                                FileUtilities.FileExistsNoThrow(s_potentialTasksCoreLocation, fileSystem))
                        {
                            assemblyName = s_tasksCoreSimpleName;
                        }
                    }
                }
            }
            catch (ArgumentException ex)
            {
                // Invalid chars in AssemblyFile path
                ProjectErrorUtilities.ThrowInvalidProject(projectUsingTaskXml.Location, "InvalidAttributeValueWithException", assemblyFile, XMakeAttributes.assemblyFile, XMakeElements.usingTask, ex.Message);
            }

            RegisteredTaskRecord.ParameterGroupAndTaskElementRecord parameterGroupAndTaskElementRecord = null;

            if (projectUsingTaskXml.Count > 0)
            {
                parameterGroupAndTaskElementRecord = new RegisteredTaskRecord.ParameterGroupAndTaskElementRecord();
                parameterGroupAndTaskElementRecord.ExpandUsingTask<P, I>(projectUsingTaskXml, expander, expanderOptions);
            }

            TaskHostParameters taskFactoryParameters = TaskHostParameters.Empty;
            string runtime = expander.ExpandIntoStringLeaveEscaped(projectUsingTaskXml.Runtime, expanderOptions, projectUsingTaskXml.RuntimeLocation);
            string architecture = expander.ExpandIntoStringLeaveEscaped(projectUsingTaskXml.Architecture, expanderOptions, projectUsingTaskXml.ArchitectureLocation);
            string overrideUsingTask = expander.ExpandIntoStringLeaveEscaped(projectUsingTaskXml.Override, expanderOptions, projectUsingTaskXml.OverrideLocation);

            if ((runtime != string.Empty) || (architecture != string.Empty))
            {
                taskFactoryParameters = new TaskHostParameters(
                    runtime == string.Empty ? XMakeAttributes.MSBuildRuntimeValues.any : runtime,
                    architecture == string.Empty ? XMakeAttributes.MSBuildArchitectureValues.any : architecture);
            }

            taskRegistry.RegisterTask(
                taskName,
                AssemblyLoadInfo.Create(assemblyName, assemblyFile),
                taskFactory,
                taskFactoryParameters,
                parameterGroupAndTaskElementRecord,
                loggingContext,
                projectUsingTaskXml,
                ConversionUtilities.ValidBooleanTrue(overrideUsingTask));
        }

        /// <summary>
        /// Given a task name, this method retrieves the task class. If the task has been requested before, it will be found in
        /// the class cache; otherwise, &lt;UsingTask&gt; declarations will be used to search the appropriate assemblies.
        /// </summary>
        internal TaskFactoryWrapper GetRegisteredTask(
            string taskName,
            string taskProjectFile,
            TaskHostParameters taskIdentityParameters,
            bool exactMatchRequired,
            TargetLoggingContext targetLoggingContext,
            ElementLocation elementLocation,
            bool isMultiThreadedBuild)
        {
#if DEBUG
            ErrorUtilities.VerifyThrowInternalError(_isInitialized, "Attempt to read from TaskRegistry before its initialization was finished.");
#endif
            TaskFactoryWrapper taskFactory = null;

            // If there are no usingtask tags in the project don't bother caching or looking for tasks locally
            RegisteredTaskRecord record = GetTaskRegistrationRecord(taskName, taskProjectFile, taskIdentityParameters, exactMatchRequired, targetLoggingContext, elementLocation, out bool retrievedFromCache, isMultiThreadedBuild);

            if (record != null)
            {
                // if the given task name is longer than the registered task name
                // we will use the longer name to help disambiguate between multiple matches
                string mostSpecificTaskName = (taskName.Length > record.RegisteredName.Length) ? taskName : record.RegisteredName;
                taskFactory = record.GetTaskFactoryFromRegistrationRecord(mostSpecificTaskName, taskProjectFile, taskIdentityParameters, targetLoggingContext, elementLocation, isMultiThreadedBuild);

                if (taskFactory != null && !retrievedFromCache)
                {
                    if (record.TaskFactoryAttributeName.Equals(RegisteredTaskRecord.AssemblyTaskFactory) || record.TaskFactoryAttributeName.Equals(RegisteredTaskRecord.TaskHostFactory))
                    {
                        targetLoggingContext.LogComment(MessageImportance.Low, "TaskFound", taskName, taskFactory.Name);
                    }
                    else
                    {
                        targetLoggingContext.LogComment(MessageImportance.Low, "TaskFoundFromFactory", taskName, taskFactory.Name);
                    }

                    if (taskFactory.TaskFactoryLoadedType.HasSTAThreadAttribute)
                    {
                        targetLoggingContext.LogComment(MessageImportance.Low, "TaskNeedsSTA", taskName);
                    }
                }
            }

            return taskFactory;
        }

        /// <summary>
        /// Retrieves the task registration record for the specified task.
        /// </summary>
        /// <param name="taskName">The name of the task to retrieve.</param>
        /// <param name="taskProjectFile">The task's project file.</param>
        /// <param name="taskIdentityParameters">The set of task identity parameters to be used to identify the
        /// correct task record match.</param>
        /// <param name="exactMatchRequired">True if an exact name match is required.</param>
        /// <param name="targetLoggingContext">The logging context.</param>
        /// <param name="elementLocation">The location of the task element in the project file.</param>
        /// <param name="retrievedFromCache">True if the record was retrieved from the cache.</param>
        /// <param name="isMultiThreadedBuild">Whether the build is running in multi-threaded mode.</param>
        /// <returns>The task registration record, or null if none was found.</returns>
        internal RegisteredTaskRecord GetTaskRegistrationRecord(
            string taskName,
            string taskProjectFile,
            TaskHostParameters taskIdentityParameters,
            bool exactMatchRequired,
            TargetLoggingContext targetLoggingContext,
            ElementLocation elementLocation,
            out bool retrievedFromCache,
            bool isMultiThreadedBuild)
        {
            RegisteredTaskRecord taskRecord = null;
            retrievedFromCache = false;
            RegisteredTaskIdentity taskIdentity = new(taskName, taskIdentityParameters);

            // Project-level override tasks are keyed by task name (unqualified).
            // Because Foo.Bar and Baz.Bar are both valid, they are stored
            // in a dictionary keyed as `Bar` because most tasks are called unqualified
            if (_overriddenTasks.TryGetValue(taskName, out List<RegisteredTaskRecord> recs))
            {
                // When we determine this task was overridden, search all task records
                // to find the most correct registration. Search with the fully qualified name (if applicable)
                // Behavior is intended to be "first one wins"
                foreach (RegisteredTaskRecord rec in recs)
                {
                    if (RegisteredTaskIdentity.RegisteredTaskIdentityComparer.IsPartialMatch(taskIdentity, rec.TaskIdentity))
                    {
                        return rec;
                    }
                }
            }

            // Try the override task registry first
            if (_toolset != null)
            {
                TaskRegistry toolsetRegistry = _toolset.GetOverrideTaskRegistry(targetLoggingContext, RootElementCache);
                taskRecord = toolsetRegistry.GetTaskRegistrationRecord(taskName, taskProjectFile, taskIdentityParameters, exactMatchRequired, targetLoggingContext, elementLocation, out retrievedFromCache, isMultiThreadedBuild);
            }

            // Try the current task registry
            if (taskRecord == null && _taskRegistrations?.Count > 0)
            {
                if (exactMatchRequired)
                {
                    if (_cachedTaskRecordsWithExactMatch.TryGetValue(taskIdentity, out taskRecord))
                    {
                        retrievedFromCache = true;
                        return taskRecord;
                    }
                }
                else
                {
                    if (_cachedTaskRecordsWithFuzzyMatch.TryGetValue(taskIdentity.Name, out ConcurrentDictionary<RegisteredTaskIdentity, RegisteredTaskRecord> taskRecords))
                    {
                        // if we've looked up this exact one before, just grab it and return
                        if (taskRecords.TryGetValue(taskIdentity, out taskRecord))
                        {
                            retrievedFromCache = true;
                            return taskRecord;
                        }
                        else
                        {
                            // otherwise, check the "short list" of everything else included here to see if one of them matches
                            foreach (RegisteredTaskRecord record in taskRecords.Values)
                            {
                                // Just return the first one that actually matches.  There may be nulls in here as well, if we've previously attempted to
                                // find a variation on this task record and failed.  In that case, since it wasn't an exact match (otherwise it would have
                                // been picked up by the check above) just ignore it, the way we ignore task records that don't work with this set of
                                // parameters.
                                if (record != null)
                                {
                                    if (record.CanTaskBeCreatedByFactory(taskName, taskProjectFile, taskIdentityParameters, targetLoggingContext, elementLocation, isMultiThreadedBuild))
                                    {
                                        retrievedFromCache = true;
                                        return record;
                                    }
                                }
                            }
                        }

                        // otherwise, nothing fit, so act like we never hit the cache at all.
                    }
                }

                IEnumerable<RegisteredTaskRecord> registrations = GetRelevantOrderedRegistrations(taskIdentity, exactMatchRequired);

                // look for the given task name in the registry; if not found, gather all registered task names that partially
                // match the given name
                taskRecord = GetMatchingRegistration(taskName, registrations, taskProjectFile, taskIdentityParameters, targetLoggingContext, elementLocation, isMultiThreadedBuild);
            }

            // If we didn't find the task but we have a fallback registry in the toolset state, try that one.
            if (taskRecord == null && _toolset != null)
            {
                TaskRegistry toolsetRegistry = _toolset.GetTaskRegistry(targetLoggingContext, RootElementCache);
                taskRecord = toolsetRegistry.GetTaskRegistrationRecord(taskName, taskProjectFile, taskIdentityParameters, exactMatchRequired, targetLoggingContext, elementLocation, out retrievedFromCache, isMultiThreadedBuild);
            }

            // Cache the result, even if it is null.  We should never again do the work we just did, for this task name.
            if (exactMatchRequired)
            {
                _cachedTaskRecordsWithExactMatch[taskIdentity] = taskRecord;
            }
            else
            {
                // Since this is a fuzzy match, we could conceivably have several sets of task identity parameters that match
                // each other ... but might be mutually exclusive themselves.  E.g. CLR4|x86 and CLR2|x64 both match *|*.
                //
                // To prevent us inadvertently leaking something incompatible, in this case, we need to store not just the
                // record that we got this time, but ALL of the records that have previously matched this key.
                //
                // Furthermore, the first level key needs to be the name of the task, not its identity -- otherwise we might
                // end up with multiple entries containing subsets of the same fuzzy-matchable tasks.  E.g. with the following
                // set of steps:
                // 1. Look up Foo | bar
                // 2. Look up Foo | * (goes into Foo | bar cache entry)
                // 3. Look up Foo | baz (gets its own entry because it doesn't match Foo | bar)
                // 4. Look up Foo | * (should get the Foo | * under Foo | bar, but depending on what the dictionary looks up
                //    first, might get Foo | baz, which also matches, instead)
                ConcurrentDictionary<RegisteredTaskIdentity, RegisteredTaskRecord> taskRecords
                    = _cachedTaskRecordsWithFuzzyMatch.GetOrAdd(taskIdentity.Name,
                        _ => new(RegisteredTaskIdentity.RegisteredTaskIdentityComparer.Exact));

                taskRecords[taskIdentity] = taskRecord;
                _cachedTaskRecordsWithFuzzyMatch[taskIdentity.Name] = taskRecords;
            }

            return taskRecord;
        }

        /// <summary>
        /// Is the class being loaded a task factory class
        /// </summary>
        private static bool IsTaskFactoryClass(Type type, object unused)
        {
            return type.GetTypeInfo().IsClass &&
                !type.GetTypeInfo().IsAbstract &&
                typeof(Microsoft.Build.Framework.ITaskFactory).IsAssignableFrom(type);
        }

        /// <summary>
        /// Searches all task declarations for the given task name.
        /// If no exact match is found, looks for partial matches.
        /// A task name that is not fully qualified may produce several partial matches.
        /// </summary>
        private IEnumerable<RegisteredTaskRecord> GetRelevantOrderedRegistrations(RegisteredTaskIdentity taskIdentity, bool exactMatchRequired)
        {
            if (_taskRegistrations.TryGetValue(taskIdentity, out List<RegisteredTaskRecord> taskAssemblies))
            {
                // (records for single key should be ordered by order of registrations - as they are inserted into the list)
                return taskAssemblies;
            }

            if (exactMatchRequired)
            {
                return [];
            }

            // look through all task declarations for partial matches
            return _taskRegistrations
                .Where(tp => RegisteredTaskIdentity.RegisteredTaskIdentityComparer.IsPartialMatch(taskIdentity, tp.Key))
                .SelectMany(tp => tp.Value)
                .OrderBy(r => r.RegistrationOrderId);
        }

        /// <summary>
        /// Registers an evaluated using task tag for future
        /// consultation
        /// </summary>
        private void RegisterTask(
            string taskName,
            AssemblyLoadInfo assemblyLoadInfo,
            string taskFactory,
            TaskHostParameters taskFactoryParameters,
            RegisteredTaskRecord.ParameterGroupAndTaskElementRecord inlineTaskRecord,
            LoggingContext loggingContext,
            ProjectUsingTaskElement projectUsingTaskInXml,
            bool overrideTask)
        {
            ErrorUtilities.VerifyThrowInternalLength(taskName, nameof(taskName));
            ErrorUtilities.VerifyThrowInternalNull(assemblyLoadInfo);

            // Lazily allocate the hashtable
            if (_taskRegistrations == null)
            {
                _taskRegistrations = CreateRegisteredTaskDictionary();
            }

            // since more than one task can have the same name, we want to keep track of all assemblies that are declared to
            // contain tasks with a given name...
            List<RegisteredTaskRecord> registeredTaskEntries;
            RegisteredTaskIdentity taskIdentity = new RegisteredTaskIdentity(taskName, taskFactoryParameters);
            if (!_taskRegistrations.TryGetValue(taskIdentity, out registeredTaskEntries))
            {
                registeredTaskEntries = new List<RegisteredTaskRecord>();
                _taskRegistrations[taskIdentity] = registeredTaskEntries;
            }

            RegisteredTaskRecord newRecord = new RegisteredTaskRecord(
                taskName,
                assemblyLoadInfo,
                taskFactory,
                taskFactoryParameters,
                inlineTaskRecord,
                Interlocked.Increment(ref _nextRegistrationOrderId),
                projectUsingTaskInXml.ContainingProject.FullPath);

            if (overrideTask)
            {
                // Key the dictionary based on Unqualified task names
                // This is to support partial matches on tasks like Foo.Bar and Baz.Bar
                string[] nameComponents = taskName.Split('.');
                string unqualifiedTaskName = nameComponents[nameComponents.Length - 1];

                // Is the task already registered?
                if (_overriddenTasks.TryGetValue(unqualifiedTaskName, out List<RegisteredTaskRecord> recs))
                {
                    foreach (RegisteredTaskRecord rec in recs)
                    {
                        if (rec.RegisteredName.Equals(taskIdentity.Name, StringComparison.OrdinalIgnoreCase))
                        {
                            loggingContext.LogError(new BuildEventFileInfo(projectUsingTaskInXml.OverrideLocation), "DuplicateOverrideUsingTaskElement", taskName);
                            break;
                        }
                    }
                    recs.Add(newRecord);
                }
                else
                {
                    // New record's name may be fully qualified. Use it anyway to account for partial matches.
                    List<RegisteredTaskRecord> unqualifiedTaskNameMatches = new();
                    unqualifiedTaskNameMatches.Add(newRecord);
                    _overriddenTasks.Add(unqualifiedTaskName, unqualifiedTaskNameMatches);
                    loggingContext.LogComment(MessageImportance.Low, "OverrideUsingTaskElementCreated", taskName, projectUsingTaskInXml.OverrideLocation);
                }
            }

            registeredTaskEntries.Add(newRecord);
        }

        private static Dictionary<RegisteredTaskIdentity, List<RegisteredTaskRecord>> CreateRegisteredTaskDictionary(int? capacity = null)
        {
            return capacity != null
                ? new Dictionary<RegisteredTaskIdentity, List<RegisteredTaskRecord>>(capacity.Value, RegisteredTaskIdentity.RegisteredTaskIdentityComparer.Exact)
                : new Dictionary<RegisteredTaskIdentity, List<RegisteredTaskRecord>>(RegisteredTaskIdentity.RegisteredTaskIdentityComparer.Exact);
        }

        /// <summary>
        /// Given a task name and a list of records which may contain the task, this helper method will ask the records to see if the task name
        /// can be created by the factories which are wrapped by the records. (this is done by instantiating the task factory and asking it).
        /// </summary>
        private RegisteredTaskRecord GetMatchingRegistration(
            string taskName,
            IEnumerable<RegisteredTaskRecord> taskRecords,
            string taskProjectFile,
            TaskHostParameters taskIdentityParameters,
            TargetLoggingContext targetLoggingContext,
            ElementLocation elementLocation,
            bool isMultiThreadedBuild)
            =>
                taskRecords.FirstOrDefault(r =>
                    r.CanTaskBeCreatedByFactory(
                        // if the given task name is longer than the registered task name
                        // we will use the longer name to help disambiguate between multiple matches
                        (taskName.Length > r.TaskIdentity.Name.Length) ? taskName : r.TaskIdentity.Name,
                        taskProjectFile,
                        taskIdentityParameters,
                        targetLoggingContext,
                        elementLocation,
                        isMultiThreadedBuild));

        /// <summary>
        /// An object representing the identity of a task -- not just task name, but also
        /// the set of identity parameters
        /// </summary>
        [DebuggerDisplay("{Name} ParameterCount = {TaskIdentityParameters.Count}")]
        internal class RegisteredTaskIdentity : ITranslatable
        {
            private string _name;
            private TaskHostParameters _taskIdentityParameters;

            /// <summary>
            /// Constructor.
            /// </summary>
            internal RegisteredTaskIdentity(string name, TaskHostParameters taskIdentityParameters)
            {
                _name = name;
                _taskIdentityParameters = taskIdentityParameters.IsEmpty ? TaskHostParameters.Empty : taskIdentityParameters;
            }

            public RegisteredTaskIdentity()
            {
            }

            /// <summary>
            /// The name of the task
            /// </summary>
            public string Name
            {
                get { return _name; }
            }

            /// <summary>
            /// The identity parameters.
            /// </summary>
            public TaskHostParameters TaskIdentityParameters => _taskIdentityParameters;

            /// <summary>
            /// Comparer used to figure out whether two RegisteredTaskIdentities are equal or not.
            /// </summary>
            internal class RegisteredTaskIdentityComparer : IEqualityComparer<RegisteredTaskIdentity>
            {
                /// <summary>
                /// The singleton comparer to use when an exact match is desired
                /// </summary>
                private static readonly RegisteredTaskIdentityComparer s_exact = new RegisteredTaskIdentityComparer(true /* exact match */);

                /// <summary>
                /// The singleton comparer to use when a fuzzy match is desired.  Note that this still does an exact match on the
                /// name, but does a fuzzy match on the task identity parameters.
                /// </summary>
                private static readonly RegisteredTaskIdentityComparer s_fuzzy = new RegisteredTaskIdentityComparer(false /* fuzzy match */);

                /// <summary>
                /// Keeps track of whether we're doing exact or fuzzy equivalency
                /// </summary>
                private bool _exactMatchRequired;

                /// <summary>
                /// Constructor
                /// </summary>
                private RegisteredTaskIdentityComparer(bool exactMatchRequired)
                {
                    _exactMatchRequired = exactMatchRequired;
                }

                /// <summary>
                /// The singleton comparer to use for when an exact match is desired
                /// </summary>
                public static RegisteredTaskIdentityComparer Exact
                {
                    get { return s_exact; }
                }

                /// <summary>
                /// The singleton comparer to use for when a fuzzy match is desired
                /// </summary>
                public static RegisteredTaskIdentityComparer Fuzzy
                {
                    get { return s_fuzzy; }
                }

                /// <summary>
                /// Returns true if these two identities match "fuzzily" -- if the names pass a partial type name
                /// match and the task identity parameters would constitute a valid merge (e.g. "don't care" and
                /// something explicit).  Otherwise returns false.
                /// </summary>
                public static bool IsPartialMatch(RegisteredTaskIdentity x, RegisteredTaskIdentity y)
                {
                    return TypeLoader.IsPartialTypeNameMatch(x.Name, y.Name)
                        ? IdentityParametersMatch(x.TaskIdentityParameters, y.TaskIdentityParameters, false /* fuzzy match */)
                        : false;
                }

                /// <summary>
                /// Returns true if the two task identities are equal; false otherwise.
                /// </summary>
                public bool Equals(RegisteredTaskIdentity x, RegisteredTaskIdentity y)
                {
                    if (x == null && y == null)
                    {
                        return true;
                    }

                    if (x == null || y == null)
                    {
                        return false;
                    }

                    // have to have the same name
                    if (String.Equals(x.Name, y.Name, StringComparison.OrdinalIgnoreCase))
                    {
                        return IdentityParametersMatch(x.TaskIdentityParameters, y.TaskIdentityParameters, _exactMatchRequired);
                    }
                    else
                    {
                        return false;
                    }
                }

                /// <summary>
                /// Returns a hash code for the given task identity
                /// </summary>
                public int GetHashCode(RegisteredTaskIdentity obj)
                {
                    if (obj == null)
                    {
                        return 0;
                    }

                    int nameHash = String.IsNullOrEmpty(obj.Name) ? 0 : StringComparer.OrdinalIgnoreCase.GetHashCode(obj.Name);

                    // Since equality for the exact comparer depends on the exact values of the parameters,
                    // we need our hash code to depend on them as well. However, for fuzzy matches, we just
                    // need the ultimate meaning of the parameters to be the same.
                    int paramHash;
                    if (_exactMatchRequired)
                    {
                        int runtimeHash = obj.TaskIdentityParameters.Runtime == null ? 0 : StringComparer.OrdinalIgnoreCase.GetHashCode(obj.TaskIdentityParameters.Runtime);
                        int architectureHash = obj.TaskIdentityParameters.Architecture == null ? 0 : StringComparer.OrdinalIgnoreCase.GetHashCode(obj.TaskIdentityParameters.Architecture);

                        paramHash = runtimeHash ^ architectureHash;
                    }
                    else
                    {
                        // Ideally, we'd like a hash code that returns the same thing for any runtime or
                        // architecture that is counted as a match in Runtime/ArchitectureValuesMatch.
                        // But since we can't really know that without having someone to compare against,
                        // in this case just give up and don't try to factor the runtime / architecture
                        // in, and take the minor hit of having more matching hash codes than we would
                        // have otherwise.
                        paramHash = 0;
                    }

                    return nameHash ^ paramHash;
                }

                /// <summary>
                /// Returns true if the two TaskHostParameters match; false otherwise.
                /// Internal so that RegisteredTaskRecord can use this function in its determination of whether the task factory
                /// supports a certain task identity.
                /// </summary>
                private static bool IdentityParametersMatch(TaskHostParameters x, TaskHostParameters y, bool exactMatchRequired)
                {
                    // Both empty - match
                    if (x.IsEmpty && y.IsEmpty)
                    {
                        return true;
                    }

                    if (exactMatchRequired)
                    {
                        // For exact match, one empty means no match
                        if (x.IsEmpty || y.IsEmpty)
                        {
                            return false;
                        }

                        // For exact match, all properties must be equal (case-insensitive)
                        return string.Equals(x.Runtime, y.Runtime, StringComparison.OrdinalIgnoreCase) &&
                               string.Equals(x.Architecture, y.Architecture, StringComparison.OrdinalIgnoreCase) &&
                               string.Equals(x.DotnetHostPath, y.DotnetHostPath, StringComparison.OrdinalIgnoreCase) &&
                               string.Equals(x.MSBuildAssemblyPath, y.MSBuildAssemblyPath, StringComparison.OrdinalIgnoreCase) &&
                               x.TaskHostFactoryExplicitlyRequested == y.TaskHostFactoryExplicitlyRequested;
                    }
                    else
                    {
                        // Fuzzy match: null is treated as "don't care"
                        // Only check runtime and architecture for fuzzy matching

                        string runtimeX = x.Runtime;
                        string runtimeY = y.Runtime;
                        string architectureX = x.Architecture;
                        string architectureY = y.Architecture;

                        // null is OK -- it's treated as a "don't care"
                        if (!XMakeAttributes.RuntimeValuesMatch(runtimeX, runtimeY))
                        {
                            return false;
                        }

                        if (!XMakeAttributes.ArchitectureValuesMatch(architectureX, architectureY))
                        {
                            return false;
                        }
                    }

                    // if we didn't return before now, all parameters matched
                    return true;
                }
            }

            public void Translate(ITranslator translator)
            {
                translator.Translate(ref _name);
                translator.Translate(ref _taskIdentityParameters);
            }
        }

        /// <summary>
        /// A record for a task registration which also contains the factory which matches the record
        /// </summary>
        internal class RegisteredTaskRecord : ITranslatable
        {
            /// <summary>
            /// Default task factory to use if one is not specified
            /// </summary>
            internal const string AssemblyTaskFactory = "AssemblyTaskFactory";

            /// <summary>
            /// Default task factory to use if one is not specified and runtime or architecture is specified
            /// </summary>
            internal const string TaskHostFactory = "TaskHostFactory";

            /// <summary>
            /// Task factory used to create CodeDom-based inline tasks.  Special-cased as one of two officially
            /// supported task factories in Microsoft.Build.Tasks.vX.Y.dll to deal with versioning issue.
            /// </summary>
            internal const string CodeTaskFactory = "CodeTaskFactory";

            /// <summary>
            /// Task factory used to create CodeDom-based inline tasks.  Special-cased as one of two officially
            /// supported task factories in Microsoft.Build.Tasks.vX.Y.dll to deal with versioning issue.
            /// </summary>
            internal const string XamlTaskFactory = "XamlTaskFactory";

            /// <summary>
            /// Lock for the taskFactoryTypeLoader
            /// </summary>
            private static readonly LockType s_taskFactoryTypeLoaderLock = new();

#if DEBUG
            /// <summary>
            /// Inform users that this is a problem from a task factory, a bug should be opened against the factory user
            /// </summary>
            private const string UnhandledFactoryError = "\nThis is an unhandled exception from a task factory-- PLEASE OPEN A BUG AGAINST THE TASK FACTORY OWNER. ";
#endif

            /// <summary>
            /// Type filter to make sure we only look for taskFactoryClasses
            /// </summary>
            private static readonly Func<Type, object, bool> s_taskFactoryTypeFilter = IsTaskFactoryClass;

            /// <summary>
            /// Lock object to ensure that only one thread can access the task factory type loader at a time.
            /// </summary>
            private readonly LockType _lockObject = new();

            /// <summary>
            /// Identity of this task.
            /// </summary>
            private RegisteredTaskIdentity _taskIdentity;

            /// <summary>
            /// Typeloader for taskFactories
            /// </summary>
            private static TypeLoader s_taskFactoryTypeLoader;

            /// <summary>
            /// The task name this record was registered with from the using task element
            /// </summary>
            private string _registeredName;

            /// <summary>
            /// The assembly information about the task factory to be instantiated. For
            /// AssemblyTaskFactories this is the task assembly which should be loaded
            /// </summary>
            private AssemblyLoadInfo _taskFactoryAssemblyLoadInfo;

            /// <summary>
            /// The task factory class name which will be used to lookup the task factory from the assembly specified in the assemblyName or assemblyFile.
            /// </summary>
            private string _taskFactory;

            /// <summary>
            /// A task factory wrapper which caches and combines information related to the parameters of the task.
            /// </summary>
            private TaskFactoryWrapper _taskFactoryWrapperInstance;

            /// <summary>
            /// Cache of task names which can be created by the factory.
            /// When ever a taskName is checked against the factory we cache the result so we do not have to
            /// make possibly expensive calls over and over again. We intentionally do not use a ConcurrentDictionary here
            /// for performance reasons, since a concurrent dictionary is much larger than a regular dictionary. The usage
            /// scope is limited, so we can just lock on a regular dictionary.
            /// </summary>
            private Dictionary<RegisteredTaskIdentity, object> _taskNamesCreatableByFactory;

            /// <summary>
            /// Parameters that can be used by the task factory specifically.
            /// </summary>
            private TaskHostParameters _taskFactoryParameters;

            /// <summary>
            /// Encapsulates the parameters and the body of the task element for the inline task.
            /// </summary>
            private ParameterGroupAndTaskElementRecord _parameterGroupAndTaskBody;

            /// <summary>
            /// The registration order id for this task.  This is used to determine the order in which tasks are registered.
            /// </summary>
            private int _registrationOrderId;

            /// <summary>
            /// Full path to the file that contains definition of this task.
            /// </summary>
            private string _definingFileFullPath;

            /// <summary>
            /// Execution statistics for the tasks.
            /// Not translatable - the statistics are anyway expected to be reset after each project request.
            /// </summary>
            internal Stats Statistics { get; private init; } = new Stats();

            internal class Stats()
            {
                public short ExecutedCount { get; private set; } = 0;
                public long TotalMemoryConsumption { get; private set; } = 0;
                private readonly Stopwatch _executedSw = new Stopwatch();
                private long _memoryConsumptionOnStart;

                public TimeSpan ExecutedTime => _executedSw.Elapsed;

                public void ExecutionStarted()
                {
                    _memoryConsumptionOnStart = GetMemoryAllocated();
                    _executedSw.Start();
                    ExecutedCount++;
                }

                public void ExecutionStopped()
                {
                    _executedSw.Stop();
                    TotalMemoryConsumption += GetMemoryAllocated() - _memoryConsumptionOnStart;
                }

                private static long GetMemoryAllocated()
                {
#if NET
                    return GC.GetTotalAllocatedBytes(false);
#else
                    return GC.GetTotalMemory(false);
#endif
                }

                public void Reset()
                {
                    ExecutedCount = 0;
                    _executedSw.Reset();
                    TotalMemoryConsumption = 0;
                }
            }

            /// <summary>
            /// Constructor
            /// </summary>
            internal RegisteredTaskRecord(
                string registeredName,
                AssemblyLoadInfo assemblyLoadInfo,
                string taskFactory,
                TaskHostParameters taskFactoryParameters,
                ParameterGroupAndTaskElementRecord inlineTask,
                int registrationOrderId,
                string containingFileFullPath)
            {
                ErrorUtilities.VerifyThrowArgumentNull(assemblyLoadInfo, "AssemblyLoadInfo");
                _registeredName = registeredName;
                _taskFactoryAssemblyLoadInfo = assemblyLoadInfo;
                _taskFactoryParameters = taskFactoryParameters;
                _taskIdentity = new RegisteredTaskIdentity(registeredName, taskFactoryParameters);
                _parameterGroupAndTaskBody = inlineTask;
                _registrationOrderId = registrationOrderId;

                if (string.IsNullOrEmpty(taskFactory))
                {
                    if (!taskFactoryParameters.IsEmpty)
                    {
                        ErrorUtilities.VerifyThrow(
                            taskFactoryParameters.Runtime != null && taskFactoryParameters.Architecture != null,
                            "if the parameters are non-null, it should contain both Runtime and Architecture when we get here!");
                    }

                    _taskFactory = AssemblyTaskFactory;
                }
                else
                {
                    _taskFactory = taskFactory;
                }

                if (inlineTask == null)
                {
                    _parameterGroupAndTaskBody = new ParameterGroupAndTaskElementRecord();
                }

                _definingFileFullPath = containingFileFullPath;
            }

            private RegisteredTaskRecord()
            {
            }

            /// <summary>
            /// Evaluates whether the current task is assumed to be defined within the user code - as opposed
            ///  to being a built-in task, or task authored by Microsoft brought to build via sdk, common targets or nuget.
            /// </summary>
            public bool ComputeIfCustom()
            {
                return
                    (
                        // There are occurrences of inline tasks within common targets (Microsoft.CodeAnalysis.Targets - SetEnvironmentVariable),
                        //  so we need to check file as well (the very last condition).
                        !string.IsNullOrEmpty(_parameterGroupAndTaskBody?.InlineTaskXmlBody) ||
                        (!string.IsNullOrEmpty(_taskFactoryAssemblyLoadInfo.AssemblyName) &&
                         !FileClassifier.IsMicrosoftAssembly(_taskFactoryAssemblyLoadInfo.AssemblyName)) ||
                        (!string.IsNullOrEmpty(_taskFactoryAssemblyLoadInfo.AssemblyFile) &&
                         // This condition will as well capture Microsoft tasks pulled from NuGet cache - since we decide based on assembly name.
                         // Hence we do not have to add the 'IsMicrosoftPackageInNugetCache' call anywhere here
                         !FileClassifier.IsMicrosoftAssembly(Path.GetFileName(_taskFactoryAssemblyLoadInfo.AssemblyFile)) &&
                         !FileClassifier.Shared.IsBuiltInLogic(_taskFactoryAssemblyLoadInfo.AssemblyFile)))
                    // and let's consider all tasks imported by common targets as non custom logic.
                    && !FileClassifier.Shared.IsBuiltInLogic(_definingFileFullPath);
            }

            public bool IsFromNugetCache
                => FileClassifier.Shared.IsInNugetCache(_taskFactoryAssemblyLoadInfo.AssemblyFile) ||
                   FileClassifier.Shared.IsInNugetCache(_definingFileFullPath);

            /// <summary>
            /// Gets the task name this record was registered with.
            /// </summary>
            internal string RegisteredName
            {
                [DebuggerStepThrough]
                get
                { return _registeredName; }
            }

            /// <summary>
            /// Gets the assembly load information.
            /// </summary>
            internal AssemblyLoadInfo TaskFactoryAssemblyLoadInfo
            {
                [DebuggerStepThrough]
                get
                { return _taskFactoryAssemblyLoadInfo; }
            }

            /// <summary>
            /// Gets the task factory attribute value.
            /// </summary>
            internal string TaskFactoryAttributeName
            {
                [DebuggerStepThrough]
                get
                { return _taskFactory; }
            }

            /// <summary>
            /// Gets the set of parameters for the task factory.
            /// </summary>
            internal TaskHostParameters TaskFactoryParameters
            {
                [DebuggerStepThrough]
                get => _taskFactoryParameters;
            }

            /// <summary>
            /// Gets the inline task record
            /// </summary>
            internal ParameterGroupAndTaskElementRecord ParameterGroupAndTaskBody
            {
                [DebuggerStepThrough]
                get
                { return _parameterGroupAndTaskBody; }
            }

            /// <summary>
            /// Identity of this task.
            /// </summary>
            internal RegisteredTaskIdentity TaskIdentity => _taskIdentity;

            /// <summary>
            /// The registration order id for this task.  This is used to determine the order in which tasks are registered.
            /// </summary>
            internal int RegistrationOrderId => _registrationOrderId;

            /// <summary>
            /// Ask the question, whether or not the task name can be created by the task factory.
            /// To answer this question we need to instantiate and initialize the task factory and ask it if it can create the given task name.
            /// This question is useful for assembly tasks where the task may or may not be in an assembly, this can also be useful if the task factory
            /// loads an external file and uses that to generate the tasks.
            /// </summary>
            /// <returns>true if the task can be created by the factory, false if it cannot be created</returns>
            internal bool CanTaskBeCreatedByFactory(string taskName, string taskProjectFile, TaskHostParameters taskIdentityParameters, TargetLoggingContext targetLoggingContext, ElementLocation elementLocation, bool isMultiThreadedBuild)
            {
                // First check (fast path - no locking)
                if (_taskNamesCreatableByFactory == null)
                {
                    lock (_lockObject)
                    {
                        // Second check (inside lock - ensure only one thread initializes)

                        // Initialize the cache dictionary only when first needed.
                        // This approach ensures the dictionary is available regardless of how the RegisteredTaskRecord
                        // instance was created (constructor, deserialization, factory methods, etc.).
                        _taskNamesCreatableByFactory ??= new Dictionary<RegisteredTaskIdentity, object>(
                                RegisteredTaskIdentity.RegisteredTaskIdentityComparer.Exact);
                    }
                }

                RegisteredTaskIdentity taskIdentity = new RegisteredTaskIdentity(taskName, taskIdentityParameters);

                // See if the task name as already been checked against the factory, return the value if it has
                object creatableByFactory = null;
                lock (_lockObject)
                {
                    // If we already have a value for this task identity, return it
                    if (_taskNamesCreatableByFactory.TryGetValue(taskIdentity, out creatableByFactory))
                    {
                        return creatableByFactory != null;
                    }
                }

                try
                {
                    bool haveTaskFactory = GetTaskFactory(targetLoggingContext, elementLocation, taskProjectFile, isMultiThreadedBuild);

                    // Create task Factory will only actually create a factory once.
                    if (haveTaskFactory)
                    {
                        // If we are an AssemblyTaskFactory we can use the fact we are internal to the engine assembly to do some logging / exception throwing that regular factories cannot do,
                        // this is requried to remain compatible with orcas in terms of exceptions thrown / messages logged when a task cannot be found in an assembly.
                        if (TaskFactoryAttributeName == AssemblyTaskFactory || TaskFactoryAttributeName == TaskHostFactory)
                        {
                            // Also we only need to check to see if the task name can be created by the factory if the taskName does not equal the Registered name
                            // and the identity parameters don't match the factory's declared parameters.
                            // This is because when the task factory is instantiated we try and load the Registered name from the task factory and fail it it cannot be loaded
                            // therefore the fact that we have a factory means the Registered type and parameters can be created by the factory.
                            if (RegisteredTaskIdentity.RegisteredTaskIdentityComparer.Fuzzy.Equals(this.TaskIdentity, taskIdentity))
                            {
                                creatableByFactory = this;
                            }
                            else
                            {
                                // The method will handle exceptions related to asking if a task can be created and will throw an Invalid project file exception if there is a problem
                                bool createable = ((AssemblyTaskFactory)_taskFactoryWrapperInstance.TaskFactory).TaskNameCreatableByFactory(taskName, taskIdentityParameters, taskProjectFile, targetLoggingContext, elementLocation);

                                if (createable)
                                {
                                    creatableByFactory = this;
                                }
                                else
                                {
                                    creatableByFactory = null;
                                }
                            }
                        }
                        else
                        {
                            // Wrap arbitrary task factory calls because we do not know what kind of error handling they are doing.
                            try
                            {
                                bool createable = _taskFactoryWrapperInstance.IsCreatableByFactory(taskName);

                                if (createable)
                                {
                                    creatableByFactory = this;
                                }
                                else
                                {
                                    creatableByFactory = null;
                                }
                            }
                            catch (Exception e) when (!ExceptionHandling.IsCriticalException(e))
                            {
                                // Log e.ToString to give as much information about the failure of a "third party" call as possible.
                                string message =
#if DEBUG
                                UnhandledFactoryError +
#endif
                                e.ToString();
                                ProjectErrorUtilities.ThrowInvalidProject(elementLocation, "TaskLoadFailure", taskName, _taskFactoryWrapperInstance.Name, message);
                            }
                        }
                    }
                }
                finally
                {
                    lock (_lockObject)
                    {
                        _taskNamesCreatableByFactory[taskIdentity] = creatableByFactory;
                    }
                }

                return creatableByFactory != null;
            }

            /// <summary>
            /// Given a Registered task record and a task name. Check create an instance of the task factory using the record.
            /// If the factory is a assembly task factory see if the assemblyFile has the correct task inside of it.
            /// </summary>
            internal TaskFactoryWrapper GetTaskFactoryFromRegistrationRecord(string taskName, string taskProjectFile, TaskHostParameters taskIdentityParameters, TargetLoggingContext targetLoggingContext, ElementLocation elementLocation, bool isMultiThreadedBuild)
            {
                if (CanTaskBeCreatedByFactory(taskName, taskProjectFile, taskIdentityParameters, targetLoggingContext, elementLocation, isMultiThreadedBuild))
                {
                    return _taskFactoryWrapperInstance;
                }

                return null;
            }

            /// <summary>
            /// Create an instance of the task factory and load it from the assembly.
            /// </summary>
            /// <exception cref="InvalidProjectFileException">If the task factory could not be properly created an InvalidProjectFileException will be thrown</exception>
            private bool GetTaskFactory(TargetLoggingContext targetLoggingContext, ElementLocation elementLocation, string taskProjectFile, bool isMultiThreadedBuild)
            {
                // see if we have already created the factory before, only create it once
                if (_taskFactoryWrapperInstance == null)
                {
                    AssemblyLoadInfo taskFactoryLoadInfo = TaskFactoryAssemblyLoadInfo;
                    ErrorUtilities.VerifyThrow(taskFactoryLoadInfo != null, "TaskFactoryLoadInfo should never be null");
                    ITaskFactory factory = null;
                    LoadedType loadedType = null;

                    bool isAssemblyTaskFactory = String.Equals(TaskFactoryAttributeName, AssemblyTaskFactory, StringComparison.OrdinalIgnoreCase);
                    bool isTaskHostFactory = String.Equals(TaskFactoryAttributeName, TaskHostFactory, StringComparison.OrdinalIgnoreCase);
<<<<<<< HEAD
                    _taskFactoryParameters ??= new();
                    if (isTaskHostFactory)
                    {
                        TaskFactoryParameters.Add(Constants.TaskHostExplicitlyRequested, isTaskHostFactory.ToString());
=======

                    if (isTaskHostFactory)
                    {
                        _taskFactoryParameters = TaskHostParameters.MergeTaskHostParameters(_taskFactoryParameters, new TaskHostParameters(taskHostFactoryExplicitlyRequested: true));
>>>>>>> 9e6b65ff
                    }

                    if (isAssemblyTaskFactory || isTaskHostFactory)
                    {
                        // If ForceAllTasksOutOfProc is true, we will force all tasks to run in the MSBuild task host
                        // "EXCEPT a small well-known set of tasks that are known to depend on IBuildEngine callbacks
                        // as forcing those out of proc would be just setting them up for known failure"
                        bool launchTaskHost =
                            isTaskHostFactory ||
                            (
                                Traits.Instance.ForceAllTasksOutOfProcToTaskHost &&
                                !TypeLoader.IsPartialTypeNameMatch(RegisteredName, "MSBuild") &&
                                !TypeLoader.IsPartialTypeNameMatch(RegisteredName, "CallTarget"));

                        // Create an instance of the internal assembly task factory, it has the error handling built into its methods.
                        AssemblyTaskFactory taskFactory = new AssemblyTaskFactory();
                        loadedType = taskFactory.InitializeFactory(taskFactoryLoadInfo, RegisteredName, ParameterGroupAndTaskBody.UsingTaskParameters, ParameterGroupAndTaskBody.InlineTaskXmlBody, TaskFactoryParameters, launchTaskHost, targetLoggingContext, elementLocation, taskProjectFile);
                        factory = taskFactory;
                    }
                    else
                    {
                        // We are not one of the default factories.
                        TaskEngineAssemblyResolver resolver = null;

                        try
                        {
                            // Add a resolver to allow us to resolve types from the assembly when loading into the current appdomain.
                            resolver = new TaskEngineAssemblyResolver();
                            resolver.Initialize(taskFactoryLoadInfo.AssemblyFile);
                            resolver.InstallHandler();

                            try
                            {
                                lock (s_taskFactoryTypeLoaderLock)
                                {
                                    if (s_taskFactoryTypeLoader == null)
                                    {
                                        s_taskFactoryTypeLoader = new TypeLoader(s_taskFactoryTypeFilter);
                                    }
                                }

                                // Make sure we only look for task factory classes when loading based on the name
                                loadedType = s_taskFactoryTypeLoader.Load(TaskFactoryAttributeName, taskFactoryLoadInfo);

                                if (loadedType == null)
                                {
                                    // We could not find the type (this is what null means from the Load method) but there is no reason given so we can only log the fact that
                                    // we could not find the name given in the task factory attribute in the class specified in the assembly File or assemblyName fields.
                                    ProjectErrorUtilities.ThrowInvalidProject(elementLocation, "CouldNotFindFactory", TaskFactoryAttributeName, taskFactoryLoadInfo.AssemblyLocation);
                                }

                                targetLoggingContext.LogComment(MessageImportance.Low, "InitializingTaskFactory", TaskFactoryAttributeName, taskFactoryLoadInfo.AssemblyLocation);
                            }
                            catch (TargetInvocationException e)
                            {
                                // Exception thrown by the called code itself
                                // Log the stack, so the task vendor can fix their code
                                ProjectErrorUtilities.ThrowInvalidProject(elementLocation, "TaskFactoryLoadFailure", TaskFactoryAttributeName, taskFactoryLoadInfo.AssemblyLocation, Environment.NewLine + e.InnerException.ToString());
                            }
                            catch (ReflectionTypeLoadException e)
                            {
                                // ReflectionTypeLoadException.LoaderExceptions may contain nulls
                                foreach (Exception exception in e.LoaderExceptions)
                                {
                                    if (exception != null)
                                    {
                                        targetLoggingContext.LogError(new BuildEventFileInfo(taskProjectFile), "TaskFactoryLoadFailure", TaskFactoryAttributeName, taskFactoryLoadInfo.AssemblyLocation, exception.Message);
                                    }
                                }

                                ProjectErrorUtilities.ThrowInvalidProject(elementLocation, "TaskFactoryLoadFailure", TaskFactoryAttributeName, taskFactoryLoadInfo.AssemblyLocation, e.Message);
                            }
                            catch (Exception e) when (!ExceptionHandling.NotExpectedReflectionException(e))
                            {
                                ProjectErrorUtilities.ThrowInvalidProject(elementLocation, "TaskFactoryLoadFailure", TaskFactoryAttributeName, taskFactoryLoadInfo.AssemblyLocation, e.Message);
                            }

                            try
                            {
                                // We have loaded the type, lets now try and construct it
                                // Any exceptions from the constructor of the task factory will be caught lower down and turned into an InvalidProjectFileExceptions
#if FEATURE_APPDOMAIN
                                factory = (ITaskFactory)AppDomain.CurrentDomain.CreateInstanceAndUnwrap(loadedType.Type.GetTypeInfo().Assembly.FullName, loadedType.Type.FullName);
#else
                                factory = (ITaskFactory)Activator.CreateInstance(loadedType.Type);
#endif
                                TaskFactoryEngineContext taskFactoryLoggingHost = new TaskFactoryEngineContext(true /*I dont have the data at this point, the safest thing to do is make sure events are serializable*/, elementLocation, targetLoggingContext, isMultiThreadedBuild, Traits.Instance.ForceTaskFactoryOutOfProc);

                                bool initialized = false;
                                try
                                {
                                    // for backward compatibility with public interface
                                    if (factory is ITaskFactory2 factory2)
                                    {
                                        var taskFactoryParams = new Dictionary<string, string>(3)
                                        {
                                            { nameof(TaskHostParameters.Runtime), TaskFactoryParameters.Runtime },
                                            { nameof(TaskHostParameters.Architecture), TaskFactoryParameters.Architecture },
                                            { nameof(TaskHostParameters.TaskHostFactoryExplicitlyRequested), TaskFactoryParameters.TaskHostFactoryExplicitlyRequested.ToString() },
                                        };

                                        initialized = factory2.Initialize(RegisteredName, taskFactoryParams, ParameterGroupAndTaskBody.UsingTaskParameters, ParameterGroupAndTaskBody.InlineTaskXmlBody, taskFactoryLoggingHost);
                                    }
                                    else if (factory is ITaskFactory3 factory3)
                                    {
                                        initialized = factory3.Initialize(RegisteredName, TaskFactoryParameters, ParameterGroupAndTaskBody.UsingTaskParameters, ParameterGroupAndTaskBody.InlineTaskXmlBody, taskFactoryLoggingHost);
                                    }
                                    else
                                    {
                                        initialized = factory.Initialize(RegisteredName, ParameterGroupAndTaskBody.UsingTaskParameters, ParameterGroupAndTaskBody.InlineTaskXmlBody, taskFactoryLoggingHost);

                                        // TaskFactoryParameters will always be null unless specifically created to have runtime and architecture parameters.
                                        // In case TaskHostFactory is explicitly requested, we will now have a parameter for that.
                                        bool containsArchOrRuntimeParam = TaskFactoryParameters.Runtime != null
                                                                          || TaskFactoryParameters.Architecture != null;

                                        if (initialized && containsArchOrRuntimeParam)
                                        {
                                            targetLoggingContext.LogWarning(
                                                null,
                                                    new BuildEventFileInfo(elementLocation),
                                                    "TaskFactoryWillIgnoreTaskFactoryParameters",
                                                    factory.FactoryName,
                                                    XMakeAttributes.runtime,
                                                    XMakeAttributes.architecture,
                                                RegisteredName);
                                        }
                                    }

                                    // Throw an error if the ITaskFactory did not set the TaskType property.  If the property is null, it can cause NullReferenceExceptions in our code
                                    if (initialized && factory.TaskType == null)
                                    {
                                        throw new InvalidOperationException(AssemblyResources.GetString("TaskFactoryTaskTypeIsNotSet"));
                                    }
                                }
                                finally
                                {
#if FEATURE_APPDOMAIN
                                    taskFactoryLoggingHost.MarkAsInactive();
#endif
                                }

                                if (!initialized)
                                {
                                    _taskFactoryWrapperInstance = null;
                                    return false;
                                }
                            }
                            catch (InvalidCastException e)
                            {
                                string message = String.Empty;
#if DEBUG
                                message += UnhandledFactoryError;
#endif
                                message += e.Message;

                                // Could get an invalid cast when Creating Instance and UnWrap due to the framework assembly not being the same.
                                targetLoggingContext.LogError(
                                    new BuildEventFileInfo(elementLocation.File, elementLocation.Line, elementLocation.Column),
                                    "TaskFactoryInstantiationFailureErrorInvalidCast",
                                    TaskFactoryAttributeName,
                                    taskFactoryLoadInfo.AssemblyLocation,
                                    message);

                                return false;
                            }
                            catch (Exception e) when (!ExceptionHandling.IsCriticalException(e))
                            {
                                string message =
#if DEBUG
                                UnhandledFactoryError +
#endif
                                e.Message;

                                ProjectErrorUtilities.ThrowInvalidProject(elementLocation, "TaskFactoryLoadFailure", TaskFactoryAttributeName, taskFactoryLoadInfo.AssemblyLocation, message);
                            }
                        }
                        finally
                        {
                            if (resolver != null)
                            {
                                resolver.RemoveHandler();
                                resolver = null;
                            }
                        }
                    }

                    _taskFactoryWrapperInstance = new TaskFactoryWrapper(factory, loadedType, RegisteredName, TaskFactoryParameters, Statistics);
                }

                return true;
            }

            /// <summary>
            /// Keep track of the xml which will be sent to the inline task factory and the parameters if any which will also be passed in
            /// </summary>
            internal class ParameterGroupAndTaskElementRecord : ITranslatable
            {
                /// <summary>
                /// The list of parameters found in the using task along with a corosponding UsingTaskParameterInfo which contains the specific information about it
                /// Populated lazily as it is often empty.
                /// </summary>
                private IDictionary<string, TaskPropertyInfo> _usingTaskParameters;

                /// <summary>
                /// The body of the task element which will be passed to the task factory.
                /// </summary>
                private string _inlineTaskXmlBody;

                /// <summary>
                /// Was the task body evaluated or not
                /// </summary>
                private bool _taskBodyEvaluated;

                /// <summary>
                /// Create an empty ParameterGroupAndTaskElementRecord
                /// </summary>
                public ParameterGroupAndTaskElementRecord()
                {
                }

                /// <summary>
                /// The parameters from the ParameterGroup from the using task element which will be passed to the task factory.
                /// </summary>
                internal IDictionary<string, TaskPropertyInfo> UsingTaskParameters
                {
                    get { return _usingTaskParameters ?? ReadOnlyEmptyDictionary<string, TaskPropertyInfo>.Instance; }
                }

                /// <summary>
                /// The body of the task element which will be passed to the task factory.
                /// </summary>
                internal string InlineTaskXmlBody
                {
                    get { return _inlineTaskXmlBody; }
                }

                /// <summary>
                /// Has the task body been passed to the expander to be expanded
                /// </summary>
                internal bool TaskBodyEvaluated
                {
                    get { return _taskBodyEvaluated; }
                }

                /// <summary>
                /// Keep track of the xml which will be sent to the inline task factory and the parameters if any which will also be passed in
                /// </summary>
                /// <typeparam name="P">Property type</typeparam>
                /// <typeparam name="I">Item Type</typeparam>
                internal void ExpandUsingTask<P, I>(ProjectUsingTaskElement projectUsingTaskXml, Expander<P, I> expander, ExpanderOptions expanderOptions)
                    where P : class, IProperty
                    where I : class, IItem
                {
                    ErrorUtilities.VerifyThrowArgumentNull(projectUsingTaskXml);
                    ErrorUtilities.VerifyThrowArgumentNull(expander);

                    ProjectUsingTaskBodyElement taskElement = projectUsingTaskXml.TaskBody;
                    if (taskElement != null)
                    {
                        EvaluateTaskBody<P, I>(expander, taskElement, expanderOptions);
                    }

                    UsingTaskParameterGroupElement parameterGroupElement = projectUsingTaskXml.ParameterGroup;

                    if (parameterGroupElement != null)
                    {
                        ParseUsingTaskParameterGroupElement<P, I>(parameterGroupElement, expander, expanderOptions);
                    }
                }

                /// <summary>
                /// Evaluate the task body of the using task
                /// </summary>
                /// <typeparam name="P">IProperttyTypes</typeparam>
                /// <typeparam name="I">IItems</typeparam>
                private void EvaluateTaskBody<P, I>(Expander<P, I> expander, ProjectUsingTaskBodyElement taskElement, ExpanderOptions expanderOptions)
                    where P : class, IProperty
                    where I : class, IItem
                {
                    bool evaluate;
                    string expandedType = expander.ExpandIntoStringLeaveEscaped(taskElement.Evaluate, expanderOptions, taskElement.EvaluateLocation);

                    if (!Boolean.TryParse(expandedType, out evaluate))
                    {
                        ProjectErrorUtilities.ThrowInvalidProject(
                         taskElement.EvaluateLocation,
                         "InvalidEvaluatedAttributeValue",
                         expandedType,
                         taskElement.Evaluate,
                         XMakeAttributes.evaluate,
                         XMakeElements.usingTaskBody);
                    }

                    _taskBodyEvaluated = evaluate;

                    // If we need to evaluate then expand and evaluate the next inside of the body
                    if (evaluate)
                    {
                        _inlineTaskXmlBody = expander.ExpandIntoStringLeaveEscaped(taskElement.TaskBody, expanderOptions, taskElement.Location);
                    }
                    else
                    {
                        _inlineTaskXmlBody = taskElement.TaskBody;
                    }
                }

                /// <summary>
                /// Convert the UsingTaskParameterGroupElement into a list of parameter names and UsingTaskParameters
                /// </summary>
                /// <typeparam name="P">Property type</typeparam>
                /// <typeparam name="I">Item types</typeparam>
                private void ParseUsingTaskParameterGroupElement<P, I>(UsingTaskParameterGroupElement usingTaskParameterGroup, Expander<P, I> expander, ExpanderOptions expanderOptions)
                    where P : class, IProperty
                    where I : class, IItem
                {
                    _usingTaskParameters ??= new Dictionary<string, TaskPropertyInfo>(StringComparer.OrdinalIgnoreCase);

                    // Go through each of the parameters and create new ParameterInfo objects from them
                    foreach (ProjectUsingTaskParameterElement parameter in usingTaskParameterGroup.Parameters)
                    {
                        // Expand the type value before parsing it because it could be a property or item which needs to be expanded before it make sense
                        string expandedType = expander.ExpandIntoStringLeaveEscaped(parameter.ParameterType, expanderOptions, parameter.ParameterTypeLocation);

                        // Cannot have a null or empty name for the type after expansion.
                        ProjectErrorUtilities.VerifyThrowInvalidProject(
                            !String.IsNullOrEmpty(expandedType),
                            parameter.ParameterTypeLocation,
                            "InvalidEvaluatedAttributeValue",
                            expandedType,
                            parameter.ParameterType,
                            XMakeAttributes.parameterType,
                            XMakeElements.usingTaskParameter);

                        Type paramType;
                        if (expandedType.StartsWith("Microsoft.Build.Framework.", StringComparison.OrdinalIgnoreCase) && !expandedType.Contains(","))
                        {
                            // This is workaround for internal bug https://devdiv.visualstudio.com/DevDiv/_workitems/edit/1448821
                            // Visual Studio can load different version of Microsoft.Build.Framework.dll and non fully classified type could be resolved from it
                            // which cause InvalidProjectFileException with "UnsupportedTaskParameterTypeError" message.
                            // Another way to address this is to load types from compiled assembly - that would be more robust solution but also much more complex and risky code changes.
                            paramType = Type.GetType(expandedType + "," + typeof(ITaskItem).GetTypeInfo().Assembly.FullName, false /* don't throw on error */, true /* case-insensitive */) ??
                                        Type.GetType(expandedType);
                        }
                        else
                        {
                            paramType = Type.GetType(expandedType) ??
                                        Type.GetType(expandedType + "," + typeof(ITaskItem).GetTypeInfo().Assembly.FullName, false /* don't throw on error */, true /* case-insensitive */);
                        }

                        ProjectErrorUtilities.VerifyThrowInvalidProject(
                            paramType != null,
                            parameter.ParameterTypeLocation,
                            "InvalidEvaluatedAttributeValue",
                            expandedType,
                            parameter.ParameterType,
                            XMakeAttributes.parameterType,
                            XMakeElements.usingTaskParameter);

                        bool output;
                        string expandedOutput = expander.ExpandIntoStringLeaveEscaped(parameter.Output, expanderOptions, parameter.OutputLocation);

                        if (!Boolean.TryParse(expandedOutput, out output))
                        {
                            ProjectErrorUtilities.ThrowInvalidProject(
                                parameter.OutputLocation,
                                "InvalidEvaluatedAttributeValue",
                                expandedOutput,
                                parameter.Output,
                                XMakeAttributes.output,
                                XMakeElements.usingTaskParameter);
                        }

                        if (
                            (!output && (!TaskParameterTypeVerifier.IsValidInputParameter(paramType))) ||
                            (output && !TaskParameterTypeVerifier.IsValidOutputParameter(paramType)))
                        {
                            ProjectErrorUtilities.ThrowInvalidProject(
                                parameter.Location,
                                "UnsupportedTaskParameterTypeError",
                                paramType.FullName,
                                parameter.ParameterType,
                                parameter.Name);
                        }

                        bool required;
                        string expandedRequired = expander.ExpandIntoStringLeaveEscaped(parameter.Required, expanderOptions, parameter.RequiredLocation);

                        if (!Boolean.TryParse(expandedRequired, out required))
                        {
                            ProjectErrorUtilities.ThrowInvalidProject(
                                parameter.RequiredLocation,
                                "InvalidEvaluatedAttributeValue",
                                expandedRequired,
                                parameter.Required,
                                XMakeAttributes.required,
                                XMakeElements.usingTaskParameter);
                        }

                        UsingTaskParameters.Add(parameter.Name, new TaskPropertyInfo(parameter.Name, paramType, output, required));
                    }
                }

                public void Translate(ITranslator translator)
                {
                    translator.Translate(ref _inlineTaskXmlBody);
                    translator.Translate(ref _taskBodyEvaluated);

                    translator.TranslateDictionary(ref _usingTaskParameters, TranslatorForTaskParametersKey, TranslatorForTaskParameterValue, count => new Dictionary<string, TaskPropertyInfo>(StringComparer.OrdinalIgnoreCase));
                }

                // todo move to nested function after C# 7
                private static void TranslatorForTaskParametersKey(ITranslator translator, ref string key)
                {
                    translator.Translate(ref key);
                }

                // todo move to nested function after C# 7
                private static void TranslatorForTaskParameterValue(ITranslator translator, ref TaskPropertyInfo taskPropertyInfo)
                {
                    string name = null;
                    string propertyTypeName = null;
                    bool output = false;
                    bool required = false;

                    var writing = translator.Mode == TranslationDirection.WriteToStream;

                    if (writing)
                    {
                        name = taskPropertyInfo.Name;
                        propertyTypeName = taskPropertyInfo.PropertyType.AssemblyQualifiedName;
                        output = taskPropertyInfo.Output;
                        required = taskPropertyInfo.Required;
                    }

                    translator.Translate(ref name);
                    translator.Translate(ref output);
                    translator.Translate(ref required);
                    translator.Translate(ref propertyTypeName);

                    if (!writing)
                    {
                        Type propertyType = Type.GetType(propertyTypeName);
                        taskPropertyInfo = new TaskPropertyInfo(name, propertyType, output, required);
                    }
                }
            }

            public void Translate(ITranslator translator)
            {
                translator.Translate(ref _taskIdentity);
                translator.Translate(ref _registeredName);
                translator.Translate(ref _taskFactoryAssemblyLoadInfo, AssemblyLoadInfo.FactoryForTranslation);
                translator.Translate(ref _taskFactory);
                translator.Translate(ref _parameterGroupAndTaskBody);
                translator.Translate(ref _registrationOrderId);
                translator.Translate(ref _definingFileFullPath);
                translator.Translate(ref _taskFactoryParameters);
            }

            internal static RegisteredTaskRecord FactoryForDeserialization(ITranslator translator)
            {
                var instance = new RegisteredTaskRecord();
                instance.Translate(translator);

                return instance;
            }
        }

        public void Translate(ITranslator translator)
        {
            translator.Translate(ref _toolset, Toolset.FactoryForDeserialization);
            translator.Translate(ref _nextRegistrationOrderId);
            IDictionary<RegisteredTaskIdentity, List<RegisteredTaskRecord>> copy = _taskRegistrations;
            translator.TranslateDictionary(ref copy, TranslateTaskRegistrationKey, TranslateTaskRegistrationValue, count => CreateRegisteredTaskDictionary(count));

            if (translator.Mode == TranslationDirection.ReadFromStream)
            {
                _taskRegistrations = (Dictionary<RegisteredTaskIdentity, List<RegisteredTaskRecord>>)copy;
#if DEBUG
                _isInitialized = _taskRegistrations != null;
#endif
            }
        }

        // todo make nested after C# 7
        private void TranslateTaskRegistrationKey(ITranslator translator, ref RegisteredTaskIdentity taskIdentity)
        {
            translator.Translate(ref taskIdentity);
        }

        // todo make nested after C# 7
        private void TranslateTaskRegistrationValue(ITranslator translator, ref List<RegisteredTaskRecord> taskRecords)
        {
            translator.Translate(ref taskRecords, RegisteredTaskRecord.FactoryForDeserialization);
        }

        public static TaskRegistry FactoryForDeserialization(ITranslator translator)
        {
            var instance = new TaskRegistry();
            instance.Translate(translator);

            return instance;
        }
    }
}<|MERGE_RESOLUTION|>--- conflicted
+++ resolved
@@ -1419,17 +1419,10 @@
 
                     bool isAssemblyTaskFactory = String.Equals(TaskFactoryAttributeName, AssemblyTaskFactory, StringComparison.OrdinalIgnoreCase);
                     bool isTaskHostFactory = String.Equals(TaskFactoryAttributeName, TaskHostFactory, StringComparison.OrdinalIgnoreCase);
-<<<<<<< HEAD
-                    _taskFactoryParameters ??= new();
+
                     if (isTaskHostFactory)
                     {
-                        TaskFactoryParameters.Add(Constants.TaskHostExplicitlyRequested, isTaskHostFactory.ToString());
-=======
-
-                    if (isTaskHostFactory)
-                    {
                         _taskFactoryParameters = TaskHostParameters.MergeTaskHostParameters(_taskFactoryParameters, new TaskHostParameters(taskHostFactoryExplicitlyRequested: true));
->>>>>>> 9e6b65ff
                     }
 
                     if (isAssemblyTaskFactory || isTaskHostFactory)
