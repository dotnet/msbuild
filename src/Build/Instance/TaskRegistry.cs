﻿// Licensed to the .NET Foundation under one or more agreements.
// The .NET Foundation licenses this file to you under the MIT license.

using System;
using System.Collections.Concurrent;
using System.Collections.Generic;
using System.Diagnostics;
using System.IO;
using System.Linq;
using System.Reflection;
using System.Threading;
using Microsoft.Build.BackEnd;
using Microsoft.Build.BackEnd.Logging;
using Microsoft.Build.Collections;
using Microsoft.Build.Construction;
using Microsoft.Build.Evaluation;
using Microsoft.Build.Framework;
using Microsoft.Build.Shared;
using Microsoft.Build.Shared.FileSystem;
using Microsoft.NET.StringTools;
using InvalidProjectFileException = Microsoft.Build.Exceptions.InvalidProjectFileException;
using ProjectXmlUtilities = Microsoft.Build.Internal.ProjectXmlUtilities;
using TargetLoggingContext = Microsoft.Build.BackEnd.Logging.TargetLoggingContext;
using TaskEngineAssemblyResolver = Microsoft.Build.BackEnd.Logging.TaskEngineAssemblyResolver;

#nullable disable

namespace Microsoft.Build.Execution
{
    /// <summary>
    /// This class is used to track tasks used by a project. Tasks are declared in project files with the &lt;UsingTask&gt; tag.
    /// Task and assembly names must be specified per .NET guidelines, however, the names do not need to be fully qualified if
    /// they provide enough information to locate the tasks they refer to. Assemblies can also be referred to using file paths --
    /// this is useful when it is not possible/desirable to place task assemblies in the GAC, or in the same directory as MSBuild.
    /// </summary>
    /// <remarks>
    /// 1) specifying a task assembly using BOTH its assembly name (strong or weak) AND its file path is not allowed
    /// 2) when specifying the assembly name, the file extension (usually ".dll") must NOT be specified
    /// 3) when specifying the assembly file, the file extension MUST be specified
    /// </remarks>
    /// <example>
    /// &lt;UsingTask TaskName="Microsoft.Build.Tasks.Csc"                     ==> look for the "Csc" task in the
    ///            AssemblyName="Microsoft.Build.Tasks"/&gt;                       weakly-named "Microsoft.Build.Tasks" assembly
    ///
    /// &lt;UsingTask TaskName="t1"                                            ==> look for the "t1" task in the
    ///            AssemblyName="mytasks, Culture=en, Version=1.0.0.0"/&gt;        strongly-named "mytasks" assembly
    ///
    /// &lt;UsingTask TaskName="foo"                                           ==> look for the "foo" task in the
    ///            AssemblyFile="$(MyDownloadedTasks)\utiltasks.dll"/&gt;          "utiltasks" assembly file
    ///
    /// &lt;UsingTask TaskName="UtilTasks.Bar"                                 ==> invalid task declaration
    ///            AssemblyName="utiltasks.dll"
    ///            AssemblyFile="$(MyDownloadedTasks)\"/&gt;
    /// </example>
    internal sealed class TaskRegistry : ITranslatable
    {
        /// <summary>
        /// The fallback task registry
        /// </summary>
        private Toolset _toolset;

        /// <summary>
        /// Simple name for the MSBuild tasks (v4), used for shimming in loading
        /// task factory UsingTasks
        /// </summary>
        private const string s_tasksV4SimpleName = "Microsoft.Build.Tasks.v4.0";

        /// <summary>
        /// Filename for the MSBuild tasks (v4), used for shimming in loading
        /// task factory UsingTasks
        /// </summary>
        private const string s_tasksV4Filename = $"{s_tasksV4SimpleName}.dll";

        /// <summary>
        /// Expected location that MSBuild tasks (v4) is picked up from if the user
        /// references it with just a simple name, used for shimming in loading
        /// task factory UsingTasks
        /// </summary>
        private static readonly string s_potentialTasksV4Location = Path.Combine(BuildEnvironmentHelper.Instance.CurrentMSBuildToolsDirectory, s_tasksV4Filename);

        /// <summary>
        /// Simple name for the MSBuild tasks (v12), used for shimming in loading
        /// task factory UsingTasks
        /// </summary>
        private const string s_tasksV12SimpleName = "Microsoft.Build.Tasks.v12.0";

        /// <summary>
        /// Filename for the MSBuild tasks (v12), used for shimming in loading
        /// task factory UsingTasks
        /// </summary>
        private const string s_tasksV12Filename = $"{s_tasksV12SimpleName}.dll";

        /// <summary>
        /// Expected location that MSBuild tasks (v12) is picked up from if the user
        /// references it with just a simple name, used for shimming in loading
        /// task factory UsingTasks
        /// </summary>
        private static readonly string s_potentialTasksV12Location = Path.Combine(BuildEnvironmentHelper.Instance.CurrentMSBuildToolsDirectory, s_tasksV12Filename);

        /// <summary>
        /// Simple name for the MSBuild tasks (v14+), used for shimming in loading
        /// task factory UsingTasks
        /// </summary>
        private const string s_tasksCoreSimpleName = "Microsoft.Build.Tasks.Core";

        /// <summary>
        /// Filename for the MSBuild tasks (v14+), used for shimming in loading
        /// task factory UsingTasks
        /// </summary>
        private const string s_tasksCoreFilename = $"{s_tasksCoreSimpleName}.dll";

        /// <summary>
        /// Expected location that MSBuild tasks (v14+) is picked up from if the user
        /// references it with just a simple name, used for shimming in loading
        /// task factory UsingTasks
        /// </summary>
        private static readonly string s_potentialTasksCoreLocation = Path.Combine(BuildEnvironmentHelper.Instance.CurrentMSBuildToolsDirectory, s_tasksCoreFilename);

        /// <summary>
        /// Monotonically increasing counter for registered tasks.
        /// </summary>
        private int _nextRegistrationOrderId = 0;

        /// <summary>
        /// Cache of tasks already found using exact matching,
        /// keyed by the task identity requested.
        /// </summary>
        private readonly ConcurrentDictionary<RegisteredTaskIdentity, RegisteredTaskRecord> _cachedTaskRecordsWithExactMatch =
            new(RegisteredTaskIdentity.RegisteredTaskIdentityComparer.Exact);

        /// <summary>
        /// Cache of tasks already found using fuzzy matching,
        /// keyed by the task name requested.
        /// Value is a dictionary of all possible matches for that
        /// task name, by unique identity.
        /// </summary>
        private readonly ConcurrentDictionary<string, ConcurrentDictionary<RegisteredTaskIdentity, RegisteredTaskRecord>> _cachedTaskRecordsWithFuzzyMatch = new(StringComparer.OrdinalIgnoreCase);

        /// <summary>
        /// Cache of task declarations i.e. the &lt;UsingTask&gt; tags fed to this registry,
        /// keyed by the task name declared.
        /// Task name may be qualified or not.
        /// This field may be null.
        /// This is expected to be modified only during initialization via a single call, and all reads will occur only after the initialization is done - so no need for a concurrent dictionary.
        /// </summary>
        private Dictionary<RegisteredTaskIdentity, List<RegisteredTaskRecord>> _taskRegistrations;

        /// <summary>
        /// Create another set containing architecture-specific task entries.
        ///  Then when we look for them, check if the name exists in that.
        /// This is expected to be modified only during initialization via a single call, and all reads will occur only after the initialization is done - so no need for a concurrent dictionary.
        /// </summary>
        private readonly Dictionary<string, List<RegisteredTaskRecord>> _overriddenTasks = new Dictionary<string, List<RegisteredTaskRecord>>();

#if DEBUG
        /// <summary>
        /// Indicates whether the task registry has been initialized.
        /// Task registry cannot be used until it is initialized. And it cannot be initialized more than once.
        /// This will help to guarantee logical immutability of TaskRegistry.
        /// </summary>
        private bool _isInitialized;
#endif

        /// <summary>
        /// The cache to load the *.tasks files into
        /// </summary>
        internal ProjectRootElementCacheBase RootElementCache { get; set; }

        /// <summary>
        /// Creates a task registry that does not fall back to any other task registry.
        /// Default constructor does no work because the tables are initialized lazily when a task is registered
        /// </summary>
        internal TaskRegistry(ProjectRootElementCacheBase projectRootElementCache)
        {
            ErrorUtilities.VerifyThrowInternalNull(projectRootElementCache);

            RootElementCache = projectRootElementCache;
        }

        private TaskRegistry()
        {
        }

        /// <summary>
        /// Creates a task registry that defers to the specified toolset's registry for those tasks it cannot resolve.
        /// UNDONE: (Logging.) We can't pass the base task registry from the Toolset because we can't call GetTaskRegistry
        /// without logging context information.  When the Project load code is altered to contain logging service
        /// references, we can load the toolset task registry at the time this registry is created and pass it to
        /// this constructor instead of the toolset state.
        /// </summary>
        /// <param name="toolset">The Toolset containing the toolser task registry</param>
        /// <param name="projectRootElementCache">The <see cref="ProjectRootElementCache"/> to use.</param>
        internal TaskRegistry(Toolset toolset, ProjectRootElementCacheBase projectRootElementCache)
        {
            ErrorUtilities.VerifyThrowInternalNull(projectRootElementCache);
            ErrorUtilities.VerifyThrowInternalNull(toolset);

            RootElementCache = projectRootElementCache;
            _toolset = toolset;
        }

        /// <summary>
        /// Returns the toolset state used to initialize this registry, if any.
        /// </summary>
        internal Toolset Toolset
        {
            [DebuggerStepThrough]
            get
            { return _toolset; }
        }

        /// <summary>
        /// Access the next registration sequence id.
        /// FOR UNIT TESTING ONLY.
        /// </summary>
        internal int NextRegistrationOrderId => _nextRegistrationOrderId;

        /// <summary>
        /// Access list of task registrations.
        /// FOR UNIT TESTING ONLY.
        /// </summary>
        internal IDictionary<RegisteredTaskIdentity, List<RegisteredTaskRecord>> TaskRegistrations
        {
            get
            {
                if (_taskRegistrations == null)
                {
                    _taskRegistrations = CreateRegisteredTaskDictionary();
                }

                return _taskRegistrations;
            }
        }

        internal bool IsLoaded => RootElementCache != null;

        /// <summary>
        /// Evaluate the usingtask and add the result into the data passed in
        /// </summary>
        /// <typeparam name="P">A type derived from IProperty</typeparam>
        /// <typeparam name="I">A type derived from IItem</typeparam>
        internal static void InitializeTaskRegistryFromUsingTaskElements<P, I>(
            LoggingContext loggingContext,
            IEnumerable<(ProjectUsingTaskElement projectUsingTaskXml, string directoryOfImportingFile)> registrations,
            TaskRegistry taskRegistry,
            Expander<P, I> expander,
            ExpanderOptions expanderOptions,
            IFileSystem fileSystem)
            where P : class, IProperty
            where I : class, IItem
        {
            foreach ((ProjectUsingTaskElement projectUsingTaskXml, string directoryOfImportingFile) registration in registrations)
            {
                RegisterTasksFromUsingTaskElement(
                    loggingContext,
                    registration.directoryOfImportingFile,
                    registration.projectUsingTaskXml,
                    taskRegistry,
                    expander,
                    expanderOptions,
                    fileSystem);
            }
#if DEBUG
            taskRegistry._isInitialized = true;
            taskRegistry._taskRegistrations ??= TaskRegistry.CreateRegisteredTaskDictionary();
#endif
        }

        /// <summary>
        /// Evaluate the usingtask and add the result into the data passed in
        /// </summary>
        /// <typeparam name="P">A type derived from IProperty</typeparam>
        /// <typeparam name="I">A type derived from IItem</typeparam>
        private static void RegisterTasksFromUsingTaskElement
            <P, I>(
            LoggingContext loggingContext,
            string directoryOfImportingFile,
            ProjectUsingTaskElement projectUsingTaskXml,
            TaskRegistry taskRegistry,
            Expander<P, I> expander,
            ExpanderOptions expanderOptions,
            IFileSystem fileSystem)
            where P : class, IProperty
            where I : class, IItem
        {
            ErrorUtilities.VerifyThrowInternalNull(directoryOfImportingFile);
#if DEBUG
            ErrorUtilities.VerifyThrowInternalError(!taskRegistry._isInitialized, "Attempt to modify TaskRegistry after it was initialized.");
#endif

            if (!ConditionEvaluator.EvaluateCondition(
                    projectUsingTaskXml.Condition,
                    ParserOptions.AllowPropertiesAndItemLists,
                    expander,
                    expanderOptions,
                    projectUsingTaskXml.ContainingProject.DirectoryPath,
                    projectUsingTaskXml.ConditionLocation,
                    fileSystem,
                    loggingContext))
            {
                return;
            }

            string assemblyFile = null;
            string assemblyName = null;

            string taskName = expander.ExpandIntoStringLeaveEscaped(projectUsingTaskXml.TaskName, expanderOptions, projectUsingTaskXml.TaskNameLocation);

            ProjectErrorUtilities.VerifyThrowInvalidProject(
                taskName.Length > 0,
                projectUsingTaskXml.TaskNameLocation,
                "InvalidEvaluatedAttributeValue",
                taskName,
                projectUsingTaskXml.TaskName,
                XMakeAttributes.name,
                XMakeElements.usingTask);

            string taskFactory = expander.ExpandIntoStringLeaveEscaped(projectUsingTaskXml.TaskFactory, expanderOptions, projectUsingTaskXml.TaskFactoryLocation);

            if (String.IsNullOrEmpty(taskFactory) || taskFactory.Equals(RegisteredTaskRecord.AssemblyTaskFactory, StringComparison.OrdinalIgnoreCase) || taskFactory.Equals(RegisteredTaskRecord.TaskHostFactory, StringComparison.OrdinalIgnoreCase))
            {
                ProjectXmlUtilities.VerifyThrowProjectNoChildElements(projectUsingTaskXml.XmlElement);
            }

            if (projectUsingTaskXml.AssemblyFile.Length > 0)
            {
                assemblyFile = expander.ExpandIntoStringLeaveEscaped(projectUsingTaskXml.AssemblyFile, expanderOptions, projectUsingTaskXml.AssemblyFileLocation);
            }
            else
            {
                assemblyName = expander.ExpandIntoStringLeaveEscaped(projectUsingTaskXml.AssemblyName, expanderOptions, projectUsingTaskXml.AssemblyNameLocation);
            }

            ProjectErrorUtilities.VerifyThrowInvalidProject(
                assemblyFile == null || assemblyFile.Length > 0,
                projectUsingTaskXml.AssemblyFileLocation,
                "InvalidEvaluatedAttributeValue",
                assemblyFile,
                projectUsingTaskXml.AssemblyFile,
                XMakeAttributes.assemblyFile,
                XMakeElements.usingTask);

            ProjectErrorUtilities.VerifyThrowInvalidProject(
                assemblyName == null || assemblyName.Length > 0,
                projectUsingTaskXml.AssemblyNameLocation,
                "InvalidEvaluatedAttributeValue",
                assemblyName,
                projectUsingTaskXml.AssemblyName,
                XMakeAttributes.assemblyName,
                XMakeElements.usingTask);

            // Ensure the assembly file/path is relative to the project in which this <UsingTask> node was defined -- we
            // don't want paths from imported projects being interpreted relative to the main project file.
            try
            {
                assemblyFile = FileUtilities.FixFilePath(assemblyFile);

                if (assemblyFile != null && !Path.IsPathRooted(assemblyFile))
                {
                    assemblyFile = Strings.WeakIntern(Path.Combine(directoryOfImportingFile, assemblyFile));
                }

                if (String.Equals(taskFactory, RegisteredTaskRecord.CodeTaskFactory, StringComparison.OrdinalIgnoreCase) || String.Equals(taskFactory, RegisteredTaskRecord.XamlTaskFactory, StringComparison.OrdinalIgnoreCase))
                {
                    // SHIM: One common pattern for people using CodeTaskFactory or XamlTaskFactory from M.B.T.v4.0.dll is to
                    // specify it using $(MSBuildToolsPath) -- which now no longer contains M.B.T.v4.0.dll.  This same pattern
                    // may also occur if someone is using CodeTaskFactory or XamlTaskFactory from M.B.T.v12.0.dll.  So if we have a
                    // situation where the path being used doesn't contain the v4 or v12 tasks but DOES contain the v14+ tasks, just
                    // secretly substitute it here.
                    if (
                            assemblyFile != null &&
                            (assemblyFile.EndsWith(s_tasksV4Filename, StringComparison.OrdinalIgnoreCase) || assemblyFile.EndsWith(s_tasksV12Filename, StringComparison.OrdinalIgnoreCase)) &&
                            !FileUtilities.FileExistsNoThrow(assemblyFile, fileSystem))
                    {
                        string replacedAssemblyFile = Path.Combine(Path.GetDirectoryName(assemblyFile), s_tasksCoreFilename);

                        if (FileUtilities.FileExistsNoThrow(replacedAssemblyFile, fileSystem))
                        {
                            assemblyFile = replacedAssemblyFile;
                        }
                    }
                    else if (assemblyName != null)
                    {
                        // SHIM: Another common pattern for people using CodeTaskFactory or XamlTaskFactory from
                        // M.B.T.v4.0.dll is to specify it using AssemblyName with a simple name -- which works only if that
                        // that assembly is in the current directory.  Much like with the above case, if we detect that
                        // situation, secretly substitute it here so that the majority of task factory users aren't broken.
                        if
                            (
                                assemblyName.Equals(s_tasksV4SimpleName, StringComparison.OrdinalIgnoreCase) &&
                                !FileUtilities.FileExistsNoThrow(s_potentialTasksV4Location, fileSystem) &&
                                FileUtilities.FileExistsNoThrow(s_potentialTasksCoreLocation, fileSystem))
                        {
                            assemblyName = s_tasksCoreSimpleName;
                        }
                        else if
                            (
                                assemblyName.Equals(s_tasksV12SimpleName, StringComparison.OrdinalIgnoreCase) &&
                                !FileUtilities.FileExistsNoThrow(s_potentialTasksV12Location, fileSystem) &&
                                FileUtilities.FileExistsNoThrow(s_potentialTasksCoreLocation, fileSystem))
                        {
                            assemblyName = s_tasksCoreSimpleName;
                        }
                    }
                }
            }
            catch (ArgumentException ex)
            {
                // Invalid chars in AssemblyFile path
                ProjectErrorUtilities.ThrowInvalidProject(projectUsingTaskXml.Location, "InvalidAttributeValueWithException", assemblyFile, XMakeAttributes.assemblyFile, XMakeElements.usingTask, ex.Message);
            }

            RegisteredTaskRecord.ParameterGroupAndTaskElementRecord parameterGroupAndTaskElementRecord = null;

            if (projectUsingTaskXml.Count > 0)
            {
                parameterGroupAndTaskElementRecord = new RegisteredTaskRecord.ParameterGroupAndTaskElementRecord();
                parameterGroupAndTaskElementRecord.ExpandUsingTask<P, I>(projectUsingTaskXml, expander, expanderOptions);
            }

            TaskHostParameters taskFactoryParameters = TaskHostParameters.Empty;
            string runtime = expander.ExpandIntoStringLeaveEscaped(projectUsingTaskXml.Runtime, expanderOptions, projectUsingTaskXml.RuntimeLocation);
            string architecture = expander.ExpandIntoStringLeaveEscaped(projectUsingTaskXml.Architecture, expanderOptions, projectUsingTaskXml.ArchitectureLocation);
            string overrideUsingTask = expander.ExpandIntoStringLeaveEscaped(projectUsingTaskXml.Override, expanderOptions, projectUsingTaskXml.OverrideLocation);

            if ((runtime != string.Empty) || (architecture != string.Empty))
            {
                taskFactoryParameters = new TaskHostParameters(
                    runtime == string.Empty ? XMakeAttributes.MSBuildRuntimeValues.any : runtime,
                    architecture == string.Empty ? XMakeAttributes.MSBuildArchitectureValues.any : architecture);
            }

            taskRegistry.RegisterTask(
                taskName,
                AssemblyLoadInfo.Create(assemblyName, assemblyFile),
                taskFactory,
                taskFactoryParameters,
                parameterGroupAndTaskElementRecord,
                loggingContext,
                projectUsingTaskXml,
                ConversionUtilities.ValidBooleanTrue(overrideUsingTask));
        }

        /// <summary>
        /// Given a task name, this method retrieves the task class. If the task has been requested before, it will be found in
        /// the class cache; otherwise, &lt;UsingTask&gt; declarations will be used to search the appropriate assemblies.
        /// </summary>
        internal TaskFactoryWrapper GetRegisteredTask(
            string taskName,
            string taskProjectFile,
            TaskHostParameters taskIdentityParameters,
            bool exactMatchRequired,
            TargetLoggingContext targetLoggingContext,
            ElementLocation elementLocation,
            bool isMultiThreadedBuild)
        {
#if DEBUG
            ErrorUtilities.VerifyThrowInternalError(_isInitialized, "Attempt to read from TaskRegistry before its initialization was finished.");
#endif
            TaskFactoryWrapper taskFactory = null;

            // If there are no usingtask tags in the project don't bother caching or looking for tasks locally
            RegisteredTaskRecord record = GetTaskRegistrationRecord(taskName, taskProjectFile, taskIdentityParameters, exactMatchRequired, targetLoggingContext, elementLocation, out bool retrievedFromCache, isMultiThreadedBuild);

            if (record != null)
            {
                // if the given task name is longer than the registered task name
                // we will use the longer name to help disambiguate between multiple matches
                string mostSpecificTaskName = (taskName.Length > record.RegisteredName.Length) ? taskName : record.RegisteredName;
                taskFactory = record.GetTaskFactoryFromRegistrationRecord(mostSpecificTaskName, taskProjectFile, taskIdentityParameters, targetLoggingContext, elementLocation, isMultiThreadedBuild);

                if (taskFactory != null && !retrievedFromCache)
                {
                    if (record.TaskFactoryAttributeName.Equals(RegisteredTaskRecord.AssemblyTaskFactory) || record.TaskFactoryAttributeName.Equals(RegisteredTaskRecord.TaskHostFactory))
                    {
                        targetLoggingContext.LogComment(MessageImportance.Low, "TaskFound", taskName, taskFactory.Name);
                    }
                    else
                    {
                        targetLoggingContext.LogComment(MessageImportance.Low, "TaskFoundFromFactory", taskName, taskFactory.Name);
                    }

                    if (taskFactory.TaskFactoryLoadedType.HasSTAThreadAttribute)
                    {
                        targetLoggingContext.LogComment(MessageImportance.Low, "TaskNeedsSTA", taskName);
                    }
                }
            }

            return taskFactory;
        }

        /// <summary>
        /// Retrieves the task registration record for the specified task.
        /// </summary>
        /// <param name="taskName">The name of the task to retrieve.</param>
        /// <param name="taskProjectFile">The task's project file.</param>
        /// <param name="taskIdentityParameters">The set of task identity parameters to be used to identify the
        /// correct task record match.</param>
        /// <param name="exactMatchRequired">True if an exact name match is required.</param>
        /// <param name="targetLoggingContext">The logging context.</param>
        /// <param name="elementLocation">The location of the task element in the project file.</param>
        /// <param name="retrievedFromCache">True if the record was retrieved from the cache.</param>
        /// <param name="isMultiThreadedBuild">Whether the build is running in multi-threaded mode.</param>
        /// <returns>The task registration record, or null if none was found.</returns>
        internal RegisteredTaskRecord GetTaskRegistrationRecord(
            string taskName,
            string taskProjectFile,
            TaskHostParameters taskIdentityParameters,
            bool exactMatchRequired,
            TargetLoggingContext targetLoggingContext,
            ElementLocation elementLocation,
            out bool retrievedFromCache,
            bool isMultiThreadedBuild)
        {
            RegisteredTaskRecord taskRecord = null;
            retrievedFromCache = false;
            RegisteredTaskIdentity taskIdentity = new(taskName, taskIdentityParameters);

            // Project-level override tasks are keyed by task name (unqualified).
            // Because Foo.Bar and Baz.Bar are both valid, they are stored
            // in a dictionary keyed as `Bar` because most tasks are called unqualified
            if (_overriddenTasks.TryGetValue(taskName, out List<RegisteredTaskRecord> recs))
            {
                // When we determine this task was overridden, search all task records
                // to find the most correct registration. Search with the fully qualified name (if applicable)
                // Behavior is intended to be "first one wins"
                foreach (RegisteredTaskRecord rec in recs)
                {
                    if (RegisteredTaskIdentity.RegisteredTaskIdentityComparer.IsPartialMatch(taskIdentity, rec.TaskIdentity))
                    {
                        return rec;
                    }
                }
            }

            // Try the override task registry first
            if (_toolset != null)
            {
                TaskRegistry toolsetRegistry = _toolset.GetOverrideTaskRegistry(targetLoggingContext, RootElementCache);
                taskRecord = toolsetRegistry.GetTaskRegistrationRecord(taskName, taskProjectFile, taskIdentityParameters, exactMatchRequired, targetLoggingContext, elementLocation, out retrievedFromCache, isMultiThreadedBuild);
            }

            // Try the current task registry
            if (taskRecord == null && _taskRegistrations?.Count > 0)
            {
                if (exactMatchRequired)
                {
                    if (_cachedTaskRecordsWithExactMatch.TryGetValue(taskIdentity, out taskRecord))
                    {
                        retrievedFromCache = true;
                        return taskRecord;
                    }
                }
                else
                {
                    if (_cachedTaskRecordsWithFuzzyMatch.TryGetValue(taskIdentity.Name, out ConcurrentDictionary<RegisteredTaskIdentity, RegisteredTaskRecord> taskRecords))
                    {
                        // if we've looked up this exact one before, just grab it and return
                        if (taskRecords.TryGetValue(taskIdentity, out taskRecord))
                        {
                            retrievedFromCache = true;
                            return taskRecord;
                        }
                        else
                        {
                            // otherwise, check the "short list" of everything else included here to see if one of them matches
                            foreach (RegisteredTaskRecord record in taskRecords.Values)
                            {
                                // Just return the first one that actually matches.  There may be nulls in here as well, if we've previously attempted to
                                // find a variation on this task record and failed.  In that case, since it wasn't an exact match (otherwise it would have
                                // been picked up by the check above) just ignore it, the way we ignore task records that don't work with this set of
                                // parameters.
                                if (record != null)
                                {
                                    if (record.CanTaskBeCreatedByFactory(taskName, taskProjectFile, taskIdentityParameters, targetLoggingContext, elementLocation, isMultiThreadedBuild))
                                    {
                                        retrievedFromCache = true;
                                        return record;
                                    }
                                }
                            }
                        }

                        // otherwise, nothing fit, so act like we never hit the cache at all.
                    }
                }

                IEnumerable<RegisteredTaskRecord> registrations = GetRelevantOrderedRegistrations(taskIdentity, exactMatchRequired);

                // look for the given task name in the registry; if not found, gather all registered task names that partially
                // match the given name
                taskRecord = GetMatchingRegistration(taskName, registrations, taskProjectFile, taskIdentityParameters, targetLoggingContext, elementLocation, isMultiThreadedBuild);
            }

            // If we didn't find the task but we have a fallback registry in the toolset state, try that one.
            if (taskRecord == null && _toolset != null)
            {
                TaskRegistry toolsetRegistry = _toolset.GetTaskRegistry(targetLoggingContext, RootElementCache);
                taskRecord = toolsetRegistry.GetTaskRegistrationRecord(taskName, taskProjectFile, taskIdentityParameters, exactMatchRequired, targetLoggingContext, elementLocation, out retrievedFromCache, isMultiThreadedBuild);
            }

            // Cache the result, even if it is null.  We should never again do the work we just did, for this task name.
            if (exactMatchRequired)
            {
                _cachedTaskRecordsWithExactMatch[taskIdentity] = taskRecord;
            }
            else
            {
                // Since this is a fuzzy match, we could conceivably have several sets of task identity parameters that match
                // each other ... but might be mutually exclusive themselves.  E.g. CLR4|x86 and CLR2|x64 both match *|*.
                //
                // To prevent us inadvertently leaking something incompatible, in this case, we need to store not just the
                // record that we got this time, but ALL of the records that have previously matched this key.
                //
                // Furthermore, the first level key needs to be the name of the task, not its identity -- otherwise we might
                // end up with multiple entries containing subsets of the same fuzzy-matchable tasks.  E.g. with the following
                // set of steps:
                // 1. Look up Foo | bar
                // 2. Look up Foo | * (goes into Foo | bar cache entry)
                // 3. Look up Foo | baz (gets its own entry because it doesn't match Foo | bar)
                // 4. Look up Foo | * (should get the Foo | * under Foo | bar, but depending on what the dictionary looks up
                //    first, might get Foo | baz, which also matches, instead)
                ConcurrentDictionary<RegisteredTaskIdentity, RegisteredTaskRecord> taskRecords
                    = _cachedTaskRecordsWithFuzzyMatch.GetOrAdd(taskIdentity.Name,
                        _ => new(RegisteredTaskIdentity.RegisteredTaskIdentityComparer.Exact));

                taskRecords[taskIdentity] = taskRecord;
                _cachedTaskRecordsWithFuzzyMatch[taskIdentity.Name] = taskRecords;
            }

            return taskRecord;
        }

        /// <summary>
        /// Is the class being loaded a task factory class
        /// </summary>
        private static bool IsTaskFactoryClass(Type type, object unused)
        {
            return type.GetTypeInfo().IsClass &&
                !type.GetTypeInfo().IsAbstract &&
                typeof(Microsoft.Build.Framework.ITaskFactory).IsAssignableFrom(type);
        }

        /// <summary>
        /// Searches all task declarations for the given task name.
        /// If no exact match is found, looks for partial matches.
        /// A task name that is not fully qualified may produce several partial matches.
        /// </summary>
        private IEnumerable<RegisteredTaskRecord> GetRelevantOrderedRegistrations(RegisteredTaskIdentity taskIdentity, bool exactMatchRequired)
        {
            if (_taskRegistrations.TryGetValue(taskIdentity, out List<RegisteredTaskRecord> taskAssemblies))
            {
                // (records for single key should be ordered by order of registrations - as they are inserted into the list)
                return taskAssemblies;
            }

            if (exactMatchRequired)
            {
                return [];
            }

            // look through all task declarations for partial matches
            return _taskRegistrations
                .Where(tp => RegisteredTaskIdentity.RegisteredTaskIdentityComparer.IsPartialMatch(taskIdentity, tp.Key))
                .SelectMany(tp => tp.Value)
                .OrderBy(r => r.RegistrationOrderId);
        }

        /// <summary>
        /// Registers an evaluated using task tag for future
        /// consultation
        /// </summary>
        private void RegisterTask(
            string taskName,
            AssemblyLoadInfo assemblyLoadInfo,
            string taskFactory,
            TaskHostParameters taskFactoryParameters,
            RegisteredTaskRecord.ParameterGroupAndTaskElementRecord inlineTaskRecord,
            LoggingContext loggingContext,
            ProjectUsingTaskElement projectUsingTaskInXml,
            bool overrideTask)
        {
            ErrorUtilities.VerifyThrowInternalLength(taskName, nameof(taskName));
            ErrorUtilities.VerifyThrowInternalNull(assemblyLoadInfo);

            // Lazily allocate the hashtable
            if (_taskRegistrations == null)
            {
                _taskRegistrations = CreateRegisteredTaskDictionary();
            }

            // since more than one task can have the same name, we want to keep track of all assemblies that are declared to
            // contain tasks with a given name...
            List<RegisteredTaskRecord> registeredTaskEntries;
            RegisteredTaskIdentity taskIdentity = new RegisteredTaskIdentity(taskName, taskFactoryParameters);
            if (!_taskRegistrations.TryGetValue(taskIdentity, out registeredTaskEntries))
            {
                registeredTaskEntries = new List<RegisteredTaskRecord>();
                _taskRegistrations[taskIdentity] = registeredTaskEntries;
            }

            RegisteredTaskRecord newRecord = new RegisteredTaskRecord(
                taskName,
                assemblyLoadInfo,
                taskFactory,
                taskFactoryParameters,
                inlineTaskRecord,
                Interlocked.Increment(ref _nextRegistrationOrderId),
                projectUsingTaskInXml.ContainingProject.FullPath);

            if (overrideTask)
            {
                // Key the dictionary based on Unqualified task names
                // This is to support partial matches on tasks like Foo.Bar and Baz.Bar
                string[] nameComponents = taskName.Split('.');
                string unqualifiedTaskName = nameComponents[nameComponents.Length - 1];

                // Is the task already registered?
                if (_overriddenTasks.TryGetValue(unqualifiedTaskName, out List<RegisteredTaskRecord> recs))
                {
                    foreach (RegisteredTaskRecord rec in recs)
                    {
                        if (rec.RegisteredName.Equals(taskIdentity.Name, StringComparison.OrdinalIgnoreCase))
                        {
                            loggingContext.LogError(new BuildEventFileInfo(projectUsingTaskInXml.OverrideLocation), "DuplicateOverrideUsingTaskElement", taskName);
                            break;
                        }
                    }
                    recs.Add(newRecord);
                }
                else
                {
                    // New record's name may be fully qualified. Use it anyway to account for partial matches.
                    List<RegisteredTaskRecord> unqualifiedTaskNameMatches = new();
                    unqualifiedTaskNameMatches.Add(newRecord);
                    _overriddenTasks.Add(unqualifiedTaskName, unqualifiedTaskNameMatches);
                    loggingContext.LogComment(MessageImportance.Low, "OverrideUsingTaskElementCreated", taskName, projectUsingTaskInXml.OverrideLocation);
                }
            }

            registeredTaskEntries.Add(newRecord);
        }

        private static Dictionary<RegisteredTaskIdentity, List<RegisteredTaskRecord>> CreateRegisteredTaskDictionary(int? capacity = null)
        {
            return capacity != null
                ? new Dictionary<RegisteredTaskIdentity, List<RegisteredTaskRecord>>(capacity.Value, RegisteredTaskIdentity.RegisteredTaskIdentityComparer.Exact)
                : new Dictionary<RegisteredTaskIdentity, List<RegisteredTaskRecord>>(RegisteredTaskIdentity.RegisteredTaskIdentityComparer.Exact);
        }

        /// <summary>
        /// Given a task name and a list of records which may contain the task, this helper method will ask the records to see if the task name
        /// can be created by the factories which are wrapped by the records. (this is done by instantiating the task factory and asking it).
        /// </summary>
        private RegisteredTaskRecord GetMatchingRegistration(
            string taskName,
            IEnumerable<RegisteredTaskRecord> taskRecords,
            string taskProjectFile,
            TaskHostParameters taskIdentityParameters,
            TargetLoggingContext targetLoggingContext,
            ElementLocation elementLocation,
            bool isMultiThreadedBuild)
            =>
                taskRecords.FirstOrDefault(r =>
                    r.CanTaskBeCreatedByFactory(
                        // if the given task name is longer than the registered task name
                        // we will use the longer name to help disambiguate between multiple matches
                        (taskName.Length > r.TaskIdentity.Name.Length) ? taskName : r.TaskIdentity.Name,
                        taskProjectFile,
                        taskIdentityParameters,
                        targetLoggingContext,
                        elementLocation,
                        isMultiThreadedBuild));

        /// <summary>
        /// An object representing the identity of a task -- not just task name, but also
        /// the set of identity parameters
        /// </summary>
        [DebuggerDisplay("{Name} ParameterCount = {TaskIdentityParameters.Count}")]
        internal class RegisteredTaskIdentity : ITranslatable
        {
            private string _name;
            private TaskHostParameters _taskIdentityParameters;

            /// <summary>
            /// Constructor.
            /// </summary>
            internal RegisteredTaskIdentity(string name, TaskHostParameters taskIdentityParameters)
            {
                _name = name;
                _taskIdentityParameters = taskIdentityParameters.IsEmpty ? TaskHostParameters.Empty : taskIdentityParameters;
            }

            public RegisteredTaskIdentity()
            {
            }

            /// <summary>
            /// The name of the task
            /// </summary>
            public string Name
            {
                get { return _name; }
            }

            /// <summary>
            /// The identity parameters.
            /// </summary>
            public TaskHostParameters TaskIdentityParameters => _taskIdentityParameters;

            /// <summary>
            /// Comparer used to figure out whether two RegisteredTaskIdentities are equal or not.
            /// </summary>
            internal class RegisteredTaskIdentityComparer : IEqualityComparer<RegisteredTaskIdentity>
            {
                /// <summary>
                /// The singleton comparer to use when an exact match is desired
                /// </summary>
                private static readonly RegisteredTaskIdentityComparer s_exact = new RegisteredTaskIdentityComparer(true /* exact match */);

                /// <summary>
                /// The singleton comparer to use when a fuzzy match is desired.  Note that this still does an exact match on the
                /// name, but does a fuzzy match on the task identity parameters.
                /// </summary>
                private static readonly RegisteredTaskIdentityComparer s_fuzzy = new RegisteredTaskIdentityComparer(false /* fuzzy match */);

                /// <summary>
                /// Keeps track of whether we're doing exact or fuzzy equivalency
                /// </summary>
                private bool _exactMatchRequired;

                /// <summary>
                /// Constructor
                /// </summary>
                private RegisteredTaskIdentityComparer(bool exactMatchRequired)
                {
                    _exactMatchRequired = exactMatchRequired;
                }

                /// <summary>
                /// The singleton comparer to use for when an exact match is desired
                /// </summary>
                public static RegisteredTaskIdentityComparer Exact
                {
                    get { return s_exact; }
                }

                /// <summary>
                /// The singleton comparer to use for when a fuzzy match is desired
                /// </summary>
                public static RegisteredTaskIdentityComparer Fuzzy
                {
                    get { return s_fuzzy; }
                }

                /// <summary>
                /// Returns true if these two identities match "fuzzily" -- if the names pass a partial type name
                /// match and the task identity parameters would constitute a valid merge (e.g. "don't care" and
                /// something explicit).  Otherwise returns false.
                /// </summary>
                public static bool IsPartialMatch(RegisteredTaskIdentity x, RegisteredTaskIdentity y)
                {
                    return TypeLoader.IsPartialTypeNameMatch(x.Name, y.Name)
                        ? IdentityParametersMatch(x.TaskIdentityParameters, y.TaskIdentityParameters, false /* fuzzy match */)
                        : false;
                }

                /// <summary>
                /// Returns true if the two task identities are equal; false otherwise.
                /// </summary>
                public bool Equals(RegisteredTaskIdentity x, RegisteredTaskIdentity y)
                {
                    if (x == null && y == null)
                    {
                        return true;
                    }

                    if (x == null || y == null)
                    {
                        return false;
                    }

                    // have to have the same name
                    if (String.Equals(x.Name, y.Name, StringComparison.OrdinalIgnoreCase))
                    {
                        return IdentityParametersMatch(x.TaskIdentityParameters, y.TaskIdentityParameters, _exactMatchRequired);
                    }
                    else
                    {
                        return false;
                    }
                }

                /// <summary>
                /// Returns a hash code for the given task identity
                /// </summary>
                public int GetHashCode(RegisteredTaskIdentity obj)
                {
                    if (obj == null)
                    {
                        return 0;
                    }

                    int nameHash = String.IsNullOrEmpty(obj.Name) ? 0 : StringComparer.OrdinalIgnoreCase.GetHashCode(obj.Name);

                    // Since equality for the exact comparer depends on the exact values of the parameters,
                    // we need our hash code to depend on them as well. However, for fuzzy matches, we just
                    // need the ultimate meaning of the parameters to be the same.
                    int paramHash;
                    if (_exactMatchRequired)
                    {
                        int runtimeHash = obj.TaskIdentityParameters.Runtime == null ? 0 : StringComparer.OrdinalIgnoreCase.GetHashCode(obj.TaskIdentityParameters.Runtime);
                        int architectureHash = obj.TaskIdentityParameters.Architecture == null ? 0 : StringComparer.OrdinalIgnoreCase.GetHashCode(obj.TaskIdentityParameters.Architecture);

                        paramHash = runtimeHash ^ architectureHash;
                    }
                    else
                    {
                        // Ideally, we'd like a hash code that returns the same thing for any runtime or
                        // architecture that is counted as a match in Runtime/ArchitectureValuesMatch.
                        // But since we can't really know that without having someone to compare against,
                        // in this case just give up and don't try to factor the runtime / architecture
                        // in, and take the minor hit of having more matching hash codes than we would
                        // have otherwise.
                        paramHash = 0;
                    }

                    return nameHash ^ paramHash;
                }

                /// <summary>
                /// Returns true if the two TaskHostParameters match; false otherwise.
                /// Internal so that RegisteredTaskRecord can use this function in its determination of whether the task factory
                /// supports a certain task identity.
                /// </summary>
                private static bool IdentityParametersMatch(TaskHostParameters x, TaskHostParameters y, bool exactMatchRequired)
                {
                    // Both empty - match
                    if (x.IsEmpty && y.IsEmpty)
                    {
                        return true;
                    }

                    if (exactMatchRequired)
                    {
                        // For exact match, one empty means no match
                        if (x.IsEmpty || y.IsEmpty)
                        {
                            return false;
                        }

                        // For exact match, all properties must be equal (case-insensitive)
                        return string.Equals(x.Runtime, y.Runtime, StringComparison.OrdinalIgnoreCase) &&
                               string.Equals(x.Architecture, y.Architecture, StringComparison.OrdinalIgnoreCase) &&
                               string.Equals(x.DotnetHostPath, y.DotnetHostPath, StringComparison.OrdinalIgnoreCase) &&
                               string.Equals(x.MSBuildAssemblyPath, y.MSBuildAssemblyPath, StringComparison.OrdinalIgnoreCase) &&
                               x.IsTaskHostFactory == y.IsTaskHostFactory;
                    }
                    else
                    {
                        // Fuzzy match: null is treated as "don't care"
                        // Only check runtime and architecture for fuzzy matching

                        string runtimeX = x.Runtime;
                        string runtimeY = y.Runtime;
                        string architectureX = x.Architecture;
                        string architectureY = y.Architecture;

                        // null is OK -- it's treated as a "don't care"
                        if (!XMakeAttributes.RuntimeValuesMatch(runtimeX, runtimeY))
                        {
                            return false;
                        }

                        if (!XMakeAttributes.ArchitectureValuesMatch(architectureX, architectureY))
                        {
                            return false;
                        }
                    }

                    // if we didn't return before now, all parameters matched
                    return true;
                }
            }

            public void Translate(ITranslator translator)
            {
                translator.Translate(ref _name);
                translator.Translate(ref _taskIdentityParameters);
            }
        }

        /// <summary>
        /// A record for a task registration which also contains the factory which matches the record
        /// </summary>
        internal class RegisteredTaskRecord : ITranslatable
        {
            /// <summary>
            /// Default task factory to use if one is not specified
            /// </summary>
            internal const string AssemblyTaskFactory = "AssemblyTaskFactory";

            /// <summary>
            /// Default task factory to use if one is not specified and runtime or architecture is specified
            /// </summary>
            internal const string TaskHostFactory = "TaskHostFactory";

            /// <summary>
            /// Task factory used to create CodeDom-based inline tasks.  Special-cased as one of two officially
            /// supported task factories in Microsoft.Build.Tasks.vX.Y.dll to deal with versioning issue.
            /// </summary>
            internal const string CodeTaskFactory = "CodeTaskFactory";

            /// <summary>
            /// Task factory used to create CodeDom-based inline tasks.  Special-cased as one of two officially
            /// supported task factories in Microsoft.Build.Tasks.vX.Y.dll to deal with versioning issue.
            /// </summary>
            internal const string XamlTaskFactory = "XamlTaskFactory";

            /// <summary>
            /// Lock for the taskFactoryTypeLoader
            /// </summary>
            private static readonly LockType s_taskFactoryTypeLoaderLock = new();

#if DEBUG
            /// <summary>
            /// Inform users that this is a problem from a task factory, a bug should be opened against the factory user
            /// </summary>
            private const string UnhandledFactoryError = "\nThis is an unhandled exception from a task factory-- PLEASE OPEN A BUG AGAINST THE TASK FACTORY OWNER. ";
#endif

            /// <summary>
            /// Type filter to make sure we only look for taskFactoryClasses
            /// </summary>
            private static readonly Func<Type, object, bool> s_taskFactoryTypeFilter = IsTaskFactoryClass;

            /// <summary>
            /// Lock object to ensure that only one thread can access the task factory type loader at a time.
            /// </summary>
            private readonly LockType _lockObject = new();

            /// <summary>
            /// Identity of this task.
            /// </summary>
            private RegisteredTaskIdentity _taskIdentity;

            /// <summary>
            /// Typeloader for taskFactories
            /// </summary>
            private static TypeLoader s_taskFactoryTypeLoader;

            /// <summary>
            /// The task name this record was registered with from the using task element
            /// </summary>
            private string _registeredName;

            /// <summary>
            /// The assembly information about the task factory to be instantiated. For
            /// AssemblyTaskFactories this is the task assembly which should be loaded
            /// </summary>
            private AssemblyLoadInfo _taskFactoryAssemblyLoadInfo;

            /// <summary>
            /// The task factory class name which will be used to lookup the task factory from the assembly specified in the assemblyName or assemblyFile.
            /// </summary>
            private string _taskFactory;

            /// <summary>
            /// A task factory wrapper which caches and combines information related to the parameters of the task.
            /// </summary>
            private TaskFactoryWrapper _taskFactoryWrapperInstance;

            /// <summary>
            /// Cache of task names which can be created by the factory.
            /// When ever a taskName is checked against the factory we cache the result so we do not have to
            /// make possibly expensive calls over and over again. We intentionally do not use a ConcurrentDictionary here
            /// for performance reasons, since a concurrent dictionary is much larger than a regular dictionary. The usage
            /// scope is limited, so we can just lock on a regular dictionary.
            /// </summary>
            private Dictionary<RegisteredTaskIdentity, object> _taskNamesCreatableByFactory;

            /// <summary>
            /// Parameters that can be used by the task factory specifically.
            /// </summary>
            private TaskHostParameters _taskFactoryParameters;

            /// <summary>
            /// Encapsulates the parameters and the body of the task element for the inline task.
            /// </summary>
            private ParameterGroupAndTaskElementRecord _parameterGroupAndTaskBody;

            /// <summary>
            /// The registration order id for this task.  This is used to determine the order in which tasks are registered.
            /// </summary>
            private int _registrationOrderId;

            /// <summary>
            /// Full path to the file that contains definition of this task.
            /// </summary>
            private string _definingFileFullPath;

            /// <summary>
            /// Execution statistics for the tasks.
            /// Not translatable - the statistics are anyway expected to be reset after each project request.
            /// </summary>
            internal Stats Statistics { get; private init; } = new Stats();

            internal class Stats()
            {
                public short ExecutedCount { get; private set; } = 0;
                public long TotalMemoryConsumption { get; private set; } = 0;
                private readonly Stopwatch _executedSw = new Stopwatch();
                private long _memoryConsumptionOnStart;

                public TimeSpan ExecutedTime => _executedSw.Elapsed;

                public void ExecutionStarted()
                {
                    _memoryConsumptionOnStart = GetMemoryAllocated();
                    _executedSw.Start();
                    ExecutedCount++;
                }

                public void ExecutionStopped()
                {
                    _executedSw.Stop();
                    TotalMemoryConsumption += GetMemoryAllocated() - _memoryConsumptionOnStart;
                }

                private static long GetMemoryAllocated()
                {
#if NET
                    return GC.GetTotalAllocatedBytes(false);
#else
                    return GC.GetTotalMemory(false);
#endif
                }

                public void Reset()
                {
                    ExecutedCount = 0;
                    _executedSw.Reset();
                    TotalMemoryConsumption = 0;
                }
            }

            /// <summary>
            /// Constructor
            /// </summary>
            internal RegisteredTaskRecord(
                string registeredName,
                AssemblyLoadInfo assemblyLoadInfo,
                string taskFactory,
                TaskHostParameters taskFactoryParameters,
                ParameterGroupAndTaskElementRecord inlineTask,
                int registrationOrderId,
                string containingFileFullPath)
            {
                ErrorUtilities.VerifyThrowArgumentNull(assemblyLoadInfo, "AssemblyLoadInfo");
                _registeredName = registeredName;
                _taskFactoryAssemblyLoadInfo = assemblyLoadInfo;
                _taskFactoryParameters = taskFactoryParameters;
                _taskIdentity = new RegisteredTaskIdentity(registeredName, taskFactoryParameters);
                _parameterGroupAndTaskBody = inlineTask;
                _registrationOrderId = registrationOrderId;

                if (string.IsNullOrEmpty(taskFactory))
                {
                    if (!taskFactoryParameters.IsEmpty)
                    {
                        ErrorUtilities.VerifyThrow(
                            taskFactoryParameters.Runtime != null && taskFactoryParameters.Architecture != null,
                            "if the parameters are non-null, it should contain both Runtime and Architecture when we get here!");
                    }

                    _taskFactory = AssemblyTaskFactory;
                }
                else
                {
                    _taskFactory = taskFactory;
                }

                if (inlineTask == null)
                {
                    _parameterGroupAndTaskBody = new ParameterGroupAndTaskElementRecord();
                }

                _definingFileFullPath = containingFileFullPath;
            }

            private RegisteredTaskRecord()
            {
            }

            /// <summary>
            /// Evaluates whether the current task is assumed to be defined within the user code - as opposed
            ///  to being a built-in task, or task authored by Microsoft brought to build via sdk, common targets or nuget.
            /// </summary>
            public bool ComputeIfCustom()
            {
                return
                    (
                        // There are occurrences of inline tasks within common targets (Microsoft.CodeAnalysis.Targets - SetEnvironmentVariable),
                        //  so we need to check file as well (the very last condition).
                        !string.IsNullOrEmpty(_parameterGroupAndTaskBody?.InlineTaskXmlBody) ||
                        (!string.IsNullOrEmpty(_taskFactoryAssemblyLoadInfo.AssemblyName) &&
                         !FileClassifier.IsMicrosoftAssembly(_taskFactoryAssemblyLoadInfo.AssemblyName)) ||
                        (!string.IsNullOrEmpty(_taskFactoryAssemblyLoadInfo.AssemblyFile) &&
                         // This condition will as well capture Microsoft tasks pulled from NuGet cache - since we decide based on assembly name.
                         // Hence we do not have to add the 'IsMicrosoftPackageInNugetCache' call anywhere here
                         !FileClassifier.IsMicrosoftAssembly(Path.GetFileName(_taskFactoryAssemblyLoadInfo.AssemblyFile)) &&
                         !FileClassifier.Shared.IsBuiltInLogic(_taskFactoryAssemblyLoadInfo.AssemblyFile)))
                    // and let's consider all tasks imported by common targets as non custom logic.
                    && !FileClassifier.Shared.IsBuiltInLogic(_definingFileFullPath);
            }

            public bool IsFromNugetCache
                => FileClassifier.Shared.IsInNugetCache(_taskFactoryAssemblyLoadInfo.AssemblyFile) ||
                   FileClassifier.Shared.IsInNugetCache(_definingFileFullPath);

            /// <summary>
            /// Gets the task name this record was registered with.
            /// </summary>
            internal string RegisteredName
            {
                [DebuggerStepThrough]
                get
                { return _registeredName; }
            }

            /// <summary>
            /// Gets the assembly load information.
            /// </summary>
            internal AssemblyLoadInfo TaskFactoryAssemblyLoadInfo
            {
                [DebuggerStepThrough]
                get
                { return _taskFactoryAssemblyLoadInfo; }
            }

            /// <summary>
            /// Gets the task factory attribute value.
            /// </summary>
            internal string TaskFactoryAttributeName
            {
                [DebuggerStepThrough]
                get
                { return _taskFactory; }
            }

            /// <summary>
            /// Gets the set of parameters for the task factory.
            /// </summary>
            internal TaskHostParameters TaskFactoryParameters
            {
                [DebuggerStepThrough]
                get => _taskFactoryParameters;
            }

            /// <summary>
            /// Gets the inline task record
            /// </summary>
            internal ParameterGroupAndTaskElementRecord ParameterGroupAndTaskBody
            {
                [DebuggerStepThrough]
                get
                { return _parameterGroupAndTaskBody; }
            }

            /// <summary>
            /// Identity of this task.
            /// </summary>
            internal RegisteredTaskIdentity TaskIdentity => _taskIdentity;

            /// <summary>
            /// The registration order id for this task.  This is used to determine the order in which tasks are registered.
            /// </summary>
            internal int RegistrationOrderId => _registrationOrderId;

            /// <summary>
            /// Ask the question, whether or not the task name can be created by the task factory.
            /// To answer this question we need to instantiate and initialize the task factory and ask it if it can create the given task name.
            /// This question is useful for assembly tasks where the task may or may not be in an assembly, this can also be useful if the task factory
            /// loads an external file and uses that to generate the tasks.
            /// </summary>
            /// <returns>true if the task can be created by the factory, false if it cannot be created</returns>
<<<<<<< HEAD
            internal bool CanTaskBeCreatedByFactory(string taskName, string taskProjectFile, TaskHostParameters taskIdentityParameters, TargetLoggingContext targetLoggingContext, ElementLocation elementLocation)
=======
            internal bool CanTaskBeCreatedByFactory(string taskName, string taskProjectFile, IDictionary<string, string> taskIdentityParameters, TargetLoggingContext targetLoggingContext, ElementLocation elementLocation, bool isMultiThreadedBuild)
>>>>>>> 5e273ccd
            {
                // First check (fast path - no locking)
                if (_taskNamesCreatableByFactory == null)
                {
                    lock (_lockObject)
                    {
                        // Second check (inside lock - ensure only one thread initializes)

                        // Initialize the cache dictionary only when first needed.
                        // This approach ensures the dictionary is available regardless of how the RegisteredTaskRecord
                        // instance was created (constructor, deserialization, factory methods, etc.).
                        _taskNamesCreatableByFactory ??= new Dictionary<RegisteredTaskIdentity, object>(
                                RegisteredTaskIdentity.RegisteredTaskIdentityComparer.Exact);
                    }
                }

                RegisteredTaskIdentity taskIdentity = new RegisteredTaskIdentity(taskName, taskIdentityParameters);

                // See if the task name as already been checked against the factory, return the value if it has
                object creatableByFactory = null;
                lock (_lockObject)
                {
                    // If we already have a value for this task identity, return it
                    if (_taskNamesCreatableByFactory.TryGetValue(taskIdentity, out creatableByFactory))
                    {
                        return creatableByFactory != null;
                    }
                }

                try
                {
                    bool haveTaskFactory = GetTaskFactory(targetLoggingContext, elementLocation, taskProjectFile, isMultiThreadedBuild);

                    // Create task Factory will only actually create a factory once.
                    if (haveTaskFactory)
                    {
                        // If we are an AssemblyTaskFactory we can use the fact we are internal to the engine assembly to do some logging / exception throwing that regular factories cannot do,
                        // this is requried to remain compatible with orcas in terms of exceptions thrown / messages logged when a task cannot be found in an assembly.
                        if (TaskFactoryAttributeName == AssemblyTaskFactory || TaskFactoryAttributeName == TaskHostFactory)
                        {
                            // Also we only need to check to see if the task name can be created by the factory if the taskName does not equal the Registered name
                            // and the identity parameters don't match the factory's declared parameters.
                            // This is because when the task factory is instantiated we try and load the Registered name from the task factory and fail it it cannot be loaded
                            // therefore the fact that we have a factory means the Registered type and parameters can be created by the factory.
                            if (RegisteredTaskIdentity.RegisteredTaskIdentityComparer.Fuzzy.Equals(this.TaskIdentity, taskIdentity))
                            {
                                creatableByFactory = this;
                            }
                            else
                            {
                                // The method will handle exceptions related to asking if a task can be created and will throw an Invalid project file exception if there is a problem
                                bool createable = ((AssemblyTaskFactory)_taskFactoryWrapperInstance.TaskFactory).TaskNameCreatableByFactory(taskName, taskIdentityParameters, taskProjectFile, targetLoggingContext, elementLocation);

                                if (createable)
                                {
                                    creatableByFactory = this;
                                }
                                else
                                {
                                    creatableByFactory = null;
                                }
                            }
                        }
                        else
                        {
                            // Wrap arbitrary task factory calls because we do not know what kind of error handling they are doing.
                            try
                            {
                                bool createable = _taskFactoryWrapperInstance.IsCreatableByFactory(taskName);

                                if (createable)
                                {
                                    creatableByFactory = this;
                                }
                                else
                                {
                                    creatableByFactory = null;
                                }
                            }
                            catch (Exception e) when (!ExceptionHandling.IsCriticalException(e))
                            {
                                // Log e.ToString to give as much information about the failure of a "third party" call as possible.
                                string message =
#if DEBUG
                                UnhandledFactoryError +
#endif
                                e.ToString();
                                ProjectErrorUtilities.ThrowInvalidProject(elementLocation, "TaskLoadFailure", taskName, _taskFactoryWrapperInstance.Name, message);
                            }
                        }
                    }
                }
                finally
                {
                    lock (_lockObject)
                    {
                        _taskNamesCreatableByFactory[taskIdentity] = creatableByFactory;
                    }
                }

                return creatableByFactory != null;
            }

            /// <summary>
            /// Given a Registered task record and a task name. Check create an instance of the task factory using the record.
            /// If the factory is a assembly task factory see if the assemblyFile has the correct task inside of it.
            /// </summary>
<<<<<<< HEAD
            internal TaskFactoryWrapper GetTaskFactoryFromRegistrationRecord(string taskName, string taskProjectFile, TaskHostParameters taskIdentityParameters, TargetLoggingContext targetLoggingContext, ElementLocation elementLocation)
=======
            internal TaskFactoryWrapper GetTaskFactoryFromRegistrationRecord(string taskName, string taskProjectFile, IDictionary<string, string> taskIdentityParameters, TargetLoggingContext targetLoggingContext, ElementLocation elementLocation, bool isMultiThreadedBuild)
>>>>>>> 5e273ccd
            {
                if (CanTaskBeCreatedByFactory(taskName, taskProjectFile, taskIdentityParameters, targetLoggingContext, elementLocation, isMultiThreadedBuild))
                {
                    return _taskFactoryWrapperInstance;
                }

                return null;
            }

            /// <summary>
            /// Create an instance of the task factory and load it from the assembly.
            /// </summary>
            /// <exception cref="InvalidProjectFileException">If the task factory could not be properly created an InvalidProjectFileException will be thrown</exception>
            private bool GetTaskFactory(TargetLoggingContext targetLoggingContext, ElementLocation elementLocation, string taskProjectFile, bool isMultiThreadedBuild)
            {
                // see if we have already created the factory before, only create it once
                if (_taskFactoryWrapperInstance == null)
                {
                    AssemblyLoadInfo taskFactoryLoadInfo = TaskFactoryAssemblyLoadInfo;
                    ErrorUtilities.VerifyThrow(taskFactoryLoadInfo != null, "TaskFactoryLoadInfo should never be null");
                    ITaskFactory factory = null;
                    LoadedType loadedType = null;

                    bool isAssemblyTaskFactory = String.Equals(TaskFactoryAttributeName, AssemblyTaskFactory, StringComparison.OrdinalIgnoreCase);
                    bool isTaskHostFactory = String.Equals(TaskFactoryAttributeName, TaskHostFactory, StringComparison.OrdinalIgnoreCase);

                    if (isTaskHostFactory)
                    {
                        _taskFactoryParameters = TaskHostParameters.MergeTaskHostParameters(
                            _taskFactoryParameters,
                            new TaskHostParameters(isTaskHostFactory: isTaskHostFactory));
                    }

                    if (isAssemblyTaskFactory || isTaskHostFactory)
                    {
                        // If ForceAllTasksOutOfProc is true, we will force all tasks to run in the MSBuild task host
                        // "EXCEPT a small well-known set of tasks that are known to depend on IBuildEngine callbacks
                        // as forcing those out of proc would be just setting them up for known failure"

                        bool launchTaskHost =
                            isTaskHostFactory ||
                            (
                                Traits.Instance.ForceAllTasksOutOfProcToTaskHost &&
                                !TypeLoader.IsPartialTypeNameMatch(RegisteredName, "MSBuild") &&
                                !TypeLoader.IsPartialTypeNameMatch(RegisteredName, "CallTarget"));

                        // Create an instance of the internal assembly task factory, it has the error handling built into its methods.
                        AssemblyTaskFactory taskFactory = new AssemblyTaskFactory();
                        loadedType = taskFactory.InitializeFactory(taskFactoryLoadInfo, RegisteredName, ParameterGroupAndTaskBody.UsingTaskParameters, ParameterGroupAndTaskBody.InlineTaskXmlBody, TaskFactoryParameters, launchTaskHost, targetLoggingContext, elementLocation, taskProjectFile);
                        factory = taskFactory;
                    }
                    else
                    {
                        // We are not one of the default factories.
                        TaskEngineAssemblyResolver resolver = null;

                        try
                        {
                            // Add a resolver to allow us to resolve types from the assembly when loading into the current appdomain.
                            resolver = new TaskEngineAssemblyResolver();
                            resolver.Initialize(taskFactoryLoadInfo.AssemblyFile);
                            resolver.InstallHandler();

                            try
                            {
                                lock (s_taskFactoryTypeLoaderLock)
                                {
                                    if (s_taskFactoryTypeLoader == null)
                                    {
                                        s_taskFactoryTypeLoader = new TypeLoader(s_taskFactoryTypeFilter);
                                    }
                                }

                                // Make sure we only look for task factory classes when loading based on the name
                                loadedType = s_taskFactoryTypeLoader.Load(TaskFactoryAttributeName, taskFactoryLoadInfo);

                                if (loadedType == null)
                                {
                                    // We could not find the type (this is what null means from the Load method) but there is no reason given so we can only log the fact that
                                    // we could not find the name given in the task factory attribute in the class specified in the assembly File or assemblyName fields.
                                    ProjectErrorUtilities.ThrowInvalidProject(elementLocation, "CouldNotFindFactory", TaskFactoryAttributeName, taskFactoryLoadInfo.AssemblyLocation);
                                }

                                targetLoggingContext.LogComment(MessageImportance.Low, "InitializingTaskFactory", TaskFactoryAttributeName, taskFactoryLoadInfo.AssemblyLocation);
                            }
                            catch (TargetInvocationException e)
                            {
                                // Exception thrown by the called code itself
                                // Log the stack, so the task vendor can fix their code
                                ProjectErrorUtilities.ThrowInvalidProject(elementLocation, "TaskFactoryLoadFailure", TaskFactoryAttributeName, taskFactoryLoadInfo.AssemblyLocation, Environment.NewLine + e.InnerException.ToString());
                            }
                            catch (ReflectionTypeLoadException e)
                            {
                                // ReflectionTypeLoadException.LoaderExceptions may contain nulls
                                foreach (Exception exception in e.LoaderExceptions)
                                {
                                    if (exception != null)
                                    {
                                        targetLoggingContext.LogError(new BuildEventFileInfo(taskProjectFile), "TaskFactoryLoadFailure", TaskFactoryAttributeName, taskFactoryLoadInfo.AssemblyLocation, exception.Message);
                                    }
                                }

                                ProjectErrorUtilities.ThrowInvalidProject(elementLocation, "TaskFactoryLoadFailure", TaskFactoryAttributeName, taskFactoryLoadInfo.AssemblyLocation, e.Message);
                            }
                            catch (Exception e) when (!ExceptionHandling.NotExpectedReflectionException(e))
                            {
                                ProjectErrorUtilities.ThrowInvalidProject(elementLocation, "TaskFactoryLoadFailure", TaskFactoryAttributeName, taskFactoryLoadInfo.AssemblyLocation, e.Message);
                            }

                            try
                            {
                                // We have loaded the type, lets now try and construct it
                                // Any exceptions from the constructor of the task factory will be caught lower down and turned into an InvalidProjectFileExceptions
#if FEATURE_APPDOMAIN
                                factory = (ITaskFactory)AppDomain.CurrentDomain.CreateInstanceAndUnwrap(loadedType.Type.GetTypeInfo().Assembly.FullName, loadedType.Type.FullName);
#else
                                factory = (ITaskFactory)Activator.CreateInstance(loadedType.Type);
#endif
                                TaskFactoryEngineContext taskFactoryLoggingHost = new TaskFactoryEngineContext(true /*I dont have the data at this point, the safest thing to do is make sure events are serializable*/, elementLocation, targetLoggingContext, isMultiThreadedBuild, Traits.Instance.ForceTaskFactoryOutOfProc);

                                bool initialized = false;
                                try
                                {
                                    ITaskFactory3 factory3 = factory as ITaskFactory3;
                                    if (factory3 != null)
                                    {
                                        initialized = factory3.Initialize(RegisteredName, TaskFactoryParameters, ParameterGroupAndTaskBody.UsingTaskParameters, ParameterGroupAndTaskBody.InlineTaskXmlBody, taskFactoryLoggingHost);
                                    }
                                    else
                                    {
                                        initialized = factory.Initialize(RegisteredName, ParameterGroupAndTaskBody.UsingTaskParameters, ParameterGroupAndTaskBody.InlineTaskXmlBody, taskFactoryLoggingHost);

                                        // TaskFactoryParameters will always be null unless specifically created to have runtime and architecture parameters.
                                        // In case TaskHostFactory is explicitly requested, we will now have a parameter for that.
                                        bool containsArchOrRuntimeParam = TaskFactoryParameters.Runtime != null
                                                                          || TaskFactoryParameters.Architecture != null;

                                        if (initialized && containsArchOrRuntimeParam)
                                        {
                                            targetLoggingContext.LogWarning(
                                                null,
                                                    new BuildEventFileInfo(elementLocation),
                                                    "TaskFactoryWillIgnoreTaskFactoryParameters",
                                                    factory.FactoryName,
                                                    XMakeAttributes.runtime,
                                                    XMakeAttributes.architecture,
                                                RegisteredName);
                                        }
                                    }

                                    // Throw an error if the ITaskFactory did not set the TaskType property.  If the property is null, it can cause NullReferenceExceptions in our code
                                    if (initialized && factory.TaskType == null)
                                    {
                                        throw new InvalidOperationException(AssemblyResources.GetString("TaskFactoryTaskTypeIsNotSet"));
                                    }
                                }
                                finally
                                {
#if FEATURE_APPDOMAIN
                                    taskFactoryLoggingHost.MarkAsInactive();
#endif
                                }

                                if (!initialized)
                                {
                                    _taskFactoryWrapperInstance = null;
                                    return false;
                                }
                            }
                            catch (InvalidCastException e)
                            {
                                string message = String.Empty;
#if DEBUG
                                message += UnhandledFactoryError;
#endif
                                message += e.Message;

                                // Could get an invalid cast when Creating Instance and UnWrap due to the framework assembly not being the same.
                                targetLoggingContext.LogError(
                                    new BuildEventFileInfo(elementLocation.File, elementLocation.Line, elementLocation.Column),
                                    "TaskFactoryInstantiationFailureErrorInvalidCast",
                                    TaskFactoryAttributeName,
                                    taskFactoryLoadInfo.AssemblyLocation,
                                    message);

                                return false;
                            }
                            catch (Exception e) when (!ExceptionHandling.IsCriticalException(e))
                            {
                                string message =
#if DEBUG
                                UnhandledFactoryError +
#endif
                                e.Message;

                                ProjectErrorUtilities.ThrowInvalidProject(elementLocation, "TaskFactoryLoadFailure", TaskFactoryAttributeName, taskFactoryLoadInfo.AssemblyLocation, message);
                            }
                        }
                        finally
                        {
                            if (resolver != null)
                            {
                                resolver.RemoveHandler();
                                resolver = null;
                            }
                        }
                    }

                    _taskFactoryWrapperInstance = new TaskFactoryWrapper(factory, loadedType, RegisteredName, TaskFactoryParameters, Statistics);
                }

                return true;
            }

            /// <summary>
            /// Keep track of the xml which will be sent to the inline task factory and the parameters if any which will also be passed in
            /// </summary>
            internal class ParameterGroupAndTaskElementRecord : ITranslatable
            {
                /// <summary>
                /// The list of parameters found in the using task along with a corosponding UsingTaskParameterInfo which contains the specific information about it
                /// Populated lazily as it is often empty.
                /// </summary>
                private IDictionary<string, TaskPropertyInfo> _usingTaskParameters;

                /// <summary>
                /// The body of the task element which will be passed to the task factory.
                /// </summary>
                private string _inlineTaskXmlBody;

                /// <summary>
                /// Was the task body evaluated or not
                /// </summary>
                private bool _taskBodyEvaluated;

                /// <summary>
                /// Create an empty ParameterGroupAndTaskElementRecord
                /// </summary>
                public ParameterGroupAndTaskElementRecord()
                {
                }

                /// <summary>
                /// The parameters from the ParameterGroup from the using task element which will be passed to the task factory.
                /// </summary>
                internal IDictionary<string, TaskPropertyInfo> UsingTaskParameters
                {
                    get { return _usingTaskParameters ?? ReadOnlyEmptyDictionary<string, TaskPropertyInfo>.Instance; }
                }

                /// <summary>
                /// The body of the task element which will be passed to the task factory.
                /// </summary>
                internal string InlineTaskXmlBody
                {
                    get { return _inlineTaskXmlBody; }
                }

                /// <summary>
                /// Has the task body been passed to the expander to be expanded
                /// </summary>
                internal bool TaskBodyEvaluated
                {
                    get { return _taskBodyEvaluated; }
                }

                /// <summary>
                /// Keep track of the xml which will be sent to the inline task factory and the parameters if any which will also be passed in
                /// </summary>
                /// <typeparam name="P">Property type</typeparam>
                /// <typeparam name="I">Item Type</typeparam>
                internal void ExpandUsingTask<P, I>(ProjectUsingTaskElement projectUsingTaskXml, Expander<P, I> expander, ExpanderOptions expanderOptions)
                    where P : class, IProperty
                    where I : class, IItem
                {
                    ErrorUtilities.VerifyThrowArgumentNull(projectUsingTaskXml);
                    ErrorUtilities.VerifyThrowArgumentNull(expander);

                    ProjectUsingTaskBodyElement taskElement = projectUsingTaskXml.TaskBody;
                    if (taskElement != null)
                    {
                        EvaluateTaskBody<P, I>(expander, taskElement, expanderOptions);
                    }

                    UsingTaskParameterGroupElement parameterGroupElement = projectUsingTaskXml.ParameterGroup;

                    if (parameterGroupElement != null)
                    {
                        ParseUsingTaskParameterGroupElement<P, I>(parameterGroupElement, expander, expanderOptions);
                    }
                }

                /// <summary>
                /// Evaluate the task body of the using task
                /// </summary>
                /// <typeparam name="P">IProperttyTypes</typeparam>
                /// <typeparam name="I">IItems</typeparam>
                private void EvaluateTaskBody<P, I>(Expander<P, I> expander, ProjectUsingTaskBodyElement taskElement, ExpanderOptions expanderOptions)
                    where P : class, IProperty
                    where I : class, IItem
                {
                    bool evaluate;
                    string expandedType = expander.ExpandIntoStringLeaveEscaped(taskElement.Evaluate, expanderOptions, taskElement.EvaluateLocation);

                    if (!Boolean.TryParse(expandedType, out evaluate))
                    {
                        ProjectErrorUtilities.ThrowInvalidProject(
                         taskElement.EvaluateLocation,
                         "InvalidEvaluatedAttributeValue",
                         expandedType,
                         taskElement.Evaluate,
                         XMakeAttributes.evaluate,
                         XMakeElements.usingTaskBody);
                    }

                    _taskBodyEvaluated = evaluate;

                    // If we need to evaluate then expand and evaluate the next inside of the body
                    if (evaluate)
                    {
                        _inlineTaskXmlBody = expander.ExpandIntoStringLeaveEscaped(taskElement.TaskBody, expanderOptions, taskElement.Location);
                    }
                    else
                    {
                        _inlineTaskXmlBody = taskElement.TaskBody;
                    }
                }

                /// <summary>
                /// Convert the UsingTaskParameterGroupElement into a list of parameter names and UsingTaskParameters
                /// </summary>
                /// <typeparam name="P">Property type</typeparam>
                /// <typeparam name="I">Item types</typeparam>
                private void ParseUsingTaskParameterGroupElement<P, I>(UsingTaskParameterGroupElement usingTaskParameterGroup, Expander<P, I> expander, ExpanderOptions expanderOptions)
                    where P : class, IProperty
                    where I : class, IItem
                {
                    _usingTaskParameters ??= new Dictionary<string, TaskPropertyInfo>(StringComparer.OrdinalIgnoreCase);

                    // Go through each of the parameters and create new ParameterInfo objects from them
                    foreach (ProjectUsingTaskParameterElement parameter in usingTaskParameterGroup.Parameters)
                    {
                        // Expand the type value before parsing it because it could be a property or item which needs to be expanded before it make sense
                        string expandedType = expander.ExpandIntoStringLeaveEscaped(parameter.ParameterType, expanderOptions, parameter.ParameterTypeLocation);

                        // Cannot have a null or empty name for the type after expansion.
                        ProjectErrorUtilities.VerifyThrowInvalidProject(
                            !String.IsNullOrEmpty(expandedType),
                            parameter.ParameterTypeLocation,
                            "InvalidEvaluatedAttributeValue",
                            expandedType,
                            parameter.ParameterType,
                            XMakeAttributes.parameterType,
                            XMakeElements.usingTaskParameter);

                        Type paramType;
                        if (expandedType.StartsWith("Microsoft.Build.Framework.", StringComparison.OrdinalIgnoreCase) && !expandedType.Contains(","))
                        {
                            // This is workaround for internal bug https://devdiv.visualstudio.com/DevDiv/_workitems/edit/1448821
                            // Visual Studio can load different version of Microsoft.Build.Framework.dll and non fully classified type could be resolved from it
                            // which cause InvalidProjectFileException with "UnsupportedTaskParameterTypeError" message.
                            // Another way to address this is to load types from compiled assembly - that would be more robust solution but also much more complex and risky code changes.
                            paramType = Type.GetType(expandedType + "," + typeof(ITaskItem).GetTypeInfo().Assembly.FullName, false /* don't throw on error */, true /* case-insensitive */) ??
                                        Type.GetType(expandedType);
                        }
                        else
                        {
                            paramType = Type.GetType(expandedType) ??
                                        Type.GetType(expandedType + "," + typeof(ITaskItem).GetTypeInfo().Assembly.FullName, false /* don't throw on error */, true /* case-insensitive */);
                        }

                        ProjectErrorUtilities.VerifyThrowInvalidProject(
                            paramType != null,
                            parameter.ParameterTypeLocation,
                            "InvalidEvaluatedAttributeValue",
                            expandedType,
                            parameter.ParameterType,
                            XMakeAttributes.parameterType,
                            XMakeElements.usingTaskParameter);

                        bool output;
                        string expandedOutput = expander.ExpandIntoStringLeaveEscaped(parameter.Output, expanderOptions, parameter.OutputLocation);

                        if (!Boolean.TryParse(expandedOutput, out output))
                        {
                            ProjectErrorUtilities.ThrowInvalidProject(
                                parameter.OutputLocation,
                                "InvalidEvaluatedAttributeValue",
                                expandedOutput,
                                parameter.Output,
                                XMakeAttributes.output,
                                XMakeElements.usingTaskParameter);
                        }

                        if (
                            (!output && (!TaskParameterTypeVerifier.IsValidInputParameter(paramType))) ||
                            (output && !TaskParameterTypeVerifier.IsValidOutputParameter(paramType)))
                        {
                            ProjectErrorUtilities.ThrowInvalidProject(
                                parameter.Location,
                                "UnsupportedTaskParameterTypeError",
                                paramType.FullName,
                                parameter.ParameterType,
                                parameter.Name);
                        }

                        bool required;
                        string expandedRequired = expander.ExpandIntoStringLeaveEscaped(parameter.Required, expanderOptions, parameter.RequiredLocation);

                        if (!Boolean.TryParse(expandedRequired, out required))
                        {
                            ProjectErrorUtilities.ThrowInvalidProject(
                                parameter.RequiredLocation,
                                "InvalidEvaluatedAttributeValue",
                                expandedRequired,
                                parameter.Required,
                                XMakeAttributes.required,
                                XMakeElements.usingTaskParameter);
                        }

                        UsingTaskParameters.Add(parameter.Name, new TaskPropertyInfo(parameter.Name, paramType, output, required));
                    }
                }

                public void Translate(ITranslator translator)
                {
                    translator.Translate(ref _inlineTaskXmlBody);
                    translator.Translate(ref _taskBodyEvaluated);

                    translator.TranslateDictionary(ref _usingTaskParameters, TranslatorForTaskParametersKey, TranslatorForTaskParameterValue, count => new Dictionary<string, TaskPropertyInfo>(StringComparer.OrdinalIgnoreCase));
                }

                // todo move to nested function after C# 7
                private static void TranslatorForTaskParametersKey(ITranslator translator, ref string key)
                {
                    translator.Translate(ref key);
                }

                // todo move to nested function after C# 7
                private static void TranslatorForTaskParameterValue(ITranslator translator, ref TaskPropertyInfo taskPropertyInfo)
                {
                    string name = null;
                    string propertyTypeName = null;
                    bool output = false;
                    bool required = false;

                    var writing = translator.Mode == TranslationDirection.WriteToStream;

                    if (writing)
                    {
                        name = taskPropertyInfo.Name;
                        propertyTypeName = taskPropertyInfo.PropertyType.AssemblyQualifiedName;
                        output = taskPropertyInfo.Output;
                        required = taskPropertyInfo.Required;
                    }

                    translator.Translate(ref name);
                    translator.Translate(ref output);
                    translator.Translate(ref required);
                    translator.Translate(ref propertyTypeName);

                    if (!writing)
                    {
                        Type propertyType = Type.GetType(propertyTypeName);
                        taskPropertyInfo = new TaskPropertyInfo(name, propertyType, output, required);
                    }
                }
            }

            public void Translate(ITranslator translator)
            {
                translator.Translate(ref _taskIdentity);
                translator.Translate(ref _registeredName);
                translator.Translate(ref _taskFactoryAssemblyLoadInfo, AssemblyLoadInfo.FactoryForTranslation);
                translator.Translate(ref _taskFactory);
                translator.Translate(ref _parameterGroupAndTaskBody);
                translator.Translate(ref _registrationOrderId);
                translator.Translate(ref _definingFileFullPath);
                translator.Translate(ref _taskFactoryParameters);
            }

            internal static RegisteredTaskRecord FactoryForDeserialization(ITranslator translator)
            {
                var instance = new RegisteredTaskRecord();
                instance.Translate(translator);

                return instance;
            }
        }

        public void Translate(ITranslator translator)
        {
            translator.Translate(ref _toolset, Toolset.FactoryForDeserialization);
            translator.Translate(ref _nextRegistrationOrderId);
            IDictionary<RegisteredTaskIdentity, List<RegisteredTaskRecord>> copy = _taskRegistrations;
            translator.TranslateDictionary(ref copy, TranslateTaskRegistrationKey, TranslateTaskRegistrationValue, count => CreateRegisteredTaskDictionary(count));

            if (translator.Mode == TranslationDirection.ReadFromStream)
            {
                _taskRegistrations = (Dictionary<RegisteredTaskIdentity, List<RegisteredTaskRecord>>)copy;
#if DEBUG
                _isInitialized = _taskRegistrations != null;
#endif
            }
        }

        // todo make nested after C# 7
        private void TranslateTaskRegistrationKey(ITranslator translator, ref RegisteredTaskIdentity taskIdentity)
        {
            translator.Translate(ref taskIdentity);
        }

        // todo make nested after C# 7
        private void TranslateTaskRegistrationValue(ITranslator translator, ref List<RegisteredTaskRecord> taskRecords)
        {
            translator.Translate(ref taskRecords, RegisteredTaskRecord.FactoryForDeserialization);
        }

        public static TaskRegistry FactoryForDeserialization(ITranslator translator)
        {
            var instance = new TaskRegistry();
            instance.Translate(translator);

            return instance;
        }
    }
}<|MERGE_RESOLUTION|>--- conflicted
+++ resolved
@@ -1285,11 +1285,7 @@
             /// loads an external file and uses that to generate the tasks.
             /// </summary>
             /// <returns>true if the task can be created by the factory, false if it cannot be created</returns>
-<<<<<<< HEAD
-            internal bool CanTaskBeCreatedByFactory(string taskName, string taskProjectFile, TaskHostParameters taskIdentityParameters, TargetLoggingContext targetLoggingContext, ElementLocation elementLocation)
-=======
-            internal bool CanTaskBeCreatedByFactory(string taskName, string taskProjectFile, IDictionary<string, string> taskIdentityParameters, TargetLoggingContext targetLoggingContext, ElementLocation elementLocation, bool isMultiThreadedBuild)
->>>>>>> 5e273ccd
+            internal bool CanTaskBeCreatedByFactory(string taskName, string taskProjectFile, TaskHostParameters taskIdentityParameters, TargetLoggingContext targetLoggingContext, ElementLocation elementLocation, bool isMultiThreadedBuild)
             {
                 // First check (fast path - no locking)
                 if (_taskNamesCreatableByFactory == null)
@@ -1397,11 +1393,7 @@
             /// Given a Registered task record and a task name. Check create an instance of the task factory using the record.
             /// If the factory is a assembly task factory see if the assemblyFile has the correct task inside of it.
             /// </summary>
-<<<<<<< HEAD
-            internal TaskFactoryWrapper GetTaskFactoryFromRegistrationRecord(string taskName, string taskProjectFile, TaskHostParameters taskIdentityParameters, TargetLoggingContext targetLoggingContext, ElementLocation elementLocation)
-=======
-            internal TaskFactoryWrapper GetTaskFactoryFromRegistrationRecord(string taskName, string taskProjectFile, IDictionary<string, string> taskIdentityParameters, TargetLoggingContext targetLoggingContext, ElementLocation elementLocation, bool isMultiThreadedBuild)
->>>>>>> 5e273ccd
+            internal TaskFactoryWrapper GetTaskFactoryFromRegistrationRecord(string taskName, string taskProjectFile, TaskHostParameters taskIdentityParameters, TargetLoggingContext targetLoggingContext, ElementLocation elementLocation, bool isMultiThreadedBuild)
             {
                 if (CanTaskBeCreatedByFactory(taskName, taskProjectFile, taskIdentityParameters, targetLoggingContext, elementLocation, isMultiThreadedBuild))
                 {
