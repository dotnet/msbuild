--- conflicted
+++ resolved
@@ -339,7 +339,6 @@
                 VerifyThrowIdentityParametersValid(taskIdentityParameters, taskLocation, _taskName, "MSBuildRuntime", "MSBuildArchitecture");
 
                 mergedParameters = MergeTaskFactoryParameterSets(_factoryIdentityParameters, taskIdentityParameters);
-
                 useTaskFactory = _loadedType.LoadedViaMetadataLoadContext || !TaskHostParametersMatchCurrentProcess(mergedParameters);
             }
 
@@ -361,12 +360,7 @@
                 ErrorUtilities.VerifyThrowInternalNull(buildComponentHost);
 
                 mergedParameters = UpdateTaskHostParameters(mergedParameters);
-<<<<<<< HEAD
-
-                (mergedParameters, bool isNetRuntime) = AddNetHostParamsIfNeeded(mergedParameters.Runtime, mergedParameters.Architecture, getProperty);
-=======
                 (mergedParameters, bool isNetRuntime) = AddNetHostParamsIfNeeded(mergedParameters, getProperty);
->>>>>>> ecdd6297
 
                 bool useSidecarTaskHost = !(_factoryIdentityParameters.TaskHostFactoryExplicitlyRequested ?? false)
                     || isNetRuntime;
@@ -437,11 +431,7 @@
         /// </summary>
         private TaskHostParameters UpdateTaskHostParameters(TaskHostParameters taskHostParameters)
         {
-<<<<<<< HEAD
-            // Determine runtime: prefer loaded type's runtime, fallback to parameter or current
-=======
             // Determine runtime: prefer loaded type's runtime, fallback to parameter or current.
->>>>>>> ecdd6297
             string runtime = !string.IsNullOrEmpty(_loadedType?.Runtime)
                 ? _loadedType.Runtime
                 : taskHostParameters.Runtime ?? XMakeAttributes.GetCurrentMSBuildRuntime();
