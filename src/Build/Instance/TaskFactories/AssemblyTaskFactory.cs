﻿// Licensed to the .NET Foundation under one or more agreements.
// The .NET Foundation licenses this file to you under the MIT license.

using System;
using System.Collections.Generic;
using System.Reflection;
#if FEATURE_APPDOMAIN
using System.Threading.Tasks;
#endif

using Microsoft.Build.BackEnd.Components.RequestBuilder;
using Microsoft.Build.Framework;
using Microsoft.Build.Shared;
#if NETFRAMEWORK
using Microsoft.IO;
#else
using System.IO;
#endif

using ElementLocation = Microsoft.Build.Construction.ElementLocation;
using TargetLoggingContext = Microsoft.Build.BackEnd.Logging.TargetLoggingContext;
using TaskLoggingContext = Microsoft.Build.BackEnd.Logging.TaskLoggingContext;
using Microsoft.Build.Execution;
using Microsoft.Build.Internal;

#nullable disable

namespace Microsoft.Build.BackEnd
{
    /// <summary>
    /// The assembly task factory is used to wrap and construct tasks which are from .net assemblies.
    /// </summary>
    internal class AssemblyTaskFactory : ITaskFactory3
    {
        #region Data

        /// <summary>
        /// The type loader to load types which derrive from ITask or ITask2
        /// </summary>
        private readonly TypeLoader _typeLoader = new TypeLoader(TaskLoader.IsTaskClass);

        /// <summary>
        /// Name of the task wrapped by the task factory
        /// </summary>
        private string _taskName = null;

        /// <summary>
        /// The loaded type (type, assembly name / file) of the task wrapped by the factory
        /// </summary>
        private LoadedType _loadedType;

#if FEATURE_APPDOMAIN
        /// <summary>
        /// A cache of tasks and the AppDomains they are loaded in.
        /// </summary>
        private Dictionary<ITask, AppDomain> _tasksAndAppDomains = new Dictionary<ITask, AppDomain>();
#endif

        /// <summary>
        ///  Parameters owned by this particular task host.
        /// </summary>
        private TaskHostParameters _factoryIdentityParameters;

        /// <summary>
        /// Need to store away the taskloggingcontext used by CreateTaskInstance so that
        /// TaskLoader will be able to call back with errors.
        /// </summary>
        private TaskLoggingContext _taskLoggingContext;

        #endregion

        /// <summary>
        /// Initializes a new instance of the <see cref="AssemblyTaskFactory"/> class.
        /// </summary>
        internal AssemblyTaskFactory()
        {
        }

        #region Public Members

        /// <summary>
        /// Name of the factory. In this case the name is the assembly name which is wrapped by the factory
        /// </summary>
        public string FactoryName
        {
            get
            {
                return _loadedType.Assembly.AssemblyLocation;
            }
        }

        /// <summary>
        /// Gets the type of task this factory creates.
        /// </summary>
        public Type TaskType
        {
            get { return _loadedType.Type; }
        }

        /// <summary>
        /// Initializes this factory for instantiating tasks with a particular inline task block.
        /// </summary>
        /// <param name="taskName">Name of the task.</param>
        /// <param name="parameterGroup">The parameter group.</param>
        /// <param name="taskBody">The task body.</param>
        /// <param name="taskFactoryLoggingHost">The task factory logging host.</param>
        /// <returns>A value indicating whether initialization was successful.</returns>
        /// <remarks>
        /// <para>MSBuild engine will call this to initialize the factory. This should initialize the factory enough so that the factory can be asked
        /// whether or not task names can be created by the factory.</para>
        /// <para>
        /// The taskFactoryLoggingHost will log messages in the context of the target where the task is first used.
        /// </para>
        /// </remarks>
        public bool Initialize(string taskName, IDictionary<string, TaskPropertyInfo> parameterGroup, string taskBody, IBuildEngine taskFactoryLoggingHost)
        {
            ErrorUtilities.ThrowInternalError("Use internal call to properly initialize the assembly task factory");
            return false;
        }

        /// <summary>
        /// Initializes this factory for instantiating tasks with a particular inline task block and a set of UsingTask parameters.
        /// </summary>
        /// <param name="taskName">Name of the task.</param>
        /// <param name="factoryIdentityParameters">Special parameters that the task factory can use to modify how it executes tasks,
        /// such as Runtime and Architecture.  The key is the name of the parameter and the value is the parameter's value. This
        /// is the set of parameters that was set on the UsingTask using e.g. the UsingTask Runtime and Architecture parameters.</param>
        /// <param name="parameterGroup">The parameter group.</param>
        /// <param name="taskBody">The task body.</param>
        /// <param name="taskFactoryLoggingHost">The task factory logging host.</param>
        /// <returns>A value indicating whether initialization was successful.</returns>
        /// <remarks>
        /// <para>MSBuild engine will call this to initialize the factory. This should initialize the factory enough so that the
        /// factory can be asked whether or not task names can be created by the factory.  If a task factory implements ITaskFactory2,
        /// this Initialize method will be called in place of ITaskFactory.Initialize.</para>
        /// <para>
        /// The taskFactoryLoggingHost will log messages in the context of the target where the task is first used.
        /// </para>
        /// </remarks>
        public bool Initialize(string taskName, IDictionary<string, string> factoryIdentityParameters, IDictionary<string, TaskPropertyInfo> parameterGroup, string taskBody, IBuildEngine taskFactoryLoggingHost)
        {
            ErrorUtilities.ThrowInternalError("Use internal call to properly initialize the assembly task factory");
            return false;
        }

        /// <summary>
        /// Get a list of parameters for the task.
        /// </summary>
        public TaskPropertyInfo[] GetTaskParameters()
        {
            return _loadedType.Properties;
        }

        /// <summary>
        /// Create an instance of the task to be used.
        /// The task factory logging host will log messages in the context of the task.
        /// </summary>
        /// <param name="taskFactoryLoggingHost">
        /// The task factory logging host will log messages in the context of the task.
        /// </param>
        /// <returns>
        /// The generated task, or <c>null</c> if the task failed to be created.
        /// </returns>
        public ITask CreateTask(IBuildEngine taskFactoryLoggingHost)
        {
            ErrorUtilities.ThrowInternalError("Use internal call to properly create a task instance from the assembly task factory");
            return null;
        }

        /// <summary>
        /// Create an instance of the task to be used.
        /// </summary>
        /// <param name="taskFactoryLoggingHost">
        /// The task factory logging host will log messages in the context of the task.
        /// </param>
        /// <param name="taskIdentityParameters">
        /// Special parameters that the task factory can use to modify how it executes tasks, such as Runtime and Architecture.
        /// The key is the name of the parameter and the value is the parameter's value.  This is the set of parameters that was
        /// set to the task invocation itself, via e.g. the special MSBuildRuntime and MSBuildArchitecture parameters.
        /// </param>
        /// <remarks>
        /// If a task factory implements ITaskFactory2, MSBuild will call this method instead of ITaskFactory.CreateTask.
        /// </remarks>
        /// <returns>
        /// The generated task, or <c>null</c> if the task failed to be created.
        /// </returns>
        public ITask CreateTask(IBuildEngine taskFactoryLoggingHost, IDictionary<string, string> taskIdentityParameters)
        {
            ErrorUtilities.ThrowInternalError("Use internal call to properly create a task instance from the assembly task factory");
            return null;
        }

        /// <summary>
        /// Cleans up any context or state that may have been built up for a given task.
        /// </summary>
        /// <param name="task">The task to clean up.</param>
        /// <remarks>
        /// For many factories, this method is a no-op.  But some factories may have built up
        /// an AppDomain as part of an individual task instance, and this is their opportunity
        /// to shutdown the AppDomain.
        /// </remarks>
        public void CleanupTask(ITask task)
        {
            ErrorUtilities.VerifyThrowArgumentNull(task);
#if FEATURE_APPDOMAIN
            AppDomain appDomain;
            if (_tasksAndAppDomains.TryGetValue(task, out appDomain))
            {
                _tasksAndAppDomains.Remove(task);

                if (appDomain != null)
                {
                    AssemblyLoadsTracker.StopTracking(appDomain);
                    // Unload the AppDomain asynchronously to avoid a deadlock that can happen because
                    // AppDomain.Unload blocks for the process's one Finalizer thread to finalize all
                    // objects. Some objects are RCWs for STA COM objects and as such would need the
                    // VS main thread to be processing messages in order to finalize. But if the main thread
                    // is blocked in a non-pumping wait waiting for this build request to complete, we would
                    // deadlock. By unloading asynchronously, the AppDomain unload can block till the main
                    // thread is available, even if it isn't available until after this MSBuild Task has
                    // finished executing.
                    Task.Run(() => AppDomain.Unload(appDomain));
                }
            }
#endif

            TaskHostTask taskAsTaskHostTask = task as TaskHostTask;
            if (taskAsTaskHostTask != null)
            {
                taskAsTaskHostTask.Cleanup();
            }
            else
            {
#if FEATURE_APPDOMAIN
                // It's really not necessary to do it for TaskHostTasks
                TaskLoader.RemoveAssemblyResolver();
#endif
            }
        }

        #endregion

        #region Internal Members

        /// <summary>
        /// Initialize the factory from the task registry.
        /// </summary>
        internal LoadedType InitializeFactory(
            AssemblyLoadInfo loadInfo,
            string taskName,
            IDictionary<string, TaskPropertyInfo> taskParameters,
            string taskElementContents,
            in TaskHostParameters taskFactoryIdentityParameters,
            bool taskHostExplicitlyRequested,
            TargetLoggingContext targetLoggingContext,
            ElementLocation elementLocation,
            string taskProjectFile)
        {
            ErrorUtilities.VerifyThrowArgumentNull(loadInfo);
            VerifyThrowIdentityParametersValid(taskFactoryIdentityParameters, elementLocation, taskName, "Runtime", "Architecture");

            bool taskHostParamsMatchCurrentProc = true;
            if (!taskFactoryIdentityParameters.IsEmpty)
            {
                taskHostParamsMatchCurrentProc = TaskHostParametersMatchCurrentProcess(taskFactoryIdentityParameters);
                _factoryIdentityParameters = taskFactoryIdentityParameters;
            }

            try
            {
                ErrorUtilities.VerifyThrowArgumentLength(taskName);
                _taskName = taskName;

                string assemblyName = loadInfo.AssemblyName ?? Path.GetFileName(loadInfo.AssemblyFile);
                using var assemblyLoadsTracker = AssemblyLoadsTracker.StartTracking(targetLoggingContext, AssemblyLoadingContext.TaskRun, assemblyName);

                _loadedType = _typeLoader.Load(taskName, loadInfo, taskHostExplicitlyRequested, taskHostParamsMatchCurrentProc);
                ProjectErrorUtilities.VerifyThrowInvalidProject(_loadedType != null, elementLocation, "TaskLoadFailure", taskName, loadInfo.AssemblyLocation, String.Empty);
            }
            catch (TargetInvocationException e)
            {
                // Exception thrown by the called code itself
                // Log the stack, so the task vendor can fix their code
                ProjectErrorUtilities.ThrowInvalidProject(elementLocation, "TaskLoadFailure", taskName, loadInfo.AssemblyLocation, Environment.NewLine + e.InnerException.ToString());
            }
            catch (ReflectionTypeLoadException e)
            {
                // ReflectionTypeLoadException.LoaderExceptions may contain nulls
                foreach (Exception exception in e.LoaderExceptions)
                {
                    if (exception != null)
                    {
                        targetLoggingContext.LogError(new BuildEventFileInfo(taskProjectFile), "TaskLoadFailure", taskName, loadInfo.AssemblyLocation, exception.Message);
                    }
                }

                ProjectErrorUtilities.ThrowInvalidProject(elementLocation, "TaskLoadFailure", taskName, loadInfo.AssemblyLocation, e.Message);
            }
            catch (ArgumentNullException e)
            {
                // taskName may be null
                ProjectErrorUtilities.ThrowInvalidProject(elementLocation, "TaskLoadFailure", taskName, loadInfo.AssemblyLocation, e.Message);
            }
            catch (Exception e) when (!ExceptionHandling.NotExpectedReflectionException(e))
            {
                ProjectErrorUtilities.ThrowInvalidProject(elementLocation, "TaskLoadFailure", taskName, loadInfo.AssemblyLocation, e.Message);
            }

            return _loadedType;
        }

        /// <summary>
        /// Create an instance of the wrapped ITask for a batch run of the task. For testing only - it provides stub task environment.
        /// </summary>
        internal ITask CreateTaskInstance(
            ElementLocation taskLocation,
            TaskLoggingContext taskLoggingContext,
            IBuildComponentHost buildComponentHost,
            in TaskHostParameters taskIdentityParameters,
#if FEATURE_APPDOMAIN
            AppDomainSetup appDomainSetup,
#endif
            bool isOutOfProc,
            int scheduledNodeId,
            Func<string, ProjectPropertyInstance> getProperty)
        {
<<<<<<< HEAD
            return CreateTaskInstance(
                taskLocation,
                taskLoggingContext,
                buildComponentHost,
                taskIdentityParameters,
#if FEATURE_APPDOMAIN
                appDomainSetup,
#endif
                isOutOfProc,
                scheduledNodeId,
                getProperty,
                new TaskEnvironment(StubTaskEnvironmentDriver.Instance));
        }

        /// <summary>
        /// Create an instance of the wrapped ITask for a batch run of the task.
        /// </summary>
        internal ITask CreateTaskInstance(
            ElementLocation taskLocation,
            TaskLoggingContext taskLoggingContext,
            IBuildComponentHost buildComponentHost,
            IDictionary<string, string> taskIdentityParameters,
#if FEATURE_APPDOMAIN
            AppDomainSetup appDomainSetup,
#endif
            bool isOutOfProc,
            int scheduledNodeId,
            Func<string, ProjectPropertyInstance> getProperty,
            TaskEnvironment taskEnvironment)
        {
            bool useTaskFactory = false;
            Dictionary<string, string> mergedParameters = null;
=======
            // If the type was loaded via MetadataLoadContext, we MUST use TaskFactory since it didn't load any task assemblies in memory.
            bool useTaskFactory = _loadedType.LoadedViaMetadataLoadContext;

            TaskHostParameters mergedParameters = TaskHostParameters.Empty;
>>>>>>> 92198f54
            _taskLoggingContext = taskLoggingContext;

            // Optimization for the common (vanilla AssemblyTaskFactory) case -- only calculate
            // the task factory parameters if we have any to calculate; otherwise even if we
            // still launch the task factory, it will be with parameters corresponding to the
            // current process.
            if (!_factoryIdentityParameters.IsEmpty || !taskIdentityParameters.IsEmpty)
            {
                VerifyThrowIdentityParametersValid(taskIdentityParameters, taskLocation, _taskName, "MSBuildRuntime", "MSBuildArchitecture");

                mergedParameters = MergeTaskFactoryParameterSets(_factoryIdentityParameters, taskIdentityParameters);
                useTaskFactory = _loadedType.LoadedViaMetadataLoadContext || !TaskHostParametersMatchCurrentProcess(mergedParameters);
            }

            // Multi-threaded mode routing: Determine if non-thread-safe tasks need TaskHost isolation.
            if (!useTaskFactory 
                && _loadedType?.Type != null 
                && buildComponentHost?.BuildParameters?.MultiThreaded == true)
            {
                if (TaskRouter.NeedsTaskHostInMultiThreadedMode(_loadedType.Type))
                {
                    useTaskFactory = true;
                }
            }

            _taskLoggingContext?.TargetLoggingContext?.ProjectLoggingContext?.ProjectTelemetry?.AddTaskExecution(GetType().FullName, isTaskHost: useTaskFactory);

            if (useTaskFactory)
            {
                ErrorUtilities.VerifyThrowInternalNull(buildComponentHost);

                (mergedParameters, bool isNetRuntime) = AddNetHostParamsIfNeeded(mergedParameters, getProperty);

                bool useSidecarTaskHost = !(_factoryIdentityParameters.TaskHostFactoryExplicitlyRequested ?? false)
                    || isNetRuntime;

                TaskHostTask task = new(
                    taskLocation,
                    taskLoggingContext,
                    buildComponentHost,
                    mergedParameters,
                    _loadedType,
                    useSidecarTaskHost: useSidecarTaskHost,
#if FEATURE_APPDOMAIN
                    appDomainSetup,
#endif
                    scheduledNodeId,
                    taskEnvironment: taskEnvironment);
                return task;
            }
            else
            {
#if FEATURE_APPDOMAIN
                AppDomain taskAppDomain = null;
#endif

#pragma warning disable SA1111, SA1009 // Closing parenthesis should be on line of last parameter
                ITask taskInstance = TaskLoader.CreateTask(
                    _loadedType,
                    _taskName,
                    taskLocation.File,
                    taskLocation.Line,
                    taskLocation.Column,
                    new TaskLoader.LogError(ErrorLoggingDelegate),
#if FEATURE_APPDOMAIN
                    appDomainSetup,
                    appDomain => AssemblyLoadsTracker.StartTracking(taskLoggingContext, AssemblyLoadingContext.TaskRun, _loadedType.Type, appDomain),
#endif
                    isOutOfProc
#if FEATURE_APPDOMAIN
                    , out taskAppDomain
#endif
                    );
#pragma warning restore SA1111, SA1009 // Closing parenthesis should be on line of last parameter

#if FEATURE_APPDOMAIN
                if (taskAppDomain != null && taskInstance != null)
                {
                    _tasksAndAppDomains[taskInstance] = taskAppDomain;
                }
                else if (taskAppDomain != null)
                {
                    AssemblyLoadsTracker.StopTracking(taskAppDomain);
                }
#endif

                // Track non-sealed subclasses of Microsoft-owned MSBuild tasks
                if (taskInstance != null)
                {
                    bool isMicrosoftOwned = IsMicrosoftAuthoredTask();
                    _taskLoggingContext?.TargetLoggingContext?.ProjectLoggingContext?.ProjectTelemetry?.TrackTaskSubclassing(_loadedType.Type, isMicrosoftOwned);
                }

                return taskInstance;
            }
        }

        /// <summary>
        /// Is the given task name able to be created by the task factory. In the case of an assembly task factory
        /// this question is answered by checking the assembly wrapped by the task factory to see if it exists.
        /// </summary>
        internal bool TaskNameCreatableByFactory(string taskName, in TaskHostParameters taskIdentityParameters, string taskProjectFile, TargetLoggingContext targetLoggingContext, ElementLocation elementLocation)
        {
            if (!TaskIdentityParametersMatchFactory(_factoryIdentityParameters, taskIdentityParameters))
            {
                return false;
            }

            try
            {
                ErrorUtilities.VerifyThrowArgumentLength(taskName, "TaskName");
                // Parameters match, so now we check to see if the task exists.
                return _typeLoader.ReflectionOnlyLoad(taskName, _loadedType.Assembly) != null;
            }
            catch (TargetInvocationException e)
            {
                // Exception thrown by the called code itself
                // Log the stack, so the task vendor can fix their code
                ProjectErrorUtilities.ThrowInvalidProject(elementLocation, "TaskLoadFailure", taskName, _loadedType.Assembly.AssemblyLocation, Environment.NewLine + e.InnerException.ToString());
            }
            catch (ReflectionTypeLoadException e)
            {
                // ReflectionTypeLoadException.LoaderExceptions may contain nulls
                foreach (Exception exception in e.LoaderExceptions)
                {
                    if (exception != null)
                    {
                        targetLoggingContext.LogError(new BuildEventFileInfo(taskProjectFile), "TaskLoadFailure", taskName, _loadedType.Assembly.AssemblyLocation, exception.Message);
                    }
                }

                ProjectErrorUtilities.ThrowInvalidProject(elementLocation, "TaskLoadFailure", taskName, _loadedType.Assembly.AssemblyLocation, e.Message);
            }
            catch (ArgumentNullException e)
            {
                // taskName may be null
                ProjectErrorUtilities.ThrowInvalidProject(elementLocation, "TaskLoadFailure", taskName, _loadedType.Assembly.AssemblyLocation, e.Message);
            }
            catch (Exception e) when (!ExceptionHandling.NotExpectedReflectionException(e))
            {
                ProjectErrorUtilities.ThrowInvalidProject(elementLocation, "TaskLoadFailure", taskName, _loadedType.Assembly.AssemblyLocation, e.Message);
            }

            return false;
        }

        #endregion

        #region Private members

        /// <summary>
        /// Validates the given set of parameters, logging the appropriate errors as necessary.
        /// </summary>
        private static void VerifyThrowIdentityParametersValid(in TaskHostParameters identityParameters, IElementLocation errorLocation, string taskName, string runtimeName, string architectureName)
        {
            // validate the task factory parameters
            if (identityParameters.Runtime != null)
            {
                if (!XMakeAttributes.IsValidMSBuildRuntimeValue(identityParameters.Runtime))
                {
                    ProjectErrorUtilities.ThrowInvalidProject(
                        errorLocation,
                        "TaskLoadFailureInvalidTaskHostFactoryParameter",
                        taskName,
                        identityParameters.Runtime,
                        runtimeName,
                        XMakeAttributes.MSBuildRuntimeValues.clr2,
                        XMakeAttributes.MSBuildRuntimeValues.clr4,
                        XMakeAttributes.MSBuildRuntimeValues.currentRuntime,
                        XMakeAttributes.MSBuildRuntimeValues.any);
                }
            }

            if (identityParameters.Architecture != null)
            {
                if (!XMakeAttributes.IsValidMSBuildArchitectureValue(identityParameters.Architecture))
                {
                    ProjectErrorUtilities.ThrowInvalidProject(
                        errorLocation,
                        "TaskLoadFailureInvalidTaskHostFactoryParameter",
                        taskName,
                        identityParameters.Architecture,
                        architectureName,
                        XMakeAttributes.MSBuildArchitectureValues.x86,
                        XMakeAttributes.MSBuildArchitectureValues.x64,
                        XMakeAttributes.MSBuildArchitectureValues.currentArchitecture,
                        XMakeAttributes.MSBuildArchitectureValues.any);
                }
            }
        }

        /// <summary>
        /// Given the set of parameters that are set to the factory, and the set of parameters coming from the task invocation that we're searching for
        /// a matching record to, determine whether the parameters match this record.
        /// </summary>
        private static bool TaskIdentityParametersMatchFactory(in TaskHostParameters factoryIdentityParameters, in TaskHostParameters taskIdentityParameters)
        {
            if (taskIdentityParameters.IsEmpty || factoryIdentityParameters.IsEmpty)
            {
                // either the task or the using task doesn't care about anything, in which case we match by default.
                return true;
            }

            if (XMakeAttributes.RuntimeValuesMatch(taskIdentityParameters.Runtime, factoryIdentityParameters.Runtime))
            {
                if (XMakeAttributes.ArchitectureValuesMatch(taskIdentityParameters.Architecture, factoryIdentityParameters.Architecture))
                {
                    // both match
                    return true;
                }
            }

            // one or more does not match, so we don't match.
            return false;
        }

        /// <summary>
        /// Given a set of task parameters from the UsingTask and from the task invocation, generate a dictionary that combines the two, or throws if the merge
        /// is impossible (we shouldn't ever get to this point if it is ...)
        /// </summary>
        private static TaskHostParameters MergeTaskFactoryParameterSets(
            in TaskHostParameters factoryIdentityParameters,
            in TaskHostParameters taskIdentityParameters)
        {
            if (factoryIdentityParameters.IsEmpty && taskIdentityParameters.IsEmpty)
            {
                return TaskHostParameters.Empty;
            }

            if (taskIdentityParameters.IsEmpty)
            {
                string normalizedRuntime = XMakeAttributes.GetExplicitMSBuildRuntime(factoryIdentityParameters.Runtime);
                string normalizedArch = XMakeAttributes.GetExplicitMSBuildArchitecture(factoryIdentityParameters.Architecture);

                return normalizedRuntime == factoryIdentityParameters.Runtime && normalizedArch == factoryIdentityParameters.Architecture
                    ? factoryIdentityParameters
                    : new TaskHostParameters(normalizedRuntime, normalizedArch);
            }

            if (factoryIdentityParameters.IsEmpty)
            {
                string normalizedRuntime = XMakeAttributes.GetExplicitMSBuildRuntime(taskIdentityParameters.Runtime);
                string normalizedArch = XMakeAttributes.GetExplicitMSBuildArchitecture(taskIdentityParameters.Architecture);

                return normalizedRuntime == taskIdentityParameters.Runtime && normalizedArch == taskIdentityParameters.Architecture
                    ? taskIdentityParameters
                    : new TaskHostParameters(normalizedRuntime, normalizedArch);
            }

            if (!XMakeAttributes.TryMergeRuntimeValues(taskIdentityParameters.Runtime, factoryIdentityParameters.Runtime, out var mergedRuntime))
            {
                ErrorUtilities.ThrowInternalError("How did we get two runtime values that were unmergeable? " +
                    $"TaskIdentity Runtime: {taskIdentityParameters.Runtime}, FactoryIdentity Runtime: {factoryIdentityParameters.Runtime}.");
            }

            if (!XMakeAttributes.TryMergeArchitectureValues(taskIdentityParameters.Architecture, factoryIdentityParameters.Architecture, out var mergedArchitecture))
            {
                ErrorUtilities.ThrowInternalError("How did we get two architecture values that were unmergeable? " +
                    $"TaskIdentity Architecture: {taskIdentityParameters.Architecture}, FactoryIdentity Architecture: {factoryIdentityParameters.Architecture}.");
            }

            return new TaskHostParameters(
                runtime: mergedRuntime,
                architecture: mergedArchitecture);
        }

        /// <summary>
        /// Adds the properties necessary for .NET task host instantiation if the runtime is .NET.
        /// Returns a new TaskHostParameters with .NET host parameters added, or the original if not needed.
        /// </summary>
        private static (TaskHostParameters TaskHostParams, bool isNetRuntime) AddNetHostParamsIfNeeded(
            in TaskHostParameters currentParams,
            Func<string, ProjectPropertyInstance> getProperty)
        {
            // Only add .NET host parameters if runtime is .NET
            if (currentParams.Runtime == null ||
                !currentParams.Runtime.Equals(XMakeAttributes.MSBuildRuntimeValues.net, StringComparison.OrdinalIgnoreCase))
            {
                return (currentParams, isNetRuntime: false);
            }

            string dotnetHostPath = getProperty(Constants.DotnetHostPathEnvVarName)?.EvaluatedValue;
            string ridGraphPath = getProperty(Constants.RuntimeIdentifierGraphPath)?.EvaluatedValue;

            if (string.IsNullOrEmpty(dotnetHostPath) || string.IsNullOrEmpty(ridGraphPath))
            {
                return (currentParams, isNetRuntime: false);
            }

            string msBuildAssemblyPath = Path.GetDirectoryName(ridGraphPath) ?? string.Empty;

            return (new TaskHostParameters(
                runtime: currentParams.Runtime,
                architecture: currentParams.Architecture,
                dotnetHostPath: dotnetHostPath,
                msBuildAssemblyPath: msBuildAssemblyPath),
                isNetRuntime: true);
        }

        /// <summary>
        /// Returns true if the provided set of task host parameters matches the current process,
        /// and false otherwise.
        /// </summary>
        private static bool TaskHostParametersMatchCurrentProcess(in TaskHostParameters mergedParameters)
        {
            if (mergedParameters.IsEmpty)
            {
                // We don't care, so they match by default.
                return true;
            }

            if (mergedParameters.Runtime != null)
            {
                string currentRuntime = XMakeAttributes.GetExplicitMSBuildRuntime(XMakeAttributes.MSBuildRuntimeValues.currentRuntime);

                if (!currentRuntime.Equals(XMakeAttributes.GetExplicitMSBuildRuntime(mergedParameters.Runtime), StringComparison.OrdinalIgnoreCase))
                {
                    // runtime doesn't match
                    return false;
                }
            }

            if (mergedParameters.Architecture != null)
            {
                string currentArchitecture = XMakeAttributes.GetCurrentMSBuildArchitecture();

                if (!currentArchitecture.Equals(XMakeAttributes.GetExplicitMSBuildArchitecture(mergedParameters.Architecture), StringComparison.OrdinalIgnoreCase))
                {
                    // architecture doesn't match
                    return false;
                }
            }

            // if it doesn't not match, then it matches
            return true;
        }

        /// <summary>
        /// Determines whether the current task is Microsoft-authored based on the assembly location and name.
        /// </summary>
        private bool IsMicrosoftAuthoredTask()
        {
            if (_loadedType?.Type == null)
            {
                return false;
            }

            // Check if the assembly is a Microsoft assembly by name
            string assemblyName = _loadedType.Assembly.AssemblyName;
            if (!string.IsNullOrEmpty(assemblyName) && Framework.FileClassifier.IsMicrosoftAssembly(assemblyName))
            {
                return true;
            }

            // Check if the assembly is from a Microsoft-controlled location
            string assemblyFile = _loadedType.Assembly.AssemblyFile;
            if (!string.IsNullOrEmpty(assemblyFile))
            {
                // Check if it's built-in MSBuild logic (e.g., from MSBuild installation)
                if (Framework.FileClassifier.Shared.IsBuiltInLogic(assemblyFile))
                {
                    return true;
                }

                // Check if it's a Microsoft package from NuGet cache
                if (Framework.FileClassifier.Shared.IsMicrosoftPackageInNugetCache(assemblyFile))
                {
                    return true;
                }
            }

            return false;
        }

        /// <summary>
        /// Log errors from TaskLoader.
        /// </summary>
        private void ErrorLoggingDelegate(string taskLocation, int taskLine, int taskColumn, string message, params object[] messageArgs)
        {
            _taskLoggingContext.LogError(new BuildEventFileInfo(taskLocation, taskLine, taskColumn), message, messageArgs);
        }

        /// <summary>
        /// Initializes this factory for instantiating tasks with a particular inline task block and a set of UsingTask parameters.
        /// </summary>
        /// <param name="taskName">Name of the task.</param>
        /// <param name="factoryIdentityParameters">Special parameters that the task factory can use to modify how it executes tasks,
        /// such as Runtime and Architecture.  The key is the name of the parameter and the value is the parameter's value. This
        /// is the set of parameters that was set on the UsingTask using e.g. the UsingTask Runtime and Architecture parameters.</param>
        /// <param name="parameterGroup">The parameter group.</param>
        /// <param name="taskBody">The task body.</param>
        /// <param name="taskFactoryLoggingHost">The task factory logging host.</param>
        /// <returns>A value indicating whether initialization was successful.</returns>
        /// <remarks>
        /// <para>MSBuild engine will call this to initialize the factory. This should initialize the factory enough so that the
        /// factory can be asked whether or not task names can be created by the factory.  If a task factory implements ITaskFactory2,
        /// this Initialize method will be called in place of ITaskFactory.Initialize.</para>
        /// <para>
        /// The taskFactoryLoggingHost will log messages in the context of the target where the task is first used.
        /// </para>
        /// </remarks>
        public bool Initialize(string taskName, TaskHostParameters factoryIdentityParameters, IDictionary<string, TaskPropertyInfo> parameterGroup, string taskBody, IBuildEngine taskFactoryLoggingHost)
        {
            ErrorUtilities.ThrowInternalError("Use internal call to properly initialize the assembly task factory");
            return false;
        }

        /// <summary>
        /// Create an instance of the task to be used.
        /// </summary>
        /// <param name="taskFactoryLoggingHost">
        /// The task factory logging host will log messages in the context of the task.
        /// </param>
        /// <param name="taskIdentityParameters">
        /// Special parameters that the task factory can use to modify how it executes tasks, such as Runtime and Architecture.
        /// The key is the name of the parameter and the value is the parameter's value.  This is the set of parameters that was
        /// set to the task invocation itself, via e.g. the special MSBuildRuntime and MSBuildArchitecture parameters.
        /// </param>
        /// <remarks>
        /// If a task factory implements ITaskFactory2, MSBuild will call this method instead of ITaskFactory.CreateTask.
        /// </remarks>
        /// <returns>
        /// The generated task, or <c>null</c> if the task failed to be created.
        /// </returns>
        public ITask CreateTask(IBuildEngine taskFactoryLoggingHost, TaskHostParameters taskIdentityParameters)
        {
            ErrorUtilities.ThrowInternalError("Use internal call to properly create a task instance from the assembly task factory");
            return null;
        }

        #endregion
    }
}<|MERGE_RESOLUTION|>--- conflicted
+++ resolved
@@ -324,7 +324,6 @@
             int scheduledNodeId,
             Func<string, ProjectPropertyInstance> getProperty)
         {
-<<<<<<< HEAD
             return CreateTaskInstance(
                 taskLocation,
                 taskLoggingContext,
@@ -355,14 +354,10 @@
             Func<string, ProjectPropertyInstance> getProperty,
             TaskEnvironment taskEnvironment)
         {
-            bool useTaskFactory = false;
-            Dictionary<string, string> mergedParameters = null;
-=======
             // If the type was loaded via MetadataLoadContext, we MUST use TaskFactory since it didn't load any task assemblies in memory.
             bool useTaskFactory = _loadedType.LoadedViaMetadataLoadContext;
 
             TaskHostParameters mergedParameters = TaskHostParameters.Empty;
->>>>>>> 92198f54
             _taskLoggingContext = taskLoggingContext;
 
             // Optimization for the common (vanilla AssemblyTaskFactory) case -- only calculate
