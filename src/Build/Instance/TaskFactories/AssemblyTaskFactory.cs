--- conflicted
+++ resolved
@@ -266,30 +266,21 @@
         {
             ErrorUtilities.VerifyThrowArgumentNull(loadInfo);
             VerifyThrowIdentityParametersValid(taskFactoryIdentityParameters, elementLocation, taskName, "Runtime", "Architecture");
-
-<<<<<<< HEAD
+            
+            bool taskHostParamsMatchCurrentProc = true;
             if (!taskFactoryIdentityParameters.IsEmpty)
             {
+                taskHostParamsMatchCurrentProc = TaskHostParametersMatchCurrentProcess(taskFactoryIdentityParameters);
                 _factoryIdentityParameters = taskFactoryIdentityParameters;
-=======
-            bool taskHostParamsMatchCurrentProc = true;
-            if (taskFactoryIdentityParameters != null)
-            {
-                taskHostParamsMatchCurrentProc = TaskHostParametersMatchCurrentProcess(taskFactoryIdentityParameters);
-                _factoryIdentityParameters = new Dictionary<string, string>(taskFactoryIdentityParameters, StringComparer.OrdinalIgnoreCase);
->>>>>>> 243fb764
             }
 
             _taskHostFactoryExplicitlyRequested = taskHostExplicitlyRequested;
 
-<<<<<<< HEAD
-=======
             _isTaskHostFactory = (taskFactoryIdentityParameters != null
                  && taskFactoryIdentityParameters.TryGetValue(Constants.TaskHostExplicitlyRequested, out string isTaskHostFactory)
                  && isTaskHostFactory.Equals("true", StringComparison.OrdinalIgnoreCase))
                  || !taskHostParamsMatchCurrentProc;
 
->>>>>>> 243fb764
             try
             {
                 ErrorUtilities.VerifyThrowArgumentLength(taskName);
