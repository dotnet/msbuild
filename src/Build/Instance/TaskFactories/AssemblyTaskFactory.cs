﻿// Licensed to the .NET Foundation under one or more agreements.
// The .NET Foundation licenses this file to you under the MIT license.

using System;
using System.Collections.Generic;
using System.Reflection;
#if FEATURE_APPDOMAIN
using System.Threading.Tasks;
#endif

using Microsoft.Build.BackEnd.Components.RequestBuilder;
using Microsoft.Build.Framework;
using Microsoft.Build.Shared;
#if NETFRAMEWORK
using Microsoft.IO;
#else
using System.IO;
#endif

using ElementLocation = Microsoft.Build.Construction.ElementLocation;
using TargetLoggingContext = Microsoft.Build.BackEnd.Logging.TargetLoggingContext;
using TaskLoggingContext = Microsoft.Build.BackEnd.Logging.TaskLoggingContext;
using Microsoft.Build.Execution;
using Microsoft.Build.Internal;
using Microsoft.Build.BackEnd.Logging;

#nullable disable

namespace Microsoft.Build.BackEnd
{
    /// <summary>
    /// The assembly task factory is used to wrap and construct tasks which are from .net assemblies.
    /// </summary>
    internal class AssemblyTaskFactory : ITaskFactory3
    {
        #region Data

        /// <summary>
        /// The type loader to load types which derrive from ITask or ITask2
        /// </summary>
        private readonly TypeLoader _typeLoader = new TypeLoader(TaskLoader.IsTaskClass);

        /// <summary>
        /// Name of the task wrapped by the task factory
        /// </summary>
        private string _taskName = null;

        /// <summary>
        /// The loaded type (type, assembly name / file) of the task wrapped by the factory
        /// </summary>
        private LoadedType _loadedType;

#if FEATURE_APPDOMAIN
        /// <summary>
        /// A cache of tasks and the AppDomains they are loaded in.
        /// </summary>
        private Dictionary<ITask, AppDomain> _tasksAndAppDomains = new Dictionary<ITask, AppDomain>();
#endif

        /// <summary>
        ///  Parameters owned by this particular task host.
        /// </summary>
        private TaskHostParameters _factoryIdentityParameters;

        /// <summary>
        /// Need to store away the taskloggingcontext used by CreateTaskInstance so that
        /// TaskLoader will be able to call back with errors.
        /// </summary>
        private TaskLoggingContext _taskLoggingContext;

        #endregion

        /// <summary>
        /// Initializes a new instance of the <see cref="AssemblyTaskFactory"/> class.
        /// </summary>
        internal AssemblyTaskFactory()
        {
        }

        #region Public Members

        /// <summary>
        /// Name of the factory. In this case the name is the assembly name which is wrapped by the factory
        /// </summary>
        public string FactoryName
        {
            get
            {
                return _loadedType.Assembly.AssemblyLocation;
            }
        }

        /// <summary>
        /// Gets the type of task this factory creates.
        /// </summary>
        public Type TaskType
        {
            get { return _loadedType.Type; }
        }

        /// <summary>
        /// Initializes this factory for instantiating tasks with a particular inline task block.
        /// </summary>
        /// <param name="taskName">Name of the task.</param>
        /// <param name="parameterGroup">The parameter group.</param>
        /// <param name="taskBody">The task body.</param>
        /// <param name="taskFactoryLoggingHost">The task factory logging host.</param>
        /// <returns>A value indicating whether initialization was successful.</returns>
        /// <remarks>
        /// <para>MSBuild engine will call this to initialize the factory. This should initialize the factory enough so that the factory can be asked
        /// whether or not task names can be created by the factory.</para>
        /// <para>
        /// The taskFactoryLoggingHost will log messages in the context of the target where the task is first used.
        /// </para>
        /// </remarks>
        public bool Initialize(string taskName, IDictionary<string, TaskPropertyInfo> parameterGroup, string taskBody, IBuildEngine taskFactoryLoggingHost)
        {
            ErrorUtilities.ThrowInternalError("Use internal call to properly initialize the assembly task factory");
            return false;
        }

        /// <summary>
        /// Initializes this factory for instantiating tasks with a particular inline task block and a set of UsingTask parameters.
        /// </summary>
        /// <param name="taskName">Name of the task.</param>
        /// <param name="factoryIdentityParameters">Special parameters that the task factory can use to modify how it executes tasks,
        /// such as Runtime and Architecture.  The key is the name of the parameter and the value is the parameter's value. This
        /// is the set of parameters that was set on the UsingTask using e.g. the UsingTask Runtime and Architecture parameters.</param>
        /// <param name="parameterGroup">The parameter group.</param>
        /// <param name="taskBody">The task body.</param>
        /// <param name="taskFactoryLoggingHost">The task factory logging host.</param>
        /// <returns>A value indicating whether initialization was successful.</returns>
        /// <remarks>
        /// <para>MSBuild engine will call this to initialize the factory. This should initialize the factory enough so that the
        /// factory can be asked whether or not task names can be created by the factory.  If a task factory implements ITaskFactory2,
        /// this Initialize method will be called in place of ITaskFactory.Initialize.</para>
        /// <para>
        /// The taskFactoryLoggingHost will log messages in the context of the target where the task is first used.
        /// </para>
        /// </remarks>
        public bool Initialize(string taskName, IDictionary<string, string> factoryIdentityParameters, IDictionary<string, TaskPropertyInfo> parameterGroup, string taskBody, IBuildEngine taskFactoryLoggingHost)
        {
            ErrorUtilities.ThrowInternalError("Use internal call to properly initialize the assembly task factory");
            return false;
        }

        /// <summary>
        /// Get a list of parameters for the task.
        /// </summary>
        public TaskPropertyInfo[] GetTaskParameters()
        {
            return _loadedType.Properties;
        }

        /// <summary>
        /// Create an instance of the task to be used.
        /// The task factory logging host will log messages in the context of the task.
        /// </summary>
        /// <param name="taskFactoryLoggingHost">
        /// The task factory logging host will log messages in the context of the task.
        /// </param>
        /// <returns>
        /// The generated task, or <c>null</c> if the task failed to be created.
        /// </returns>
        public ITask CreateTask(IBuildEngine taskFactoryLoggingHost)
        {
            ErrorUtilities.ThrowInternalError("Use internal call to properly create a task instance from the assembly task factory");
            return null;
        }

        /// <summary>
        /// Create an instance of the task to be used.
        /// </summary>
        /// <param name="taskFactoryLoggingHost">
        /// The task factory logging host will log messages in the context of the task.
        /// </param>
        /// <param name="taskIdentityParameters">
        /// Special parameters that the task factory can use to modify how it executes tasks, such as Runtime and Architecture.
        /// The key is the name of the parameter and the value is the parameter's value.  This is the set of parameters that was
        /// set to the task invocation itself, via e.g. the special MSBuildRuntime and MSBuildArchitecture parameters.
        /// </param>
        /// <remarks>
        /// If a task factory implements ITaskFactory2, MSBuild will call this method instead of ITaskFactory.CreateTask.
        /// </remarks>
        /// <returns>
        /// The generated task, or <c>null</c> if the task failed to be created.
        /// </returns>
        public ITask CreateTask(IBuildEngine taskFactoryLoggingHost, IDictionary<string, string> taskIdentityParameters)
        {
            ErrorUtilities.ThrowInternalError("Use internal call to properly create a task instance from the assembly task factory");
            return null;
        }

        /// <summary>
        /// Cleans up any context or state that may have been built up for a given task.
        /// </summary>
        /// <param name="task">The task to clean up.</param>
        /// <remarks>
        /// For many factories, this method is a no-op.  But some factories may have built up
        /// an AppDomain as part of an individual task instance, and this is their opportunity
        /// to shutdown the AppDomain.
        /// </remarks>
        public void CleanupTask(ITask task)
        {
            ErrorUtilities.VerifyThrowArgumentNull(task);
#if FEATURE_APPDOMAIN
            AppDomain appDomain;
            if (_tasksAndAppDomains.TryGetValue(task, out appDomain))
            {
                _tasksAndAppDomains.Remove(task);

                if (appDomain != null)
                {
                    AssemblyLoadsTracker.StopTracking(appDomain);
                    // Unload the AppDomain asynchronously to avoid a deadlock that can happen because
                    // AppDomain.Unload blocks for the process's one Finalizer thread to finalize all
                    // objects. Some objects are RCWs for STA COM objects and as such would need the
                    // VS main thread to be processing messages in order to finalize. But if the main thread
                    // is blocked in a non-pumping wait waiting for this build request to complete, we would
                    // deadlock. By unloading asynchronously, the AppDomain unload can block till the main
                    // thread is available, even if it isn't available until after this MSBuild Task has
                    // finished executing.
                    Task.Run(() => AppDomain.Unload(appDomain));
                }
            }
#endif

            TaskHostTask taskAsTaskHostTask = task as TaskHostTask;
            if (taskAsTaskHostTask != null)
            {
                taskAsTaskHostTask.Cleanup();
            }
            else
            {
#if FEATURE_APPDOMAIN
                // It's really not necessary to do it for TaskHostTasks
                TaskLoader.RemoveAssemblyResolver();
#endif
            }
        }

        #endregion

        #region Internal Members

        /// <summary>
        /// Initialize the factory from the task registry.
        /// </summary>
        internal LoadedType InitializeFactory(
            AssemblyLoadInfo loadInfo,
            string taskName,
            IDictionary<string, TaskPropertyInfo> taskParameters,
            string taskElementContents,
            in TaskHostParameters taskFactoryIdentityParameters,
            bool taskHostExplicitlyRequested,
            LoggingContext targetLoggingContext,
            ElementLocation elementLocation,
            string taskProjectFile)
        {
            ErrorUtilities.VerifyThrowArgumentNull(loadInfo);
            VerifyThrowIdentityParametersValid(taskFactoryIdentityParameters, elementLocation, taskName, "Runtime", "Architecture");

            bool taskHostParamsMatchCurrentProc = true;
            if (!taskFactoryIdentityParameters.IsEmpty)
            {
                taskHostParamsMatchCurrentProc = TaskHostParametersMatchCurrentProcess(taskFactoryIdentityParameters);
                _factoryIdentityParameters = taskFactoryIdentityParameters;
            }

            try
            {
                ErrorUtilities.VerifyThrowArgumentLength(taskName);
                _taskName = taskName;

                string assemblyName = loadInfo.AssemblyName ?? Path.GetFileName(loadInfo.AssemblyFile);
                using var assemblyLoadsTracker = AssemblyLoadsTracker.StartTracking(targetLoggingContext, AssemblyLoadingContext.TaskRun, assemblyName);
                _loadedType = _typeLoader.Load(taskName, loadInfo, targetLoggingContext.LogWarning, taskHostExplicitlyRequested, taskHostParamsMatchCurrentProc);
                ProjectErrorUtilities.VerifyThrowInvalidProject(_loadedType != null, elementLocation, "TaskLoadFailure", taskName, loadInfo.AssemblyLocation, String.Empty);
            }
            catch (TargetInvocationException e)
            {
                // Exception thrown by the called code itself
                // Log the stack, so the task vendor can fix their code
                ProjectErrorUtilities.ThrowInvalidProject(elementLocation, "TaskLoadFailure", taskName, loadInfo.AssemblyLocation, Environment.NewLine + e.InnerException.ToString());
            }
            catch (ReflectionTypeLoadException e)
            {
                // ReflectionTypeLoadException.LoaderExceptions may contain nulls
                foreach (Exception exception in e.LoaderExceptions)
                {
                    if (exception != null)
                    {
                        targetLoggingContext.LogError(new BuildEventFileInfo(taskProjectFile), "TaskLoadFailure", taskName, loadInfo.AssemblyLocation, exception.Message);
                    }
                }

                ProjectErrorUtilities.ThrowInvalidProject(elementLocation, "TaskLoadFailure", taskName, loadInfo.AssemblyLocation, e.Message);
            }
            catch (ArgumentNullException e)
            {
                // taskName may be null
                ProjectErrorUtilities.ThrowInvalidProject(elementLocation, "TaskLoadFailure", taskName, loadInfo.AssemblyLocation, e.Message);
            }
            catch (Exception e) when (!ExceptionHandling.NotExpectedReflectionException(e))
            {
                ProjectErrorUtilities.ThrowInvalidProject(elementLocation, "TaskLoadFailure", taskName, loadInfo.AssemblyLocation, e.Message);
            }

            return _loadedType;
        }

        /// <summary>
        /// Create an instance of the wrapped ITask for a batch run of the task.
        /// </summary>
        internal ITask CreateTaskInstance(
            ElementLocation taskLocation,
            TaskLoggingContext taskLoggingContext,
            IBuildComponentHost buildComponentHost,
            in TaskHostParameters taskIdentityParameters,
            string projectFile,
#if !NET35
            HostServices hostServices,
#endif
#if FEATURE_APPDOMAIN
            AppDomainSetup appDomainSetup,
#endif
            bool isOutOfProc,
            int scheduledNodeId,
            Func<string, ProjectPropertyInstance> getProperty,
            TaskEnvironment taskEnvironment)
        {
            // If the type was loaded via MetadataLoadContext, we MUST use TaskFactory since it didn't load any task assemblies in memory.
            bool useTaskFactory = _loadedType.LoadedViaMetadataLoadContext;

            TaskHostParameters mergedParameters = TaskHostParameters.Empty;
            _taskLoggingContext = taskLoggingContext;

            // Optimization for the common (vanilla AssemblyTaskFactory) case -- only calculate
            // the task factory parameters if we have any to calculate; otherwise even if we
            // still launch the task factory, it will be with parameters corresponding to the
            // current process.
            if (!_factoryIdentityParameters.IsEmpty || !taskIdentityParameters.IsEmpty)
            {
                VerifyThrowIdentityParametersValid(taskIdentityParameters, taskLocation, _taskName, "MSBuildRuntime", "MSBuildArchitecture");

                mergedParameters = MergeTaskFactoryParameterSets(_factoryIdentityParameters, taskIdentityParameters);
                useTaskFactory = _loadedType.LoadedViaMetadataLoadContext || !TaskHostParametersMatchCurrentProcess(mergedParameters);
            }

            // Multi-threaded mode routing: Determine if non-thread-safe tasks need TaskHost isolation.
            if (!useTaskFactory
                && _loadedType?.Type != null
                && buildComponentHost?.BuildParameters?.MultiThreaded == true)
            {
                if (TaskRouter.NeedsTaskHostInMultiThreadedMode(_loadedType.Type))
                {
                    useTaskFactory = true;
                }
            }

            _taskLoggingContext?.TargetLoggingContext?.ProjectLoggingContext?.ProjectTelemetry?.AddTaskExecution(GetType().FullName, isTaskHost: useTaskFactory);

            if (useTaskFactory)
            {
                ErrorUtilities.VerifyThrowInternalNull(buildComponentHost);

                mergedParameters = UpdateTaskHostParameters(mergedParameters);
                (mergedParameters, bool isNetRuntime) = AddNetHostParamsIfNeeded(mergedParameters, getProperty);

                bool useSidecarTaskHost = !(_factoryIdentityParameters.TaskHostFactoryExplicitlyRequested ?? false)
                    || isNetRuntime;

                TaskHostTask task = new(
                    taskLocation,
                    taskLoggingContext,
                    buildComponentHost,
                    mergedParameters,
                    _loadedType,
                    useSidecarTaskHost: useSidecarTaskHost,
                    projectFile,
#if FEATURE_APPDOMAIN
                    appDomainSetup,
#endif
<<<<<<< HEAD
#if !NET35
                    hostServices,
#endif
                    scheduledNodeId);
=======
                    scheduledNodeId,
                    taskEnvironment: taskEnvironment);
>>>>>>> 2b3cc4df
                return task;
            }
            else
            {
#if FEATURE_APPDOMAIN
                AppDomain taskAppDomain = null;
#endif

#pragma warning disable SA1111, SA1009 // Closing parenthesis should be on line of last parameter
                ITask taskInstance = TaskLoader.CreateTask(
                    _loadedType,
                    _taskName,
                    taskLocation.File,
                    taskLocation.Line,
                    taskLocation.Column,
                    new TaskLoader.LogError(ErrorLoggingDelegate),
#if FEATURE_APPDOMAIN
                    appDomainSetup,
                    appDomain => AssemblyLoadsTracker.StartTracking(taskLoggingContext, AssemblyLoadingContext.TaskRun, _loadedType.Type, appDomain),
#endif
                    isOutOfProc
#if FEATURE_APPDOMAIN
                    , out taskAppDomain
#endif
                    );
#pragma warning restore SA1111, SA1009 // Closing parenthesis should be on line of last parameter

#if FEATURE_APPDOMAIN
                if (taskAppDomain != null && taskInstance != null)
                {
                    _tasksAndAppDomains[taskInstance] = taskAppDomain;
                }
                else if (taskAppDomain != null)
                {
                    AssemblyLoadsTracker.StopTracking(taskAppDomain);
                }
#endif

                // Track non-sealed subclasses of Microsoft-owned MSBuild tasks
                if (taskInstance != null)
                {
                    bool isMicrosoftOwned = IsMicrosoftAuthoredTask();
                    _taskLoggingContext?.TargetLoggingContext?.ProjectLoggingContext?.ProjectTelemetry?.TrackTaskSubclassing(_loadedType.Type, isMicrosoftOwned);
                }

                return taskInstance;
            }
        }

        /// <summary>
        /// Overrides runtime/architecture with values from task host parameters if available.
        /// The explicitly specified parameters always take precedence over assembly metadata.
        /// </summary>
        private TaskHostParameters UpdateTaskHostParameters(TaskHostParameters taskHostParameters)
        {
            // Determine runtime: prefer explicit parameter, fallback to loaded type's runtime or current.
            string runtime = taskHostParameters.Runtime
                ?? _loadedType?.Runtime
                ?? XMakeAttributes.GetCurrentMSBuildRuntime();

            // Determine architecture: prefer explicit parameter, fallback to loaded type's architecture or current
            string architecture = taskHostParameters.Architecture
                ?? _loadedType?.Architecture
                ?? XMakeAttributes.GetCurrentMSBuildArchitecture();

            return new TaskHostParameters(
                runtime: runtime,
                architecture: architecture,
                dotnetHostPath: taskHostParameters.DotnetHostPath,
                msBuildAssemblyPath: taskHostParameters.MSBuildAssemblyPath,
                taskHostFactoryExplicitlyRequested: taskHostParameters.TaskHostFactoryExplicitlyRequested);
        }

        /// <summary>
        /// Is the given task name able to to be created by the task factory. In the case of an assembly task factory
        /// this question is answered by checking the assembly wrapped by the task factory to see if it exists.
        /// </summary>
        internal bool TaskNameCreatableByFactory(string taskName, in TaskHostParameters taskIdentityParameters, string taskProjectFile, TargetLoggingContext targetLoggingContext, ElementLocation elementLocation)
        {
            if (!TaskIdentityParametersMatchFactory(_factoryIdentityParameters, taskIdentityParameters))
            {
                return false;
            }

            try
            {
                ErrorUtilities.VerifyThrowArgumentLength(taskName, "TaskName");
                // Parameters match, so now we check to see if the task exists.
                return _typeLoader.ReflectionOnlyLoad(taskName, _loadedType.Assembly) != null;
            }
            catch (TargetInvocationException e)
            {
                // Exception thrown by the called code itself
                // Log the stack, so the task vendor can fix their code
                ProjectErrorUtilities.ThrowInvalidProject(elementLocation, "TaskLoadFailure", taskName, _loadedType.Assembly.AssemblyLocation, Environment.NewLine + e.InnerException.ToString());
            }
            catch (ReflectionTypeLoadException e)
            {
                // ReflectionTypeLoadException.LoaderExceptions may contain nulls
                foreach (Exception exception in e.LoaderExceptions)
                {
                    if (exception != null)
                    {
                        targetLoggingContext.LogError(new BuildEventFileInfo(taskProjectFile), "TaskLoadFailure", taskName, _loadedType.Assembly.AssemblyLocation, exception.Message);
                    }
                }

                ProjectErrorUtilities.ThrowInvalidProject(elementLocation, "TaskLoadFailure", taskName, _loadedType.Assembly.AssemblyLocation, e.Message);
            }
            catch (ArgumentNullException e)
            {
                // taskName may be null
                ProjectErrorUtilities.ThrowInvalidProject(elementLocation, "TaskLoadFailure", taskName, _loadedType.Assembly.AssemblyLocation, e.Message);
            }
#if NETCOREAPP
            catch (FileNotFoundException e)
            {
                // The specified task assembly could not be found, it might be misspelled. It usually discovered during MetadataLoadContext run.
                ProjectErrorUtilities.ThrowInvalidProject(elementLocation, "TaskLoadFailure", taskName, _loadedType.Assembly.AssemblyLocation, e.Message);
            }
#endif
            catch (Exception e) when (!ExceptionHandling.NotExpectedReflectionException(e))
            {
                ProjectErrorUtilities.ThrowInvalidProject(elementLocation, "TaskLoadFailure", taskName, _loadedType.Assembly.AssemblyLocation, e.Message);
            }

            return false;
        }

#endregion

        #region Private members

        /// <summary>
        /// Validates the given set of parameters, logging the appropriate errors as necessary.
        /// </summary>
        private static void VerifyThrowIdentityParametersValid(in TaskHostParameters identityParameters, IElementLocation errorLocation, string taskName, string runtimeName, string architectureName)
        {
            // validate the task factory parameters
            if (identityParameters.Runtime != null)
            {
                if (!XMakeAttributes.IsValidMSBuildRuntimeValue(identityParameters.Runtime))
                {
                    ProjectErrorUtilities.ThrowInvalidProject(
                        errorLocation,
                        "TaskLoadFailureInvalidTaskHostFactoryParameter",
                        taskName,
                        identityParameters.Runtime,
                        runtimeName,
                        XMakeAttributes.MSBuildRuntimeValues.clr2,
                        XMakeAttributes.MSBuildRuntimeValues.clr4,
                        XMakeAttributes.MSBuildRuntimeValues.currentRuntime,
                        XMakeAttributes.MSBuildRuntimeValues.any);
                }
            }

            if (identityParameters.Architecture != null)
            {
                if (!XMakeAttributes.IsValidMSBuildArchitectureValue(identityParameters.Architecture))
                {
                    ProjectErrorUtilities.ThrowInvalidProject(
                        errorLocation,
                        "TaskLoadFailureInvalidTaskHostFactoryParameter",
                        taskName,
                        identityParameters.Architecture,
                        architectureName,
                        XMakeAttributes.MSBuildArchitectureValues.x86,
                        XMakeAttributes.MSBuildArchitectureValues.x64,
                        XMakeAttributes.MSBuildArchitectureValues.currentArchitecture,
                        XMakeAttributes.MSBuildArchitectureValues.any);
                }
            }
        }

        /// <summary>
        /// Given the set of parameters that are set to the factory, and the set of parameters coming from the task invocation that we're searching for
        /// a matching record to, determine whether the parameters match this record.
        /// </summary>
        private static bool TaskIdentityParametersMatchFactory(in TaskHostParameters factoryIdentityParameters, in TaskHostParameters taskIdentityParameters)
        {
            if (taskIdentityParameters.IsEmpty || factoryIdentityParameters.IsEmpty)
            {
                // either the task or the using task doesn't care about anything, in which case we match by default.
                return true;
            }

            if (XMakeAttributes.RuntimeValuesMatch(taskIdentityParameters.Runtime, factoryIdentityParameters.Runtime))
            {
                if (XMakeAttributes.ArchitectureValuesMatch(taskIdentityParameters.Architecture, factoryIdentityParameters.Architecture))
                {
                    // both match
                    return true;
                }
            }

            // one or more does not match, so we don't match.
            return false;
        }

        /// <summary>
        /// Given a set of task parameters from the UsingTask and from the task invocation, generate a dictionary that combines the two, or throws if the merge
        /// is impossible (we shouldn't ever get to this point if it is ...)
        /// </summary>
        private static TaskHostParameters MergeTaskFactoryParameterSets(
            in TaskHostParameters factoryIdentityParameters,
            in TaskHostParameters taskIdentityParameters)
        {
            if (factoryIdentityParameters.IsEmpty && taskIdentityParameters.IsEmpty)
            {
                return TaskHostParameters.Empty;
            }

            if (taskIdentityParameters.IsEmpty)
            {
                string normalizedRuntime = XMakeAttributes.GetExplicitMSBuildRuntime(factoryIdentityParameters.Runtime);
                string normalizedArch = XMakeAttributes.GetExplicitMSBuildArchitecture(factoryIdentityParameters.Architecture);

                return normalizedRuntime == factoryIdentityParameters.Runtime && normalizedArch == factoryIdentityParameters.Architecture
                    ? factoryIdentityParameters
                    : new TaskHostParameters(normalizedRuntime, normalizedArch);
            }

            if (factoryIdentityParameters.IsEmpty)
            {
                string normalizedRuntime = XMakeAttributes.GetExplicitMSBuildRuntime(taskIdentityParameters.Runtime);
                string normalizedArch = XMakeAttributes.GetExplicitMSBuildArchitecture(taskIdentityParameters.Architecture);

                return normalizedRuntime == taskIdentityParameters.Runtime && normalizedArch == taskIdentityParameters.Architecture
                    ? taskIdentityParameters
                    : new TaskHostParameters(normalizedRuntime, normalizedArch);
            }

            if (!XMakeAttributes.TryMergeRuntimeValues(taskIdentityParameters.Runtime, factoryIdentityParameters.Runtime, out var mergedRuntime))
            {
                ErrorUtilities.ThrowInternalError("How did we get two runtime values that were unmergeable? " +
                    $"TaskIdentity Runtime: {taskIdentityParameters.Runtime}, FactoryIdentity Runtime: {factoryIdentityParameters.Runtime}.");
            }

            if (!XMakeAttributes.TryMergeArchitectureValues(taskIdentityParameters.Architecture, factoryIdentityParameters.Architecture, out var mergedArchitecture))
            {
                ErrorUtilities.ThrowInternalError("How did we get two architecture values that were unmergeable? " +
                    $"TaskIdentity Architecture: {taskIdentityParameters.Architecture}, FactoryIdentity Architecture: {factoryIdentityParameters.Architecture}.");
            }

            return new TaskHostParameters(
                runtime: mergedRuntime,
                architecture: mergedArchitecture);
        }

        /// <summary>
        /// Adds the properties necessary for .NET task host instantiation if the runtime is .NET.
        /// Returns a new TaskHostParameters with .NET host parameters added, or the original if not needed.
        /// </summary>
        private static (TaskHostParameters TaskHostParams, bool isNetRuntime) AddNetHostParamsIfNeeded(
            in TaskHostParameters currentParams,
            Func<string, ProjectPropertyInstance> getProperty)
        {
            // Only add .NET host parameters if runtime is .NET
            if (currentParams.Runtime == null ||
                !currentParams.Runtime.Equals(XMakeAttributes.MSBuildRuntimeValues.net, StringComparison.OrdinalIgnoreCase))
            {
                return (currentParams, isNetRuntime: false);
            }

            string dotnetHostPath = getProperty(Constants.DotnetHostPathEnvVarName)?.EvaluatedValue;
            string ridGraphPath = getProperty(Constants.RuntimeIdentifierGraphPath)?.EvaluatedValue;

            if (string.IsNullOrEmpty(dotnetHostPath) || string.IsNullOrEmpty(ridGraphPath))
            {
                return (currentParams, isNetRuntime: false);
            }

            string msBuildAssemblyPath = Path.GetDirectoryName(ridGraphPath) ?? string.Empty;

            return (new TaskHostParameters(
                runtime: currentParams.Runtime,
                architecture: currentParams.Architecture,
                dotnetHostPath: dotnetHostPath,
                msBuildAssemblyPath: msBuildAssemblyPath),
                isNetRuntime: true);
        }

        /// <summary>
        /// Returns true if the provided set of task host parameters matches the current process,
        /// and false otherwise.
        /// </summary>
        private static bool TaskHostParametersMatchCurrentProcess(in TaskHostParameters mergedParameters)
        {
            if (mergedParameters.IsEmpty)
            {
                // We don't care, so they match by default.
                return true;
            }

            if (mergedParameters.Runtime != null)
            {
                string currentRuntime = XMakeAttributes.GetExplicitMSBuildRuntime(XMakeAttributes.MSBuildRuntimeValues.currentRuntime);

                if (!currentRuntime.Equals(XMakeAttributes.GetExplicitMSBuildRuntime(mergedParameters.Runtime), StringComparison.OrdinalIgnoreCase))
                {
                    // runtime doesn't match
                    return false;
                }
            }

            if (mergedParameters.Architecture != null)
            {
                string currentArchitecture = XMakeAttributes.GetCurrentMSBuildArchitecture();

                if (!currentArchitecture.Equals(XMakeAttributes.GetExplicitMSBuildArchitecture(mergedParameters.Architecture), StringComparison.OrdinalIgnoreCase))
                {
                    // architecture doesn't match
                    return false;
                }
            }

            // if it doesn't not match, then it matches
            return true;
        }

        /// <summary>
        /// Determines whether the current task is Microsoft-authored based on the assembly location and name.
        /// </summary>
        private bool IsMicrosoftAuthoredTask()
        {
            if (_loadedType?.Type == null)
            {
                return false;
            }

            // Check if the assembly is a Microsoft assembly by name
            string assemblyName = _loadedType.Assembly.AssemblyName;
            if (!string.IsNullOrEmpty(assemblyName) && FileClassifier.IsMicrosoftAssembly(assemblyName))
            {
                return true;
            }

            // Check if the assembly is from a Microsoft-controlled location
            string assemblyFile = _loadedType.Assembly.AssemblyFile;
            if (!string.IsNullOrEmpty(assemblyFile))
            {
                // Check if it's built-in MSBuild logic (e.g., from MSBuild installation)
                if (FileClassifier.Shared.IsBuiltInLogic(assemblyFile))
                {
                    return true;
                }

                // Check if it's a Microsoft package from NuGet cache
                if (FileClassifier.Shared.IsMicrosoftPackageInNugetCache(assemblyFile))
                {
                    return true;
                }
            }

            return false;
        }

        /// <summary>
        /// Log errors from TaskLoader.
        /// </summary>
        private void ErrorLoggingDelegate(string taskLocation, int taskLine, int taskColumn, string message, params object[] messageArgs)
        {
            _taskLoggingContext.LogError(new BuildEventFileInfo(taskLocation, taskLine, taskColumn), message, messageArgs);
        }

        /// <summary>
        /// Initializes this factory for instantiating tasks with a particular inline task block and a set of UsingTask parameters.
        /// </summary>
        /// <param name="taskName">Name of the task.</param>
        /// <param name="factoryIdentityParameters">Special parameters that the task factory can use to modify how it executes tasks,
        /// such as Runtime and Architecture.  The key is the name of the parameter and the value is the parameter's value. This
        /// is the set of parameters that was set on the UsingTask using e.g. the UsingTask Runtime and Architecture parameters.</param>
        /// <param name="parameterGroup">The parameter group.</param>
        /// <param name="taskBody">The task body.</param>
        /// <param name="taskFactoryLoggingHost">The task factory logging host.</param>
        /// <returns>A value indicating whether initialization was successful.</returns>
        /// <remarks>
        /// <para>MSBuild engine will call this to initialize the factory. This should initialize the factory enough so that the
        /// factory can be asked whether or not task names can be created by the factory.  If a task factory implements ITaskFactory2,
        /// this Initialize method will be called in place of ITaskFactory.Initialize.</para>
        /// <para>
        /// The taskFactoryLoggingHost will log messages in the context of the target where the task is first used.
        /// </para>
        /// </remarks>
        public bool Initialize(string taskName, TaskHostParameters factoryIdentityParameters, IDictionary<string, TaskPropertyInfo> parameterGroup, string taskBody, IBuildEngine taskFactoryLoggingHost)
        {
            ErrorUtilities.ThrowInternalError("Use internal call to properly initialize the assembly task factory");
            return false;
        }

        /// <summary>
        /// Create an instance of the task to be used.
        /// </summary>
        /// <param name="taskFactoryLoggingHost">
        /// The task factory logging host will log messages in the context of the task.
        /// </param>
        /// <param name="taskIdentityParameters">
        /// Special parameters that the task factory can use to modify how it executes tasks, such as Runtime and Architecture.
        /// The key is the name of the parameter and the value is the parameter's value.  This is the set of parameters that was
        /// set to the task invocation itself, via e.g. the special MSBuildRuntime and MSBuildArchitecture parameters.
        /// </param>
        /// <remarks>
        /// If a task factory implements ITaskFactory2, MSBuild will call this method instead of ITaskFactory.CreateTask.
        /// </remarks>
        /// <returns>
        /// The generated task, or <c>null</c> if the task failed to be created.
        /// </returns>
        public ITask CreateTask(IBuildEngine taskFactoryLoggingHost, TaskHostParameters taskIdentityParameters)
        {
            ErrorUtilities.ThrowInternalError("Use internal call to properly create a task instance from the assembly task factory");
            return null;
        }

        #endregion
    }
}<|MERGE_RESOLUTION|>--- conflicted
+++ resolved
@@ -381,15 +381,11 @@
 #if FEATURE_APPDOMAIN
                     appDomainSetup,
 #endif
-<<<<<<< HEAD
 #if !NET35
                     hostServices,
 #endif
-                    scheduledNodeId);
-=======
                     scheduledNodeId,
                     taskEnvironment: taskEnvironment);
->>>>>>> 2b3cc4df
                 return task;
             }
             else
