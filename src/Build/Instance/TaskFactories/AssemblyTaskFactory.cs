﻿// Licensed to the .NET Foundation under one or more agreements.
// The .NET Foundation licenses this file to you under the MIT license.

using System;
using System.Collections.Generic;
using System.Reflection;
#if FEATURE_APPDOMAIN
using System.Threading.Tasks;
#endif

using Microsoft.Build.BackEnd.Components.RequestBuilder;
using Microsoft.Build.Framework;
using Microsoft.Build.Shared;
#if NETFRAMEWORK
using Microsoft.IO;
#else
using System.IO;
#endif

using ElementLocation = Microsoft.Build.Construction.ElementLocation;
using TargetLoggingContext = Microsoft.Build.BackEnd.Logging.TargetLoggingContext;
using TaskLoggingContext = Microsoft.Build.BackEnd.Logging.TaskLoggingContext;
using Microsoft.Build.Execution;
using Microsoft.Build.Internal;

#nullable disable

namespace Microsoft.Build.BackEnd
{
    /// <summary>
    /// The assembly task factory is used to wrap and construct tasks which are from .net assemblies.
    /// </summary>
    internal class AssemblyTaskFactory : ITaskFactory2
    {
        #region Data

        /// <summary>
        /// The type loader to load types which derrive from ITask or ITask2
        /// </summary>
        private readonly TypeLoader _typeLoader = new TypeLoader(TaskLoader.IsTaskClass);

        /// <summary>
        /// Name of the task wrapped by the task factory
        /// </summary>
        private string _taskName = null;

        /// <summary>
        /// The loaded type (type, assembly name / file) of the task wrapped by the factory
        /// </summary>
        private LoadedType _loadedType;

#if FEATURE_APPDOMAIN
        /// <summary>
        /// A cache of tasks and the AppDomains they are loaded in.
        /// </summary>
        private Dictionary<ITask, AppDomain> _tasksAndAppDomains = new Dictionary<ITask, AppDomain>();
#endif

        /// <summary>
        ///  the set of parameters owned by this particular task host
        /// </summary>
        private IDictionary<string, string> _factoryIdentityParameters;

        /// <summary>
        /// Tracks whether, in the UsingTask invocation, we were specifically asked to use
        /// the task host.  If so, that overrides all other concerns, and we will launch
        /// the task host even if the requested runtime / architecture match that of the
        /// current MSBuild process.
        /// </summary>
        private bool _taskHostFactoryExplicitlyRequested;

        /// <summary>
        /// Need to store away the taskloggingcontext used by CreateTaskInstance so that
        /// TaskLoader will be able to call back with errors.
        /// </summary>
        private TaskLoggingContext _taskLoggingContext;

        /// <summary>
        /// If yes, then this is a task that will for any reason be run in a task host.
        /// This might be due to the task not supporting the new single threaded interface
        /// or due to the project requesting it to be run out of process.
        /// </summary>
        private bool _isTaskHostFactory;

        #endregion

        /// <summary>
        /// Initializes a new instance of the <see cref="AssemblyTaskFactory"/> class.
        /// </summary>
        internal AssemblyTaskFactory()
        {
        }

        #region Public Members

        /// <summary>
        /// Name of the factory. In this case the name is the assembly name which is wrapped by the factory
        /// </summary>
        public string FactoryName
        {
            get
            {
                return _loadedType.Assembly.AssemblyLocation;
            }
        }

        /// <summary>
        /// Gets the type of task this factory creates.
        /// </summary>
        public Type TaskType
        {
            get { return _loadedType.Type; }
        }

        /// <summary>
        /// Initializes this factory for instantiating tasks with a particular inline task block.
        /// </summary>
        /// <param name="taskName">Name of the task.</param>
        /// <param name="parameterGroup">The parameter group.</param>
        /// <param name="taskBody">The task body.</param>
        /// <param name="taskFactoryLoggingHost">The task factory logging host.</param>
        /// <returns>A value indicating whether initialization was successful.</returns>
        /// <remarks>
        /// <para>MSBuild engine will call this to initialize the factory. This should initialize the factory enough so that the factory can be asked
        /// whether or not task names can be created by the factory.</para>
        /// <para>
        /// The taskFactoryLoggingHost will log messages in the context of the target where the task is first used.
        /// </para>
        /// </remarks>
        public bool Initialize(string taskName, IDictionary<string, TaskPropertyInfo> parameterGroup, string taskBody, IBuildEngine taskFactoryLoggingHost)
        {
            ErrorUtilities.ThrowInternalError("Use internal call to properly initialize the assembly task factory");
            return false;
        }

        /// <summary>
        /// Initializes this factory for instantiating tasks with a particular inline task block and a set of UsingTask parameters.
        /// </summary>
        /// <param name="taskName">Name of the task.</param>
        /// <param name="factoryIdentityParameters">Special parameters that the task factory can use to modify how it executes tasks,
        /// such as Runtime and Architecture.  The key is the name of the parameter and the value is the parameter's value. This
        /// is the set of parameters that was set on the UsingTask using e.g. the UsingTask Runtime and Architecture parameters.</param>
        /// <param name="parameterGroup">The parameter group.</param>
        /// <param name="taskBody">The task body.</param>
        /// <param name="taskFactoryLoggingHost">The task factory logging host.</param>
        /// <returns>A value indicating whether initialization was successful.</returns>
        /// <remarks>
        /// <para>MSBuild engine will call this to initialize the factory. This should initialize the factory enough so that the
        /// factory can be asked whether or not task names can be created by the factory.  If a task factory implements ITaskFactory2,
        /// this Initialize method will be called in place of ITaskFactory.Initialize.</para>
        /// <para>
        /// The taskFactoryLoggingHost will log messages in the context of the target where the task is first used.
        /// </para>
        /// </remarks>
        public bool Initialize(string taskName, IDictionary<string, string> factoryIdentityParameters, IDictionary<string, TaskPropertyInfo> parameterGroup, string taskBody, IBuildEngine taskFactoryLoggingHost)
        {
            ErrorUtilities.ThrowInternalError("Use internal call to properly initialize the assembly task factory");
            return false;
        }

        /// <summary>
        /// Get a list of parameters for the task.
        /// </summary>
        public TaskPropertyInfo[] GetTaskParameters()
        {
            return _loadedType.Properties;
        }

        /// <summary>
        /// Create an instance of the task to be used.
        /// The task factory logging host will log messages in the context of the task.
        /// </summary>
        /// <param name="taskFactoryLoggingHost">
        /// The task factory logging host will log messages in the context of the task.
        /// </param>
        /// <returns>
        /// The generated task, or <c>null</c> if the task failed to be created.
        /// </returns>
        public ITask CreateTask(IBuildEngine taskFactoryLoggingHost)
        {
            ErrorUtilities.ThrowInternalError("Use internal call to properly create a task instance from the assembly task factory");
            return null;
        }

        /// <summary>
        /// Create an instance of the task to be used.
        /// </summary>
        /// <param name="taskFactoryLoggingHost">
        /// The task factory logging host will log messages in the context of the task.
        /// </param>
        /// <param name="taskIdentityParameters">
        /// Special parameters that the task factory can use to modify how it executes tasks, such as Runtime and Architecture.
        /// The key is the name of the parameter and the value is the parameter's value.  This is the set of parameters that was
        /// set to the task invocation itself, via e.g. the special MSBuildRuntime and MSBuildArchitecture parameters.
        /// </param>
        /// <remarks>
        /// If a task factory implements ITaskFactory2, MSBuild will call this method instead of ITaskFactory.CreateTask.
        /// </remarks>
        /// <returns>
        /// The generated task, or <c>null</c> if the task failed to be created.
        /// </returns>
        public ITask CreateTask(IBuildEngine taskFactoryLoggingHost, IDictionary<string, string> taskIdentityParameters)
        {
            ErrorUtilities.ThrowInternalError("Use internal call to properly create a task instance from the assembly task factory");
            return null;
        }

        /// <summary>
        /// Cleans up any context or state that may have been built up for a given task.
        /// </summary>
        /// <param name="task">The task to clean up.</param>
        /// <remarks>
        /// For many factories, this method is a no-op.  But some factories may have built up
        /// an AppDomain as part of an individual task instance, and this is their opportunity
        /// to shutdown the AppDomain.
        /// </remarks>
        public void CleanupTask(ITask task)
        {
            ErrorUtilities.VerifyThrowArgumentNull(task);
#if FEATURE_APPDOMAIN
            AppDomain appDomain;
            if (_tasksAndAppDomains.TryGetValue(task, out appDomain))
            {
                _tasksAndAppDomains.Remove(task);

                if (appDomain != null)
                {
                    AssemblyLoadsTracker.StopTracking(appDomain);
                    // Unload the AppDomain asynchronously to avoid a deadlock that can happen because
                    // AppDomain.Unload blocks for the process's one Finalizer thread to finalize all
                    // objects. Some objects are RCWs for STA COM objects and as such would need the
                    // VS main thread to be processing messages in order to finalize. But if the main thread
                    // is blocked in a non-pumping wait waiting for this build request to complete, we would
                    // deadlock. By unloading asynchronously, the AppDomain unload can block till the main
                    // thread is available, even if it isn't available until after this MSBuild Task has
                    // finished executing.
                    Task.Run(() => AppDomain.Unload(appDomain));
                }
            }
#endif

            TaskHostTask taskAsTaskHostTask = task as TaskHostTask;
            if (taskAsTaskHostTask != null)
            {
                taskAsTaskHostTask.Cleanup();
            }
            else
            {
#if FEATURE_APPDOMAIN
                // It's really not necessary to do it for TaskHostTasks
                TaskLoader.RemoveAssemblyResolver();
#endif
            }
        }

        #endregion

        #region Internal Members

        /// <summary>
        /// Initialize the factory from the task registry
        /// </summary>
        internal LoadedType InitializeFactory(
                AssemblyLoadInfo loadInfo,
                string taskName,
                IDictionary<string, TaskPropertyInfo> taskParameters,
                string taskElementContents,
                IDictionary<string, string> taskFactoryIdentityParameters,
                bool taskHostExplicitlyRequested,
                TargetLoggingContext targetLoggingContext,
                ElementLocation elementLocation,
                string taskProjectFile)
        {
            ErrorUtilities.VerifyThrowArgumentNull(loadInfo);
            VerifyThrowIdentityParametersValid(taskFactoryIdentityParameters, elementLocation, taskName, "Runtime", "Architecture");

            if (taskFactoryIdentityParameters != null)
            {
                _factoryIdentityParameters = new Dictionary<string, string>(taskFactoryIdentityParameters, StringComparer.OrdinalIgnoreCase);
            }

            _taskHostFactoryExplicitlyRequested = taskHostExplicitlyRequested;

            _isTaskHostFactory = (taskFactoryIdentityParameters != null
                 && taskFactoryIdentityParameters.TryGetValue(Constants.TaskHostExplicitlyRequested, out string isTaskHostFactory)
                 && isTaskHostFactory.Equals("true", StringComparison.OrdinalIgnoreCase));

            try
            {
                ErrorUtilities.VerifyThrowArgumentLength(taskName);
                _taskName = taskName;

                string assemblyName = loadInfo.AssemblyName ?? Path.GetFileName(loadInfo.AssemblyFile);
                using var assemblyLoadsTracker = AssemblyLoadsTracker.StartTracking(targetLoggingContext, AssemblyLoadingContext.TaskRun, assemblyName);

                _loadedType = _typeLoader.Load(taskName, loadInfo, _taskHostFactoryExplicitlyRequested);
                ProjectErrorUtilities.VerifyThrowInvalidProject(_loadedType != null, elementLocation, "TaskLoadFailure", taskName, loadInfo.AssemblyLocation, String.Empty);
            }
            catch (TargetInvocationException e)
            {
                // Exception thrown by the called code itself
                // Log the stack, so the task vendor can fix their code
                ProjectErrorUtilities.ThrowInvalidProject(elementLocation, "TaskLoadFailure", taskName, loadInfo.AssemblyLocation, Environment.NewLine + e.InnerException.ToString());
            }
            catch (ReflectionTypeLoadException e)
            {
                // ReflectionTypeLoadException.LoaderExceptions may contain nulls
                foreach (Exception exception in e.LoaderExceptions)
                {
                    if (exception != null)
                    {
                        targetLoggingContext.LogError(new BuildEventFileInfo(taskProjectFile), "TaskLoadFailure", taskName, loadInfo.AssemblyLocation, exception.Message);
                    }
                }

                ProjectErrorUtilities.ThrowInvalidProject(elementLocation, "TaskLoadFailure", taskName, loadInfo.AssemblyLocation, e.Message);
            }
            catch (ArgumentNullException e)
            {
                // taskName may be null
                ProjectErrorUtilities.ThrowInvalidProject(elementLocation, "TaskLoadFailure", taskName, loadInfo.AssemblyLocation, e.Message);
            }
            catch (Exception e) when (!ExceptionHandling.NotExpectedReflectionException(e))
            {
                ProjectErrorUtilities.ThrowInvalidProject(elementLocation, "TaskLoadFailure", taskName, loadInfo.AssemblyLocation, e.Message);
            }

            return _loadedType;
        }

        /// <summary>
        /// Create an instance of the wrapped ITask for a batch run of the task. For testing only - it provides stub task environment.
        /// </summary>
        internal ITask CreateTaskInstance(
            ElementLocation taskLocation,
            TaskLoggingContext taskLoggingContext,
            IBuildComponentHost buildComponentHost,
            IDictionary<string, string> taskIdentityParameters,
#if FEATURE_APPDOMAIN
            AppDomainSetup appDomainSetup,
#endif
            bool isOutOfProc,
            int scheduledNodeId,
            Func<string, ProjectPropertyInstance> getProperty)
        {
            return CreateTaskInstance(
                taskLocation,
                taskLoggingContext,
                buildComponentHost,
                taskIdentityParameters,
#if FEATURE_APPDOMAIN
                appDomainSetup,
#endif
                isOutOfProc,
                getProperty,
                new TaskEnvironment(StubTaskEnvironmentDriver.Instance));
        }

        /// <summary>
        /// Create an instance of the wrapped ITask for a batch run of the task.
        /// </summary>
        internal ITask CreateTaskInstance(
            ElementLocation taskLocation,
            TaskLoggingContext taskLoggingContext,
            IBuildComponentHost buildComponentHost,
            IDictionary<string, string> taskIdentityParameters,
#if FEATURE_APPDOMAIN
            AppDomainSetup appDomainSetup,
#endif
            bool isOutOfProc,
            Func<string, ProjectPropertyInstance> getProperty,
            TaskEnvironment taskEnvironment)
        {
            bool useTaskFactory = false;
            Dictionary<string, string> mergedParameters = null;
            _taskLoggingContext = taskLoggingContext;

            // Optimization for the common (vanilla AssemblyTaskFactory) case -- only calculate
            // the task factory parameters if we have any to calculate; otherwise even if we
            // still launch the task factory, it will be with parameters corresponding to the
            // current process.
            if ((_factoryIdentityParameters?.Count > 0) || (taskIdentityParameters?.Count > 0))
            {
                VerifyThrowIdentityParametersValid(taskIdentityParameters, taskLocation, _taskName, "MSBuildRuntime", "MSBuildArchitecture");

                mergedParameters = MergeTaskFactoryParameterSets(_factoryIdentityParameters, taskIdentityParameters);
                useTaskFactory = _taskHostFactoryExplicitlyRequested || !TaskHostParametersMatchCurrentProcess(mergedParameters);
            }
            else
            {
                // if we don't have any task host parameters specified on either the using task or the
                // task invocation, then we will run in-proc UNLESS "TaskHostFactory" is explicitly specified
                // as the task factory.
                useTaskFactory = _taskHostFactoryExplicitlyRequested;
            }

            _taskLoggingContext?.TargetLoggingContext?.ProjectLoggingContext?.ProjectTelemetry?.AddTaskExecution(GetType().FullName, isTaskHost: useTaskFactory);

            if (useTaskFactory)
            {
                ErrorUtilities.VerifyThrowInternalNull(buildComponentHost);

                mergedParameters ??= new Dictionary<string, string>(StringComparer.OrdinalIgnoreCase);

                if (!mergedParameters.ContainsKey(XMakeAttributes.runtime))
                {
                    mergedParameters[XMakeAttributes.runtime] = XMakeAttributes.GetCurrentMSBuildRuntime();
                }

                if (!mergedParameters.ContainsKey(XMakeAttributes.architecture))
                {
                    mergedParameters[XMakeAttributes.architecture] = XMakeAttributes.GetCurrentMSBuildArchitecture();
                }

                if (mergedParameters[XMakeAttributes.runtime].Equals(XMakeAttributes.MSBuildRuntimeValues.net))
                {
                    AddNetHostParams(ref mergedParameters, getProperty);
                }

#pragma warning disable SA1111, SA1009 // Closing parenthesis should be on line of last parameter
                TaskHostTask task = new TaskHostTask(
                    taskLocation,
                    taskLoggingContext,
                    buildComponentHost,
                    mergedParameters,
                    _loadedType,
                    taskHostFactoryExplicitlyRequested: _isTaskHostFactory,
#if FEATURE_APPDOMAIN
<<<<<<< HEAD
                    appDomainSetup: appDomainSetup,
#endif

                    taskEnvironment: taskEnvironment
                    );
#pragma warning restore SA1111, SA1009 // Closing parenthesis should be on line of last parameter
=======
                    appDomainSetup,
#endif
                    scheduledNodeId);
>>>>>>> 044c7965
                return task;
            }
            else
            {
#if FEATURE_APPDOMAIN
                AppDomain taskAppDomain = null;
#endif

#pragma warning disable SA1111, SA1009 // Closing parenthesis should be on line of last parameter
                ITask taskInstance = TaskLoader.CreateTask(
                    _loadedType,
                    _taskName,
                    taskLocation.File,
                    taskLocation.Line,
                    taskLocation.Column,
                    new TaskLoader.LogError(ErrorLoggingDelegate),
#if FEATURE_APPDOMAIN
                    appDomainSetup,
                    appDomain => AssemblyLoadsTracker.StartTracking(taskLoggingContext, AssemblyLoadingContext.TaskRun, _loadedType.Type, appDomain),
#endif
                    isOutOfProc
#if FEATURE_APPDOMAIN
                    , out taskAppDomain
#endif
                    );
#pragma warning restore SA1111, SA1009 // Closing parenthesis should be on line of last parameter

#if FEATURE_APPDOMAIN
                if (taskAppDomain != null && taskInstance != null)
                {
                    _tasksAndAppDomains[taskInstance] = taskAppDomain;
                }
                else if (taskAppDomain != null)
                {
                    AssemblyLoadsTracker.StopTracking(taskAppDomain);
                }
#endif

                return taskInstance;
            }
        }

        /// <summary>
        /// Is the given task name able to be created by the task factory. In the case of an assembly task factory
        /// this question is answered by checking the assembly wrapped by the task factory to see if it exists.
        /// </summary>
        internal bool TaskNameCreatableByFactory(string taskName, IDictionary<string, string> taskIdentityParameters, string taskProjectFile, TargetLoggingContext targetLoggingContext, ElementLocation elementLocation)
        {
            if (!TaskIdentityParametersMatchFactory(_factoryIdentityParameters, taskIdentityParameters))
            {
                return false;
            }

            try
            {
                ErrorUtilities.VerifyThrowArgumentLength(taskName, "TaskName");
                // Parameters match, so now we check to see if the task exists.
                return _typeLoader.ReflectionOnlyLoad(taskName, _loadedType.Assembly) != null;
            }
            catch (TargetInvocationException e)
            {
                // Exception thrown by the called code itself
                // Log the stack, so the task vendor can fix their code
                ProjectErrorUtilities.ThrowInvalidProject(elementLocation, "TaskLoadFailure", taskName, _loadedType.Assembly.AssemblyLocation, Environment.NewLine + e.InnerException.ToString());
            }
            catch (ReflectionTypeLoadException e)
            {
                // ReflectionTypeLoadException.LoaderExceptions may contain nulls
                foreach (Exception exception in e.LoaderExceptions)
                {
                    if (exception != null)
                    {
                        targetLoggingContext.LogError(new BuildEventFileInfo(taskProjectFile), "TaskLoadFailure", taskName, _loadedType.Assembly.AssemblyLocation, exception.Message);
                    }
                }

                ProjectErrorUtilities.ThrowInvalidProject(elementLocation, "TaskLoadFailure", taskName, _loadedType.Assembly.AssemblyLocation, e.Message);
            }
            catch (ArgumentNullException e)
            {
                // taskName may be null
                ProjectErrorUtilities.ThrowInvalidProject(elementLocation, "TaskLoadFailure", taskName, _loadedType.Assembly.AssemblyLocation, e.Message);
            }
            catch (Exception e) when (!ExceptionHandling.NotExpectedReflectionException(e))
            {
                ProjectErrorUtilities.ThrowInvalidProject(elementLocation, "TaskLoadFailure", taskName, _loadedType.Assembly.AssemblyLocation, e.Message);
            }

            return false;
        }

        #endregion

        #region Private members

        /// <summary>
        /// Validates the given set of parameters, logging the appropriate errors as necessary.
        /// </summary>
        private static void VerifyThrowIdentityParametersValid(IDictionary<string, string> identityParameters, IElementLocation errorLocation, string taskName, string runtimeName, string architectureName)
        {
            // validate the task factory parameters
            if (identityParameters?.Count > 0)
            {
                string runtime;
                if (identityParameters.TryGetValue(XMakeAttributes.runtime, out runtime))
                {
                    if (!XMakeAttributes.IsValidMSBuildRuntimeValue(runtime))
                    {
                        ProjectErrorUtilities.ThrowInvalidProject(
                                    errorLocation,
                                    "TaskLoadFailureInvalidTaskHostFactoryParameter",
                                    taskName,
                                    runtime,
                                    runtimeName,
                                    XMakeAttributes.MSBuildRuntimeValues.clr2,
                                    XMakeAttributes.MSBuildRuntimeValues.clr4,
                                    XMakeAttributes.MSBuildRuntimeValues.currentRuntime,
                                    XMakeAttributes.MSBuildRuntimeValues.any);
                    }
                }

                string architecture;
                if (identityParameters.TryGetValue(XMakeAttributes.architecture, out architecture))
                {
                    if (!XMakeAttributes.IsValidMSBuildArchitectureValue(architecture))
                    {
                        ProjectErrorUtilities.ThrowInvalidProject(
                                    errorLocation,
                                    "TaskLoadFailureInvalidTaskHostFactoryParameter",
                                    taskName,
                                    architecture,
                                    architectureName,
                                    XMakeAttributes.MSBuildArchitectureValues.x86,
                                    XMakeAttributes.MSBuildArchitectureValues.x64,
                                    XMakeAttributes.MSBuildArchitectureValues.currentArchitecture,
                                    XMakeAttributes.MSBuildArchitectureValues.any);
                    }
                }
            }
        }

        /// <summary>
        /// Given the set of parameters that are set to the factory, and the set of parameters coming from the task invocation that we're searching for
        /// a matching record to, determine whether the parameters match this record.
        /// </summary>
        private static bool TaskIdentityParametersMatchFactory(IDictionary<string, string> factoryIdentityParameters, IDictionary<string, string> taskIdentityParameters)
        {
            if (taskIdentityParameters == null || taskIdentityParameters.Count == 0 || factoryIdentityParameters == null || factoryIdentityParameters.Count == 0)
            {
                // either the task or the using task doesn't care about anything, in which case we match by default.
                return true;
            }

            string taskArchitecture;
            string taskRuntime;
            taskIdentityParameters.TryGetValue(XMakeAttributes.runtime, out taskRuntime);
            string usingTaskRuntime;
            factoryIdentityParameters.TryGetValue(XMakeAttributes.runtime, out usingTaskRuntime);

            if (XMakeAttributes.RuntimeValuesMatch(taskRuntime, usingTaskRuntime))
            {
                taskIdentityParameters.TryGetValue(XMakeAttributes.architecture, out taskArchitecture);
                string usingTaskArchitecture;
                factoryIdentityParameters.TryGetValue(XMakeAttributes.architecture, out usingTaskArchitecture);

                if (XMakeAttributes.ArchitectureValuesMatch(taskArchitecture, usingTaskArchitecture))
                {
                    // both match
                    return true;
                }
            }

            // one or more does not match, so we don't match.
            return false;
        }

        /// <summary>
        /// Given a set of task parameters from the UsingTask and from the task invocation, generate a dictionary that combines the two, or throws if the merge
        /// is impossible (we shouldn't ever get to this point if it is ...)
        /// </summary>
        private static Dictionary<string, string> MergeTaskFactoryParameterSets(
            IDictionary<string, string> factoryIdentityParameters,
            IDictionary<string, string> taskIdentityParameters)
        {
            Dictionary<string, string> mergedParameters = null;
            if (factoryIdentityParameters == null || factoryIdentityParameters.Count == 0)
            {
                mergedParameters = new Dictionary<string, string>(taskIdentityParameters, StringComparer.OrdinalIgnoreCase);
            }
            else if (taskIdentityParameters == null || taskIdentityParameters.Count == 0)
            {
                mergedParameters = new Dictionary<string, string>(factoryIdentityParameters, StringComparer.OrdinalIgnoreCase);
            }

            string mergedRuntime;
            string mergedArchitecture;
            if (mergedParameters != null)
            {
                mergedParameters.TryGetValue(XMakeAttributes.runtime, out mergedRuntime);
                mergedParameters.TryGetValue(XMakeAttributes.architecture, out mergedArchitecture);

                mergedParameters[XMakeAttributes.runtime] = XMakeAttributes.GetExplicitMSBuildRuntime(mergedRuntime);
                mergedParameters[XMakeAttributes.architecture] = XMakeAttributes.GetExplicitMSBuildArchitecture(mergedArchitecture);
            }
            else
            {
                mergedParameters = new Dictionary<string, string>(StringComparer.OrdinalIgnoreCase);

                taskIdentityParameters.TryGetValue(XMakeAttributes.runtime, out string taskRuntime);
                factoryIdentityParameters.TryGetValue(XMakeAttributes.runtime, out string usingTaskRuntime);

                if (!XMakeAttributes.TryMergeRuntimeValues(taskRuntime, usingTaskRuntime, out mergedRuntime))
                {
                    ErrorUtilities.ThrowInternalError("How did we get two runtime values that were unmergeable?");
                }
                else
                {
                    mergedParameters.Add(XMakeAttributes.runtime, mergedRuntime);
                }

                taskIdentityParameters.TryGetValue(XMakeAttributes.architecture, out string taskArchitecture);
                factoryIdentityParameters.TryGetValue(XMakeAttributes.architecture, out string usingTaskArchitecture);

                if (!XMakeAttributes.TryMergeArchitectureValues(taskArchitecture, usingTaskArchitecture, out mergedArchitecture))
                {
                    ErrorUtilities.ThrowInternalError("How did we get two runtime values that were unmergeable?");
                }
                else
                {
                    mergedParameters.Add(XMakeAttributes.architecture, mergedArchitecture);
                }
            }

            return mergedParameters;
        }

        /// <summary>
        /// Adds the properties necessary for NET task host instantiation.
        /// </summary>
        private static void AddNetHostParams(ref Dictionary<string, string> taskParams, Func<string, ProjectPropertyInstance> getProperty)
        {
            string hostPath = getProperty(Constants.DotnetHostPathEnvVarName)?.EvaluatedValue;
            string msBuildAssemblyDirectoryPath = Path.GetDirectoryName(getProperty(Constants.RuntimeIdentifierGraphPath)?.EvaluatedValue) ?? string.Empty;
            if (!string.IsNullOrEmpty(hostPath) && !string.IsNullOrEmpty(msBuildAssemblyDirectoryPath))
            {
                taskParams.Add(Constants.DotnetHostPath, hostPath);
                taskParams.Add(Constants.MSBuildAssemblyPath, msBuildAssemblyDirectoryPath);
            }
        }

        /// <summary>
        /// Returns true if the provided set of task host parameters matches the current process,
        /// and false otherwise.
        /// </summary>
        private static bool TaskHostParametersMatchCurrentProcess(IDictionary<string, string> mergedParameters)
        {
            if (mergedParameters == null || mergedParameters.Count == 0)
            {
                // We don't care, so they match by default.
                return true;
            }

            string runtime;
            if (mergedParameters.TryGetValue(XMakeAttributes.runtime, out runtime))
            {
                string currentRuntime = XMakeAttributes.GetExplicitMSBuildRuntime(XMakeAttributes.MSBuildRuntimeValues.currentRuntime);

                if (!currentRuntime.Equals(XMakeAttributes.GetExplicitMSBuildRuntime(runtime), StringComparison.OrdinalIgnoreCase))
                {
                    // runtime doesn't match
                    return false;
                }
            }

            string architecture;
            if (mergedParameters.TryGetValue(XMakeAttributes.architecture, out architecture))
            {
                string currentArchitecture = XMakeAttributes.GetCurrentMSBuildArchitecture();

                if (!currentArchitecture.Equals(XMakeAttributes.GetExplicitMSBuildArchitecture(architecture), StringComparison.OrdinalIgnoreCase))
                {
                    // architecture doesn't match
                    return false;
                }
            }

            // if it doesn't not match, then it matches
            return true;
        }

        /// <summary>
        /// Log errors from TaskLoader.
        /// </summary>
        private void ErrorLoggingDelegate(string taskLocation, int taskLine, int taskColumn, string message, params object[] messageArgs)
        {
            _taskLoggingContext.LogError(new BuildEventFileInfo(taskLocation, taskLine, taskColumn), message, messageArgs);
        }

        #endregion
    }
}<|MERGE_RESOLUTION|>--- conflicted
+++ resolved
@@ -426,18 +426,10 @@
                     _loadedType,
                     taskHostFactoryExplicitlyRequested: _isTaskHostFactory,
 #if FEATURE_APPDOMAIN
-<<<<<<< HEAD
-                    appDomainSetup: appDomainSetup,
-#endif
-
-                    taskEnvironment: taskEnvironment
-                    );
-#pragma warning restore SA1111, SA1009 // Closing parenthesis should be on line of last parameter
-=======
                     appDomainSetup,
 #endif
-                    scheduledNodeId);
->>>>>>> 044c7965
+                    scheduledNodeId,
+                    taskEnvironment: taskEnvironment);
                 return task;
             }
             else
