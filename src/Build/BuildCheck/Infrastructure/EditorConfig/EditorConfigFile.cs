--- conflicted
+++ resolved
@@ -81,11 +81,7 @@
         // dictionary, but we also use a case-insensitive key comparer when doing lookups
         var activeSectionProperties = ImmutableDictionary.CreateBuilder<string, string>(StringComparer.OrdinalIgnoreCase);
         string activeSectionName = "";
-<<<<<<< HEAD
-        var lines = string.IsNullOrEmpty(text) ? Array.Empty<string>() : text.Split(new string[] { "\r\n", "\n" }, StringSplitOptions.None);
-=======
         var lines = string.IsNullOrEmpty(text) ? [] : text.Split(["\r\n", "\n"], StringSplitOptions.None);
->>>>>>> 23587699
 
         foreach(var line in lines)
         {
@@ -181,7 +177,7 @@
 
         /// <summary>
         /// Keys and values for this section. All keys are lower-cased according to the
-        /// EditorConfig specification and keys are compared case-insensitively. 
+        /// EditorConfig specification and keys are compared case-insensitively.
         /// </summary>
         public ImmutableDictionary<string, string> Properties { get; }
     }
