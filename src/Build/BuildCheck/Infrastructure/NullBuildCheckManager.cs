--- conflicted
+++ resolved
@@ -7,7 +7,6 @@
 using Microsoft.Build.Experimental.BuildCheck.Acquisition;
 using Microsoft.Build.Experimental.BuildCheck;
 using Microsoft.Build.Framework;
-using Microsoft.Build.BuildCheck.Infrastructure;
 
 namespace Microsoft.Build.Experimental.BuildCheck.Infrastructure;
 
@@ -67,11 +66,7 @@
     {
     }
 
-<<<<<<< HEAD
-    public void EndProjectRequest(BuildCheckDataSource buildCheckDataSource, BuildEventContext buildEventContext,
-=======
     public void EndProjectRequest(BuildCheckDataSource buildCheckDataSource, IAnalysisContext analysisContext,
->>>>>>> 9616ea31
         string projectFullPath)
     {
     }
@@ -95,16 +90,9 @@
     public void ProcessTaskParameter(BuildCheckDataSource buildCheckDataSource, TaskParameterEventArgs eventArg)
     { }
 
-<<<<<<< HEAD
-    public void ProcessPropertyRead(PropertyReadInfo propertyReadInfo, BuildEventContext buildEventContext)
-    { }
-
-    public void ProcessPropertyWrite(PropertyWriteInfo propertyWriteInfo, BuildEventContext buildEventContext)
-=======
     public void ProcessPropertyRead(PropertyReadInfo propertyReadInfo, AnalysisLoggingContext buildEventContext)
     { }
 
     public void ProcessPropertyWrite(PropertyWriteInfo propertyWriteInfo, AnalysisLoggingContext buildEventContext)
->>>>>>> 9616ea31
     { }
 }