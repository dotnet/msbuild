--- conflicted
+++ resolved
@@ -58,16 +58,12 @@
     {
     }
 
-<<<<<<< HEAD
-    public void ProjectFirstEncountered(BuildCheckDataSource buildCheckDataSource, IAnalysisContext analysisContext,
+    public void ProjectFirstEncountered(BuildCheckDataSource buildCheckDataSource, ICheckContext checkContext,
         string projectFullPath)
-=======
-    public void StartProjectEvaluation(BuildCheckDataSource buildCheckDataSource, ICheckContext checkContext, string fullPath)
->>>>>>> aac52763
     {
     }
 
-    public void StartProjectEvaluation(IAnalysisContext analysisContext, string fullPath)
+    public void StartProjectEvaluation(ICheckContext checkContext, string fullPath)
     {
     }
 
@@ -75,46 +71,22 @@
     {
     }
 
-<<<<<<< HEAD
     public void StartProjectRequest(BuildEventContext buildEventContext, string projectFullPath)
-=======
-    public void EndProjectRequest(BuildCheckDataSource buildCheckDataSource, ICheckContext checkContext,
-        string projectFullPath)
->>>>>>> aac52763
     {
     }
 
-    public void EndProjectRequest(IAnalysisContext analysisContext,
-        string projectFullPath)
+    public void EndProjectRequest(ICheckContext checkContext, string projectFullPath)
     {
     }
 
     public Dictionary<string, TimeSpan> CreateCheckTracingStats() => new Dictionary<string, TimeSpan>();
 
-<<<<<<< HEAD
-    public void ProcessPropertyRead(PropertyReadInfo propertyReadInfo, AnalysisLoggingContext buildEventContext)
-=======
-    public void StartTaskInvocation(BuildCheckDataSource buildCheckDataSource, TaskStartedEventArgs eventArgs)
-    { }
-
-    public void EndTaskInvocation(BuildCheckDataSource buildCheckDataSource, TaskFinishedEventArgs eventArgs)
-    { }
-
-    public void ProcessTaskParameter(BuildCheckDataSource buildCheckDataSource, TaskParameterEventArgs eventArg)
-    { }
-
     public void ProcessPropertyRead(PropertyReadInfo propertyReadInfo, CheckLoggingContext buildEventContext)
->>>>>>> aac52763
     { }
 
     public void ProcessPropertyWrite(PropertyWriteInfo propertyWriteInfo, CheckLoggingContext buildEventContext)
     { }
-<<<<<<< HEAD
 
-    public void ProcessEnvironmentVariableReadEventArgs(IAnalysisContext analysisContext, EnvironmentVariableReadEventArgs projectEvaluationEventArgs)
-=======
-	
     public void ProcessEnvironmentVariableReadEventArgs(ICheckContext checkContext, EnvironmentVariableReadEventArgs projectEvaluationEventArgs)
->>>>>>> aac52763
     { }
 }