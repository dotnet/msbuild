--- conflicted
+++ resolved
@@ -73,9 +73,11 @@
 
         internal BuildCheckManager(ILoggingService loggingService)
         {
+            
             _analyzersRegistry = new List<BuildAnalyzerFactoryContext>();
             _acquisitionModule = new BuildCheckAcquisitionModule(loggingService);
             _loggingService = loggingService;
+            _buildCheckCentralContext = new(_configurationProvider);
             _buildEventsProcessor = new(_buildCheckCentralContext);
         }
 
@@ -119,16 +121,6 @@
             }
         }
 
-<<<<<<< HEAD
-        internal BuildCheckManager(ILoggingService loggingService)
-        {
-            _loggingService = loggingService;
-            _buildCheckCentralContext = new(_configurationProvider);
-            _buildEventsProcessor = new(_buildCheckCentralContext);
-        }
-
-=======
->>>>>>> 7cdb8162
         private static T Construct<T>() where T : new() => new();
 
         private static readonly (string[] ruleIds, bool defaultEnablement, BuildAnalyzerFactory factory)[][] s_builtInFactoriesPerDataSource =
