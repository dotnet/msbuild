--- conflicted
+++ resolved
@@ -67,30 +67,21 @@
 
     // All those to be called from RequestBuilder,
     //  but as well from the ConnectorLogger - as even if interleaved, it gives the info
-<<<<<<< HEAD
-    //  to manager about what analyzers need to be materialized and configuration fetched.
-    // No unloading of analyzers is yet considered - once loaded it stays for whole build.
-=======
     //  to manager about what checks need to be materialized and configuration fetched.
     // No unloading of checks is yet considered - once loaded it stays for whole build.
-    void StartProjectEvaluation(BuildCheckDataSource buildCheckDataSource, ICheckContext checksContext, string projectFullPath);
->>>>>>> aac52763
-
+    
+	
     // Project might be encountered first time in some node, but be already evaluated in another - so StartProjectEvaluation won't happen
     //  - but we still need to know about it, hence the dedicated event.
     void ProjectFirstEncountered(BuildCheckDataSource buildCheckDataSource, IAnalysisContext analysisContext, string projectFullPath);
 
-    void StartProjectEvaluation(IAnalysisContext analysisContext, string projectFullPath);
+    void StartProjectEvaluation(ICheckContext checksContext, string projectFullPath);
 
-<<<<<<< HEAD
     void EndProjectEvaluation(BuildEventContext buildEventContext);
 
     void StartProjectRequest(BuildEventContext buildEventContext, string projectFullPath);
 
-    void EndProjectRequest(IAnalysisContext analysisContext, string projectFullPath);
-=======
-    void EndProjectRequest(BuildCheckDataSource buildCheckDataSource, ICheckContext checksContext, string projectFullPath);
->>>>>>> aac52763
+    void EndProjectRequest(ICheckContext checksContext, string projectFullPath);
 
     void Shutdown();
 }