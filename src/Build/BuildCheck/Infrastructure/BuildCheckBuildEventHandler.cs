--- conflicted
+++ resolved
@@ -87,29 +87,20 @@
     {
         if (!IsMetaProjFile(eventArgs.ProjectFile))
         {
-            var analysisContext = _analyzerContextFactory.CreateAnalysisContext(eventArgs.BuildEventContext!);
+            var checkContext = _checkContextFactory.CreateCheckContext(eventArgs.BuildEventContext!);
             _buildCheckManager.ProjectFirstEncountered(
                 BuildCheckDataSource.EventArgs,
-<<<<<<< HEAD
-                analysisContext,
+                checkContext,
                 eventArgs.ProjectFile!);
             _buildCheckManager.StartProjectEvaluation(
-                analysisContext,
-=======
-                _checkContextFactory.CreateCheckContext(eventArgs.BuildEventContext!),
->>>>>>> aac52763
+                checkContext,
                 eventArgs.ProjectFile!);
         }
     }
 
     private void HandleProjectFinishedRequest(ProjectFinishedEventArgs eventArgs)
         => _buildCheckManager.EndProjectRequest(
-<<<<<<< HEAD
-                _analyzerContextFactory.CreateAnalysisContext(eventArgs.BuildEventContext!),
-=======
-                BuildCheckDataSource.EventArgs,
                 _checkContextFactory.CreateCheckContext(eventArgs.BuildEventContext!),
->>>>>>> aac52763
                 eventArgs!.ProjectFile!);
 
     private void HandleBuildCheckTracingEvent(BuildCheckTracingEventArgs eventArgs)
