--- conflicted
+++ resolved
@@ -51,79 +51,5 @@
     }
 
     private void EventSource_AnyEventRaised(object sender, BuildEventArgs e)
-<<<<<<< HEAD
-    {
-        if (_eventHandlers.TryGetValue(e.GetType(), out Action<BuildEventArgs>? handler))
-        {
-            handler(e);
-        }
-    }
-
-    private readonly Dictionary<string, TimeSpan> _stats = new Dictionary<string, TimeSpan>();
-
-    private void EventSource_BuildFinished(object sender, BuildFinishedEventArgs e)
-    {
-        LoggingContext loggingContext = _loggingContextFactory.CreateLoggingContext(GetBuildEventContext(e));
-
-        _stats.Merge(_buildCheckManager.CreateAnalyzerTracingStats(), (span1, span2) => span1 + span2);
-        LogAnalyzerStats(loggingContext);
-    }
-
-    private void LogAnalyzerStats(LoggingContext loggingContext)
-    {
-        Dictionary<string, TimeSpan> infraStats = new Dictionary<string, TimeSpan>();
-        Dictionary<string, TimeSpan> analyzerStats = new Dictionary<string, TimeSpan>();
-
-        foreach (var stat in _stats)
-        {
-            if (stat.Key.StartsWith(BuildCheckConstants.infraStatPrefix))
-            {
-                string newKey = stat.Key.Substring(BuildCheckConstants.infraStatPrefix.Length);
-                infraStats[newKey] = stat.Value;
-            }
-            else
-            {
-                analyzerStats[stat.Key] = stat.Value;
-            }
-        }
-
-        BuildCheckTracingEventArgs statEvent = new BuildCheckTracingEventArgs(_stats, true)
-        { BuildEventContext = loggingContext.BuildEventContext };
-
-        loggingContext.LogBuildEvent(statEvent);
-
-        loggingContext.LogCommentFromText(MessageImportance.Low, $"BuildCheck run times{Environment.NewLine}");
-        string infraData = BuildCsvString("Infrastructure run times", infraStats);
-        loggingContext.LogCommentFromText(MessageImportance.Low, infraData);
-        string analyzerData = BuildCsvString("Analyzer run times", analyzerStats);
-        loggingContext.LogCommentFromText(MessageImportance.Low, analyzerData);
-    }
-
-    private string BuildCsvString(string title, Dictionary<string, TimeSpan> rowData)
-    {
-        return title + Environment.NewLine + String.Join(Environment.NewLine, rowData.Select(a => $"{a.Key},{a.Value}")) + Environment.NewLine;
-    }
-
-    private Dictionary<Type, Action<BuildEventArgs>> GetBuildEventHandlers() => new()
-    {
-        { typeof(ProjectEvaluationFinishedEventArgs), (BuildEventArgs e) => HandleProjectEvaluationFinishedEvent((ProjectEvaluationFinishedEventArgs)e) },
-        { typeof(ProjectEvaluationStartedEventArgs), (BuildEventArgs e) => HandleProjectEvaluationStartedEvent((ProjectEvaluationStartedEventArgs)e) },
-        { typeof(ProjectStartedEventArgs), (BuildEventArgs e) => _buildCheckManager.StartProjectRequest(BuildCheckDataSource.EventArgs, e.BuildEventContext!) },
-        { typeof(ProjectFinishedEventArgs), (BuildEventArgs e) => _buildCheckManager.EndProjectRequest(BuildCheckDataSource.EventArgs, e.BuildEventContext!, (e as ProjectFinishedEventArgs)!.ProjectFile!) },
-        { typeof(BuildCheckTracingEventArgs), (BuildEventArgs e) => HandleBuildCheckTracingEvent((BuildCheckTracingEventArgs)e) },
-        { typeof(BuildCheckAcquisitionEventArgs), (BuildEventArgs e) => _buildCheckManager.ProcessAnalyzerAcquisition(((BuildCheckAcquisitionEventArgs)e).ToAnalyzerAcquisitionData(), GetBuildEventContext(e)) },
-        { typeof(TaskStartedEventArgs), (BuildEventArgs e) => HandleTaskStartedEvent((TaskStartedEventArgs)e) },
-        { typeof(TaskFinishedEventArgs), (BuildEventArgs e) => HandleTaskFinishedEvent((TaskFinishedEventArgs)e) },
-        { typeof(TaskParameterEventArgs), (BuildEventArgs e) => HandleTaskParameterEvent((TaskParameterEventArgs)e) },
-    };
-
-    private BuildEventContext GetBuildEventContext(BuildEventArgs e) => e.BuildEventContext
-        ?? new BuildEventContext(
-                BuildEventContext.InvalidNodeId,
-                BuildEventContext.InvalidTargetId,
-                BuildEventContext.InvalidProjectContextId,
-                BuildEventContext.InvalidTaskId);
-=======
         => _eventHandler.HandleBuildEvent(e);
->>>>>>> 47393a04
 }