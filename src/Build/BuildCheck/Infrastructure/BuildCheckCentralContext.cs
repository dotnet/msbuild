// Licensed to the .NET Foundation under one or more agreements.
// The .NET Foundation licenses this file to you under the MIT license.

using System;
using System.Collections.Generic;
using System.Linq;
using System.Threading.Tasks;
using Microsoft.Build.BackEnd.Logging;
using Microsoft.Build.BuildCheck.Infrastructure;
using Microsoft.Build.Experimental.BuildCheck;

namespace Microsoft.Build.Experimental.BuildCheck.Infrastructure;

/// <summary>
/// A manager of the runs of the checks - deciding based on configuration of what to run and what to postfilter.
/// </summary>
internal sealed class BuildCheckCentralContext
{
    private readonly IConfigurationProvider _configurationProvider;

    internal BuildCheckCentralContext(IConfigurationProvider configurationProvider)
        => _configurationProvider = configurationProvider;

    private record CallbackRegistry(
<<<<<<< HEAD
        List<(BuildAnalyzerWrapper, Action<BuildCheckDataContext<EvaluatedPropertiesAnalysisData>>)> EvaluatedPropertiesActions,
        List<(BuildAnalyzerWrapper, Action<BuildCheckDataContext<ParsedItemsAnalysisData>>)> ParsedItemsActions,
        List<(BuildAnalyzerWrapper, Action<BuildCheckDataContext<TaskInvocationAnalysisData>>)> TaskInvocationActions,
        List<(BuildAnalyzerWrapper, Action<BuildCheckDataContext<PropertyReadData>>)> PropertyReadActions,
        List<(BuildAnalyzerWrapper, Action<BuildCheckDataContext<PropertyWriteData>>)> PropertyWriteActions,
        List<(BuildAnalyzerWrapper, Action<BuildCheckDataContext<ProjectProcessingDoneData>>)> ProjectProcessingDoneActions,
        List<(BuildAnalyzerWrapper, Action<BuildCheckDataContext<BuildFinishedAnalysisData>>)> BuildFinishedActions)
=======
        List<(CheckWrapper, Action<BuildCheckDataContext<EvaluatedPropertiesCheckData>>)> EvaluatedPropertiesActions,
        List<(CheckWrapper, Action<BuildCheckDataContext<ParsedItemsCheckData>>)> ParsedItemsActions,
        List<(CheckWrapper, Action<BuildCheckDataContext<TaskInvocationCheckData>>)> TaskInvocationActions,
        List<(CheckWrapper, Action<BuildCheckDataContext<PropertyReadData>>)> PropertyReadActions,
        List<(CheckWrapper, Action<BuildCheckDataContext<PropertyWriteData>>)> PropertyWriteActions,
        List<(CheckWrapper, Action<BuildCheckDataContext<ProjectProcessingDoneData>>)> ProjectProcessingDoneActions)
>>>>>>> e838bbe0
    {
        public CallbackRegistry() : this([], [], [], [], [], [], []) { }

        internal void DeregisterCheck(CheckWrapper check)
        {
<<<<<<< HEAD
            EvaluatedPropertiesActions.RemoveAll(a => a.Item1 == analyzer);
            ParsedItemsActions.RemoveAll(a => a.Item1 == analyzer);
            PropertyReadActions.RemoveAll(a => a.Item1 == analyzer);
            PropertyWriteActions.RemoveAll(a => a.Item1 == analyzer);
            ProjectProcessingDoneActions.RemoveAll(a => a.Item1 == analyzer);
            BuildFinishedActions.RemoveAll(a => a.Item1 == analyzer);
=======
            EvaluatedPropertiesActions.RemoveAll(a => a.Item1 == check);
            ParsedItemsActions.RemoveAll(a => a.Item1 == check);
            PropertyReadActions.RemoveAll(a => a.Item1 == check);
            PropertyWriteActions.RemoveAll(a => a.Item1 == check);
            ProjectProcessingDoneActions.RemoveAll(a => a.Item1 == check);
>>>>>>> e838bbe0
        }
    }

    // In a future we can have callbacks per project as well
    private readonly CallbackRegistry _globalCallbacks = new();

    // This we can potentially use to subscribe for receiving evaluated props in the
    //  build event args. However - this needs to be done early on, when checks might not be known yet
    internal bool HasEvaluatedPropertiesActions => _globalCallbacks.EvaluatedPropertiesActions.Count > 0;

    internal bool HasParsedItemsActions => _globalCallbacks.ParsedItemsActions.Count > 0;

    internal bool HasTaskInvocationActions => _globalCallbacks.TaskInvocationActions.Count > 0;
    internal bool HasPropertyReadActions => _globalCallbacks.PropertyReadActions.Count > 0;
    internal bool HasPropertyWriteActions => _globalCallbacks.PropertyWriteActions.Count > 0;
    internal bool HasBuildFinishedActions => _globalCallbacks.BuildFinishedActions.Count > 0;

    internal void RegisterEvaluatedPropertiesAction(CheckWrapper check, Action<BuildCheckDataContext<EvaluatedPropertiesCheckData>> evaluatedPropertiesAction)
        // Here we might want to communicate to node that props need to be sent.
        //  (it was being communicated via MSBUILDLOGPROPERTIESANDITEMSAFTEREVALUATION)
        => RegisterAction(check, evaluatedPropertiesAction, _globalCallbacks.EvaluatedPropertiesActions);

    internal void RegisterParsedItemsAction(CheckWrapper check, Action<BuildCheckDataContext<ParsedItemsCheckData>> parsedItemsAction)
        => RegisterAction(check, parsedItemsAction, _globalCallbacks.ParsedItemsActions);

    internal void RegisterTaskInvocationAction(CheckWrapper check, Action<BuildCheckDataContext<TaskInvocationCheckData>> taskInvocationAction)
        => RegisterAction(check, taskInvocationAction, _globalCallbacks.TaskInvocationActions);

    internal void RegisterPropertyReadAction(CheckWrapper check, Action<BuildCheckDataContext<PropertyReadData>> propertyReadAction)
        => RegisterAction(check, propertyReadAction, _globalCallbacks.PropertyReadActions);

<<<<<<< HEAD
    internal void RegisterBuildFinishedAction(BuildAnalyzerWrapper analyzer, Action<BuildCheckDataContext<BuildFinishedAnalysisData>> buildFinishedAction)
        => RegisterAction(analyzer, buildFinishedAction, _globalCallbacks.BuildFinishedActions);

    internal void RegisterPropertyWriteAction(BuildAnalyzerWrapper analyzer, Action<BuildCheckDataContext<PropertyWriteData>> propertyWriteAction)
        => RegisterAction(analyzer, propertyWriteAction, _globalCallbacks.PropertyWriteActions);
=======
    internal void RegisterPropertyWriteAction(CheckWrapper check, Action<BuildCheckDataContext<PropertyWriteData>> propertyWriteAction)
        => RegisterAction(check, propertyWriteAction, _globalCallbacks.PropertyWriteActions);
>>>>>>> e838bbe0

    internal void RegisterProjectProcessingDoneAction(CheckWrapper check, Action<BuildCheckDataContext<ProjectProcessingDoneData>> projectDoneAction)
        => RegisterAction(check, projectDoneAction, _globalCallbacks.ProjectProcessingDoneActions);

    private void RegisterAction<T>(
        CheckWrapper wrappedCheck,
        Action<BuildCheckDataContext<T>> handler,
        List<(CheckWrapper, Action<BuildCheckDataContext<T>>)> handlersRegistry)
        where T : CheckData
    {
        void WrappedHandler(BuildCheckDataContext<T> context)
        {
            using var _ = wrappedCheck.StartSpan();
            handler(context);
        }

        lock (handlersRegistry)
        {
            handlersRegistry.Add((wrappedCheck, WrappedHandler));
        }
    }

    internal void DeregisterCheck(CheckWrapper check)
    {
        _globalCallbacks.DeregisterCheck(check);
    }

    internal void RunEvaluatedPropertiesActions(
        EvaluatedPropertiesCheckData evaluatedPropertiesCheckData,
        ICheckContext checkContext,
        Action<CheckWrapper, ICheckContext, CheckConfigurationEffective[], BuildCheckResult>
            resultHandler)
        => RunRegisteredActions(_globalCallbacks.EvaluatedPropertiesActions, evaluatedPropertiesCheckData,
            checkContext, resultHandler);

    internal void RunParsedItemsActions(
        ParsedItemsCheckData parsedItemsCheckData,
        ICheckContext checkContext,
        Action<CheckWrapper, ICheckContext, CheckConfigurationEffective[], BuildCheckResult>
            resultHandler)
        => RunRegisteredActions(_globalCallbacks.ParsedItemsActions, parsedItemsCheckData,
            checkContext, resultHandler);

    internal void RunTaskInvocationActions(
        TaskInvocationCheckData taskInvocationCheckData,
        ICheckContext checkContext,
        Action<CheckWrapper, ICheckContext, CheckConfigurationEffective[], BuildCheckResult>
            resultHandler)
        => RunRegisteredActions(_globalCallbacks.TaskInvocationActions, taskInvocationCheckData,
            checkContext, resultHandler);

    internal void RunPropertyReadActions(
        PropertyReadData propertyReadDataData,
        CheckLoggingContext checkContext,
        Action<CheckWrapper, ICheckContext, CheckConfigurationEffective[], BuildCheckResult>
            resultHandler)
        => RunRegisteredActions(_globalCallbacks.PropertyReadActions, propertyReadDataData,
            checkContext, resultHandler);

    internal void RunPropertyWriteActions(
        PropertyWriteData propertyWriteData,
        CheckLoggingContext checkContext,
        Action<CheckWrapper, ICheckContext, CheckConfigurationEffective[], BuildCheckResult>
            resultHandler)
        => RunRegisteredActions(_globalCallbacks.PropertyWriteActions, propertyWriteData,
            checkContext, resultHandler);

    internal void RunProjectProcessingDoneActions(
        ProjectProcessingDoneData projectProcessingDoneData,
        ICheckContext checkContext,
        Action<CheckWrapper, ICheckContext, CheckConfigurationEffective[], BuildCheckResult>
            resultHandler)
        => RunRegisteredActions(_globalCallbacks.ProjectProcessingDoneActions, projectProcessingDoneData,
            checkContext, resultHandler);

    internal void RunBuildFinishedActions(
        BuildFinishedAnalysisData buildFinishedAnalysisData,
        IAnalysisContext analysisContext,
        Action<BuildAnalyzerWrapper, IAnalysisContext, BuildAnalyzerConfigurationEffective[], BuildCheckResult>
            resultHandler)
        => RunRegisteredActions(_globalCallbacks.BuildFinishedActions, buildFinishedAnalysisData,
            analysisContext, resultHandler);

    private void RunRegisteredActions<T>(
        List<(CheckWrapper, Action<BuildCheckDataContext<T>>)> registeredCallbacks,
        T checkData,
        ICheckContext checkContext,
        Action<CheckWrapper, ICheckContext, CheckConfigurationEffective[], BuildCheckResult> resultHandler)
    where T : CheckData
    {
        string projectFullPath = checkData.ProjectFilePath;

        foreach (var checkCallback in registeredCallbacks)
        {
            // Tracing - https://github.com/dotnet/msbuild/issues/9629 - we might want to account this entire block
<<<<<<< HEAD
            //  to the relevant analyzer (with BuildAnalyzerConfigurationEffective only the currently accounted part as being the 'core-execution' subspan)
=======
            //  to the relevant check (with BuildCheckConfigurationEffectively the currently accounted part as being the 'core-execution' subspan)
>>>>>>> e838bbe0

            CheckConfigurationEffective? commonConfig = checkCallback.Item1.CommonConfig;
            CheckConfigurationEffective[] configPerRule;

            if (commonConfig != null)
            {
                if (!commonConfig.IsEnabled)
                {
                    return;
                }

                configPerRule = new[] { commonConfig };
            }
            else
            {
                configPerRule =
                    _configurationProvider.GetMergedConfigurations(projectFullPath,
                        checkCallback.Item1.Check);
                if (configPerRule.All(c => !c.IsEnabled))
                {
                    return;
                }
            }

            // Here we might want to check the configPerRule[0].EvaluationsCheckScope - if the input data supports that
            // The decision and implementation depends on the outcome of the investigation tracked in:
            // https://github.com/orgs/dotnet/projects/373/views/1?pane=issue&itemId=57851137

            BuildCheckDataContext<T> context = new BuildCheckDataContext<T>(
                checkCallback.Item1,
                checkContext,
                configPerRule,
                resultHandler,
                checkData);

            checkCallback.Item2(context);
        }
    }
}<|MERGE_RESOLUTION|>--- conflicted
+++ resolved
@@ -22,41 +22,24 @@
         => _configurationProvider = configurationProvider;
 
     private record CallbackRegistry(
-<<<<<<< HEAD
-        List<(BuildAnalyzerWrapper, Action<BuildCheckDataContext<EvaluatedPropertiesAnalysisData>>)> EvaluatedPropertiesActions,
-        List<(BuildAnalyzerWrapper, Action<BuildCheckDataContext<ParsedItemsAnalysisData>>)> ParsedItemsActions,
-        List<(BuildAnalyzerWrapper, Action<BuildCheckDataContext<TaskInvocationAnalysisData>>)> TaskInvocationActions,
-        List<(BuildAnalyzerWrapper, Action<BuildCheckDataContext<PropertyReadData>>)> PropertyReadActions,
-        List<(BuildAnalyzerWrapper, Action<BuildCheckDataContext<PropertyWriteData>>)> PropertyWriteActions,
-        List<(BuildAnalyzerWrapper, Action<BuildCheckDataContext<ProjectProcessingDoneData>>)> ProjectProcessingDoneActions,
-        List<(BuildAnalyzerWrapper, Action<BuildCheckDataContext<BuildFinishedAnalysisData>>)> BuildFinishedActions)
-=======
         List<(CheckWrapper, Action<BuildCheckDataContext<EvaluatedPropertiesCheckData>>)> EvaluatedPropertiesActions,
         List<(CheckWrapper, Action<BuildCheckDataContext<ParsedItemsCheckData>>)> ParsedItemsActions,
         List<(CheckWrapper, Action<BuildCheckDataContext<TaskInvocationCheckData>>)> TaskInvocationActions,
         List<(CheckWrapper, Action<BuildCheckDataContext<PropertyReadData>>)> PropertyReadActions,
         List<(CheckWrapper, Action<BuildCheckDataContext<PropertyWriteData>>)> PropertyWriteActions,
         List<(CheckWrapper, Action<BuildCheckDataContext<ProjectProcessingDoneData>>)> ProjectProcessingDoneActions)
->>>>>>> e838bbe0
+        List<(CheckWrapper, Action<BuildCheckDataContext<BuildFinishedAnalysisData>>)> BuildFinishedActions)
     {
         public CallbackRegistry() : this([], [], [], [], [], [], []) { }
 
         internal void DeregisterCheck(CheckWrapper check)
         {
-<<<<<<< HEAD
-            EvaluatedPropertiesActions.RemoveAll(a => a.Item1 == analyzer);
-            ParsedItemsActions.RemoveAll(a => a.Item1 == analyzer);
-            PropertyReadActions.RemoveAll(a => a.Item1 == analyzer);
-            PropertyWriteActions.RemoveAll(a => a.Item1 == analyzer);
-            ProjectProcessingDoneActions.RemoveAll(a => a.Item1 == analyzer);
-            BuildFinishedActions.RemoveAll(a => a.Item1 == analyzer);
-=======
             EvaluatedPropertiesActions.RemoveAll(a => a.Item1 == check);
             ParsedItemsActions.RemoveAll(a => a.Item1 == check);
             PropertyReadActions.RemoveAll(a => a.Item1 == check);
             PropertyWriteActions.RemoveAll(a => a.Item1 == check);
             ProjectProcessingDoneActions.RemoveAll(a => a.Item1 == check);
->>>>>>> e838bbe0
+            BuildFinishedActions.RemoveAll(a => a.Item1 == analyzer);
         }
     }
 
@@ -88,16 +71,11 @@
     internal void RegisterPropertyReadAction(CheckWrapper check, Action<BuildCheckDataContext<PropertyReadData>> propertyReadAction)
         => RegisterAction(check, propertyReadAction, _globalCallbacks.PropertyReadActions);
 
-<<<<<<< HEAD
-    internal void RegisterBuildFinishedAction(BuildAnalyzerWrapper analyzer, Action<BuildCheckDataContext<BuildFinishedAnalysisData>> buildFinishedAction)
-        => RegisterAction(analyzer, buildFinishedAction, _globalCallbacks.BuildFinishedActions);
-
-    internal void RegisterPropertyWriteAction(BuildAnalyzerWrapper analyzer, Action<BuildCheckDataContext<PropertyWriteData>> propertyWriteAction)
-        => RegisterAction(analyzer, propertyWriteAction, _globalCallbacks.PropertyWriteActions);
-=======
+    internal void RegisterBuildFinishedAction(BuildAnalyzerWrapper check, Action<BuildCheckDataContext<BuildFinishedAnalysisData>> buildFinishedAction)
+        => RegisterAction(check, buildFinishedAction, _globalCallbacks.BuildFinishedActions);
+
     internal void RegisterPropertyWriteAction(CheckWrapper check, Action<BuildCheckDataContext<PropertyWriteData>> propertyWriteAction)
         => RegisterAction(check, propertyWriteAction, _globalCallbacks.PropertyWriteActions);
->>>>>>> e838bbe0
 
     internal void RegisterProjectProcessingDoneAction(CheckWrapper check, Action<BuildCheckDataContext<ProjectProcessingDoneData>> projectDoneAction)
         => RegisterAction(check, projectDoneAction, _globalCallbacks.ProjectProcessingDoneActions);
@@ -193,11 +171,7 @@
         foreach (var checkCallback in registeredCallbacks)
         {
             // Tracing - https://github.com/dotnet/msbuild/issues/9629 - we might want to account this entire block
-<<<<<<< HEAD
-            //  to the relevant analyzer (with BuildAnalyzerConfigurationEffective only the currently accounted part as being the 'core-execution' subspan)
-=======
-            //  to the relevant check (with BuildCheckConfigurationEffectively the currently accounted part as being the 'core-execution' subspan)
->>>>>>> e838bbe0
+            //  to the relevant check (with BuildCheckConfigurationEffective only the currently accounted part as being the 'core-execution' subspan)
 
             CheckConfigurationEffective? commonConfig = checkCallback.Item1.CommonConfig;
             CheckConfigurationEffective[] configPerRule;
