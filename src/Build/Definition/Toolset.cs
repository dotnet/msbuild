--- conflicted
+++ resolved
@@ -878,12 +878,8 @@
         /// </remarks>
         /// <param name="loggingContext">The logging context to use to log during this registration.</param>
         /// <param name="projectRootElementCache">The <see cref="ProjectRootElementCache"/> to use.</param>
-<<<<<<< HEAD
         [MethodImpl(MethodImplOptions.Synchronized)]
-        private void RegisterDefaultTasks(ILoggingService loggingServices, BuildEventContext buildEventContext, ProjectRootElementCacheBase projectRootElementCache)
-=======
         private void RegisterDefaultTasks(LoggingContext loggingContext, ProjectRootElementCacheBase projectRootElementCache)
->>>>>>> c0242cf3
         {
             if (!_defaultTasksRegistrationAttempted)
             {
