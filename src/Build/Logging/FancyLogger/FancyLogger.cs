// Licensed to the .NET Foundation under one or more agreements.
// The .NET Foundation licenses this file to you under the MIT license.

using System;
using System.Collections.Generic;

using Microsoft.Build.Framework;

namespace Microsoft.Build.Logging.FancyLogger
{
    public class FancyLogger : ILogger
    {   
        private Dictionary<int, FancyLoggerProjectNode> projects = new Dictionary<int, FancyLoggerProjectNode>();

        private bool Succeeded;

        private float existingTasks = 1;
        private float completedTasks = 0;

        public string Parameters {  get; set; }

        public LoggerVerbosity Verbosity { get; set; }

        public FancyLogger()
        {
            Parameters = "";
        }

        public void Initialize(IEventSource eventSource)
        {
            // Register for different events
            // Started
            eventSource.BuildStarted += new BuildStartedEventHandler(eventSource_BuildStarted);
            eventSource.ProjectStarted += new ProjectStartedEventHandler(eventSource_ProjectStarted);
            eventSource.TargetStarted += new TargetStartedEventHandler(eventSource_TargetStarted);
            eventSource.TaskStarted += new TaskStartedEventHandler(eventSource_TaskStarted);
            // Finished
            eventSource.BuildFinished += new BuildFinishedEventHandler(eventSource_BuildFinished);
            eventSource.ProjectFinished += new ProjectFinishedEventHandler(eventSource_ProjectFinished);
            eventSource.TargetFinished += new TargetFinishedEventHandler(eventSource_TargetFinished);
            // eventSource.TaskFinished += new TaskFinishedEventHandler(eventSource_TaskFinished);
            // Raised
            eventSource.MessageRaised += new BuildMessageEventHandler(eventSource_MessageRaised);
            eventSource.WarningRaised += new BuildWarningEventHandler(eventSource_WarningRaised);
            eventSource.ErrorRaised += new BuildErrorEventHandler(eventSource_ErrorRaised);
            // Initialize FancyLoggerBuffer
            FancyLoggerBuffer.Initialize();
        }

        // Build
        void eventSource_BuildStarted(object sender, BuildStartedEventArgs e)
        {
        }
        void eventSource_BuildFinished(object sender, BuildFinishedEventArgs e)
        {
            Succeeded = e.Succeeded;
            // Console.WriteLine(LoggerFormatting.Bold("[Build]") + "\t Finished");
        }

        // Project
        void eventSource_ProjectStarted(object sender, ProjectStartedEventArgs e)
        {
            // Get project id
            int id = e.BuildEventContext!.ProjectInstanceId;
            // If id already exists...
            if (projects.ContainsKey(id)) return;
            // Add project
            FancyLoggerProjectNode node = new FancyLoggerProjectNode(e);
            projects[id] = node;
            // Log
            node.Log();
        }
        void eventSource_ProjectFinished(object sender, ProjectFinishedEventArgs e)
        {
            // Get project id
            int id = e.BuildEventContext!.ProjectInstanceId;
            if (!projects.TryGetValue(id, out FancyLoggerProjectNode? node)) return;
            // Update line
            node.Finished = true;
            node.Log();
        }
        // Target
        void eventSource_TargetStarted(object sender, TargetStartedEventArgs e)
        {
            // Get project id
            int id = e.BuildEventContext!.ProjectInstanceId;
            if (!projects.TryGetValue(id, out FancyLoggerProjectNode? node)) return;
            // Update
            node.AddTarget(e);
            node.Log();
        }
        void eventSource_TargetFinished(object sender, TargetFinishedEventArgs e)
        {
            // Get project id
            int id = e.BuildEventContext!.ProjectInstanceId;
            if (!projects.TryGetValue(id, out FancyLoggerProjectNode? node)) return;
            // Update
            node.FinishedTargets++;
            node.Log();
        }

        // Task
        void eventSource_TaskStarted(object sender, TaskStartedEventArgs e)
        {
            // Get project id
            int id = e.BuildEventContext!.ProjectInstanceId;

            if (!projects.TryGetValue(id, out FancyLoggerProjectNode? node)) return;
            // Update
            node.AddTask(e);
            node.Log();
            existingTasks++;
        }

        void eventSource_TaskFinished(object sender, TaskFinishedEventArgs e)
        {
            completedTasks++;
        }

        void eventSource_MessageRaised(object sender, BuildMessageEventArgs e)
        {
            // Get project id
            int id = e.BuildEventContext!.ProjectInstanceId;
            if (!projects.TryGetValue(id, out FancyLoggerProjectNode? node)) return;
            // Update
            node.AddMessage(e);
            node.Log();
        }
        void eventSource_WarningRaised(object sender, BuildWarningEventArgs e)
        {
            // Get project id
            int id = e.BuildEventContext!.ProjectInstanceId;
            if (!projects.TryGetValue(id, out FancyLoggerProjectNode? node)) return;
            // Update
            node.AddWarning(e);
            node.Log();
        }
        void eventSource_ErrorRaised(object sender, BuildErrorEventArgs e)
        {
            // Get project id
            int id = e.BuildEventContext!.ProjectInstanceId;
            if (!projects.TryGetValue(id, out FancyLoggerProjectNode? node)) return;
            // Update
            node.AddError(e);
            node.Log();
        }


        public void Shutdown()
        {
            FancyLoggerBuffer.Terminate();
            // TODO: Remove. There is a bug that causes switching to main buffer without deleting the contents of the alternate buffer
            Console.Clear();
<<<<<<< HEAD
            Console.Out.Flush();
            foreach (var project in projects)
            {
                foreach (var message in project.Value.AdditionalDetails)
                {
                    Console.WriteLine(message.ToANSIString());
                }
            }
            // Console.WriteLine("Build status, warnings and errors will be shown here after the build has ended and the interactive logger has closed");
            if (Succeeded)
            {
                Console.WriteLine(ANSIBuilder.Formatting.Color("Build succeeded.", ANSIBuilder.Formatting.ForegroundColor.Green));
                Console.WriteLine("\t0 Warning(s)");
                Console.WriteLine("\t0 Error(s)");
=======
            // Console.WriteLine("Build status, warnings and errors will be shown here after the build has ended and the interactive logger has closed");
            if (Succeeded)
            {
                Console.WriteLine(ANSIBuilder.Formatting.Color("Build succeeded.", ANSIBuilder.Formatting.ForegroundColor.Green));
                Console.WriteLine("\tX Warning(s)");
>>>>>>> a3cd1f2b
            }
            else
            {
                Console.WriteLine(ANSIBuilder.Formatting.Color("Build failed.", ANSIBuilder.Formatting.ForegroundColor.Red));
                Console.WriteLine("\tX Warnings(s)");
                Console.WriteLine("\tX Errors(s)");
            }
        }
    }
}<|MERGE_RESOLUTION|>--- conflicted
+++ resolved
@@ -3,7 +3,6 @@
 
 using System;
 using System.Collections.Generic;
-
 using Microsoft.Build.Framework;
 
 namespace Microsoft.Build.Logging.FancyLogger
@@ -151,7 +150,6 @@
             FancyLoggerBuffer.Terminate();
             // TODO: Remove. There is a bug that causes switching to main buffer without deleting the contents of the alternate buffer
             Console.Clear();
-<<<<<<< HEAD
             Console.Out.Flush();
             foreach (var project in projects)
             {
@@ -166,13 +164,6 @@
                 Console.WriteLine(ANSIBuilder.Formatting.Color("Build succeeded.", ANSIBuilder.Formatting.ForegroundColor.Green));
                 Console.WriteLine("\t0 Warning(s)");
                 Console.WriteLine("\t0 Error(s)");
-=======
-            // Console.WriteLine("Build status, warnings and errors will be shown here after the build has ended and the interactive logger has closed");
-            if (Succeeded)
-            {
-                Console.WriteLine(ANSIBuilder.Formatting.Color("Build succeeded.", ANSIBuilder.Formatting.ForegroundColor.Green));
-                Console.WriteLine("\tX Warning(s)");
->>>>>>> a3cd1f2b
             }
             else
             {
