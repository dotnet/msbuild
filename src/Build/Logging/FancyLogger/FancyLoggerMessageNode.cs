﻿// Licensed to the .NET Foundation under one or more agreements.
// The .NET Foundation licenses this file to you under the MIT license.
//

using Microsoft.Build.Framework;

namespace Microsoft.Build.Logging.FancyLogger
{ 

    public class FancyLoggerMessageNode
    {
        public enum MessageType
        {
            HighPriorityMessage,
            Warning,
            Error
        }
        public string Message;
        public FancyLoggerBufferLine? Line;
        public MessageType Type;
        //
        public string? Code;
        public string? FilePath;
        public int? LineNumber;
        public int? ColumnNumber;
        public FancyLoggerMessageNode(LazyFormattedBuildEventArgs args)
        {
<<<<<<< HEAD
            Message = args.Message ?? string.Empty;
            if (Message.Length > 300)
=======
            // Get type
            switch (args)
            {
                case BuildMessageEventArgs:
                    Type = MessageType.HighPriorityMessage;
                    break;
                case BuildWarningEventArgs warning:
                    Type = MessageType.Warning;
                    Code = warning.Code;
                    FilePath = warning.File;
                    LineNumber = warning.LineNumber;
                    ColumnNumber = warning.ColumnNumber;
                    break;
                case BuildErrorEventArgs error:
                    Type = MessageType.Error;
                    Code = error.Code;
                    FilePath = error.File;
                    LineNumber = error.LineNumber;
                    ColumnNumber = error.ColumnNumber;
                    break;
            }

            // TODO: Replace
            if (args.Message == null)
>>>>>>> 77119990
            {
                Message = Message.Substring(0, 300);
            }
        }

        public string ToANSIString()
        {
            switch (Type)
            {
                case MessageType.Warning:
                    return $"⚠️ {ANSIBuilder.Formatting.Color(
                        $"Warning {Code}: {FilePath}({LineNumber},{ColumnNumber}) {Message}",
                        ANSIBuilder.Formatting.ForegroundColor.Yellow)}";
                case MessageType.Error:
                    return $"❌ {ANSIBuilder.Formatting.Color(
                        $"Error {Code}: {FilePath}({LineNumber},{ColumnNumber}) {Message}",
                        ANSIBuilder.Formatting.ForegroundColor.Red)}";
                case MessageType.HighPriorityMessage:
                default:
                    return $"ℹ️ {ANSIBuilder.Formatting.Italic(Message)}";
            }
        }

        public void Log()
        {
            if (Line == null) return;
            FancyLoggerBuffer.UpdateLine(Line.Id, $"    └── {ToANSIString()}");
        }
    }
}<|MERGE_RESOLUTION|>--- conflicted
+++ resolved
@@ -25,10 +25,7 @@
         public int? ColumnNumber;
         public FancyLoggerMessageNode(LazyFormattedBuildEventArgs args)
         {
-<<<<<<< HEAD
             Message = args.Message ?? string.Empty;
-            if (Message.Length > 300)
-=======
             // Get type
             switch (args)
             {
@@ -49,13 +46,6 @@
                     LineNumber = error.LineNumber;
                     ColumnNumber = error.ColumnNumber;
                     break;
-            }
-
-            // TODO: Replace
-            if (args.Message == null)
->>>>>>> 77119990
-            {
-                Message = Message.Substring(0, 300);
             }
         }
 
