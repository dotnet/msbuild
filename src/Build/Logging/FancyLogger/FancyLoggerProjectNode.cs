--- conflicted
+++ resolved
@@ -57,7 +57,6 @@
             }
         }
 
-<<<<<<< HEAD
         public string ToANSIString()
         {
             ANSIBuilder.Formatting.ForegroundColor color = ANSIBuilder.Formatting.ForegroundColor.Default;
@@ -81,9 +80,7 @@
             return icon + " " + ANSIBuilder.Formatting.Color(ANSIBuilder.Formatting.Bold(GetUnambiguousPath(ProjectPath)), color) + " " + ANSIBuilder.Formatting.Inverse(TargetFramework);
         }
 
-=======
         // TODO: Rename to Render() after FancyLogger's API becomes internal
->>>>>>> f4ed498b
         public void Log()
         {
             if (!ShouldRerender) return;
