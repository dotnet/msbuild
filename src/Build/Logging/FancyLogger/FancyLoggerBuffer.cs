--- conflicted
+++ resolved
@@ -52,11 +52,7 @@
     public class FancyLoggerBuffer
     {
         private static List<FancyLoggerBufferLine> Lines = new();
-<<<<<<< HEAD
-        private static int TopLineIndex = 0;
-        private static bool AutoScrollEnabled = true;
         public static string FooterText = string.Empty;
-=======
         public static int TopLineIndex = 0;
         public static string Footer = string.Empty;
         internal static bool IsTerminated = false;
@@ -69,7 +65,6 @@
                 return Console.BufferHeight - 3;
             }
         }
->>>>>>> f4ed498b
         public static void Initialize()
         {
             // Configure buffer, encoding and cursor
@@ -99,14 +94,8 @@
                 ANSIBuilder.Cursor.Home() +
                 ANSIBuilder.Eraser.LineCursorToEnd() + ANSIBuilder.Formatting.Inverse(ANSIBuilder.Alignment.Center("MSBuild - Build in progress")) +
                 // Write footer
-<<<<<<< HEAD
                 ANSIBuilder.Cursor.Position(Console.BufferHeight - 1, 0) + ANSIBuilder.Eraser.LineCursorToEnd() +
                 new string('-', Console.BufferWidth) + '\n' + FooterText
-=======
-                ANSIBuilder.Eraser.LineCursorToEnd() + ANSIBuilder.Cursor.Position(Console.BufferHeight - 1, 0) +
-                // TODO: Remove and replace with actual footer
-                new string('-', Console.BufferWidth) +$"\nBuild progress: XX%\tTopLineIndex={TopLineIndex}"
->>>>>>> f4ed498b
             );
             if (Lines.Count == 0) return;
 
