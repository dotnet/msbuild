// Licensed to the .NET Foundation under one or more agreements.
// The .NET Foundation licenses this file to you under the MIT license.
//

using System;
using System.Collections.Generic;
using System.Linq;
using System.Text;
using System.Threading.Tasks;
// using System.Threading.Tasks;

namespace Microsoft.Build.Logging.FancyLogger
{
    public class FancyLoggerBufferLine
    {
        private static int Counter = 0;
        private string _text = string.Empty;
        public List<string> WrappedText { get; private set; } = new();
        public int Id;
        public string Text
        {
            get => _text;
            set
            {
                _text = value;
                WrappedText = ANSIBuilder.ANSIWrap(value, Console.BufferWidth);
            }
        }

        public FancyLoggerBufferLine()
        {
            Id = Counter++;
            Text = string.Empty;
        }
        public FancyLoggerBufferLine(string text)
            : this()
        {
            Text = text;
        }
    }

    public class FancyLoggerBuffer
    {
        private static List<FancyLoggerBufferLine> Lines = new();
        public static int TopLineIndex = 0;
        public static string Footer = string.Empty;
        private static bool AutoScrollEnabled = true;
        private static bool IsTerminated = false;
        public static void Initialize()
        {
            // Use alternate buffer
            // TODO: Remove. Tries to solve a bug when switching from and to the alternate buffer
            // Console.Write(ANSIBuilder.Buffer.UseMainBuffer());
            Console.OutputEncoding = Encoding.UTF8;
            Console.Write(ANSIBuilder.Buffer.UseAlternateBuffer());

<<<<<<< HEAD
=======
            Console.Write(ANSIBuilder.Cursor.Invisible());

            Task.Run(async () => {
                while (true)
                {
                    await Task.Delay(500 / 60);
                    Render();
                }
            });

>>>>>>> 77119990
            Task.Run(() =>
            {
                // Use encoding
                Console.OutputEncoding = System.Text.Encoding.UTF8;
                // Counter for delaying render
                int i = 0;
                // Execute while the buffer is active
                while (!IsTerminated)
                {
                    // Delay by 60 fps (1/60 seconds)
                    i++;
                    Task.Delay((i/60) * 1_000).ContinueWith((t) =>
                    {
                        Render();
                    });
                    // Handle keyboard input
                    if (Console.KeyAvailable)
                    { 
                        ConsoleKey key = Console.ReadKey().Key;
                        switch (key)
                        {
                            case ConsoleKey.UpArrow:
                                if (TopLineIndex > 0) TopLineIndex--;
                                break;
                            case ConsoleKey.DownArrow:
                                TopLineIndex++;
                                break;
                            case ConsoleKey.Spacebar:
                                AutoScrollEnabled = !AutoScrollEnabled;
                                break;
                            default:
                                break;
                        }
                    }
                }
            });
        }

        public static void Terminate()
        {
            IsTerminated = true;
            // TODO: Remove. Tries to solve a bug when switching from and to the alternate buffer
            Console.Clear();
            Console.Write(ANSIBuilder.Buffer.UseMainBuffer());
            Console.Write(ANSIBuilder.Eraser.Display());

            Console.Write(ANSIBuilder.Cursor.Visible());
            Lines = new();
        }

        #region Rendering
        public static void Render()
        {
            if (IsTerminated) return;
            // Write Header
            Console.Write(
                // Write header
                ANSIBuilder.Cursor.Home() +
                ANSIBuilder.Eraser.LineCursorToEnd() + ANSIBuilder.Formatting.Inverse(ANSIBuilder.Alignment.Center("MSBuild - Build in progress")) +
                // Write footer
                ANSIBuilder.Eraser.LineCursorToEnd() + ANSIBuilder.Cursor.Position(Console.BufferHeight - 1, 0) +
                // TODO: Remove and replace with actual footer
                new string('-', Console.BufferWidth) +$"\nBuild progress: XX%\tTopLineIndex={TopLineIndex}"
            );
            if (Lines.Count == 0) return;
            // Iterate over lines and display on terminal
            // TODO: Delimit range to improve performance 
            int accumulatedLineCount = 0;
            foreach (FancyLoggerBufferLine line in Lines)
            {
                foreach (string s in line.WrappedText) {
                    // Get line index relative to scroll area
                    int lineIndex = accumulatedLineCount - TopLineIndex;
                    // Print if line in scrolling area
                    if (lineIndex >= 0 && lineIndex < Console.BufferHeight - 3)
                    {
                        Console.Write(ANSIBuilder.Cursor.Position(lineIndex + 2, 0) + ANSIBuilder.Eraser.LineCursorToEnd() + s);
                    }
                    accumulatedLineCount++;
                }
            }
        }
        #endregion
        #region Line identification
        public static int GetLineIndexById(int lineId)
        {
            for (int i = 0; i < Lines.Count; i++)
            {
                if (Lines[i].Id == lineId) return i;
            }
            return -1;
        }

        public static FancyLoggerBufferLine? GetLineById(int lineId)
        {
            int index = GetLineIndexById(lineId);
            if (index == -1) return null;
            return Lines[index];
        }
        #endregion

        #region Line create, update and delete
        // Write new line
        public static FancyLoggerBufferLine? WriteNewLineAfter(int lineId, string text)
        {
            FancyLoggerBufferLine line = new FancyLoggerBufferLine(text);
            return WriteNewLineAfter(lineId, line);
        }
        public static FancyLoggerBufferLine? WriteNewLineAfter(int lineId, FancyLoggerBufferLine line, bool overrideOverflowLines = false)
        {
            // Save top line (current if no lines)
            // int topLineId = Lines.Count > 0 ? Lines[TopLineIndex].Id : line.Id;
            if (lineId != -1)
            {
                // Get line index
                int lineIndex = GetLineIndexById(lineId);
                if (lineIndex == -1) return null;
                // Get line end index
                Lines.Insert(lineIndex, line);
            }
            else
            {
                Lines.Add(line);
            }
            // Get updated top line index
            // TopLineIndex = GetLineIndexById(topLineId);
            // Return
            return line;
        }

        public static FancyLoggerBufferLine? WriteNewLine(string text)
        {
            FancyLoggerBufferLine line = new FancyLoggerBufferLine(text);
            return WriteNewLine(line);
        }
        public static FancyLoggerBufferLine? WriteNewLine(FancyLoggerBufferLine line)
        {
            return WriteNewLineAfter(Lines.Count > 0 ? Lines.Last().Id : -1, line);
        }

        // Update line
        public static FancyLoggerBufferLine? UpdateLine(int lineId, string text)
        {
            // Get line
            FancyLoggerBufferLine? line = GetLineById(lineId);
            if (line == null) return null;
            line.Text = text;
            // Return
            return line;
        }

        // Delete line
        public static void DeleteLine(int lineId)
        {
            // TODO: What if line id is equal to topLineId?????
            // Get line index
            int lineIndex = GetLineIndexById(lineId);
            if (lineIndex == -1) return;
            // Save top line
            int topLineId = Lines[TopLineIndex].Id;
            // Delete
            Lines.RemoveAt(lineIndex);
            // Get updated top line index
            if (topLineId != lineId)
            {
                // TopLineIndex = GetLineIndexById(topLineId);
            }
        }
        #endregion
    }
}<|MERGE_RESOLUTION|>--- conflicted
+++ resolved
@@ -54,21 +54,9 @@
             Console.OutputEncoding = Encoding.UTF8;
             Console.Write(ANSIBuilder.Buffer.UseAlternateBuffer());
 
-<<<<<<< HEAD
-=======
-            Console.Write(ANSIBuilder.Cursor.Invisible());
-
-            Task.Run(async () => {
-                while (true)
-                {
-                    await Task.Delay(500 / 60);
-                    Render();
-                }
-            });
-
->>>>>>> 77119990
             Task.Run(() =>
             {
+                Console.Write(ANSIBuilder.Cursor.Invisible());
                 // Use encoding
                 Console.OutputEncoding = System.Text.Encoding.UTF8;
                 // Counter for delaying render
