--- conflicted
+++ resolved
@@ -325,20 +325,16 @@
         {
             try
             {
-<<<<<<< HEAD
                 c = TransformColor(c, BackgroundColor);
 
                 if (UseAnsiColors)
                 {
-                    SetColorANSI(c);
+                    SetColorAnsi(c);
                 }
                 else
                 {
                     Console.ForegroundColor = c;
                 }
-=======
-                Console.ForegroundColor = TransformColor(c, BackgroundColor);
->>>>>>> d07da027
             }
             catch (IOException)
             {
@@ -355,7 +351,7 @@
             {
                 if (UseAnsiColors)
                 {
-                    ResetColorANSI();
+                    ResetColorAnsi();
                 }
                 else
                 {
