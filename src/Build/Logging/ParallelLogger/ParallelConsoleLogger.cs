﻿// Copyright (c) Microsoft. All rights reserved.
// Licensed under the MIT license. See LICENSE file in the project root for full license information.

using System;
using System.Text;
using System.Collections;
using System.Diagnostics;
using System.Globalization;
using System.IO;
using System.Collections.Generic;
using System.Linq;
using Microsoft.Build.Framework;
using Microsoft.Build.Shared;

using ColorSetter = Microsoft.Build.Logging.ColorSetter;
using ColorResetter = Microsoft.Build.Logging.ColorResetter;
using WriteHandler = Microsoft.Build.Logging.WriteHandler;
using Microsoft.Build.Exceptions;
namespace Microsoft.Build.BackEnd.Logging
{
    /// <summary>
    /// This class implements the default logger that outputs event data
    /// to the console (stdout).
    /// </summary>
    /// <remarks>This class is not thread safe.</remarks>
    internal class ParallelConsoleLogger : BaseConsoleLogger
    {
        #region Constructors

        /// <summary>
        /// Default constructor.
        /// </summary>
        public ParallelConsoleLogger()
            : this(LoggerVerbosity.Normal)
        {
            // do nothing
        }

        /// <summary>
        /// Create a logger instance with a specific verbosity.  This logs to
        /// the default console.
        /// </summary>
        public ParallelConsoleLogger(LoggerVerbosity verbosity)
            :
            this
            (
                verbosity,
                new WriteHandler(Console.Out.Write),
                new ColorSetter(SetColor),
                new ColorResetter(ResetColor)
            )
        {
            // do nothing
        }

        /// <summary>
        /// Initializes the logger, with alternate output handlers.
        /// </summary>
        public ParallelConsoleLogger
        (
            LoggerVerbosity verbosity,
            WriteHandler write,
            ColorSetter colorSet,
            ColorResetter colorReset
        )
        {
            InitializeConsoleMethods(verbosity, write, colorSet, colorReset);
            _deferredMessages = new Dictionary<BuildEventContext, List<BuildMessageEventArgs>>(s_compareContextNodeId);
            _buildEventManager = new BuildEventManager();
        }

        /// <summary>
        /// Check to see if the console is going to a char output such as a console,printer or com port, or if it going to a file
        /// </summary>
        private void CheckIfOutputSupportsAlignment()
        {
            _alignMessages = false;
            _bufferWidth = -1;

            // If forceNoAlign is set there is no point getting the console width as there will be no aligning of the text
            if (!_forceNoAlign)
            {
#if FEATURE_CONSOLE_BUFFERWIDTH
                if (runningWithCharacterFileType)
                {
                    // Get the size of the console buffer so messages can be formatted to the console width
                    try
                    {
                        _bufferWidth = Console.BufferWidth;
                        _alignMessages = true;
                    }
                    catch (Exception)
                    {
                        // on Win8 machines while in IDE Console.BufferWidth will throw (while it talks to native console it gets "operation aborted" native error)
                        // this is probably temporary workaround till we understand what is the reason for that exception
                        _alignMessages = false;
                    }
                }
                else
#endif
                {
                    _alignMessages = false;
                }
            }
        }

        #endregion

        #region Methods

        /// <summary>
        /// Allows the logger to take action based on a parameter passed on when initializing the logger
        /// </summary>
        internal override bool ApplyParameter(string parameterName, string parameterValue)
        {
            if (base.ApplyParameter(parameterName, parameterValue))
            {
                return true;
            }

            if (0 == String.Compare(parameterName, "SHOWCOMMANDLINE", StringComparison.OrdinalIgnoreCase))
            {
                if (String.IsNullOrEmpty(parameterValue))
                {
                    _showCommandLine = true;
                }
                else
                {
                    try
                    {
                        _showCommandLine = ConversionUtilities.ConvertStringToBool(parameterValue);
                    }
                    catch (ArgumentException)
                    {
                        // For compatibility, if the string is not a boolean, just ignore it
                        _showCommandLine = false;
                    }
                }

                return true;
            }
            else if (0 == String.Compare(parameterName, "SHOWTIMESTAMP", StringComparison.OrdinalIgnoreCase))
            {
                _showTimeStamp = true;
                return true;
            }
            else if (0 == String.Compare(parameterName, "SHOWEVENTID", StringComparison.OrdinalIgnoreCase))
            {
                _showEventId = true;
                return true;
            }
            else if (0 == String.Compare(parameterName, "FORCENOALIGN", StringComparison.OrdinalIgnoreCase))
            {
                _forceNoAlign = true;
                _alignMessages = false;
                return true;
            }
            return false;
        }

        public override void Initialize(IEventSource eventSource)
        {
            // If the logger is being used in singleproc do not show EventId after each message unless it is set as part of a console parameter
            if (NumberOfProcessors == 1)
            {
                _showEventId = false;
            }

            // Parameters are parsed in Initialize
            base.Initialize(eventSource);
            CheckIfOutputSupportsAlignment();
        }

        /// <summary>
        /// Keep track of the last event displayed so target names can be displayed at the correct time
        /// </summary>
        private void ShownBuildEventContext(BuildEventContext e)
        {
            _lastDisplayedBuildEventContext = e;
        }

        /// <summary>
        /// Reset the states of per-build member variables
        /// VSW#516376 
        /// </summary>
        internal override void ResetConsoleLoggerState()
        {
            if (ShowSummary == true)
            {
                errorList = new List<BuildErrorEventArgs>();
                warningList = new List<BuildWarningEventArgs>();
            }
            else
            {
                errorList = null;
                warningList = null;
            }

            errorCount = 0;
            warningCount = 0;
            projectPerformanceCounters = null;
            targetPerformanceCounters = null;
            taskPerformanceCounters = null;
            _hasBuildStarted = false;

            // Reset the two data structures created when the logger was created
            propertyOutputMap = new Dictionary<(int, int), StringBuilder>();
            _buildEventManager = new BuildEventManager();
            _deferredMessages = new Dictionary<BuildEventContext, List<BuildMessageEventArgs>>(s_compareContextNodeId);
            _prefixWidth = 0;
            _lastDisplayedBuildEventContext = null;
        }

        /// <summary>
        /// Handler for build started events
        /// </summary>
        /// <param name="sender">sender (should be null)</param>
        /// <param name="e">event arguments</param>
        public override void BuildStartedHandler(object sender, BuildStartedEventArgs e)
        {
            buildStarted = e.Timestamp;
            _hasBuildStarted = true;

            if (showOnlyErrors || showOnlyWarnings) return;

            if (IsVerbosityAtLeast(LoggerVerbosity.Normal))
            {
                WriteLinePrettyFromResource("BuildStartedWithTime", e.Timestamp);
            }

            WriteEnvironment(e.BuildEnvironment);
        }

        /// <summary>
        /// Handler for build finished events
        /// </summary>
        /// <param name="sender">sender (should be null)</param>
        /// <param name="e">event arguments</param>
        public override void BuildFinishedHandler(object sender, BuildFinishedEventArgs e)
        {
            // If for some reason we have deferred messages at the end of the build they should be displayed
            // so that the reason why they are still buffered can be determined.
            if (!showOnlyErrors && !showOnlyWarnings && _deferredMessages.Count > 0)
            {
                if (IsVerbosityAtLeast(LoggerVerbosity.Normal))
                {
                    // Print out all of the deferred messages
                    WriteLinePrettyFromResource("DeferredMessages");
                    foreach (List<BuildMessageEventArgs> messageList in _deferredMessages.Values)
                    {
                        foreach (BuildMessageEventArgs message in messageList)
                        {
                            PrintMessage(message, false);
                        }
                    }
                }
            }

            // Show the performance summary if the verbosity is diagnostic or the user specifically asked for it
            // with a logger parameter.
            if (this.showPerfSummary)
            {
                ShowPerfSummary();
            }

            // Write the "Build Finished" event if verbosity is normal, detailed or diagnostic or the user
            // specified to show the summary.
            if (ShowSummary == true)
            {
                if (e.Succeeded)
                {
                    setColor(ConsoleColor.Green);
                }

                // Write the "Build Finished" event.
                WriteNewLine();
                WriteLinePretty(e.Message);
                resetColor();
            }

            // The decision whether or not to show a summary at this verbosity
            // was made during initialization. We just do what we're told.
            if (ShowSummary == true)
            {
                // We can't display a nice nested summary unless we're at Normal or above,
                // since we need to have gotten TargetStarted events, which aren't forwarded otherwise.
                if (IsVerbosityAtLeast(LoggerVerbosity.Normal))
                {
                    ShowNestedErrorWarningSummary();
                }
                else
                {
                    ShowFlatErrorWarningSummary();
                }

                // Emit text like:
                //     1 Warning(s)
                //     0 Error(s)
                // Don't color the line if it's zero. (Per Whidbey behavior.)
                if (warningCount > 0)
                {
                    setColor(ConsoleColor.Yellow);
                }
                WriteLinePrettyFromResource(2, "WarningCount", warningCount);
                resetColor();

                if (errorCount > 0)
                {
                    setColor(ConsoleColor.Red);
                }
                WriteLinePrettyFromResource(2, "ErrorCount", errorCount);
                resetColor();
            }

            // Show build time if verbosity is normal, detailed or diagnostic or the user specified to
            // show the summary.
            if (ShowSummary == true)
            {
                // The time elapsed is the difference between when the BuildStartedEventArg
                // was created and when the BuildFinishedEventArg was created
                string timeElapsed = LogFormatter.FormatTimeSpan(e.Timestamp - buildStarted);

                WriteNewLine();
                WriteLinePrettyFromResource("TimeElapsed", timeElapsed);
            }

            ResetConsoleLoggerState();
            CheckIfOutputSupportsAlignment();
        }

        /// <summary>
        /// At the end of the build, repeats the errors and warnings that occurred 
        /// during the build, and displays the error count and warning count.
        /// Does this in a "flat" style, without context.
        /// </summary>
        private void ShowFlatErrorWarningSummary()
        {
            if (warningList.Count == 0 && errorList.Count == 0) return;

            // If we're showing only warnings and/or errors, don't summarize.
            // This is the buildc.err case. There's no point summarizing since we'd just 
            // repeat the entire log content again.
            if (showOnlyErrors || showOnlyWarnings) return;

            // Make some effort to distinguish this summary from the output above, since otherwise
            // it's not clear in lower verbosities
            WriteNewLine();

            if (warningList.Count > 0)
            {
                setColor(ConsoleColor.Yellow);
                foreach (BuildWarningEventArgs warning in warningList)
                {
                    WriteMessageAligned(EventArgsFormatting.FormatEventMessage(warning, showProjectFile), true);
                }
            }

            if (errorList.Count > 0)
            {
                setColor(ConsoleColor.Red);
                foreach (BuildErrorEventArgs error in errorList)
                {
                    WriteMessageAligned(EventArgsFormatting.FormatEventMessage(error, showProjectFile), true);
                }
            }

            resetColor();
        }

        /// <summary>
        /// At the end of the build, repeats the errors and warnings that occurred 
        /// during the build, and displays the error count and warning count.
        /// Does this in a "nested" style.
        /// </summary>
        private void ShowNestedErrorWarningSummary()
        {
            if (warningList.Count == 0 && errorList.Count == 0) return;

            // If we're showing only warnings and/or errors, don't summarize.
            // This is the buildc.err case. There's no point summarizing since we'd just 
            // repeat the entire log content again.
            if (showOnlyErrors || showOnlyWarnings) return;

            if (warningCount > 0)
            {
                setColor(ConsoleColor.Yellow);
                ShowErrorWarningSummary(warningList);
            }

            if (errorCount > 0)
            {
                setColor(ConsoleColor.Red);
                ShowErrorWarningSummary(errorList);
            }

            resetColor();
        }

        private void ShowErrorWarningSummary(IEnumerable<BuildEventArgs> listToProcess)
        {
            // Group the build warning event args based on the entry point and the target in which the warning occurred
            var groupByProjectEntryPoint = new Dictionary<ErrorWarningSummaryDictionaryKey, List<BuildEventArgs>>();

            // Loop through each of the warnings and put them into the correct buckets
            foreach (BuildEventArgs errorWarningEventArgs in listToProcess)
            {
                // Target event may be null for a couple of reasons:
                // 1) If the event was from a project load, or engine 
                // 2) If the flushing of the event queue for each request and result is turned off
                // as this could cause errors and warnings to be seen by the logger after the target finished event
                // which would cause the error or warning to have no matching target started event as they are removed
                // when a target finished event is logged.
                // 3) On NORMAL verbosity if the error or warning occurs in a project load then the error or warning and the target started event will be forwarded to 
                // different forwarding loggers which cannot communicate to each other, meaning there will be no matching target started event logged 
                // as the forwarding logger did not know to forward the target started event
                string targetName = null;
                TargetStartedEventMinimumFields targetEvent = _buildEventManager.GetTargetStartedEvent(errorWarningEventArgs.BuildEventContext);

                if (targetEvent != null)
                {
                    targetName = targetEvent.TargetName;
                }

                // Create a new key from the error event context and the target where the error happened
                ErrorWarningSummaryDictionaryKey key = new ErrorWarningSummaryDictionaryKey(errorWarningEventArgs.BuildEventContext, targetName);

                // Check to see if there is a bucket for the warning
                // If there is no bucket create a new one which contains a list of all the errors which
                // happened for a given buildEventContext / target
                if (!groupByProjectEntryPoint.ContainsKey(key))
                    groupByProjectEntryPoint.Add(key, new List<BuildEventArgs>());

                // Add the error event to the correct bucket
                groupByProjectEntryPoint[key].Add(errorWarningEventArgs);
            }

            BuildEventContext previousEntryPoint = null;
            string previousTarget = null;
            // Loop through each of the bucket and print out the stack trace information for the errors
            foreach (KeyValuePair<ErrorWarningSummaryDictionaryKey, List<BuildEventArgs>> valuePair in groupByProjectEntryPoint)
            {
                //If the project entry point where the error occurred is the same as the previous message do not print the
                // stack trace again
                if (previousEntryPoint != valuePair.Key.EntryPointContext)
                {
                    WriteNewLine();
                    foreach (string s in _buildEventManager.ProjectCallStackFromProject(valuePair.Key.EntryPointContext))
                    {
                        WriteMessageAligned(s, false);
                    }
                    previousEntryPoint = valuePair.Key.EntryPointContext;
                }

                //If the target where the error occurred is the same as the previous message do not print the location
                // where the error occurred again
                if (String.Compare(previousTarget, valuePair.Key.TargetName, StringComparison.OrdinalIgnoreCase) != 0)
                {
                    //If no targetName was specified then do not show the target where the error occurred
                    if (!string.IsNullOrEmpty(valuePair.Key.TargetName))
                    {
                        WriteMessageAligned(ResourceUtilities.FormatResourceStringStripCodeAndKeyword("ErrorWarningInTarget", valuePair.Key.TargetName), false);
                    }
                    previousTarget = valuePair.Key.TargetName;
                }

                // Print out all of the errors under the ProjectEntryPoint / target
                foreach (BuildEventArgs errorWarningEvent in valuePair.Value)
                {
                    if (errorWarningEvent is BuildErrorEventArgs)
                    {
                        WriteMessageAligned("  " + EventArgsFormatting.FormatEventMessage(errorWarningEvent as BuildErrorEventArgs, showProjectFile), false);
                    }
                    else if (errorWarningEvent is BuildWarningEventArgs)
                    {
                        WriteMessageAligned("  " + EventArgsFormatting.FormatEventMessage(errorWarningEvent as BuildWarningEventArgs, showProjectFile), false);
                    }
                }
                WriteNewLine();
            }
        }

        /// <summary>
        /// Handler for project started events
        /// </summary>
        /// <param name="sender">sender (should be null)</param>
        /// <param name="e">event arguments</param>
        public override void ProjectStartedHandler(object sender, ProjectStartedEventArgs e)
        {
            ErrorUtilities.VerifyThrowArgumentNull(e.BuildEventContext, "BuildEventContext");
            ErrorUtilities.VerifyThrowArgumentNull(e.ParentProjectBuildEventContext, "ParentProjectBuildEventContext");

            // Add the project to the BuildManager so we can use the start information later in the build process
            _buildEventManager.AddProjectStartedEvent(e, _showTimeStamp || IsVerbosityAtLeast(LoggerVerbosity.Detailed));

            if (this.showPerfSummary)
            {
                // Create a new project performance counter for this project
                MPPerformanceCounter counter = GetPerformanceCounter(e.ProjectFile, ref projectPerformanceCounters);
                counter.AddEventStarted(e.TargetNames, e.BuildEventContext, e.Timestamp, s_compareContextNodeId);
            }

            // If there were deferred messages then we should show them now, this will cause the project started event to be shown properly
            if (_deferredMessages.ContainsKey(e.BuildEventContext))
            {
                if (!showOnlyErrors && !showOnlyWarnings)
                {
                    foreach (BuildMessageEventArgs message in _deferredMessages[e.BuildEventContext])
                    {
                        // This will display the project started event before the messages is shown
                        this.MessageHandler(sender, message);
                    }
                }
                _deferredMessages.Remove(e.BuildEventContext);
            }

            //If we are in diagnostic and are going to show items, show the project started event
            // along with the items. The project started event will only be shown if it has not been shown before
            if (Verbosity == LoggerVerbosity.Diagnostic && showItemAndPropertyList)
            {
                //Show the deferredProjectStartedEvent
                if (!showOnlyErrors && !showOnlyWarnings)
                {
                    DisplayDeferredProjectStartedEvent(e.BuildEventContext);
                }
                if (null != e.Properties)
                {
                    WriteProperties(e, e.Properties);
                }

                if (null != e.Items)
                {
                    WriteItems(e, e.Items);
                }
            }

            //node and project context ids for the propertyOutputMap key
            int node = -1;
            int project_context_id = -1;
            if (e.BuildEventContext != null)
            {
                node = e.BuildEventContext.NodeId;
                project_context_id = e.BuildEventContext.ProjectContextId;
            }
            //creating the value to be added to the propertyOutputMap
            StringBuilder LogOutputProperties = new StringBuilder();
            if (e.BuildEventContext != null && e.Items != null)
            {
                foreach (DictionaryEntry item in e.Items)
                {
                    ITaskItem itemVal = (ITaskItem)item.Value;
<<<<<<< HEAD
                    //finding if the LogOutputProperties item has been used
                    if ("outputProperties".Equals(item.Key))
=======
                    //finding if the outputProperties item has been used
                    if (string.Equals(item.Key, "LogOutputProperties", StringComparison.OrdinalIgnoreCase))
>>>>>>> 19e9edfc
                    {
                        //looking for the property value associated with the property key
                        //Note: the property key is the item value
                        string value = null;
                        bool foundProperty = e.GlobalProperties.TryGetValue(itemVal.ItemSpec, out value);
     
                        //looking for the property in local properties if it wasn't found in global properties
                        if (!foundProperty)
                        {
                            foreach (DictionaryEntry prop in e.Properties)
                            {

                                if ((string)prop.Key == itemVal.ItemSpec)
                                {
                                    value = (string)prop.Value;
                                    foundProperty = true;
                                    break;
                                }
                            }
                        }

                        //adding the property key and value pair to the propertyOutputs
                        if (e.BuildEventContext != null && foundProperty)
                        {
                            LogOutputProperties.Append(itemVal.ItemSpec).Append(":").Append(value).Append(" ");
                        }
                    }
                }
            }
            //adding the finished dictionary to propertyOutputMap
            //this creates a mapping of a specific project/node to a dictionary of property values
            if (e.BuildEventContext != null)
                if (!propertyOutputMap.ContainsKey((node, project_context_id)))
                    propertyOutputMap.Add((node, project_context_id), LogOutputProperties);
        }

        /// <summary>
        /// Handler for project finished events
        /// </summary>
        /// <param name="sender">sender (should be null)</param>
        /// <param name="e">event arguments</param>
        public override void ProjectFinishedHandler(object sender, ProjectFinishedEventArgs e)
        {
            ErrorUtilities.VerifyThrowArgumentNull(e.BuildEventContext, "BuildEventContext");


            //Get the project started event so we can use its information to properly display a project finished event
            ProjectStartedEventMinimumFields startedEvent = _buildEventManager.GetProjectStartedEvent(e.BuildEventContext);
            ErrorUtilities.VerifyThrow(startedEvent != null, "Project finished event for {0} received without matching start event", e.ProjectFile);

            if (this.showPerfSummary)
            {
                // Stop the performance counter which was created in the project started event handler
                MPPerformanceCounter counter = GetPerformanceCounter(e.ProjectFile, ref projectPerformanceCounters);
                counter.AddEventFinished(startedEvent.TargetNames, e.BuildEventContext, e.Timestamp);
            }

            if (IsVerbosityAtLeast(LoggerVerbosity.Normal))
            {
                // Only want to show the project finished event if a project started event has been shown
                if (startedEvent.ShowProjectFinishedEvent)
                {
                    _lastProjectFullKey = GetFullProjectKey(e.BuildEventContext);

                    if (!showOnlyErrors && !showOnlyWarnings)
                    {
                        WriteLinePrefix(e.BuildEventContext, e.Timestamp, false);
                        setColor(ConsoleColor.Cyan);

                        // In the project finished message the targets which were built and the project which was built
                        // should be shown
                        string targets = startedEvent.TargetNames;

                        string projectName = string.Empty;

                        projectName = startedEvent.ProjectFile == null ? string.Empty : startedEvent.ProjectFile;
                        // Show which targets were built as part of this project
                        if (string.IsNullOrEmpty(targets))
                        {
                            if (e.Succeeded)
                            {
                                WriteMessageAligned(ResourceUtilities.FormatResourceStringStripCodeAndKeyword("ProjectFinishedPrefixWithDefaultTargetsMultiProc", projectName), true);
                            }
                            else
                            {
                                WriteMessageAligned(ResourceUtilities.FormatResourceStringStripCodeAndKeyword("ProjectFinishedPrefixWithDefaultTargetsMultiProcFailed", projectName), true);
                            }
                        }
                        else
                        {
                            if (e.Succeeded)
                            {
                                WriteMessageAligned(ResourceUtilities.FormatResourceStringStripCodeAndKeyword("ProjectFinishedPrefixWithTargetNamesMultiProc", projectName, targets), true);
                            }
                            else
                            {
                                WriteMessageAligned(ResourceUtilities.FormatResourceStringStripCodeAndKeyword("ProjectFinishedPrefixWithTargetNamesMultiProcFailed", projectName, targets), true);
                            }
                        }

                        // In single proc only make a space between the project done event and the next line, this 
                        // is to increase the readability on the single proc log when there are a number of done events
                        // or a mix of done events and project started events. Also only do this on the console and not any log file.
                        if (NumberOfProcessors == 1 && runningWithCharacterFileType)
                        {
                            WriteNewLine();
                        }
                    }

                    ShownBuildEventContext(e.BuildEventContext);
                    resetColor();
                }
            }
            // We are done with the project started event if the project has finished building, remove its reference
            _buildEventManager.RemoveProjectStartedEvent(e.BuildEventContext);
        }

        /// <summary>
        /// Writes out the list of property names and their values.
        /// This could be done at any time during the build to show the latest
        /// property values, using the cached reference to the list from the 
        /// appropriate ProjectStarted event.
        /// </summary>
        /// <param name="e">A <see cref="BuildEventArgs"/> object containing information about the build event.</param>
        /// <param name="properties">List of properties</param>
        internal void WriteProperties(BuildEventArgs e, IEnumerable properties)
        {
            if (showOnlyErrors || showOnlyWarnings) return;
            var propertyList = ExtractPropertyList(properties);

            // if there are no properties to display return out of the method and dont print out anything related to displaying
            // the properties, this includes the multiproc prefix information or the Initial properties header
            if (propertyList.Count == 0)
            {
                return;
            }

            WriteLinePrefix(e.BuildEventContext, e.Timestamp, false);
            WriteProperties(propertyList);
            ShownBuildEventContext(e.BuildEventContext);
        }

        internal override void OutputProperties(List<DictionaryEntry> list)
        {
            // Write the banner
            setColor(ConsoleColor.Green);
            WriteMessageAligned(ResourceUtilities.GetResourceString("PropertyListHeader"), true);
            // Write each property name and its value, one per line
            foreach (DictionaryEntry prop in list)
            {
                setColor(ConsoleColor.Gray);
                string propertyString = String.Format(CultureInfo.CurrentCulture, "{0} = {1}", prop.Key, EscapingUtilities.UnescapeAll((string)(prop.Value)));
                WriteMessageAligned(propertyString, false);
            }
            resetColor();
        }

        /// <summary>
        ///  Write the environment strings to the console.
        /// </summary>
        internal override void OutputEnvironment(IDictionary<string, string> environment)
        {
            // Write the banner
            setColor(ConsoleColor.Green);
            WriteMessageAligned(ResourceUtilities.GetResourceString("EnvironmentHeader"), true);

            if (environment != null)
            {
                // Write each property name and its value, one per line
                foreach (KeyValuePair<string, string> entry in environment)
                {
                    setColor(ConsoleColor.Gray);
                    string environmentMessage = String.Format(CultureInfo.CurrentCulture, "{0} = {1}", entry.Key, entry.Value);
                    WriteMessageAligned(environmentMessage, false);
                }
            }

            resetColor();
        }

        /// <summary>
        /// Writes out the list of item specs and their metadata.
        /// This could be done at any time during the build to show the latest
        /// items, using the cached reference to the list from the 
        /// appropriate ProjectStarted event.
        /// </summary>
        /// <param name="e">A <see cref="BuildEventArgs"/> object containing information about the build event.</param>
        /// <param name="items">List of items</param>
        internal void WriteItems(BuildEventArgs e, IEnumerable items)
        {
            if (showOnlyErrors || showOnlyWarnings) return;
            SortedList itemList = ExtractItemList(items);

            // if there are no Items to display return out of the method and don't print out anything related to displaying
            // the items, this includes the multiproc prefix information or the Initial items header
            if (itemList.Count == 0)
            {
                return;
            }
            WriteLinePrefix(e.BuildEventContext, e.Timestamp, false);
            WriteItems(itemList);
            ShownBuildEventContext(e.BuildEventContext);
        }

        internal override void OutputItems(string itemType, ArrayList itemTypeList)
        {
            // Write each item, one per line
            bool haveWrittenItemType = false;
            foreach (ITaskItem item in itemTypeList)
            {
                if (!haveWrittenItemType)
                {
                    setColor(ConsoleColor.DarkGray);
                    WriteMessageAligned(itemType, false);
                    haveWrittenItemType = true;
                }
                setColor(ConsoleColor.Gray);

                // Indent the text by two tab lengths
                StringBuilder result = new StringBuilder(2 * tabWidth + item.ItemSpec.Length);
                result.Append(' ', 2 * tabWidth).Append(item.ItemSpec);
                WriteMessageAligned(result.ToString(), false);

                IDictionary metadata = item.CloneCustomMetadata();

                foreach (DictionaryEntry metadatum in metadata)
                {
                    string valueOrError;
                    try
                    {
                        valueOrError = item.GetMetadata(metadatum.Key as string);
                    }
                    catch (InvalidProjectFileException e)
                    {
                        valueOrError = e.Message;
                    }

                    WriteMessageAligned($"{new string(' ', 4 * tabWidth)}{metadatum.Key} = {valueOrError}", false);
                }
            }
            resetColor();
        }
        /// <summary>
        /// Handler for target started events
        /// </summary>
        /// <param name="sender">sender (should be null)</param>
        /// <param name="e">event arguments</param>
        public override void TargetStartedHandler(object sender, TargetStartedEventArgs e)
        {
            ErrorUtilities.VerifyThrowArgumentNull(e.BuildEventContext, "BuildEventContext");

            // Add the target started information to the buildEventManager so its information can be used
            // later in the build
            _buildEventManager.AddTargetStartedEvent(e, _showTimeStamp || IsVerbosityAtLeast(LoggerVerbosity.Detailed));


            if (this.showPerfSummary)
            {
                // Create a new performance counter for this target
                MPPerformanceCounter counter = GetPerformanceCounter(e.TargetName, ref targetPerformanceCounters);
                counter.AddEventStarted(null, e.BuildEventContext, e.Timestamp, s_compareContextNodeIdTargetId);
            }
        }

        /// <summary>
        /// Handler for target finished events
        /// </summary>
        /// <param name="sender">sender (should be null)</param>
        /// <param name="e">event arguments</param>
        public override void TargetFinishedHandler(object sender, TargetFinishedEventArgs e)
        {
            ErrorUtilities.VerifyThrowArgumentNull(e.BuildEventContext, "BuildEventContext");

            if (this.showPerfSummary)
            {
                // Stop the performance counter started in the targetStartedEventHandler
                MPPerformanceCounter counter = GetPerformanceCounter(e.TargetName, ref targetPerformanceCounters);
                counter.AddEventFinished(null, e.BuildEventContext, e.Timestamp);
            }

            if (IsVerbosityAtLeast(LoggerVerbosity.Detailed))
            {
                // Display the target started event arg if we have got to the target finished but have not displayed it yet.
                DisplayDeferredTargetStartedEvent(e.BuildEventContext);

                // Get the target started event so we can determine whether or not to show the targetFinishedEvent
                // as we only want to show target finished events if a target started event has been shown
                TargetStartedEventMinimumFields startedEvent = _buildEventManager.GetTargetStartedEvent(e.BuildEventContext);
                ErrorUtilities.VerifyThrow(startedEvent != null, "Started event should not be null in the finished event handler");
                if (startedEvent.ShowTargetFinishedEvent)
                {
                    if (showTargetOutputs)
                    {
                        IEnumerable targetOutputs = e.TargetOutputs;

                        if (targetOutputs != null)
                        {
                            WriteMessageAligned(ResourceUtilities.GetResourceString("TargetOutputItemsHeader"), false);
                            foreach (ITaskItem item in targetOutputs)
                            {
                                WriteMessageAligned(ResourceUtilities.FormatResourceStringStripCodeAndKeyword("TargetOutputItem", item.ItemSpec), false);

                                IDictionary metadata = item.CloneCustomMetadata();

                                foreach (DictionaryEntry metadatum in metadata)
                                {
                                    WriteMessageAligned(new String(' ', 4 * tabWidth) + metadatum.Key + " = " + item.GetMetadata(metadatum.Key as string), false);
                                }
                            }
                        }
                    }

                    if (!showOnlyErrors && !showOnlyWarnings)
                    {
                        _lastProjectFullKey = GetFullProjectKey(e.BuildEventContext);
                        WriteLinePrefix(e.BuildEventContext, e.Timestamp, false);
                        setColor(ConsoleColor.Cyan);
                        if (IsVerbosityAtLeast(LoggerVerbosity.Diagnostic) || _showEventId)
                        {
                            WriteMessageAligned(ResourceUtilities.FormatResourceStringStripCodeAndKeyword("TargetMessageWithId", e.Message, e.BuildEventContext.TargetId), true);
                        }
                        else
                        {
                            WriteMessageAligned(e.Message, true);
                        }
                        resetColor();
                    }

                    ShownBuildEventContext(e.BuildEventContext);
                }
            }

            //We no longer need this target started event, it can be removed
            _buildEventManager.RemoveTargetStartedEvent(e.BuildEventContext);
        }

        /// <summary>
        /// Handler for task started events
        /// </summary>
        /// <param name="sender">sender (should be null)</param>
        /// <param name="e">event arguments</param>
        public override void TaskStartedHandler(object sender, TaskStartedEventArgs e)
        {
            ErrorUtilities.VerifyThrowArgumentNull(e.BuildEventContext, "BuildEventContext");

            // if verbosity is detailed or diagnostic

            if (IsVerbosityAtLeast(LoggerVerbosity.Detailed))
            {
                DisplayDeferredStartedEvents(e.BuildEventContext);

                if (!showOnlyErrors && !showOnlyWarnings)
                {
                    bool prefixAlreadyWritten = WriteTargetMessagePrefix(e, e.BuildEventContext, e.Timestamp);
                    setColor(ConsoleColor.DarkCyan);
                    if (IsVerbosityAtLeast(LoggerVerbosity.Diagnostic) || _showEventId)
                    {
                        WriteMessageAligned(ResourceUtilities.FormatResourceStringStripCodeAndKeyword("TaskMessageWithId", e.Message, e.BuildEventContext.TaskId), prefixAlreadyWritten);
                    }
                    else
                    {
                        WriteMessageAligned(e.Message, prefixAlreadyWritten);
                    }
                    resetColor();
                }

                ShownBuildEventContext(e.BuildEventContext);
            }

            if (this.showPerfSummary)
            {
                // Create a new performance counter for this task
                MPPerformanceCounter counter = GetPerformanceCounter(e.TaskName, ref taskPerformanceCounters);
                counter.AddEventStarted(null, e.BuildEventContext, e.Timestamp, null);
            }
        }

        /// <summary>
        /// Handler for task finished events
        /// </summary>
        /// <param name="sender">sender (should be null)</param>
        /// <param name="e">event arguments</param>
        public override void TaskFinishedHandler(object sender, TaskFinishedEventArgs e)
        {
            ErrorUtilities.VerifyThrowArgumentNull(e.BuildEventContext, "BuildEventContext");
            if (this.showPerfSummary)
            {
                // Stop the task performance counter which was started in the task started event
                MPPerformanceCounter counter = GetPerformanceCounter(e.TaskName, ref taskPerformanceCounters);
                counter.AddEventFinished(null, e.BuildEventContext, e.Timestamp);
            }

            // if verbosity is detailed or diagnostic
            if (IsVerbosityAtLeast(LoggerVerbosity.Detailed))
            {
                if (!showOnlyErrors && !showOnlyWarnings)
                {
                    bool prefixAlreadyWritten = WriteTargetMessagePrefix(e, e.BuildEventContext, e.Timestamp);
                    setColor(ConsoleColor.DarkCyan);
                    if (IsVerbosityAtLeast(LoggerVerbosity.Diagnostic) || _showEventId)
                    {
                        WriteMessageAligned(ResourceUtilities.FormatResourceStringStripCodeAndKeyword("TaskMessageWithId", e.Message, e.BuildEventContext.TaskId), prefixAlreadyWritten);
                    }
                    else
                    {
                        WriteMessageAligned(e.Message, prefixAlreadyWritten);
                    }
                    resetColor();
                }
                ShownBuildEventContext(e.BuildEventContext);
            }
        }

        /// <summary>
        /// Prints an error event
        /// </summary>
        public override void ErrorHandler(object sender, BuildErrorEventArgs e)
        {
            ErrorUtilities.VerifyThrowArgumentNull(e.BuildEventContext, "BuildEventContext");
            // Keep track of the number of error events raised 
            errorCount++;

            //determine the mapping of properties to output
            StringBuilder LogOutputProperties = new StringBuilder();
            if (e.BuildEventContext != null)
            {
                int nodeId = e.BuildEventContext.NodeId;
                int projectContextId = e.BuildEventContext.ProjectContextId;
                propertyOutputMap.TryGetValue((nodeId, projectContextId), out LogOutputProperties);
            }
            e.LogOutputProperties = LogOutputProperties;

            // If there is an error we need to walk up the call stack and make sure that 
            // the project started events back to the root project know an error has occurred
            // and are not removed when they finish
            _buildEventManager.SetErrorWarningFlagOnCallStack(e.BuildEventContext);

            TargetStartedEventMinimumFields targetStartedEvent = _buildEventManager.GetTargetStartedEvent(e.BuildEventContext);
            // Can be null if the error occurred outside of a target, or the error occurred before the targetStartedEvent
            if (targetStartedEvent != null)
            {
                targetStartedEvent.ErrorInTarget = true;
            }

            DisplayDeferredStartedEvents(e.BuildEventContext);

            // Display only if showOnlyWarnings is false;
            // unless showOnlyErrors is true, which trumps it.
            if (!showOnlyWarnings || showOnlyErrors)
            {
                if (IsVerbosityAtLeast(LoggerVerbosity.Normal))
                {
                    WriteLinePrefix(e.BuildEventContext, e.Timestamp, false);
                }

                setColor(ConsoleColor.Red);
                WriteMessageAligned(EventArgsFormatting.FormatEventMessage(e, showProjectFile), true);
                ShownBuildEventContext(e.BuildEventContext);
                if (ShowSummary == true)
                {
                    if (!errorList.Contains(e))
                    {
                        errorList.Add(e);
                    }
                }
                resetColor();
            }
        }

        /// <summary>
        /// Prints a warning event
        /// </summary>
        public override void WarningHandler(object sender, BuildWarningEventArgs e)
        {
            ErrorUtilities.VerifyThrowArgumentNull(e.BuildEventContext, "BuildEventContext");
            // Keep track of the number of warning events raised during the build
            warningCount++;

            //determine the mapping of properties to output
            StringBuilder LogOutputProperties = new StringBuilder();
            if (e.BuildEventContext != null)
            {
                int nodeId = e.BuildEventContext.NodeId;
                int projectContextId = e.BuildEventContext.ProjectContextId;
                propertyOutputMap.TryGetValue((nodeId, projectContextId), out LogOutputProperties);
            }
            e.LogOutputProperties = LogOutputProperties;

            // If there is a warning we need to walk up the call stack and make sure that 
            // the project started events back to the root project know a warning has occurred
            // and are not removed when they finish
            _buildEventManager.SetErrorWarningFlagOnCallStack(e.BuildEventContext);
            TargetStartedEventMinimumFields targetStartedEvent = _buildEventManager.GetTargetStartedEvent(e.BuildEventContext);

            // Can be null if the error occurred outside of a target, or the error occurs before the targetStartedEvent
            if (targetStartedEvent != null)
            {
                targetStartedEvent.ErrorInTarget = true;
            }

            DisplayDeferredStartedEvents(e.BuildEventContext);

            // Display only if showOnlyErrors is false;
            // unless showOnlyWarnings is true, which trumps it.
            if (!showOnlyErrors || showOnlyWarnings)
            {
                if (IsVerbosityAtLeast(LoggerVerbosity.Normal))
                {
                    WriteLinePrefix(e.BuildEventContext, e.Timestamp, false);
                }

                setColor(ConsoleColor.Yellow);
                WriteMessageAligned(EventArgsFormatting.FormatEventMessage(e, showProjectFile), true);
            }

            ShownBuildEventContext(e.BuildEventContext);

            if (ShowSummary == true)
            {
                if (!warningList.Contains(e))
                {
                    warningList.Add(e);
                }
            }
            resetColor();
        }

        /// <summary>
        /// Prints a message event
        /// </summary>
        public override void MessageHandler(object sender, BuildMessageEventArgs e)
        {
            //determine the mapping of properties to output
            StringBuilder LogOutputProperties = new StringBuilder();
            if (e.BuildEventContext != null)
            {
                int nodeId = e.BuildEventContext.NodeId;
                int projectContextId = e.BuildEventContext.ProjectContextId;
                propertyOutputMap.TryGetValue((nodeId, projectContextId), out LogOutputProperties);
            }
            e.LogOutputProperties = LogOutputProperties;

            if (showOnlyErrors || showOnlyWarnings) return;

            ErrorUtilities.VerifyThrowArgumentNull(e.BuildEventContext, "BuildEventContext");
            bool print = false;
            bool lightenText = false;

            if (e is TaskCommandLineEventArgs)
            {
                if ((_showCommandLine.HasValue && !_showCommandLine.Value) || (!_showCommandLine.HasValue && !IsVerbosityAtLeast(LoggerVerbosity.Normal)))
                {
                    return;
                }
                print = true;
            }
            else
            {
                switch (e.Importance)
                {
                    case MessageImportance.High:
                        print = IsVerbosityAtLeast(LoggerVerbosity.Minimal);
                        break;
                    case MessageImportance.Normal:
                        print = IsVerbosityAtLeast(LoggerVerbosity.Normal);
                        lightenText = true;
                        break;
                    case MessageImportance.Low:
                        print = IsVerbosityAtLeast(LoggerVerbosity.Detailed);
                        lightenText = true;
                        break;
                    default:
                        ErrorUtilities.VerifyThrow(false, "Impossible");
                        break;
                }
            }

            if (print)
            {
                // If the event has a valid Project contextId but the project started event has not been fired, the message needs to be 
                // buffered until the project started event is fired
                if (
                       _hasBuildStarted
                       && e.BuildEventContext.ProjectContextId != BuildEventContext.InvalidProjectContextId
                       && _buildEventManager.GetProjectStartedEvent(e.BuildEventContext) == null
                       && IsVerbosityAtLeast(LoggerVerbosity.Normal)
                    )
                {
                    List<BuildMessageEventArgs> messageList = null;
                    if (_deferredMessages.ContainsKey(e.BuildEventContext))
                    {
                        messageList = _deferredMessages[e.BuildEventContext];
                    }
                    else
                    {
                        messageList = new List<BuildMessageEventArgs>();
                        _deferredMessages.Add(e.BuildEventContext, messageList);
                    }
                    messageList.Add(e);
                    return;
                }

                DisplayDeferredStartedEvents(e.BuildEventContext);

                // Print the message event out to the console
                PrintMessage(e, lightenText);
                ShownBuildEventContext(e.BuildEventContext);
            }
        }

        public override void StatusEventHandler(object sender, BuildStatusEventArgs e)
        {
            if (showPerfSummary)
            {
                ProjectEvaluationStartedEventArgs projectEvaluationStarted = e as ProjectEvaluationStartedEventArgs;

                if (projectEvaluationStarted != null)
                {
                    MPPerformanceCounter counter = GetPerformanceCounter(projectEvaluationStarted.ProjectFile, ref projectEvaluationPerformanceCounters);
                    counter.AddEventStarted(null, e.BuildEventContext, e.Timestamp, s_compareContextNodeId);

                    return;
                }

                ProjectEvaluationFinishedEventArgs projectEvaluationFinished = e as ProjectEvaluationFinishedEventArgs;

                if (projectEvaluationFinished != null)
                {
                    MPPerformanceCounter counter = GetPerformanceCounter(projectEvaluationFinished.ProjectFile, ref projectEvaluationPerformanceCounters);
                    counter.AddEventFinished(null, e.BuildEventContext, e.Timestamp);
                }
            }
        }

        private void DisplayDeferredStartedEvents(BuildEventContext e)
        {
            if (showOnlyErrors || showOnlyWarnings) return;

            // Display any project started events which were deferred until a visible 
            // message from their project is displayed
            if (IsVerbosityAtLeast(LoggerVerbosity.Normal))
            {
                DisplayDeferredProjectStartedEvent(e);
            }

            // Display any target started events which were deferred until a visible 
            // message from their target is displayed
            if (IsVerbosityAtLeast(LoggerVerbosity.Detailed))
            {
                DisplayDeferredTargetStartedEvent(e);
            }
        }

        /// <summary>
        /// Prints out a message event to the console
        /// </summary>
        private void PrintMessage(BuildMessageEventArgs e, bool lightenText)
        {
            string nonNullMessage;

            // Include file information if present.
            if (e.File != null)
            {
                nonNullMessage = EventArgsFormatting.FormatEventMessage(e, showProjectFile);
            }
            else
            {
                nonNullMessage = e.Message ?? string.Empty;
            }

            int prefixAdjustment = 0;

            // Do not include prefixAdjustment if TaskId is invalid or file information is present.
            // We want messages with file information to appear aligned with warning and error messages.
            if (e.BuildEventContext.TaskId != BuildEventContext.InvalidTaskId && e.File == null)
            {
                prefixAdjustment = 2;
            }

            if (lightenText)
            {
                setColor(ConsoleColor.DarkGray);
            }

            PrintTargetNamePerMessage(e, lightenText);

            // On diagnostic or if showEventId is set the task message should also display the taskId to assist debugging
            if ((IsVerbosityAtLeast(LoggerVerbosity.Diagnostic) || _showEventId) && e.BuildEventContext.TaskId != BuildEventContext.InvalidTaskId)
            {
                bool prefixAlreadyWritten = WriteTargetMessagePrefix(e, e.BuildEventContext, e.Timestamp);
                WriteMessageAligned(ResourceUtilities.FormatResourceStringStripCodeAndKeyword("TaskMessageWithId", nonNullMessage, e.BuildEventContext.TaskId), prefixAlreadyWritten, prefixAdjustment);
            }
            else
            {
                //A time stamp may be shown on verbosities lower than diagnostic
                if (_showTimeStamp || IsVerbosityAtLeast(LoggerVerbosity.Detailed))
                {
                    bool prefixAlreadyWritten = WriteTargetMessagePrefix(e, e.BuildEventContext, e.Timestamp);
                    WriteMessageAligned(nonNullMessage, prefixAlreadyWritten, prefixAdjustment);
                }
                else
                {
                    WriteMessageAligned(nonNullMessage, false, prefixAdjustment);
                }
            }

            if (lightenText)
            {
                resetColor();
            }
        }

        private void PrintTargetNamePerMessage(BuildMessageEventArgs e, bool lightenText)
        {
            if (IsVerbosityAtLeast(LoggerVerbosity.Normal))
            {
                // Event Context of the current message
                BuildEventContext currentBuildEventContext = e.BuildEventContext;

                // Should the target name be written before the message
                bool writeTargetName = false;
                string targetName = string.Empty;

                // Does the context (Project, Node, Context, Target, NOT task) of the previous event match the current message
                bool contextAreEqual = s_compareContextNodeIdTargetId.Equals(currentBuildEventContext, _lastDisplayedBuildEventContext == null ? null : _lastDisplayedBuildEventContext);

                TargetStartedEventMinimumFields targetStartedEvent = null;
                // If the previous event does not have the same target context information, the target name needs to be printed to the console
                // to give the message some more contextual information
                if (!contextAreEqual)
                {
                    targetStartedEvent = _buildEventManager.GetTargetStartedEvent(currentBuildEventContext);
                    // Some messages such as engine messages will not have a target started event, in their case, dont print the targetName
                    if (targetStartedEvent != null)
                    {
                        targetName = targetStartedEvent.TargetName;
                        writeTargetName = true;
                    }
                }

                if (writeTargetName)
                {
                    bool prefixAlreadyWritten = WriteTargetMessagePrefix(e, targetStartedEvent.ProjectBuildEventContext, targetStartedEvent.TimeStamp);

                    setColor(ConsoleColor.Cyan);
                    if (IsVerbosityAtLeast(LoggerVerbosity.Diagnostic) || _showEventId)
                    {
                        WriteMessageAligned(ResourceUtilities.FormatResourceStringStripCodeAndKeyword("TargetMessageWithId", targetName, e.BuildEventContext.TargetId), prefixAlreadyWritten);
                    }
                    else
                    {
                        WriteMessageAligned(targetName + ":", prefixAlreadyWritten);
                    }

                    if (lightenText)
                    {
                        setColor(ConsoleColor.DarkGray);
                    }
                    else
                    {
                        resetColor();
                    }
                }
            }
        }

        private bool WriteTargetMessagePrefix(BuildEventArgs e, BuildEventContext context, DateTime timeStamp)
        {
            bool prefixAlreadyWritten = true;
            ProjectFullKey currentProjectFullKey = GetFullProjectKey(e.BuildEventContext);
            if (!(_lastProjectFullKey.Equals(currentProjectFullKey)))
            {
                // Write the prefix information about the target for the message
                WriteLinePrefix(context, timeStamp, false);
                _lastProjectFullKey = currentProjectFullKey;
            }
            else
            {
                prefixAlreadyWritten = false;
            }
            return prefixAlreadyWritten;
        }

        /// <summary>
        /// Writes a message to the console, aligned and formatted to fit within the console width
        /// </summary>
        /// <param name="message">Message to be formatted to fit on the console</param>
        /// <param name="prefixAlreadyWritten">Has the prefix(timestamp or key been written)</param>
        private void WriteMessageAligned(string message, bool prefixAlreadyWritten)
        {
            WriteMessageAligned(message, prefixAlreadyWritten, 0);
        }

        /// <summary>
        /// Writes a message to the console, aligned and formatted to fit within the console width
        /// </summary>
        /// <param name="message">Message to be formatted to fit on the console</param>
        /// <param name="prefixAlreadyWritten">Has the prefix(timestamp or key been written)</param>
        /// <param name="prefixAdjustment">An amount to adjust the prefix by.</param>
        private void WriteMessageAligned(string message, bool prefixAlreadyWritten, int prefixAdjustment)
        {
            // This method may require the splitting of lines in order to format them to the console; this must be an atomic operation
            lock (_lockObject)
            {
                int adjustedPrefixWidth = _prefixWidth + prefixAdjustment;

                // The string may contain new lines, treat each new line as a different string to format and send to the console
                string[] nonNullMessages = SplitStringOnNewLines(message);
                for (int i = 0; i < nonNullMessages.Length; i++)
                {
                    string nonNullMessage = nonNullMessages[i];
                    // Take into account the new line char which will be added to the end or each reformatted string
                    int bufferWidthMinusNewLine = _bufferWidth - 1;

                    // If the buffer is larger then the prefix information (timestamp and key) then reformat the messages. 
                    // If there is not enough room just print the message out and let the console do the formatting
                    bool bufferIsLargerThanPrefix = bufferWidthMinusNewLine > adjustedPrefixWidth;
                    bool messageAndPrefixTooLargeForBuffer = (nonNullMessage.Length + adjustedPrefixWidth) > bufferWidthMinusNewLine;
                    if (bufferIsLargerThanPrefix && messageAndPrefixTooLargeForBuffer && _alignMessages)
                    {
                        // Our message may have embedded tab characters, so expand those to their space
                        // equivalent so that wrapping works as expected.
                        nonNullMessage = nonNullMessage.Replace("\t", consoleTab);

                        // If the message and the prefix are too large for one line in the console, split the string to fit
                        int index = 0;
                        int messageLength = nonNullMessage.Length;
                        // Loop until all the string has been sent to the console
                        while (index < messageLength)
                        {
                            // Calculate how many chars will fit on the console buffer
                            int amountToCopy = (messageLength - index) < (bufferWidthMinusNewLine - adjustedPrefixWidth) ? (messageLength - index) : (bufferWidthMinusNewLine - adjustedPrefixWidth);
                            WriteBasedOnPrefix(nonNullMessage.Substring(index, amountToCopy), (prefixAlreadyWritten && index == 0 && i == 0), adjustedPrefixWidth);
                            index = index + amountToCopy;
                        }
                    }
                    else
                    {
                        //there is not enough room just print the message out and let the console do the formatting
                        WriteBasedOnPrefix(nonNullMessage, prefixAlreadyWritten, adjustedPrefixWidth);
                    }
                }
            }
        }

        /// <summary>
        /// Write message taking into account whether or not the prefix (timestamp and key) have already been written on the line
        /// </summary>
        private void WriteBasedOnPrefix(string nonNullMessage, bool prefixAlreadyWritten, int adjustedPrefixWidth)
        {
            if (prefixAlreadyWritten)
            {
                WriteHandler(nonNullMessage + Environment.NewLine);
            }
            else
            {
                // No prefix info has been written, indent the line to the proper location
                WriteHandler(IndentString(nonNullMessage, adjustedPrefixWidth));
            }
        }

        /// <summary>
        /// Will display the target started event which was deferred until the first visible message for the target is ready to be displayed
        /// </summary>
        private void DisplayDeferredTargetStartedEvent(BuildEventContext e)
        {
            if (showOnlyErrors || showOnlyWarnings) return;

            // Get the deferred target started event
            TargetStartedEventMinimumFields targetStartedEvent = _buildEventManager.GetTargetStartedEvent(e);

            //Make sure we have not shown the event before
            if (targetStartedEvent != null && !targetStartedEvent.ShowTargetFinishedEvent)
            {
                //Since the target started event has been shows, the target finished event should also be shown
                targetStartedEvent.ShowTargetFinishedEvent = true;

                // If there are any other started events waiting and we are the first message, show them
                DisplayDeferredStartedEvents(targetStartedEvent.ProjectBuildEventContext);

                WriteLinePrefix(targetStartedEvent.ProjectBuildEventContext, targetStartedEvent.TimeStamp, false);

                setColor(ConsoleColor.Cyan);

                ProjectStartedEventMinimumFields startedEvent = _buildEventManager.GetProjectStartedEvent(e);
                ErrorUtilities.VerifyThrow(startedEvent != null, "Project Started should not be null in deferred target started");
                string currentProjectFile = startedEvent.ProjectFile ?? string.Empty;

                string targetName;
                if (IsVerbosityAtLeast(LoggerVerbosity.Diagnostic) || _showEventId)
                {
                    targetName = ResourceUtilities.FormatResourceStringStripCodeAndKeyword("TargetMessageWithId", targetStartedEvent.TargetName, targetStartedEvent.ProjectBuildEventContext.TargetId);
                }
                else
                {
                    targetName = targetStartedEvent.TargetName;
                }

                if (IsVerbosityAtLeast(LoggerVerbosity.Detailed))
                {
                    if (String.Equals(currentProjectFile, targetStartedEvent.TargetFile, StringComparison.OrdinalIgnoreCase))
                    {
                        if (!String.IsNullOrEmpty(targetStartedEvent.ParentTarget))
                        {
                            WriteMessageAligned(ResourceUtilities.FormatResourceStringStripCodeAndKeyword("TargetStartedProjectDepends", targetName, currentProjectFile, targetStartedEvent.ParentTarget), true);
                        }
                        else
                        {
                            WriteMessageAligned(ResourceUtilities.FormatResourceStringStripCodeAndKeyword("TargetStartedProjectEntry", targetName, currentProjectFile), true);
                        }
                    }
                    else
                    {
                        if (!String.IsNullOrEmpty(targetStartedEvent.ParentTarget))
                        {
                            WriteMessageAligned(ResourceUtilities.FormatResourceStringStripCodeAndKeyword("TargetStartedFileProjectDepends", targetName, targetStartedEvent.TargetFile, currentProjectFile, targetStartedEvent.ParentTarget), true);
                        }
                        else
                        {
                            WriteMessageAligned(ResourceUtilities.FormatResourceStringStripCodeAndKeyword("TargetStartedFileProjectEntry", targetName, targetStartedEvent.TargetFile, currentProjectFile), true);
                        }
                    }
                }
                else
                {
                    WriteMessageAligned(ResourceUtilities.FormatResourceStringStripCodeAndKeyword("TargetStartedFileProjectEntry", targetName, targetStartedEvent.TargetFile, currentProjectFile), true);
                }

                resetColor();
                ShownBuildEventContext(e);
            }
        }

        /// <summary>
        /// Will display the project started event which was deferred until the first visible message for the project is ready to be displayed
        /// </summary>
        private void DisplayDeferredProjectStartedEvent(BuildEventContext e)
        {
            if (showOnlyErrors || showOnlyWarnings) return;

            if (!SkipProjectStartedText)
            {
                // Get the project started event which matched the passed in event context
                ProjectStartedEventMinimumFields projectStartedEvent = _buildEventManager.GetProjectStartedEvent(e);

                // Make sure the project started event has not been show yet
                if (projectStartedEvent != null && !projectStartedEvent.ShowProjectFinishedEvent)
                {
                    projectStartedEvent.ShowProjectFinishedEvent = true;

                    ProjectStartedEventMinimumFields parentStartedEvent = projectStartedEvent.ParentProjectStartedEvent;
                    if (parentStartedEvent != null)
                    {
                        //Make sure that if there are any events deferred on this event to show them first
                        DisplayDeferredStartedEvents(parentStartedEvent.ProjectBuildEventContext);
                    }

                    string current = projectStartedEvent.ProjectFile ?? string.Empty;
                    string previous = parentStartedEvent?.ProjectFile;
                    string targetNames = projectStartedEvent.TargetNames;

                    // Log 0-based node id's, where 0 is the parent. This is a little unnatural for the reader,
                    // but avoids confusion by being consistent with the Engine and any error messages it may produce.
                    int currentProjectNodeId = (projectStartedEvent.ProjectBuildEventContext.NodeId);
                    if (previous == null)
                    {
                        WriteLinePrefix(projectStartedEvent.FullProjectKey, projectStartedEvent.TimeStamp, false);
                        setColor(ConsoleColor.Cyan);
                        string message;
                        if ((targetNames == null) || (targetNames.Length == 0))
                        {
                            message = ResourceUtilities.FormatResourceStringStripCodeAndKeyword("ProjectStartedTopLevelProjectWithDefaultTargets", current, currentProjectNodeId);
                        }
                        else
                        {
                            message = ResourceUtilities.FormatResourceStringStripCodeAndKeyword("ProjectStartedTopLevelProjectWithTargetNames", current, currentProjectNodeId, targetNames);
                        }

                        WriteMessageAligned(message, true);
                        resetColor();
                    }
                    else
                    {
                        WriteLinePrefix(parentStartedEvent.FullProjectKey, parentStartedEvent.TimeStamp, false);
                        setColor(ConsoleColor.Cyan);
                        if ((targetNames == null) || (targetNames.Length == 0))
                        {
                            WriteMessageAligned(ResourceUtilities.FormatResourceStringStripCodeAndKeyword("ProjectStartedWithDefaultTargetsMultiProc", previous, parentStartedEvent.FullProjectKey, current, projectStartedEvent.FullProjectKey, currentProjectNodeId), true);
                        }
                        else
                        {
                            WriteMessageAligned(ResourceUtilities.FormatResourceStringStripCodeAndKeyword("ProjectStartedWithTargetsMultiProc", previous, parentStartedEvent.FullProjectKey, current, projectStartedEvent.FullProjectKey, currentProjectNodeId, targetNames), true);
                        }
                        resetColor();
                    }

                    // Make the last shown build event context to be null so that the next message will always print out the target name. If this is not null 
                    // then the first message after the project started event will not have the target name printed out which was causing some confusion.
                    ShownBuildEventContext(null);
                }
            }
        }

        /// <summary>
        /// Prints a custom event
        /// </summary>
        public override void CustomEventHandler(object sender, CustomBuildEventArgs e)
        {
            if (showOnlyErrors || showOnlyWarnings) return;

            ErrorUtilities.VerifyThrowArgumentNull(e.BuildEventContext, "BuildEventContext");
            if (IsVerbosityAtLeast(LoggerVerbosity.Detailed))
            {
                // ignore custom events with null messages -- some other
                // logger will handle them appropriately
                if (e.Message != null)
                {
                    DisplayDeferredStartedEvents(e.BuildEventContext);
                    WriteLinePrefix(e.BuildEventContext, e.Timestamp, false);
                    WriteMessageAligned(e.Message, true);
                    ShownBuildEventContext(e.BuildEventContext);
                }
            }
        }

        /// <summary>
        /// Writes message contextual information for each message displayed on the console
        /// </summary>
        private void WriteLinePrefix(BuildEventContext e, DateTime eventTimeStamp, bool isMessagePrefix)
        {
            WriteLinePrefix(GetFullProjectKey(e).ToString(Verbosity), eventTimeStamp, isMessagePrefix);
        }

        private void WriteLinePrefix(string key, DateTime eventTimeStamp, bool isMessagePrefix)
        {
            // Don't want any prefix for single proc
            if (NumberOfProcessors == 1)
            {
                return;
            }

            setColor(ConsoleColor.Cyan);

            string context = string.Empty;
            if (_showTimeStamp || IsVerbosityAtLeast(LoggerVerbosity.Diagnostic))
            {
                context = LogFormatter.FormatLogTimeStamp(eventTimeStamp);
            }

            string prefixString;

            if (!isMessagePrefix || IsVerbosityAtLeast(LoggerVerbosity.Detailed))
            {
                prefixString = ResourceUtilities.FormatResourceStringStripCodeAndKeyword("BuildEventContext", context, key) + ">";
            }
            else
            {
                prefixString = ResourceUtilities.FormatResourceStringStripCodeAndKeyword("BuildEventContext", context, string.Empty) + " ";
            }

            WritePretty(prefixString);
            resetColor();

            if (_prefixWidth == 0)
            {
                _prefixWidth = prefixString.Length;
            }
        }

        /// <summary>
        /// Extract the full project key from the BuildEventContext
        /// </summary>
        private ProjectFullKey GetFullProjectKey(BuildEventContext e)
        {
            ProjectStartedEventMinimumFields startedEvent = null;

            if (e != null)
            {
                startedEvent = _buildEventManager.GetProjectStartedEvent(e);
            }

            //Project started event can be null, if the message has come before the project started event
            // or the message is not part of a project such as if the message came from the engine
            return startedEvent == null
                ? new ProjectFullKey(0, 0)
                : new ProjectFullKey(startedEvent.ProjectKey, startedEvent.EntryPointKey);
        }

        /// <summary>
        /// Returns a performance counter for a given scope (either task name or target name)
        /// from the given table.
        /// </summary>
        /// <param name="scopeName">Task name or target name.</param>
        /// <param name="table">Table that has tasks or targets.</param>
        internal new static MPPerformanceCounter GetPerformanceCounter(string scopeName, ref Dictionary<string, PerformanceCounter> table)
        {
            // Lazily construct the performance counter table.
            if (table == null)
            {
                table = new Dictionary<string, PerformanceCounter>(StringComparer.OrdinalIgnoreCase);
            }

            // And lazily construct the performance counter itself.
            PerformanceCounter counter;
            if (!table.TryGetValue(scopeName, out counter))
            {
                counter = new MPPerformanceCounter(scopeName);
                table[scopeName] = counter;
            }

            return (MPPerformanceCounter)counter;
        }
        #endregion

        #region InternalClass
        /// <summary>
        /// Stores and calculates the performance numbers for the different events
        /// </summary>
        internal class MPPerformanceCounter : PerformanceCounter
        {
            // Set of performance counters for a project
            private Dictionary<string, PerformanceCounter> _internalPerformanceCounters;

            // Dictionary mapping event context to the start number of ticks, this will be used to calculate the amount
            // of time between the start of the performance counter and the end
            // An object is being used to box the start time long value to prevent jitting when this code path is executed.
            private Dictionary<BuildEventContext, object> _startedEvent;

            internal int MessageIndentLevel { get; set; } = 2;

            internal MPPerformanceCounter(string scopeName)
                : base(scopeName)
            {
                // Do Nothing
            }

            /// <summary>
            /// Add a started event to the performance counter, by adding the event this sets the start time of the performance counter
            /// </summary>
            internal void AddEventStarted(string projectTargetNames, BuildEventContext buildEventContext, DateTime eventTimeStamp, IEqualityComparer<BuildEventContext> comparer)
            {
                //If the projectTargetNames are set then we should be a project started event
                if (!string.IsNullOrEmpty(projectTargetNames))
                {
                    // Create a new performance counter for the project entry point to calculate how much time and how many calls
                    // were made to the entry point
                    MPPerformanceCounter entryPoint = GetPerformanceCounter(projectTargetNames, ref _internalPerformanceCounters);
                    entryPoint.AddEventStarted(null, buildEventContext, eventTimeStamp, s_compareContextNodeIdTargetId);
                    // Indent the output so it is indented with respect to its parent project
                    entryPoint.MessageIndentLevel = 7;
                }

                if (_startedEvent == null)
                {
                    _startedEvent = comparer == null
                        ? new Dictionary<BuildEventContext, object>()
                        : new Dictionary<BuildEventContext, object>(comparer);
                }

                if (!_startedEvent.ContainsKey(buildEventContext))
                {
                    _startedEvent.Add(buildEventContext, eventTimeStamp.Ticks);
                    ++calls;
                }
            }

            /// <summary>
            ///  Add a finished event to the performance counter, so perf numbers can be calculated
            /// </summary>
            internal void AddEventFinished(string projectTargetNames, BuildEventContext buildEventContext, DateTime eventTimeStamp)
            {
                if (!string.IsNullOrEmpty(projectTargetNames))
                {
                    MPPerformanceCounter entryPoint = GetPerformanceCounter(projectTargetNames, ref _internalPerformanceCounters);
                    entryPoint.AddEventFinished(null, buildEventContext, eventTimeStamp);
                }

                ErrorUtilities.VerifyThrow(_startedEvent != null, "Cannot have finished counter without started counter. ");

                if (_startedEvent.ContainsKey(buildEventContext))
                {
                    // Calculate the amount of time spent in the event based on the time stamp of when
                    // the started event was created and when the finished event was created
                    elapsedTime += (TimeSpan.FromTicks(eventTimeStamp.Ticks - (long)_startedEvent[buildEventContext]));
                    _startedEvent.Remove(buildEventContext);
                }
            }

            /// <summary>
            /// Print out the performance counter message
            /// </summary>
            internal override void PrintCounterMessage(WriteLinePrettyFromResourceDelegate WriteLinePrettyFromResource, ColorSetter setColor, ColorResetter resetColor)
            {
                // round: sub-millisecond values are not meaningful
                string time = String.Format(CultureInfo.CurrentCulture,
                       "{0,5}", Math.Round(elapsedTime.TotalMilliseconds, 0));

                WriteLinePrettyFromResource(
                    MessageIndentLevel,
                    "PerformanceLine",
                    time,
                    String.Format(CultureInfo.CurrentCulture, "{0,-40}" /* pad to 40 align left */, scopeName),
                    String.Format(CultureInfo.CurrentCulture, "{0,3}", calls));

                if (_internalPerformanceCounters != null && _internalPerformanceCounters.Count > 0)
                {
                    // For each of the entry points in the project print out the performance numbers for them
                    foreach (var counter in _internalPerformanceCounters.Values)
                    {
                        setColor(ConsoleColor.White);
                        counter.PrintCounterMessage(WriteLinePrettyFromResource, setColor, resetColor);
                        resetColor();
                    }
                }
            }
        }
        #endregion

        #region internal MemberData
        private static readonly ComparerContextNodeId<BuildEventContext> s_compareContextNodeId = new ComparerContextNodeId<BuildEventContext>();
        private static readonly ComparerContextNodeIdTargetId<BuildEventContext> s_compareContextNodeIdTargetId = new ComparerContextNodeIdTargetId<BuildEventContext>();
        private BuildEventContext _lastDisplayedBuildEventContext;
        private int _bufferWidth = -1;
        private readonly object _lockObject = new Object();
        private int _prefixWidth = 0;
        private ProjectFullKey _lastProjectFullKey = new ProjectFullKey(-1, -1);
        private bool _alignMessages;
        private bool _forceNoAlign;
        private bool _showEventId;
        // According to the documentation for ENABLE_PROCESSED_OUTPUT tab width for the console is 8 characters
        private const string consoleTab = "        ";
        #endregion

        #region Per-build Members
        //Holds messages that were going to be shown before the project started event, buffer them until the project started event is shown
        private Dictionary<BuildEventContext, List<BuildMessageEventArgs>> _deferredMessages;
        private BuildEventManager _buildEventManager;
        //  Has the build started
        private bool _hasBuildStarted;
        private bool? _showCommandLine;
        private bool _showTimeStamp;
        #endregion
    }
}<|MERGE_RESOLUTION|>--- conflicted
+++ resolved
@@ -535,11 +535,11 @@
 
             //node and project context ids for the propertyOutputMap key
             int node = -1;
-            int project_context_id = -1;
+            int projectContextId = -1;
             if (e.BuildEventContext != null)
             {
                 node = e.BuildEventContext.NodeId;
-                project_context_id = e.BuildEventContext.ProjectContextId;
+                projectContextId = e.BuildEventContext.ProjectContextId;
             }
             //creating the value to be added to the propertyOutputMap
             StringBuilder LogOutputProperties = new StringBuilder();
@@ -548,13 +548,8 @@
                 foreach (DictionaryEntry item in e.Items)
                 {
                     ITaskItem itemVal = (ITaskItem)item.Value;
-<<<<<<< HEAD
                     //finding if the LogOutputProperties item has been used
-                    if ("outputProperties".Equals(item.Key))
-=======
-                    //finding if the outputProperties item has been used
-                    if (string.Equals(item.Key, "LogOutputProperties", StringComparison.OrdinalIgnoreCase))
->>>>>>> 19e9edfc
+                    if (string.Equals((string)item.Key, "LogOutputProperties", StringComparison.OrdinalIgnoreCase))
                     {
                         //looking for the property value associated with the property key
                         //Note: the property key is the item value
@@ -587,8 +582,8 @@
             //adding the finished dictionary to propertyOutputMap
             //this creates a mapping of a specific project/node to a dictionary of property values
             if (e.BuildEventContext != null)
-                if (!propertyOutputMap.ContainsKey((node, project_context_id)))
-                    propertyOutputMap.Add((node, project_context_id), LogOutputProperties);
+                if (!propertyOutputMap.ContainsKey((node, projectContextId)))
+                    propertyOutputMap.Add((node, projectContextId), LogOutputProperties);
         }
 
         /// <summary>
