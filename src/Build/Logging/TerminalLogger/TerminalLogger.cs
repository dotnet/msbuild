--- conflicted
+++ resolved
@@ -1196,22 +1196,12 @@
                             {
                                 if (node != null)
                                 {
-<<<<<<< HEAD
-                                    var indicator = extendedMessage.ExtendedMetadata!["localizedResult"]!;
-                                    var displayName = extendedMessage.ExtendedMetadata!["displayName"]!;
+                                    string indicator = extendedMessage.ExtendedMetadata!["localizedResult"]!;
+                                    string displayName = extendedMessage.ExtendedMetadata!["displayName"]!;
 
                                     var status = new TerminalNodeStatus(node.Project, node.TargetFramework, node.RuntimeIdentifier, TerminalColor.Green, indicator, displayName, project.Stopwatch);
                                     UpdateNodeStatus(buildEventContext, status);
                                 }
-
-=======
-                                    string indicator = extendedMessage.ExtendedMetadata!["localizedResult"]!;
-                                    string displayName = extendedMessage.ExtendedMetadata!["displayName"]!;
-
-                                    var status = new TerminalNodeStatus(node.Project, node.TargetFramework, node.RuntimeIdentifier, TerminalColor.Green, indicator, displayName, project.Stopwatch);
-                                    UpdateNodeStatus(buildEventContext, status);
-                                }
->>>>>>> 34091abf
                                 break;
                             }
 
@@ -1219,22 +1209,12 @@
                             {
                                 if (node != null)
                                 {
-<<<<<<< HEAD
-                                    var indicator = extendedMessage.ExtendedMetadata!["localizedResult"]!;
-                                    var displayName = extendedMessage.ExtendedMetadata!["displayName"]!;
+                                    string indicator = extendedMessage.ExtendedMetadata!["localizedResult"]!;
+                                    string displayName = extendedMessage.ExtendedMetadata!["displayName"]!;
 
                                     var status = new TerminalNodeStatus(node.Project, node.TargetFramework, node.RuntimeIdentifier, TerminalColor.Yellow, indicator, displayName, project.Stopwatch);
                                     UpdateNodeStatus(buildEventContext, status);
                                 }
-
-=======
-                                    string indicator = extendedMessage.ExtendedMetadata!["localizedResult"]!;
-                                    string displayName = extendedMessage.ExtendedMetadata!["displayName"]!;
-
-                                    var status = new TerminalNodeStatus(node.Project, node.TargetFramework, node.RuntimeIdentifier, TerminalColor.Yellow, indicator, displayName, project.Stopwatch);
-                                    UpdateNodeStatus(buildEventContext, status);
-                                }
->>>>>>> 34091abf
                                 break;
                             }
 
