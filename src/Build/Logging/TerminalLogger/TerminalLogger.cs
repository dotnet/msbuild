// Licensed to the .NET Foundation under one or more agreements.
// The .NET Foundation licenses this file to you under the MIT license.

using System;
using System.Collections.Generic;
using System.Globalization;
using System.Linq;
using System.Text;
using System.Text.RegularExpressions;
using System.Threading;
using Microsoft.Build.Framework;
using Microsoft.Build.Framework.Logging;
using Microsoft.Build.Shared;

#if NET
using System.Buffers;
#endif

#if NETFRAMEWORK
using Microsoft.IO;
#else
using System.IO;
#endif

namespace Microsoft.Build.Logging;

/// <summary>
/// A logger which updates the console output "live" during the build.
/// </summary>
/// <remarks>
/// Uses ANSI/VT100 control codes to erase and overwrite lines as the build is progressing.
/// </remarks>
public sealed partial class TerminalLogger : INodeLogger
{
    private const string FilePathPattern = " -> ";

#if NET
    private static readonly SearchValues<string> _authProviderMessageKeywords = SearchValues.Create(["[CredentialProvider]", "--interactive"], StringComparison.OrdinalIgnoreCase);
#else
    private static readonly string[] _authProviderMessageKeywords = ["[CredentialProvider]", "--interactive"];
#endif

    private static readonly string[] newLineStrings = { "\r\n", "\n" };

    /// <summary>
    /// A wrapper over the project context ID passed to us in <see cref="IEventSource"/> logger events.
    /// </summary>
    internal record struct ProjectContext(int Id)
    {
        public ProjectContext(BuildEventContext context)
            : this(context.ProjectContextId)
        { }
    }

    private readonly record struct TestSummary(int Total, int Passed, int Skipped, int Failed);

    /// <summary>
    /// The indentation to use for all build output.
    /// </summary>
    internal const string Indentation = "  ";

    internal const string DoubleIndentation = $"{Indentation}{Indentation}";

    internal const string TripleIndentation = $"{Indentation}{Indentation}{Indentation}";

    internal const TerminalColor TargetFrameworkColor = TerminalColor.Cyan;

    internal Func<StopwatchAbstraction>? CreateStopwatch = null;

    /// <summary>
    /// Name of target that identifies the project cache plugin run has just started.
    /// </summary>
    private const string CachePluginStartTarget = "_CachePluginRunStart";

    /// <summary>
    /// Protects access to state shared between the logger callbacks and the rendering thread.
    /// </summary>
    private readonly object _lock = new();

    /// <summary>
    /// A cancellation token to signal the rendering thread that it should exit.
    /// </summary>
    private readonly CancellationTokenSource _cts = new();

    /// <summary>
    /// Tracks the status of all relevant projects seen so far.
    /// </summary>
    /// <remarks>
    /// Keyed by an ID that gets passed to logger callbacks, this allows us to quickly look up the corresponding project.
    /// </remarks>
    private readonly Dictionary<ProjectContext, TerminalProjectInfo> _projects = new();

    /// <summary>
    /// Tracks the work currently being done by build nodes. Null means the node is not doing any work worth reporting.
    /// </summary>
    /// <remarks>
    /// There is no locking around access to this data structure despite it being accessed concurrently by multiple threads.
    /// However, reads and writes to locations in an array is atomic, so locking is not required.
    /// </remarks>
    private TerminalNodeStatus?[] _nodes = Array.Empty<TerminalNodeStatus>();

    /// <summary>
    /// The timestamp of the <see cref="IEventSource.BuildStarted"/> event.
    /// </summary>
    private DateTime _buildStartTime;

    /// <summary>
    /// The working directory when the build starts, to trim relative output paths.
    /// </summary>
    private readonly string _initialWorkingDirectory = Environment.CurrentDirectory;

    /// <summary>
    /// Number of build errors.
    /// </summary>
    private int _buildErrorsCount;

    /// <summary>
    /// Number of build warnings.
    /// </summary>
    private int _buildWarningsCount;

    /// <summary>
    /// True if restore failed and this failure has already been reported.
    /// </summary>
    private bool _restoreFailed;

    /// <summary>
    /// True if restore happened and finished.
    /// </summary>
    private bool _restoreFinished = false;

    /// <summary>
    /// The project build context corresponding to the <c>Restore</c> initial target, or null if the build is currently
    /// not restoring.
    /// </summary>
    private ProjectContext? _restoreContext;

    /// <summary>
    /// The thread that performs periodic refresh of the console output.
    /// </summary>
    private Thread? _refresher;

    /// <summary>
    /// What is currently displaying in Nodes section as strings representing per-node console output.
    /// </summary>
    private TerminalNodesFrame _currentFrame = new(Array.Empty<TerminalNodeStatus>(), 0, 0);

    /// <summary>
    /// The <see cref="Terminal"/> to write console output to.
    /// </summary>
    private ITerminal Terminal { get; }

    /// <summary>
    /// Should the logger's test environment refresh the console output manually instead of using a background thread?
    /// </summary>
    private bool _manualRefresh;

    /// <summary>
    /// True if we've logged the ".NET SDK is preview" message.
    /// </summary>
    private bool _loggedPreviewMessage;

    /// <summary>
    /// One summary per finished project test run.
    /// </summary>
    private List<TestSummary> _testRunSummaries = new();

    /// <summary>
    /// Name of target that identifies a project that has tests, and that they just started.
    /// </summary>
    private static string _testStartTarget = "_TestRunStart";

    /// <summary>
    /// Time of the oldest observed test target start.
    /// </summary>
    private DateTime? _testStartTime;

    /// <summary>
    /// Time of the most recently observed test target finished.
    /// </summary>
    private DateTime? _testEndTime;

    /// <summary>
    /// Demonstrates whether there exists at least one project which is a cache plugin project.
    /// </summary>
    private bool _hasUsedCache = false;

    /// <summary>
    /// Whether to show TaskCommandLineEventArgs high-priority messages.
    /// </summary>
    private bool _showCommandLine = false;

    /// <summary>
    /// Indicates whether to show the build summary.
    /// </summary>
    private bool? _showSummary;

    private uint? _originalConsoleMode;

    /// <summary>
    /// Default constructor, used by the MSBuild logger infra.
    /// </summary>
    internal TerminalLogger()
    {
        Terminal = new Terminal();
    }

    internal TerminalLogger(LoggerVerbosity verbosity) : this()
    {
        Verbosity = verbosity;
    }

    /// <summary>
    /// Internal constructor accepting a custom <see cref="ITerminal"/> for testing.
    /// </summary>
    internal TerminalLogger(ITerminal terminal)
    {
        Terminal = terminal;
        _manualRefresh = true;
    }

    /// <summary>
    /// Private constructor invoked by static factory.
    /// </summary>
    internal TerminalLogger(LoggerVerbosity verbosity, uint? originalConsoleMode) : this()
    {
        Verbosity = verbosity;
        _originalConsoleMode = originalConsoleMode;
    }

    /// <summary>
    /// Creates a Terminal logger if possible, or a Console logger.
    /// </summary>
    /// <param name="args">Command line arguments for the logger configuration. Currently, only 'tl|terminallogger' and 'v|verbosity' are supported right now.</param>
    public static ILogger CreateTerminalOrConsoleLogger(string[]? args = null)
    {
        (bool supportsAnsi, bool outputIsScreen, uint? originalConsoleMode) = NativeMethodsShared.QueryIsScreenAndTryEnableAnsiColorCodes();

        return CreateTerminalOrConsoleLogger(args, supportsAnsi, outputIsScreen, originalConsoleMode);
    }

    internal static ILogger CreateTerminalOrConsoleLogger(string[]? args, bool supportsAnsi, bool outputIsScreen, uint? originalConsoleMode)
    {
        LoggerVerbosity verbosity = LoggerVerbosity.Normal;
        string tlEnvVariable = Environment.GetEnvironmentVariable("MSBUILDTERMINALLOGGER") ?? string.Empty;
        string tlArg = string.Empty;
        string? verbosityArg = string.Empty;

        if (args != null)
        {
            string argsString = string.Join(" ", args);

            MatchCollection tlMatches = Regex.Matches(argsString, @"(?:/|-|--)(?:tl|terminallogger):(?'value'on|off)", RegexOptions.IgnoreCase);
            tlArg = tlMatches.OfType<Match>().LastOrDefault()?.Groups["value"].Value ?? string.Empty;

            MatchCollection verbosityMatches = Regex.Matches(argsString, @"(?:/|-|--)(?:v|verbosity):(?'value'\w+)", RegexOptions.IgnoreCase);
            verbosityArg = verbosityMatches.OfType<Match>().LastOrDefault()?.Groups["value"].Value;
        }

        verbosityArg = verbosityArg?.ToLowerInvariant() switch
        {
            "q" => "quiet",
            "m" => "minimal",
            "n" => "normal",
            "d" => "detailed",
            "diag" => "diagnostic",
            _ => verbosityArg,
        };

        if (Enum.TryParse(verbosityArg, true, out LoggerVerbosity parsedVerbosity))
        {
            verbosity = parsedVerbosity;
        }

        bool isDisabled =
            tlArg.Equals("on", StringComparison.InvariantCultureIgnoreCase) ? false :
            tlArg.Equals("off", StringComparison.InvariantCultureIgnoreCase) ? true :
            tlEnvVariable.Equals("off", StringComparison.InvariantCultureIgnoreCase) || tlEnvVariable.Equals(bool.FalseString, StringComparison.InvariantCultureIgnoreCase);

        if (isDisabled || !supportsAnsi || !outputIsScreen)
        {
            NativeMethodsShared.RestoreConsoleMode(originalConsoleMode);
            return new ConsoleLogger(verbosity);
        }

        return new TerminalLogger(verbosity, originalConsoleMode);
    }

    #region INodeLogger implementation

    /// <inheritdoc/>
    public LoggerVerbosity Verbosity { get; set; } = LoggerVerbosity.Minimal;

    /// <inheritdoc/>
    public string? Parameters { get; set; } = null;

    /// <inheritdoc/>
    public void Initialize(IEventSource eventSource, int nodeCount)
    {
        // When MSBUILDNOINPROCNODE enabled, NodeId's reported by build start with 2. We need to reserve an extra spot for this case.
        _nodes = new TerminalNodeStatus[nodeCount + 1];

        Initialize(eventSource);
    }

    /// <inheritdoc/>
    public void Initialize(IEventSource eventSource)
    {
        ParseParameters();

        eventSource.BuildStarted += BuildStarted;
        eventSource.BuildFinished += BuildFinished;
        eventSource.ProjectStarted += ProjectStarted;
        eventSource.ProjectFinished += ProjectFinished;
        eventSource.TargetStarted += TargetStarted;
        eventSource.TargetFinished += TargetFinished;
        eventSource.TaskStarted += TaskStarted;
        eventSource.StatusEventRaised += StatusEventRaised;

        eventSource.MessageRaised += MessageRaised;
        eventSource.WarningRaised += WarningRaised;
        eventSource.ErrorRaised += ErrorRaised;

        if (eventSource is IEventSource4 eventSource4)
        {
            eventSource4.IncludeEvaluationPropertiesAndItems();
        }
    }


    /// <summary>
    /// Parses out the logger parameters from the Parameters string.
    /// </summary>
    public void ParseParameters()
    {
        foreach (var parameter in LoggerParametersHelper.ParseParameters(Parameters))
        {
            ApplyParameter(parameter.Item1, parameter.Item2);
        }
    }

    /// <summary>
    /// Apply a terminal logger parameter.
    /// parameterValue may be null, if there is no parameter value.
    /// </summary>
    /// <remark>
    /// If verbosity parameter value is not correct, throws an exception. Other incorrect parameter values are disregarded.
    /// </remark>
    private void ApplyParameter(string parameterName, string? parameterValue)
    {
        ErrorUtilities.VerifyThrowArgumentNull(parameterName);

        switch (parameterName.ToUpperInvariant())
        {
            case "V":
            case "VERBOSITY":
                ApplyVerbosityParameter(parameterValue);
                break;
            case "SHOWCOMMANDLINE":
                TryApplyShowCommandLineParameter(parameterValue);
                break;
            case "SUMMARY":
                _showSummary = true;
                break;
            case "NOSUMMARY":
                _showSummary = false;
                break;
        }
    }

    /// <summary>
    /// Apply the verbosity value
    /// </summary>
    private void ApplyVerbosityParameter(string? parameterValue)
    {
        if (parameterValue is not null && LoggerParametersHelper.TryParseVerbosityParameter(parameterValue, out LoggerVerbosity? verbosity))
        {
            Verbosity = (LoggerVerbosity)verbosity;
        }
        else
        {
            string message = ResourceUtilities.FormatResourceStringStripCodeAndKeyword(out string? errorCode, out string? helpKeyword, "InvalidVerbosity", parameterValue);
            throw new LoggerException(message, null, errorCode, helpKeyword);
        }
    }

    /// <summary>
    /// Apply the show command Line value
    /// </summary>
    private bool TryApplyShowCommandLineParameter(string? parameterValue)
    {
        if (String.IsNullOrEmpty(parameterValue))
        {
            _showCommandLine = true;
        }
        else
        {
            return ConversionUtilities.TryConvertStringToBool(parameterValue, out _showCommandLine);
        }

        return true;
    }


    /// <inheritdoc/>
    public void Shutdown()
    {
        NativeMethodsShared.RestoreConsoleMode(_originalConsoleMode);

        _cts.Cancel();
        _refresher?.Join();
        Terminal.Dispose();
        _cts.Dispose();
    }

    #endregion

    #region Logger callbacks

    /// <summary>
    /// The <see cref="IEventSource.BuildStarted"/> callback.
    /// </summary>
    private void BuildStarted(object sender, BuildStartedEventArgs e)
    {
        if (!_manualRefresh)
        {
            _refresher = new Thread(ThreadProc);
            _refresher.Start();
        }

        _buildStartTime = e.Timestamp;

        if (Terminal.SupportsProgressReporting && Verbosity != LoggerVerbosity.Quiet)
        {
            Terminal.Write(AnsiCodes.SetProgressIndeterminate);
        }
    }

    /// <summary>
    /// The <see cref="IEventSource.BuildFinished"/> callback.
    /// </summary>
    private void BuildFinished(object sender, BuildFinishedEventArgs e)
    {
        _cts.Cancel();
        _refresher?.Join();

        Terminal.BeginUpdate();
        try
        {
            if (Verbosity > LoggerVerbosity.Quiet)
            {
                string duration = (e.Timestamp - _buildStartTime).TotalSeconds.ToString("F1");
                string buildResult = GetBuildResultString(e.Succeeded, _buildErrorsCount, _buildWarningsCount);

                Terminal.WriteLine("");
                if (_testRunSummaries.Any())
                {
                    var total = _testRunSummaries.Sum(t => t.Total);
                    var failed = _testRunSummaries.Sum(t => t.Failed);
                    var passed = _testRunSummaries.Sum(t => t.Passed);
                    var skipped = _testRunSummaries.Sum(t => t.Skipped);
                    var testDuration = (_testStartTime != null && _testEndTime != null ? (_testEndTime - _testStartTime).Value.TotalSeconds : 0).ToString("F1");

                    var colorizeFailed = failed > 0;
                    var colorizePassed = passed > 0 && _buildErrorsCount == 0 && failed == 0;
                    var colorizeSkipped = skipped > 0 && skipped == total && _buildErrorsCount == 0 && failed == 0;

                    string summaryAndTotalText = ResourceUtilities.FormatResourceStringIgnoreCodeAndKeyword("TestSummary_BannerAndTotal", total);
                    string failedText = ResourceUtilities.FormatResourceStringIgnoreCodeAndKeyword("TestSummary_Failed", failed);
                    string passedText = ResourceUtilities.FormatResourceStringIgnoreCodeAndKeyword("TestSummary_Succeeded", passed);
                    string skippedText = ResourceUtilities.FormatResourceStringIgnoreCodeAndKeyword("TestSummary_Skipped", skipped);
                    string durationText = ResourceUtilities.FormatResourceStringIgnoreCodeAndKeyword("TestSummary_Duration", testDuration);

                    failedText = colorizeFailed ? AnsiCodes.Colorize(failedText.ToString(), TerminalColor.Red) : failedText;
                    passedText = colorizePassed ? AnsiCodes.Colorize(passedText.ToString(), TerminalColor.Green) : passedText;
                    skippedText = colorizeSkipped ? AnsiCodes.Colorize(skippedText.ToString(), TerminalColor.Yellow) : skippedText;

                    Terminal.WriteLine(string.Join(CultureInfo.CurrentCulture.TextInfo.ListSeparator + " ", summaryAndTotalText, failedText, passedText, skippedText, durationText));
                }

                if (_showSummary == true)
                {
                    RenderBuildSummary();
                }

                if (_restoreFailed)
                {
                    Terminal.WriteLine(ResourceUtilities.FormatResourceStringIgnoreCodeAndKeyword("RestoreCompleteWithMessage",
                        buildResult,
                        duration));
                }
                else
                {
                    Terminal.WriteLine(ResourceUtilities.FormatResourceStringIgnoreCodeAndKeyword("BuildFinished",
                        buildResult,
                        duration));
                }
            }
        }
        finally
        {
            if (Terminal.SupportsProgressReporting && Verbosity != LoggerVerbosity.Quiet)
            {
                Terminal.Write(AnsiCodes.RemoveProgress);
            }

            Terminal.EndUpdate();
        }

        _projects.Clear();
        _testRunSummaries.Clear();
        _buildErrorsCount = 0;
        _buildWarningsCount = 0;
        _restoreFailed = false;
        _testStartTime = null;
        _testEndTime = null;
    }

    private void RenderBuildSummary()
    {
        if (_buildErrorsCount == 0 && _buildWarningsCount == 0)
        {
            // No errors/warnings to display.
            return;
        }

        Terminal.WriteLine(ResourceUtilities.GetResourceString("BuildSummary"));

        foreach (TerminalProjectInfo project in _projects.Values.Where(p => p.HasErrorsOrWarnings))
        {
            string duration = project.Stopwatch.ElapsedSeconds.ToString("F1");
            string buildResult = GetBuildResultString(project.Succeeded, project.ErrorCount, project.WarningCount);
            string projectHeader = GetProjectFinishedHeader(project, buildResult, duration);

            Terminal.WriteLine(projectHeader);

            foreach (TerminalBuildMessage buildMessage in project.GetBuildErrorAndWarningMessages())
            {
                Terminal.WriteLine($"{DoubleIndentation}{buildMessage.Message}");
            }
        }

        Terminal.WriteLine(string.Empty);
    }

    private void StatusEventRaised(object sender, BuildStatusEventArgs e)
    {
        if (e is BuildCanceledEventArgs buildCanceledEventArgs)
        {
            RenderImmediateMessage(e.Message!);
        }
    }

    /// <summary>
    /// The <see cref="IEventSource.ProjectStarted"/> callback.
    /// </summary>
    private void ProjectStarted(object sender, ProjectStartedEventArgs e)
    {
        var buildEventContext = e.BuildEventContext;
        if (buildEventContext is null)
        {
            return;
        }

        ProjectContext c = new ProjectContext(buildEventContext);

        if (_restoreContext is null)
        {
            if (e.GlobalProperties?.TryGetValue("TargetFramework", out string? targetFramework) != true)
            {
                targetFramework = null;
            }
            _projects[c] = new(e.ProjectFile!, targetFramework, CreateStopwatch?.Invoke());

            // First ever restore in the build is starting.
            if (e.TargetNames == "Restore" && !_restoreFinished)
            {
                _restoreContext = c;
                int nodeIndex = NodeIndexForContext(buildEventContext);
                _nodes[nodeIndex] = new TerminalNodeStatus(e.ProjectFile!, null, "Restore", _projects[c].Stopwatch);
            }
        }
    }

    /// <summary>
    /// The <see cref="IEventSource.ProjectFinished"/> callback.
    /// </summary>
    private void ProjectFinished(object sender, ProjectFinishedEventArgs e)
    {
        var buildEventContext = e.BuildEventContext;
        if (buildEventContext is null)
        {
            return;
        }

        // Mark node idle until something uses it again
        if (_restoreContext is null)
        {
            UpdateNodeStatus(buildEventContext, null);
        }

        // Continue execution and add project summary to the static part of the Console only if verbosity is higher than Quiet.
        if (Verbosity <= LoggerVerbosity.Quiet)
        {
            return;
        }

        ProjectContext c = new(buildEventContext);

        if (_projects.TryGetValue(c, out TerminalProjectInfo? project))
        {
            project.Succeeded = e.Succeeded;
            project.Stopwatch.Stop();
            lock (_lock)
            {
                Terminal.BeginUpdate();
                try
                {
                    EraseNodes();

                    string duration = project.Stopwatch.ElapsedSeconds.ToString("F1");
                    ReadOnlyMemory<char>? outputPath = project.OutputPath;

                    // Build result. One of 'failed', 'succeeded with warnings', or 'succeeded' depending on the build result and diagnostic messages
                    // reported during build.
                    string buildResult = GetBuildResultString(project.Succeeded, project.ErrorCount, project.WarningCount);

                    // Check if we're done restoring.
                    if (c == _restoreContext)
                    {
                        if (e.Succeeded)
                        {
                            if (project.HasErrorsOrWarnings)
                            {
                                Terminal.WriteLine(ResourceUtilities.FormatResourceStringIgnoreCodeAndKeyword("RestoreCompleteWithMessage",
                                    buildResult,
                                    duration));
                            }
                            else
                            {
                                Terminal.WriteLine(ResourceUtilities.FormatResourceStringIgnoreCodeAndKeyword("RestoreComplete",
                                    duration));
                            }
                        }
                        else
                        {
                            // It will be reported after build finishes.
                            _restoreFailed = true;
                        }

                        _restoreContext = null;
                        _restoreFinished = true;
                    }
                    // If this was a notable project build, we print it as completed only if it's produced an output or warnings/error.
                    // If this is a test project, print it always, so user can see either a success or failure, otherwise success is hidden
                    // and it is hard to see if project finished, or did not run at all.
                    else if (project.OutputPath is not null || project.BuildMessages is not null || project.IsTestProject)
                    {
                        // Show project build complete and its output
                        string projectFinishedHeader = GetProjectFinishedHeader(project, buildResult, duration);
                        Terminal.Write(projectFinishedHeader);

                        // Print the output path as a link if we have it.
                        if (outputPath is not null)
                        {
                            ReadOnlySpan<char> outputPathSpan = outputPath.Value.Span;
                            ReadOnlySpan<char> url = outputPathSpan;
                            try
                            {
                                // If possible, make the link point to the containing directory of the output.
                                url = Path.GetDirectoryName(url);
                            }
                            catch
                            {
                                // Ignore any GetDirectoryName exceptions.
                            }

                            // Generates file:// schema url string which is better handled by various Terminal clients than raw folder name.
                            string urlString = url.ToString();
                            if (Uri.TryCreate(urlString, UriKind.Absolute, out Uri? uri))
                            {
                                // url.ToString() un-escapes the URL which is needed for our case file://
                                // but not valid for http://
                                urlString = uri.ToString();
                            }

                            // If the output path is under the initial working directory, make the console output relative to that to save space.
                            if (outputPathSpan.StartsWith(_initialWorkingDirectory.AsSpan(), FileUtilities.PathComparison))
                            {
                                if (outputPathSpan.Length > _initialWorkingDirectory.Length
                                    && (outputPathSpan[_initialWorkingDirectory.Length] == Path.DirectorySeparatorChar
                                        || outputPathSpan[_initialWorkingDirectory.Length] == Path.AltDirectorySeparatorChar))
                                {
                                    outputPathSpan = outputPathSpan.Slice(_initialWorkingDirectory.Length + 1);
                                }
                            }

                            Terminal.WriteLine(ResourceUtilities.FormatResourceStringIgnoreCodeAndKeyword("ProjectFinished_OutputPath",
                                $"{AnsiCodes.LinkPrefix}{urlString}{AnsiCodes.LinkInfix}{outputPathSpan.ToString()}{AnsiCodes.LinkSuffix}"));
                        }
                        else
                        {
                            Terminal.WriteLine(string.Empty);
                        }
                    }

                    // Print diagnostic output under the Project -> Output line.
                    if (project.BuildMessages is not null)
                    {
                        foreach (TerminalBuildMessage buildMessage in project.BuildMessages)
                        {
                            Terminal.WriteLine($"{DoubleIndentation}{buildMessage.Message}");
                        }
                    }

                    _buildErrorsCount += project.ErrorCount;
                    _buildWarningsCount += project.WarningCount;

                    DisplayNodes();
                }
                finally
                {
                    Terminal.EndUpdate();
                }
            }
        }
    }

    private static string GetProjectFinishedHeader(TerminalProjectInfo project, string buildResult, string duration)
    {
        string projectFile = project.File is not null ?
            Path.GetFileNameWithoutExtension(project.File) :
            string.Empty;

        if (string.IsNullOrEmpty(project.TargetFramework))
        {
            string resourceName = project.IsTestProject ? "TestProjectFinished_NoTF" : "ProjectFinished_NoTF";

            return ResourceUtilities.FormatResourceStringIgnoreCodeAndKeyword(resourceName,
                Indentation,
                projectFile,
                buildResult,
                duration);
        }
        else
        {
            string resourceName = project.IsTestProject ? "TestProjectFinished_WithTF" : "ProjectFinished_WithTF";

            return ResourceUtilities.FormatResourceStringIgnoreCodeAndKeyword(resourceName,
                Indentation,
                projectFile,
                AnsiCodes.Colorize(project.TargetFramework, TargetFrameworkColor),
                buildResult,
                duration);
        }
    }

    /// <summary>
    /// The <see cref="IEventSource.TargetStarted"/> callback.
    /// </summary>
    private void TargetStarted(object sender, TargetStartedEventArgs e)
    {
        var buildEventContext = e.BuildEventContext;
        if (_restoreContext is null && buildEventContext is not null && _projects.TryGetValue(new ProjectContext(buildEventContext), out TerminalProjectInfo? project))
        {
            project.Stopwatch.Start();

            string projectFile = Path.GetFileNameWithoutExtension(e.ProjectFile);

            string targetName = e.TargetName;
            if (targetName == CachePluginStartTarget)
            {
                project.IsCachePluginProject = true;
                _hasUsedCache = true;
            }

            if (targetName == _testStartTarget)
            {
                targetName = "Testing";

                // Use the minimal start time, so if we run tests in parallel, we can calculate duration
                // as this start time, minus time when tests finished.
                _testStartTime = _testStartTime == null
                    ? e.Timestamp
                    : e.Timestamp < _testStartTime
                        ? e.Timestamp : _testStartTime;
                project.IsTestProject = true;
            }

            TerminalNodeStatus nodeStatus = new(projectFile, project.TargetFramework, targetName, project.Stopwatch);
            UpdateNodeStatus(buildEventContext, nodeStatus);
        }
    }

    private void UpdateNodeStatus(BuildEventContext buildEventContext, TerminalNodeStatus? nodeStatus)
    {
        int nodeIndex = NodeIndexForContext(buildEventContext);
        _nodes[nodeIndex] = nodeStatus;
    }

    /// <summary>
    /// The <see cref="IEventSource.TargetFinished"/> callback. Unused.
    /// </summary>
    private void TargetFinished(object sender, TargetFinishedEventArgs e)
    {
        // For cache plugin projects which result in a cache hit, ensure the output path is set
        // to the item spec corresponding to the GetTargetPath target upon completion.
        var buildEventContext = e.BuildEventContext;
        var targetOutputs = e.TargetOutputs;
        if (_restoreContext is null
            && buildEventContext is not null
            && targetOutputs is not null
            && _hasUsedCache
            && e.TargetName == "GetTargetPath"
            && _projects.TryGetValue(new ProjectContext(buildEventContext), out TerminalProjectInfo? project))
        {
            if (project is not null && project.IsCachePluginProject)
            {
                foreach (ITaskItem output in targetOutputs)
                {
                    project.OutputPath = output.ItemSpec.AsMemory();
                    break;
                }
            }
        }
    }

    /// <summary>
    /// The <see cref="IEventSource.TaskStarted"/> callback.
    /// </summary>
    private void TaskStarted(object sender, TaskStartedEventArgs e)
    {
        var buildEventContext = e.BuildEventContext;
        if (_restoreContext is null && buildEventContext is not null && e.TaskName == "MSBuild")
        {
            // This will yield the node, so preemptively mark it idle
            UpdateNodeStatus(buildEventContext, null);

            if (_projects.TryGetValue(new ProjectContext(buildEventContext), out TerminalProjectInfo? project))
            {
                project.Stopwatch.Stop();
            }
        }
    }

    /// <summary>
    /// The <see cref="IEventSource.MessageRaised"/> callback.
    /// </summary>
    private void MessageRaised(object sender, BuildMessageEventArgs e)
    {
        var buildEventContext = e.BuildEventContext;
        if (buildEventContext is null)
        {
            return;
        }

        string? message = e.Message;
        if (message is not null && e.Importance == MessageImportance.High)
        {
            var hasProject = _projects.TryGetValue(new ProjectContext(buildEventContext), out TerminalProjectInfo? project);

            // Detect project output path by matching high-importance messages against the "$(MSBuildProjectName) -> ..."
            // pattern used by the CopyFilesToOutputDirectory target.
            int index = message.IndexOf(FilePathPattern, StringComparison.Ordinal);
            if (index > 0)
            {
                var projectFileName = Path.GetFileName(e.ProjectFile.AsSpan());
                if (!projectFileName.IsEmpty &&
                    message.AsSpan().StartsWith(Path.GetFileNameWithoutExtension(projectFileName)) && hasProject)
                {
                    ReadOnlyMemory<char> outputPath = e.Message.AsMemory().Slice(index + 4);
                    project!.OutputPath = outputPath;
                    return;
                }
            }

            // auth provider messages should always be shown to the user.
            if (IsAuthProviderMessage(message))
            {
                RenderImmediateMessage(message);
                return;
            }

            if (Verbosity > LoggerVerbosity.Quiet)
            {
<<<<<<< HEAD
                // Show immediate messages to the user.
                if (IsImmediateMessage(message))
                {
                    RenderImmediateMessage(message);
                    return;
                }
                if (e.Code == "NETSDK1057")
=======
                if (e.Code == "NETSDK1057" && !_loggedPreviewMessage)
>>>>>>> a8f1bc9f
                {
                    // ensure we only log the preview message once for the entire build.
                    if (!_loggedPreviewMessage)
                    {
                        // The SDK will log the high-pri "not-a-warning" message NETSDK1057
                        // when it's a preview version up to MaxCPUCount times, but that's
                        // an implementation detail--the user cares about at most one.
                        RenderImmediateMessage(FormatSimpleMessageWithoutFileData(e, DoubleIndentation));
                        _loggedPreviewMessage = true;
                    }
                    return;
                }
            }

            if (hasProject && project!.IsTestProject)
            {
                var node = _nodes[NodeIndexForContext(buildEventContext)];

                // Consumes test update messages produced by VSTest and MSTest runner.
                if (node != null && e is IExtendedBuildEventArgs extendedMessage)
                {
                    switch (extendedMessage.ExtendedType)
                    {
                        case "TLTESTPASSED":
                            {
                                var indicator = extendedMessage.ExtendedMetadata!["localizedResult"]!;
                                var displayName = extendedMessage.ExtendedMetadata!["displayName"]!;

                                var status = new TerminalNodeStatus(node.Project, node.TargetFramework, TerminalColor.Green, indicator, displayName, project.Stopwatch);
                                UpdateNodeStatus(buildEventContext, status);
                                break;
                            }

                        case "TLTESTSKIPPED":
                            {
                                var indicator = extendedMessage.ExtendedMetadata!["localizedResult"]!;
                                var displayName = extendedMessage.ExtendedMetadata!["displayName"]!;

                                var status = new TerminalNodeStatus(node.Project, node.TargetFramework, TerminalColor.Yellow, indicator, displayName, project.Stopwatch);
                                UpdateNodeStatus(buildEventContext, status);
                                break;
                            }

                        case "TLTESTFINISH":
                            {
                                // Collect test run summary.
                                if (Verbosity > LoggerVerbosity.Quiet)
                                {
                                    _ = int.TryParse(extendedMessage.ExtendedMetadata!["total"]!, out int total);
                                    _ = int.TryParse(extendedMessage.ExtendedMetadata!["passed"]!, out int passed);
                                    _ = int.TryParse(extendedMessage.ExtendedMetadata!["skipped"]!, out int skipped);
                                    _ = int.TryParse(extendedMessage.ExtendedMetadata!["failed"]!, out int failed);

                                    _testRunSummaries.Add(new TestSummary(total, passed, skipped, failed));

                                    _testEndTime = _testEndTime == null
                                            ? e.Timestamp
                                            : e.Timestamp > _testEndTime
                                                ? e.Timestamp : _testEndTime;
                                }

                                break;
                            }

                        case "TLTESTOUTPUT":
                            {
                                if (e.Message != null && Verbosity > LoggerVerbosity.Quiet)
                                {
                                    RenderImmediateMessage(e.Message);
                                }
                                break;
                            }
                    }
                    return;
                }
            }

            if (Verbosity > LoggerVerbosity.Normal)
            {
                if (e is TaskCommandLineEventArgs && !_showCommandLine)
                {
                    return;
                }

                if (hasProject)
                {
                    project!.AddBuildMessage(TerminalMessageSeverity.Message, message);
                }
                else
                {
                    // Display messages reported by MSBuild, even if it's not tracked in _projects collection.
                    RenderImmediateMessage(message);
                }
            }
        }
    }

    /// <summary>
    /// The <see cref="IEventSource.WarningRaised"/> callback.
    /// </summary>
    private void WarningRaised(object sender, BuildWarningEventArgs e)
    {
        BuildEventContext? buildEventContext = e.BuildEventContext;

        // auth provider messages are 'global' in nature and should be a) immediate reported, and b) not re-reported in the summary.
        if (IsAuthProviderMessage(e.Message))
        {
            RenderImmediateMessage(FormatWarningMessage(e, Indentation));
            return;
        }

        if (buildEventContext is not null
            && _projects.TryGetValue(new ProjectContext(buildEventContext), out TerminalProjectInfo? project)
            && Verbosity > LoggerVerbosity.Quiet)
        {
            // If the warning is not a 'global' auth provider message, but is immediate, we render it immediately
            // but we don't early return so that the project also tracks it.
            if (IsImmediateWarning(e.Code))
            {
                RenderImmediateMessage(FormatWarningMessage(e, Indentation));
            }

            // This is the general case - _most_ warnings are not immediate, so we add them to the project summary
            // and display them in the per-project and final summary.
            project.AddBuildMessage(TerminalMessageSeverity.Warning, FormatWarningMessage(e, TripleIndentation));
        }
        else
        {
            // It is necessary to display warning messages reported by MSBuild, 
            // even if it's not tracked in _projects collection or the verbosity is Quiet.
            // The idea here (similar to the implementation in ErrorRaised) is that
            // even in Quiet scenarios we need to show warnings/errors, even if not in
            // full project-tree view
            RenderImmediateMessage(FormatWarningMessage(e, Indentation));
            _buildWarningsCount++;
        }
    }

    /// <summary>
    /// Detect markers that require special attention from a customer.
    /// </summary>
    /// <param name="message">Raised event.</param>
    /// <returns>true if marker is detected.</returns>
    private bool IsAuthProviderMessage(string? message) =>
#if NET
        message is not null && message.AsSpan().ContainsAny(_authProviderMessageKeywords);
#else
        message is not null && _authProviderMessageKeywords.Any(imk => message.IndexOf(imk, StringComparison.OrdinalIgnoreCase) >= 0);
#endif


    private bool IsImmediateWarning(string code) => code == "MSB3026";

    /// <summary>
    /// The <see cref="IEventSource.ErrorRaised"/> callback.
    /// </summary>
    private void ErrorRaised(object sender, BuildErrorEventArgs e)
    {
        BuildEventContext? buildEventContext = e.BuildEventContext;

        if (buildEventContext is not null
            && _projects.TryGetValue(new ProjectContext(buildEventContext), out TerminalProjectInfo? project)
            && Verbosity > LoggerVerbosity.Quiet)
        {
            project.AddBuildMessage(TerminalMessageSeverity.Error, FormatErrorMessage(e, TripleIndentation));
        }
        else
        {
            // It is necessary to display error messages reported by MSBuild, even if it's not tracked in _projects collection or the verbosity is Quiet.
            RenderImmediateMessage(FormatErrorMessage(e, Indentation));
            _buildErrorsCount++;
        }
    }

    #endregion

    #region Refresher thread implementation

    /// <summary>
    /// The <see cref="_refresher"/> thread proc.
    /// </summary>
    private void ThreadProc()
    {
        // 1_000 / 30 is a poor approx of 30Hz
        var count = 0;
        while (!_cts.Token.WaitHandle.WaitOne(1_000 / 30))
        {
            count++;
            lock (_lock)
            {
                // Querying the terminal for it's dimensions is expensive, so we only do it every 30 frames e.g. once a second.
                if (count >= 30)
                {
                    count = 0;
                    DisplayNodes();
                }
                else
                {
                    DisplayNodes(false);
                }
            }
        }

        EraseNodes();
    }

    /// <summary>
    /// Render Nodes section.
    /// It shows what all build nodes do.
    /// </summary>
    internal void DisplayNodes(bool updateSize = true)
    {
        var width = updateSize ? Terminal.Width : _currentFrame.Width;
        var height = updateSize ? Terminal.Height : _currentFrame.Height;
        TerminalNodesFrame newFrame = new TerminalNodesFrame(_nodes, width: width, height: height);

        // Do not render delta but clear everything if Terminal width or height have changed.
        if (newFrame.Width != _currentFrame.Width || newFrame.Height != _currentFrame.Height)
        {
            EraseNodes();
        }

        string rendered = newFrame.Render(_currentFrame);

        // Hide the cursor to prevent it from jumping around as we overwrite the live lines.
        Terminal.Write(AnsiCodes.HideCursor);
        try
        {
            Terminal.Write(rendered);
        }
        finally
        {
            Terminal.Write(AnsiCodes.ShowCursor);
        }

        _currentFrame = newFrame;
    }

    /// <summary>
    /// Erases the previously printed live node output.
    /// </summary>
    private void EraseNodes()
    {
        if (_currentFrame.NodesCount == 0)
        {
            return;
        }
        Terminal.WriteLine($"{AnsiCodes.CSI}{_currentFrame.NodesCount + 1}{AnsiCodes.MoveUpToLineStart}");
        Terminal.Write($"{AnsiCodes.CSI}{AnsiCodes.EraseInDisplay}");
        _currentFrame.Clear();
    }

    #endregion

    #region Helpers

    /// <summary>
    /// Construct a build result summary string.
    /// </summary>
    /// <param name="succeeded">True if the build completed with success.</param>
    /// <param name="countErrors">The number of errors encountered during the build.</param>
    /// <param name="countWarnings">The number of warnings encountered during the build.</param>
    /// <returns>A string representing the build result summary.</returns>
    private static string GetBuildResultString(bool succeeded, int countErrors, int countWarnings)
    {
        if (!succeeded)
        {
            // If the build failed, we print one of three red strings.
            string text = (countErrors > 0, countWarnings > 0) switch
            {
                (true, true) => ResourceUtilities.FormatResourceStringIgnoreCodeAndKeyword("BuildResult_FailedWithErrorsAndWarnings", countErrors, countWarnings),
                (true, _) => ResourceUtilities.FormatResourceStringIgnoreCodeAndKeyword("BuildResult_FailedWithErrors", countErrors),
                (false, true) => ResourceUtilities.FormatResourceStringIgnoreCodeAndKeyword("BuildResult_FailedWithWarnings", countWarnings),
                _ => ResourceUtilities.GetResourceString("BuildResult_Failed"),
            };
            return AnsiCodes.Colorize(text, TerminalColor.Red);
        }
        else if (countWarnings > 0)
        {
            return AnsiCodes.Colorize(ResourceUtilities.FormatResourceStringIgnoreCodeAndKeyword("BuildResult_SucceededWithWarnings", countWarnings), TerminalColor.Yellow);
        }
        else
        {
            return AnsiCodes.Colorize(ResourceUtilities.GetResourceString("BuildResult_Succeeded"), TerminalColor.Green);
        }
    }

    /// <summary>
    /// Print a build messages to the output that require special customer's attention.
    /// </summary>
    /// <param name="message">Build message needed to be shown immediately.</param>
    private void RenderImmediateMessage(string message)
    {
        lock (_lock)
        {
            // Calling erase helps to clear the screen before printing the message
            // The immediate output will not overlap with node status reporting
            EraseNodes();
            Terminal.WriteLine(message);
        }
    }

    /// <summary>
    /// Returns the <see cref="_nodes"/> index corresponding to the given <see cref="BuildEventContext"/>.
    /// </summary>
    private int NodeIndexForContext(BuildEventContext context)
    {
        // Node IDs reported by the build are 1-based.
        return context.NodeId - 1;
    }

    /// <summary>
    /// Colorizes the filename part of the given path.
    /// </summary>
    private static string? HighlightFileName(string? path)
    {
        if (path == null)
        {
            return null;
        }

        int index = path.AsSpan().LastIndexOfAny(Path.DirectorySeparatorChar, Path.AltDirectorySeparatorChar);
        return index >= 0
            ? $"{path.Substring(0, index + 1)}{AnsiCodes.MakeBold(path.Substring(index + 1))}"
            : path;
    }

    private string FormatWarningMessage(BuildWarningEventArgs e, string indent)
    {
        return FormatEventMessage(
                category: AnsiCodes.Colorize("warning", TerminalColor.Yellow),
                subcategory: e.Subcategory,
                message: e.Message,
                code: AnsiCodes.Colorize(e.Code, TerminalColor.Yellow),
                file: HighlightFileName(e.File),
                lineNumber: e.LineNumber,
                endLineNumber: e.EndLineNumber,
                columnNumber: e.ColumnNumber,
                endColumnNumber: e.EndColumnNumber,
                indent);
    }

    /// <summary>
    /// Renders message with just code/category/message data.
    /// No file data is included. This can be used for immediate/one-time
    /// messages that lack a specific project context, such as the .NET
    /// SDK's 'preview version' message, while not removing the code.
    /// </summary>
    private string FormatSimpleMessageWithoutFileData(BuildMessageEventArgs e, string indent)
    {
        return FormatEventMessage(
                category: AnsiCodes.Colorize("info", TerminalColor.Default),
                subcategory: null,
                message: e.Message,
                code: AnsiCodes.Colorize(e.Code, TerminalColor.Default),
                file: null,
                lineNumber: 0,
                endLineNumber: 0,
                columnNumber: 0,
                endColumnNumber: 0,
                indent,
                requireFileAndLinePortion: false,
                prependIndentation: true);
    }

    private string FormatErrorMessage(BuildErrorEventArgs e, string indent)
    {
        return FormatEventMessage(
                category: AnsiCodes.Colorize("error", TerminalColor.Red),
                subcategory: e.Subcategory,
                message: e.Message,
                code: AnsiCodes.Colorize(e.Code, TerminalColor.Red),
                file: HighlightFileName(e.File),
                lineNumber: e.LineNumber,
                endLineNumber: e.EndLineNumber,
                columnNumber: e.ColumnNumber,
                endColumnNumber: e.EndColumnNumber,
                indent);
    }

    private string FormatEventMessage(
            string category,
            string? subcategory,
            string? message,
            string code,
            string? file,
            int lineNumber,
            int endLineNumber,
            int columnNumber,
            int endColumnNumber,
            string indent,
            bool requireFileAndLinePortion = true,
            bool prependIndentation = false)
    {
        message ??= string.Empty;
        StringBuilder builder = new(128);
        if (prependIndentation)
        {
            builder.Append(indent);
        }

        if (requireFileAndLinePortion)
        {
            if (string.IsNullOrEmpty(file))
            {
                builder.Append("MSBUILD : ");    // Should not be localized.
            }
            else
            {
                builder.Append(file);

                if (lineNumber == 0)
                {
                    builder.Append(" : ");
                }
                else
                {
                    if (columnNumber == 0)
                    {
                        builder.Append(endLineNumber == 0 ?
                            $"({lineNumber}): " :
                            $"({lineNumber}-{endLineNumber}): ");
                    }
                    else
                    {
                        if (endLineNumber == 0)
                        {
                            builder.Append(endColumnNumber == 0 ?
                                $"({lineNumber},{columnNumber}): " :
                                $"({lineNumber},{columnNumber}-{endColumnNumber}): ");
                        }
                        else
                        {
                            builder.Append(endColumnNumber == 0 ?
                                $"({lineNumber}-{endLineNumber},{columnNumber}): " :
                                $"({lineNumber},{columnNumber},{endLineNumber},{endColumnNumber}): ");
                        }
                    }
                }
            }
        }

        if (!string.IsNullOrEmpty(subcategory))
        {
            builder.Append(subcategory);
            builder.Append(' ');
        }

        builder.Append($"{category} {code}: ");

        // render multi-line message in a special way
        if (message.Contains('\n'))
        {
            // Place the multiline message under the project in case of minimal and higher verbosity.
            string[] lines = message.Split(newLineStrings, StringSplitOptions.None);

            foreach (string line in lines)
            {
                if (indent.Length + line.Length > Terminal.Width) // custom wrapping with indentation
                {
                    WrapText(builder, line, Terminal.Width, indent);
                }
                else
                {
                    builder.AppendLine();
                    builder.Append(indent);
                    builder.Append(line);
                }
            }
        }
        else
        {
            builder.Append(message);
        }

        return builder.ToString();
    }

    private static void WrapText(StringBuilder sb, string text, int maxLength, string indent)
    {
        int start = 0;
        while (start < text.Length)
        {
            int length = Math.Min(maxLength - indent.Length, text.Length - start);
            sb.AppendLine();
            sb.Append(indent);
            sb.Append(text.AsSpan().Slice(start, length));

            start += length;
        }
    }

    #endregion
}<|MERGE_RESOLUTION|>--- conflicted
+++ resolved
@@ -883,17 +883,15 @@
 
             if (Verbosity > LoggerVerbosity.Quiet)
             {
-<<<<<<< HEAD
+
                 // Show immediate messages to the user.
                 if (IsImmediateMessage(message))
                 {
                     RenderImmediateMessage(message);
                     return;
                 }
-                if (e.Code == "NETSDK1057")
-=======
+                
                 if (e.Code == "NETSDK1057" && !_loggedPreviewMessage)
->>>>>>> a8f1bc9f
                 {
                     // ensure we only log the preview message once for the entire build.
                     if (!_loggedPreviewMessage)
