﻿// Copyright (c) Microsoft. All rights reserved.
// Licensed under the MIT license. See LICENSE file in the project root for full license information.

using System;
using System.Collections;
using System.Collections.Generic;
using System.Diagnostics;
using System.Globalization;
using System.IO;
using System.IO.Pipes;
using System.Runtime.InteropServices;
using System.Threading;
using Microsoft.Build.BackEnd;
using Microsoft.Build.BackEnd.Client;
using Microsoft.Build.Eventing;
using Microsoft.Build.Framework;
using Microsoft.Build.Internal;
using Microsoft.Build.Shared;

namespace Microsoft.Build.Execution
{
    /// <summary>
    /// This class is the public entry point for executing builds in msbuild server.
    /// It processes command-line arguments and invokes the build engine.
    /// </summary>
    public sealed class MSBuildClient
    {
        /// <summary>
        /// The build inherits all the environment variables from the client process.
        /// This property allows to add extra environment variables or reset some of the existing ones.
        /// </summary>
        private readonly Dictionary<string, string> _serverEnvironmentVariables;

        /// <summary>
        /// Location of executable file to launch the server process. That should be either dotnet.exe or MSBuild.exe location.
        /// </summary>
        private readonly string _exeLocation;

        /// <summary>
        /// Location of dll file to launch the server process if needed. Empty if executable is msbuild.exe and not empty if dotnet.exe.
        /// </summary>
        private readonly string _dllLocation;

        /// <summary>
        /// The MSBuild client execution result.
        /// </summary>
        private readonly MSBuildClientExitResult _exitResult;

        /// <summary>
        /// Whether MSBuild server finished the build.
        /// </summary>
        private bool _buildFinished = false;

        /// <summary>
        /// Whether the build was canceled.
        /// </summary>
        private bool _buildCanceled = false;

        /// <summary>
        /// Handshake between server and client.
        /// </summary>
        private readonly ServerNodeHandshake _handshake;

        /// <summary>
        /// The named pipe name for client-server communication.
        /// </summary>
        private readonly string _pipeName;

        /// <summary>
        /// The named pipe stream for client-server communication.
        /// </summary>
        private readonly NamedPipeClientStream _nodeStream;

        /// <summary>
        /// A way to cache a byte array when writing out packets
        /// </summary>
        private readonly MemoryStream _packetMemoryStream;

        /// <summary>
        /// A binary writer to help write into <see cref="_packetMemoryStream"/>
        /// </summary>
        private readonly BinaryWriter _binaryWriter;

        /// <summary>
        /// Used to estimate the size of the build with an ETW trace.
        /// </summary>
        private int _numConsoleWritePackets;
        private long _sizeOfConsoleWritePackets;

        /// <summary>
        /// Public constructor with parameters.
        /// </summary>
        /// <param name="exeLocation">Location of executable file to launch the server process.
        /// That should be either dotnet.exe or MSBuild.exe location.</param>
        /// <param name="dllLocation">Location of dll file to launch the server process if needed.
        /// Empty if executable is msbuild.exe and not empty if dotnet.exe.</param>
        public MSBuildClient(string exeLocation, string dllLocation)
        {
            _serverEnvironmentVariables = new();
            _exitResult = new();

            // dll & exe locations
            _exeLocation = exeLocation;
            _dllLocation = dllLocation;

            // Client <-> Server communication stream
            _handshake = GetHandshake();
            _pipeName = OutOfProcServerNode.GetPipeName(_handshake);
            _nodeStream = new NamedPipeClientStream(".", _pipeName, PipeDirection.InOut, PipeOptions.Asynchronous
#if FEATURE_PIPEOPTIONS_CURRENTUSERONLY
                                                                         | PipeOptions.CurrentUserOnly
#endif
            );

            _packetMemoryStream = new MemoryStream();
            _binaryWriter = new BinaryWriter(_packetMemoryStream);
        }

        /// <summary>
        /// Orchestrates the execution of the build on the server,
        /// responsible for client-server communication.
        /// </summary>
        /// <param name="commandLine">The command line to process. The first argument
        /// on the command line is assumed to be the name/path of the executable, and
        /// is ignored.</param>
        /// <param name="cancellationToken">Cancellation token.</param>
        /// <returns>A value of type <see cref="MSBuildClientExitResult"/> that indicates whether the build succeeded,
        /// or the manner in which it failed.</returns>
        public MSBuildClientExitResult Execute(string commandLine, CancellationToken cancellationToken)
        {
            CommunicationsUtilities.Trace("Executing build with command line '{0}'", commandLine);
            string serverRunningMutexName = OutOfProcServerNode.GetRunningServerMutexName(_handshake);
            string serverBusyMutexName = OutOfProcServerNode.GetBusyServerMutexName(_handshake);

            // Start server it if is not running.
            bool serverIsAlreadyRunning = ServerNamedMutex.WasOpen(serverRunningMutexName);
            if (!serverIsAlreadyRunning)
            {
                CommunicationsUtilities.Trace("Server was not running. Starting server now.");
                if (!TryLaunchServer())
                {
                    return _exitResult;
                }
            }

            // Check that server is not busy.
            var serverWasBusy = ServerNamedMutex.WasOpen(serverBusyMutexName);
            if (serverWasBusy)
            {
                CommunicationsUtilities.Trace("Server is busy, falling back to former behavior.");
                _exitResult.MSBuildClientExitType = MSBuildClientExitType.ServerBusy;
                return _exitResult;
            }

            // Connect to server.
            if (!TryConnectToServer(serverIsAlreadyRunning ? 1_000 : 20_000))
            {
                CommunicationsUtilities.Trace("Failure to connect to a server.");
                _exitResult.MSBuildClientExitType = MSBuildClientExitType.ConnectionError;
                return _exitResult;
            }

            // Send build command.
            // Let's send it outside the packet pump so that we easier and quicker deal with possible issues with connection to server.
            MSBuildEventSource.Log.MSBuildServerBuildStart(commandLine);
            if (!TrySendBuildCommand(commandLine))
            {
                CommunicationsUtilities.Trace("Failure to connect to a server.");
                _exitResult.MSBuildClientExitType = MSBuildClientExitType.ConnectionError;
                return _exitResult;
            }

            _numConsoleWritePackets = 0;
            _sizeOfConsoleWritePackets = 0;

            try
            {
                // Start packet pump
                using MSBuildClientPacketPump packetPump = new(_nodeStream);

                packetPump.RegisterPacketHandler(NodePacketType.ServerNodeConsoleWrite, ServerNodeConsoleWrite.FactoryForDeserialization, packetPump);
                packetPump.RegisterPacketHandler(NodePacketType.ServerNodeBuildResult, ServerNodeBuildResult.FactoryForDeserialization, packetPump);
                packetPump.Start();

                WaitHandle[] waitHandles =
                {
                    cancellationToken.WaitHandle,
                    packetPump.PacketPumpErrorEvent,
                    packetPump.PacketReceivedEvent
                };

                if (NativeMethodsShared.IsWindows)
                {
                    SupportVT100();
                }

                while (!_buildFinished)
                {
                    int index = WaitHandle.WaitAny(waitHandles);
                    switch (index)
                    {
                        case 0:
                            HandleCancellation();
                            waitHandles[0] = CancellationToken.None.WaitHandle;
                            break;

                        case 1:
                            HandlePacketPumpError(packetPump);
                            break;

                        case 2:
                            while (packetPump.ReceivedPacketsQueue.TryDequeue(out INodePacket? packet) &&
                                   !_buildFinished)
                            {
                                if (packet != null)
                                {
                                    HandlePacket(packet);
                                }
                            }

                            break;
                    }
                }
            }
            catch (Exception ex)
            {
                CommunicationsUtilities.Trace("MSBuild client error: problem during packet handling occurred: {0}.", ex);
                _exitResult.MSBuildClientExitType = MSBuildClientExitType.Unexpected;
            }

            MSBuildEventSource.Log.MSBuildServerBuildStop(commandLine, _numConsoleWritePackets, _sizeOfConsoleWritePackets, _exitResult.MSBuildClientExitType.ToString(), _exitResult.MSBuildAppExitTypeString);
            CommunicationsUtilities.Trace("Build finished.");
            return _exitResult;
        }

        private bool TrySendPacket(Func<INodePacket> packetResolver)
        {
            INodePacket? packet = null;
            try
            {
                packet = packetResolver();
                WritePacket(_nodeStream, packet);
                CommunicationsUtilities.Trace($"Command packet of type '{packet.Type}' sent...");
            }
            catch (Exception ex)
            {
                CommunicationsUtilities.Trace($"Failed to send command packet of type '{packet?.Type.ToString() ?? "Unknown"}' to server: {0}", ex);
                _exitResult.MSBuildClientExitType = MSBuildClientExitType.ConnectionError;
                return false;
            }

            return true;
        }
<<<<<<< HEAD
        private void SupportVT100()
        {
            IntPtr stdOut = NativeMethodsShared.GetStdHandle(NativeMethodsShared.STD_OUTPUT_HANDLE);
            if (NativeMethodsShared.GetConsoleMode(stdOut, out uint consoleMode))
            {
                consoleMode |= NativeMethodsShared.ENABLE_VIRTUAL_TERMINAL_PROCESSING | NativeMethodsShared.DISABLE_NEWLINE_AUTO_RETURN;
                NativeMethodsShared.SetConsoleMode(stdOut, consoleMode);
            }
        }

        private void SendCancelCommand(NamedPipeClientStream nodeStream) => throw new NotImplementedException();
=======
>>>>>>> 64968c4c

        /// <summary>
        /// Launches MSBuild server. 
        /// </summary>
        /// <returns> Whether MSBuild server was started successfully.</returns>
        private bool TryLaunchServer()
        {
            string serverLaunchMutexName = $@"Global\server-launch-{_handshake.ComputeHash()}";
            using var serverLaunchMutex = ServerNamedMutex.OpenOrCreateMutex(serverLaunchMutexName, out bool mutexCreatedNew);
            if (!mutexCreatedNew)
            {
                // Some other client process launching a server and setting a build request for it. Fallback to usual msbuild app build.
                CommunicationsUtilities.Trace("Another process launching the msbuild server, falling back to former behavior.");
                _exitResult.MSBuildClientExitType = MSBuildClientExitType.ServerBusy;
                return false;
            }

            string[] msBuildServerOptions = new string[] {
                _dllLocation,
                "/nologo",
                "/nodemode:8"
            };

            try
            {
                Process msbuildProcess = LaunchNode(_exeLocation, string.Join(" ", msBuildServerOptions),  _serverEnvironmentVariables);
                CommunicationsUtilities.Trace("Server is launched with PID: {0}", msbuildProcess.Id);
            }
            catch (Exception ex)
            {
                CommunicationsUtilities.Trace("Failed to launch the msbuild server: {0}", ex);
                _exitResult.MSBuildClientExitType = MSBuildClientExitType.LaunchError;
                return false;
            }

            return true;
        }

        private Process LaunchNode(string exeLocation, string msBuildServerArguments, Dictionary<string, string> serverEnvironmentVariables)
        {
            CommunicationsUtilities.Trace("Launching server node from {0} with arguments {1}", exeLocation, msBuildServerArguments);
            ProcessStartInfo processStartInfo = new() 
            {
                FileName = exeLocation,
                Arguments = msBuildServerArguments,
                UseShellExecute = false
            };

            foreach (var entry in serverEnvironmentVariables)
            {
                processStartInfo.Environment[entry.Key] = entry.Value;
            }

            // We remove env to enable MSBuild Server that might be equal to 1, so we do not get an infinite recursion here.
            processStartInfo.Environment[Traits.UseMSBuildServerEnvVarName] = "0";

            processStartInfo.CreateNoWindow = true;
            processStartInfo.UseShellExecute = false;

            return Process.Start(processStartInfo) ?? throw new InvalidOperationException("MSBuild server node failed to launch.");
        }

        private bool TrySendBuildCommand(string commandLine) => TrySendPacket(() => GetServerNodeBuildCommand(commandLine));

        private bool TrySendCancelCommand() => TrySendPacket(() => ServerNodeBuildCancel.Instance);

        private ServerNodeBuildCommand GetServerNodeBuildCommand(string commandLine)
        {
            Dictionary<string, string> envVars = new();

            foreach (DictionaryEntry envVar in Environment.GetEnvironmentVariables())
            {
                envVars[(string)envVar.Key] = (envVar.Value as string) ?? string.Empty;
            }

            foreach (var pair in _serverEnvironmentVariables)
            {
                envVars[pair.Key] = pair.Value;
            }

            // We remove env variable used to invoke MSBuild server as that might be equal to 1, so we do not get an infinite recursion here. 
            envVars[Traits.UseMSBuildServerEnvVarName] = "0";

            return new ServerNodeBuildCommand(
                        commandLine,
                        startupDirectory: Directory.GetCurrentDirectory(),
                        buildProcessEnvironment: envVars,
                        CultureInfo.CurrentCulture,
                        CultureInfo.CurrentUICulture);
        }

        private ServerNodeHandshake GetHandshake()
        {
            return new ServerNodeHandshake(CommunicationsUtilities.GetHandshakeOptions(taskHost: false, architectureFlagToSet: XMakeAttributes.GetCurrentMSBuildArchitecture()));
        }

        /// <summary>
        /// Handle cancellation.
        /// </summary>
        private void HandleCancellation()
        {
            TrySendCancelCommand();

            Console.WriteLine("MSBuild client cancelled.");
            CommunicationsUtilities.Trace("MSBuild client cancelled.");
            _buildCanceled = true;
        }

        /// <summary>
        /// Handle packet pump error.
        /// </summary>
        private void HandlePacketPumpError(MSBuildClientPacketPump packetPump)
        {
            CommunicationsUtilities.Trace("MSBuild client error: packet pump unexpectedly shut down: {0}", packetPump.PacketPumpException);
            throw packetPump.PacketPumpException ?? new Exception("Packet pump unexpectedly shut down");
        }

        /// <summary>
        /// Dispatches the packet to the correct handler.
        /// </summary>
        private void HandlePacket(INodePacket packet)
        {
            switch (packet.Type)
            {
                case NodePacketType.ServerNodeConsoleWrite:
                    ServerNodeConsoleWrite writePacket = (packet as ServerNodeConsoleWrite)!;
                    HandleServerNodeConsoleWrite(writePacket);
                    _numConsoleWritePackets++;
                    _sizeOfConsoleWritePackets += writePacket.Text.Length;
                    break;
                case NodePacketType.ServerNodeBuildResult:
                    HandleServerNodeBuildResult((ServerNodeBuildResult)packet);
                    break;
                default: throw new InvalidOperationException($"Unexpected packet type {packet.GetType().Name}");
            }
        }

        private void HandleServerNodeConsoleWrite(ServerNodeConsoleWrite consoleWrite)
        {
            switch (consoleWrite.OutputType)
            {
                case ConsoleOutput.Standard:
                    Console.Write(consoleWrite.Text);
                    break;
                case ConsoleOutput.Error:
                    Console.Error.Write(consoleWrite.Text);
                    break;
                default:
                    throw new InvalidOperationException($"Unexpected console output type {consoleWrite.OutputType}");
            }
        }

        private void HandleServerNodeBuildResult(ServerNodeBuildResult response)
        {
            CommunicationsUtilities.Trace("Build response received: exit code {0}, exit type '{1}'", response.ExitCode, response.ExitType);
            _exitResult.MSBuildClientExitType = _buildCanceled ? MSBuildClientExitType.Cancelled : MSBuildClientExitType.Success;
            _exitResult.MSBuildAppExitTypeString = response.ExitType;
            _buildFinished = true;
        }

        /// <summary>
        /// Connects to MSBuild server.
        /// </summary>
        /// <returns> Whether the client connected to MSBuild server successfully.</returns>
        private bool TryConnectToServer(int timeout)
        {
            try
            {
                _nodeStream.Connect(timeout);

                int[] handshakeComponents = _handshake.RetrieveHandshakeComponents();
                for (int i = 0; i < handshakeComponents.Length; i++)
                {
                    CommunicationsUtilities.Trace("Writing handshake part {0} ({1}) to pipe {2}", i, handshakeComponents[i], _pipeName);
                    _nodeStream.WriteIntForHandshake(handshakeComponents[i]);
                }

                // This indicates that we have finished all the parts of our handshake; hopefully the endpoint has as well.
                _nodeStream.WriteEndOfHandshakeSignal();

                CommunicationsUtilities.Trace("Reading handshake from pipe {0}", _pipeName);

#if NETCOREAPP2_1_OR_GREATER || MONO
                _nodeStream.ReadEndOfHandshakeSignal(false, 1000); 
#else
                _nodeStream.ReadEndOfHandshakeSignal(false);
#endif

                CommunicationsUtilities.Trace("Successfully connected to pipe {0}...!", _pipeName);
            }
            catch (Exception ex)
            {
                CommunicationsUtilities.Trace("Failed to connect to server: {0}", ex);
                _exitResult.MSBuildClientExitType = MSBuildClientExitType.ConnectionError;
                return false;
            }

            return true;
        }

        private void WritePacket(Stream nodeStream, INodePacket packet)
        {
            MemoryStream memoryStream = _packetMemoryStream;
            memoryStream.SetLength(0);

            ITranslator writeTranslator = BinaryTranslator.GetWriteTranslator(memoryStream);

            // Write header
            memoryStream.WriteByte((byte)packet.Type);

            // Pad for packet length
            _binaryWriter.Write(0);

            // Reset the position in the write buffer.
            packet.Translate(writeTranslator);

            int packetStreamLength = (int)memoryStream.Position;

            // Now write in the actual packet length
            memoryStream.Position = 1;
            _binaryWriter.Write(packetStreamLength - 5);

            nodeStream.Write(memoryStream.GetBuffer(), 0, packetStreamLength);
        }
    }
}<|MERGE_RESOLUTION|>--- conflicted
+++ resolved
@@ -251,7 +251,6 @@
 
             return true;
         }
-<<<<<<< HEAD
         private void SupportVT100()
         {
             IntPtr stdOut = NativeMethodsShared.GetStdHandle(NativeMethodsShared.STD_OUTPUT_HANDLE);
@@ -262,9 +261,24 @@
             }
         }
 
-        private void SendCancelCommand(NamedPipeClientStream nodeStream) => throw new NotImplementedException();
-=======
->>>>>>> 64968c4c
+        private bool TrySendPacket(Func<INodePacket> packetResolver)
+        {
+            INodePacket? packet = null;
+            try
+            {
+                packet = packetResolver();
+                WritePacket(_nodeStream, packet);
+                CommunicationsUtilities.Trace($"Command packet of type '{packet.Type}' sent...");
+            }
+            catch (Exception ex)
+            {
+                CommunicationsUtilities.Trace($"Failed to send command packet of type '{packet?.Type.ToString() ?? "Unknown"}' to server: {0}", ex);
+                _exitResult.MSBuildClientExitType = MSBuildClientExitType.ConnectionError;
+                return false;
+            }
+
+            return true;
+        }
 
         /// <summary>
         /// Launches MSBuild server. 
