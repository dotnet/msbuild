--- conflicted
+++ resolved
@@ -78,11 +78,7 @@
             _componentEntriesByType[BuildComponentType.LoggingService] = new BuildComponentEntry(BuildComponentType.LoggingService, null);
             _componentEntriesByType[BuildComponentType.RequestBuilder] = new BuildComponentEntry(BuildComponentType.RequestBuilder, RequestBuilder.CreateComponent, CreationPattern.CreateAlways);
             // This conditionally registers real or no-op implementation based on BuildParameters
-<<<<<<< HEAD
-            _componentEntriesByType[BuildComponentType.BuildCheck] = new BuildComponentEntry(BuildComponentType.BuildCheck, BuildCheckManagerProvider.CreateComponent, CreationPattern.Singleton);
-=======
             _componentEntriesByType[BuildComponentType.BuildCheckManagerProvider] = new BuildComponentEntry(BuildComponentType.BuildCheckManagerProvider, BuildCheckManagerProvider.CreateComponent, CreationPattern.Singleton);
->>>>>>> 36714943
             _componentEntriesByType[BuildComponentType.TargetBuilder] = new BuildComponentEntry(BuildComponentType.TargetBuilder, TargetBuilder.CreateComponent, CreationPattern.CreateAlways);
             _componentEntriesByType[BuildComponentType.TaskBuilder] = new BuildComponentEntry(BuildComponentType.TaskBuilder, TaskBuilder.CreateComponent, CreationPattern.CreateAlways);
             _componentEntriesByType[BuildComponentType.RegisteredTaskObjectCache] = new BuildComponentEntry(BuildComponentType.RegisteredTaskObjectCache, RegisteredTaskObjectCache.CreateComponent, CreationPattern.Singleton);
