--- conflicted
+++ resolved
@@ -416,15 +416,6 @@
 
             if (resolvers != null)
             {
-<<<<<<< HEAD
-                _specificResolversManifestsRegistry = new List<SdkResolverManifest>();
-                _generalResolversManifestsRegistry = new List<SdkResolverManifest>();
-                _manifestToResolvers = new Dictionary<SdkResolverManifest, IReadOnlyList<SdkResolver>>();
-
-                SdkResolverManifest sdkResolverManifest = new SdkResolverManifest(DisplayName: "TestResolversManifest", Path: null, ResolvableSdkRegex: null);
-                _generalResolversManifestsRegistry.Add(sdkResolverManifest);
-                _manifestToResolvers[sdkResolverManifest] = resolvers;
-=======
                 specificResolversManifestsRegistry = new List<SdkResolverManifest>();
                 generalResolversManifestsRegistry = new List<SdkResolverManifest>();
                 _manifestToResolvers = new Dictionary<SdkResolverManifest, IReadOnlyList<SdkResolver>>();
@@ -434,7 +425,6 @@
                 _manifestToResolvers[sdkResolverManifest] = resolvers;
                 _generalResolversManifestsRegistry = generalResolversManifestsRegistry.AsReadOnly();
                 _specificResolversManifestsRegistry = specificResolversManifestsRegistry.AsReadOnly();
->>>>>>> 07bbc790
             }
         }
 
