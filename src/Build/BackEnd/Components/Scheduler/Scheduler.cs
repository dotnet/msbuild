﻿// Licensed to the .NET Foundation under one or more agreements.
// The .NET Foundation licenses this file to you under the MIT license.

using System;
using System.Buffers;
using System.Collections.Generic;
using System.Globalization;
using System.IO;
using System.Linq;
using System.Text;
using System.Threading;
using System.Threading.Tasks;
using Microsoft.Build.Execution;
using Microsoft.Build.ProjectCache;
using Microsoft.Build.Framework;
using Microsoft.Build.Shared;
using Microsoft.Build.Shared.Debugging;
using BuildAbortedException = Microsoft.Build.Exceptions.BuildAbortedException;
using ILoggingService = Microsoft.Build.BackEnd.Logging.ILoggingService;
using NodeLoggingContext = Microsoft.Build.BackEnd.Logging.NodeLoggingContext;

#nullable disable

namespace Microsoft.Build.BackEnd
{
    /// <summary>
    /// The MSBuild Scheduler
    /// </summary>
    internal class Scheduler : IScheduler
    {
        /// <summary>
        /// The invalid node id
        /// </summary>
        internal const int InvalidNodeId = -1;

        /// <summary>
        /// ID used to indicate that the results for a particular configuration may at one point
        /// have resided on this node, but currently do not and will need to be transferred back
        /// in order to be used.
        /// </summary>
        internal const int ResultsTransferredId = -2;

        /// <summary>
        /// The in-proc node id
        /// </summary>
        internal const int InProcNodeId = 1;

        /// <summary>
        /// The virtual node, used when a request is initially given to the scheduler.
        /// </summary>
        internal const int VirtualNode = 0;

        /// <summary>
        /// If MSBUILDCUSTOMSCHEDULER = CustomSchedulerForSQL, the default multiplier for the amount by which
        /// the count of configurations on any one node can exceed the average configuration count is 1.1 --
        /// + 10%.
        /// </summary>
        private const double DefaultCustomSchedulerForSQLConfigurationLimitMultiplier = 1.1;

        #region Scheduler Data

        /// <summary>
        /// Often we will need to copy requests into a buffer to avoid modifying the target collection while we
        /// enumerate due to semi-recursive calls in the Scheduler.
        /// Avoid ArrayPool.Shared here as its backed by a different implementation which will evict our arrays (likely
        /// due to exceeding the threshold from these recursive calls).
        /// </summary>
        private ArrayPool<SchedulableRequest> _requestBufferPool = ArrayPool<SchedulableRequest>.Create();

        /// <summary>
        /// Content of the environment variable  MSBUILDSCHEDULINGUNLIMITED
        /// </summary>
        private string _schedulingUnlimitedVariable;

        /// <summary>
        /// If MSBUILDSCHEDULINGUNLIMITED is set, this flag will make AtSchedulingLimit() always return false
        /// </summary>
        private bool _schedulingUnlimited;

        /// <summary>
        /// If MSBUILDNODELIMITOFFSET is set, this will add an offset to the limit used in AtSchedulingLimit()
        /// </summary>
        private int _nodeLimitOffset;

        /// <summary>
        /// The result of calling NativeMethodsShared.GetLogicalCoreCount() unless overriden with MSBUILDCORELIMIT.
        /// </summary>
        private int _coreLimit;

        /// <summary>
        /// The weight of busy nodes in GetAvailableCoresForExplicitRequests().
        /// </summary>
        private int _nodeCoreAllocationWeight;

        /// <summary>
        /// { nodeId -> NodeInfo }
        /// A list of nodes we know about.  For the non-distributed case, there will be no more nodes than the
        /// maximum specified on the command-line.
        /// </summary>
        private Dictionary<int, NodeInfo> _availableNodes;

        /// <summary>
        /// The number of inproc nodes that can be created without hitting the
        /// node limit.
        /// </summary>
        private int _currentInProcNodeCount = 0;

        /// <summary>
        /// The number of out-of-proc nodes that can be created without hitting the
        /// node limit.
        /// </summary>
        private int _currentOutOfProcNodeCount = 0;

        /// <summary>
        /// The collection of all requests currently known to the system.
        /// </summary>
        private SchedulingData _schedulingData;

        /// <summary>
        /// A queue of RequestCores requests waiting for at least one core to become available.
        /// </summary>
        private Queue<TaskCompletionSource<int>> _pendingRequestCoresCallbacks;

        #endregion

        /// <summary>
        /// The component host.
        /// </summary>
        private IBuildComponentHost _componentHost;

        /// <summary>
        /// The configuration cache.
        /// </summary>
        private IConfigCache _configCache;

        /// <summary>
        /// The results cache.
        /// </summary>
        private IResultsCache _resultsCache;

        /// <summary>
        ///  The next ID to assign for a global request id.
        /// </summary>
        private int _nextGlobalRequestId;

        /// <summary>
        /// Flag indicating that we are supposed to dump the scheduler state to the disk periodically.
        /// </summary>
        private bool _debugDumpState;

        /// <summary>
        /// Flag used for debugging by forcing all scheduling to go out-of-proc.
        /// </summary>
        internal bool ForceAffinityOutOfProc
            => Traits.Instance.InProcNodeDisabled || _componentHost.BuildParameters.DisableInProcNode;

        /// <summary>
        /// The path into which debug files will be written.
        /// </summary>
        private string _debugDumpPath;

        /// <summary>
        /// If MSBUILDCUSTOMSCHEDULER = CustomSchedulerForSQL, the user may also choose to set
        /// MSBUILDCUSTOMSCHEDULERFORSQLCONFIGURATIONLIMITMULTIPLIER to the value by which they want
        /// the max configuration count for any one node to exceed the average configuration count.
        /// If that env var is not set, or is set to an invalid value (negative, less than 1, non-numeric)
        /// then we use the default value instead.
        /// </summary>
        private double _customSchedulerForSQLConfigurationLimitMultiplier;

        /// <summary>
        /// The plan.
        /// </summary>
        private SchedulingPlan _schedulingPlan;

        /// <summary>
        /// If MSBUILDCUSTOMSCHEDULER is set, contains the requested scheduling algorithm
        /// </summary>
        private AssignUnscheduledRequestsDelegate _customRequestSchedulingAlgorithm;

        private NodeLoggingContext _inprocNodeContext;

        private int _loggedWarningsForProxyBuildsOnOutOfProcNodes = 0;

        /// <summary>
        /// If we hit the path that prevents from completing build submission this flag is set.
        /// </summary>
#pragma warning disable IDE0052 // Remove unread private members because we need them for traceability only
#pragma warning disable CS0414 // The field is assigned but its value is never used
        private bool _hitNoLoggingCompleted;

        /// <summary>
        /// Information about the missed submission.
        /// </summary>
        private string _noLoggingCompletedSubmissionDetails;

        /// <summary>
        /// Static variable to track whether this is the first write to the debug dump file.
        /// If true, indicates that a header should be written to the file.
        /// After the first write, this is set to false to prevent writing the header in subsequent writes.
        /// </summary>
        private static bool _debugDumpIsFirstWrite = true;

#pragma warning restore IDE0052 // Remove unread private members
#pragma warning restore CS0414 // The field is assigned but its value is never used

        /// <summary>
        /// Constructor.
        /// </summary>
        public Scheduler()
        {
            // Be careful moving these to Traits, changing the timing of reading environment variables has a breaking potential.
            _debugDumpState = Traits.Instance.DebugScheduler;
            _debugDumpPath = DebugUtils.DebugPath;
            _schedulingUnlimitedVariable = Environment.GetEnvironmentVariable("MSBUILDSCHEDULINGUNLIMITED");
            _nodeLimitOffset = 0;

            if (!String.IsNullOrEmpty(_schedulingUnlimitedVariable))
            {
                _schedulingUnlimited = true;
            }
            else
            {
                _schedulingUnlimited = false;

                string strNodeLimitOffset = Environment.GetEnvironmentVariable("MSBUILDNODELIMITOFFSET");
                if (!String.IsNullOrEmpty(strNodeLimitOffset))
                {
                    _nodeLimitOffset = Int16.Parse(strNodeLimitOffset, CultureInfo.InvariantCulture);

                    if (_nodeLimitOffset < 0)
                    {
                        _nodeLimitOffset = 0;
                    }
                }
            }

            // Resource management tuning knobs:
            // 1) MSBUILDCORELIMIT is the maximum number of cores we hand out via IBuildEngine9.RequestCores.
            //    Note that it is independent of build parallelism as given by /m on the command line.
            if (!int.TryParse(Environment.GetEnvironmentVariable("MSBUILDCORELIMIT"), out _coreLimit) || _coreLimit <= 0)
            {
                _coreLimit = NativeMethodsShared.GetLogicalCoreCount();
            }
            // 1) MSBUILDNODECOREALLOCATIONWEIGHT is the weight with which executing nodes reduce the number of available cores.
            //    Example: If the weight is 50, _coreLimit is 8, and there are 4 nodes that are busy executing build requests,
            //    then the number of cores available via IBuildEngine9.RequestCores is 8 - (0.5 * 4) = 6.
            if (!int.TryParse(Environment.GetEnvironmentVariable("MSBUILDNODECOREALLOCATIONWEIGHT"), out _nodeCoreAllocationWeight)
                || _nodeCoreAllocationWeight <= 0
                || _nodeCoreAllocationWeight > 100)
            {
                _nodeCoreAllocationWeight = 0;
            }

            if (String.IsNullOrEmpty(_debugDumpPath))
            {
                _debugDumpPath = FileUtilities.TempFileDirectory;
            }

            Reset();
        }

        #region Delegates

        /// <summary>
        /// In the circumstance where we want to specify the scheduling algorithm via the secret environment variable
        /// MSBUILDCUSTOMSCHEDULING, the scheduling algorithm used will be assigned to a delegate of this type.
        /// </summary>
        internal delegate void AssignUnscheduledRequestsDelegate(List<ScheduleResponse> responses, HashSet<int> idleNodes);

        #endregion

        #region IScheduler Members

        /// <summary>
        /// Retrieves the minimum configuration id which can be assigned that won't conflict with those in the scheduling plan.
        /// </summary>
        public int MinimumAssignableConfigurationId
        {
            get
            {
                if (_schedulingPlan == null)
                {
                    return 1;
                }

                return _schedulingPlan.MaximumConfigurationId + 1;
            }
        }

        /// <summary>
        /// Returns true if the specified configuration is currently in the scheduler.
        /// </summary>
        /// <param name="configurationId">The configuration id</param>
        /// <returns>True if the specified configuration is already building.</returns>
        public bool IsCurrentlyBuildingConfiguration(int configurationId)
        {
            return _schedulingData.GetRequestsAssignedToConfigurationCount(configurationId) > 0;
        }

        /// <summary>
        /// Gets a configuration id from the plan which matches the specified path.
        /// </summary>
        /// <param name="configPath">The path.</param>
        /// <returns>The configuration id which has been assigned to this path.</returns>
        public int GetConfigurationIdFromPlan(string configPath)
        {
            if (_schedulingPlan == null)
            {
                return BuildRequestConfiguration.InvalidConfigurationId;
            }

            return _schedulingPlan.GetConfigIdForPath(configPath);
        }

        /// <summary>
        /// Retrieves the request executing on a node.
        /// </summary>
        public BuildRequest GetExecutingRequestByNode(int nodeId)
        {
            if (!_schedulingData.IsNodeWorking(nodeId))
            {
                return null;
            }

            SchedulableRequest request = _schedulingData.GetExecutingRequestByNode(nodeId);
            return request.BuildRequest;
        }

        /// <summary>
        /// Reports that the specified request has become blocked and cannot proceed.
        /// </summary>
        public IEnumerable<ScheduleResponse> ReportRequestBlocked(int nodeId, BuildRequestBlocker blocker)
        {
            _schedulingData.EventTime = DateTime.UtcNow;
            List<ScheduleResponse> responses = new List<ScheduleResponse>();

            // Get the parent, if any
            SchedulableRequest parentRequest = null;
            if (blocker.BlockedRequestId != BuildRequest.InvalidGlobalRequestId)
            {
                if (blocker.YieldAction == YieldAction.Reacquire)
                {
                    parentRequest = _schedulingData.GetYieldingRequest(blocker.BlockedRequestId);
                }
                else
                {
                    parentRequest = _schedulingData.GetExecutingRequest(blocker.BlockedRequestId);
                }
            }

            try
            {
                // We are blocked either on new requests (top-level or MSBuild task) or on an in-progress request that is
                // building a target we want to build.
                if (blocker.YieldAction != YieldAction.None)
                {
                    TraceScheduler("Request {0} on node {1} is performing yield action {2}.", blocker.BlockedRequestId, nodeId, blocker.YieldAction);
                    ErrorUtilities.VerifyThrow(string.IsNullOrEmpty(blocker.BlockingTarget), "Blocking target should be null because this is not a request blocking on a target");
                    HandleYieldAction(parentRequest, blocker);
                }
                else if ((blocker.BlockingRequestId == blocker.BlockedRequestId) && blocker.BlockingRequestId != BuildRequest.InvalidGlobalRequestId)
                {
                    ErrorUtilities.VerifyThrow(string.IsNullOrEmpty(blocker.BlockingTarget), "Blocking target should be null because this is not a request blocking on a target");
                    // We are blocked waiting for a transfer of results.
                    HandleRequestBlockedOnResultsTransfer(parentRequest, responses);
                }
                else if (blocker.BlockingRequestId != BuildRequest.InvalidGlobalRequestId)
                {
                    // We are blocked by a request executing a target for which we need results.
                    try
                    {
                        ErrorUtilities.VerifyThrow(!string.IsNullOrEmpty(blocker.BlockingTarget), "Blocking target should exist");

                        HandleRequestBlockedOnInProgressTarget(parentRequest, blocker);
                    }
                    catch (SchedulerCircularDependencyException ex)
                    {
                        TraceScheduler("Circular dependency caused by request {0}({1}) (nr {2}), parent {3}({4}) (nr {5})", ex.Request.GlobalRequestId, ex.Request.ConfigurationId, ex.Request.NodeRequestId, parentRequest.BuildRequest.GlobalRequestId, parentRequest.BuildRequest.ConfigurationId, parentRequest.BuildRequest.NodeRequestId);
                        responses.Add(ScheduleResponse.CreateCircularDependencyResponse(nodeId, parentRequest.BuildRequest, ex.Request));
                    }
                }
                else
                {
                    ErrorUtilities.VerifyThrow(string.IsNullOrEmpty(blocker.BlockingTarget), "Blocking target should be null because this is not a request blocking on a target");
                    // We are blocked by new requests, either top-level or MSBuild task.
                    HandleRequestBlockedByNewRequests(parentRequest, blocker, responses);
                }
            }
            catch (SchedulerCircularDependencyException ex)
            {
                TraceScheduler("Circular dependency caused by request {0}({1}) (nr {2}), parent {3}({4}) (nr {5})", ex.Request.GlobalRequestId, ex.Request.ConfigurationId, ex.Request.NodeRequestId, parentRequest.BuildRequest.GlobalRequestId, parentRequest.BuildRequest.ConfigurationId, parentRequest.BuildRequest.NodeRequestId);
                responses.Add(ScheduleResponse.CreateCircularDependencyResponse(nodeId, parentRequest.BuildRequest, ex.Request));
            }

            // Now see if we can schedule requests somewhere since we
            // a) have a new request; and
            // b) have a node which is now waiting and not doing anything.
            ScheduleUnassignedRequests(responses);
            return responses;
        }

        /// <summary>
        /// Informs the scheduler of a specific result.
        /// </summary>
        public IEnumerable<ScheduleResponse> ReportResult(int nodeId, BuildResult result)
        {
            _schedulingData.EventTime = DateTime.UtcNow;
            List<ScheduleResponse> responses = new List<ScheduleResponse>();
            TraceScheduler("Reporting result from node {0} for request {1}, parent {2}.", nodeId, result.GlobalRequestId, result.ParentGlobalRequestId);
            RecordResultToCurrentCacheIfConfigNotInOverrideCache(result);

            if (result.NodeRequestId == BuildRequest.ResultsTransferNodeRequestId)
            {
                // We are transferring results.  The node to which they should be sent has already been recorded by the
                // HandleRequestBlockedOnResultsTransfer method in the configuration.
                BuildRequestConfiguration config = _configCache[result.ConfigurationId];
                ScheduleResponse response = ScheduleResponse.CreateReportResultResponse(config.ResultsNodeId, result);
                responses.Add(response);
            }
            else
            {
                // Tell the request to which this result belongs than it is done.
                SchedulableRequest request = _schedulingData.GetExecutingRequest(result.GlobalRequestId);
                request.Complete(result);

                // Report results to our parent, or report submission complete as necessary.
                if (request.Parent != null)
                {
                    // responses.Add(new ScheduleResponse(request.Parent.AssignedNode, new BuildRequestUnblocker(request.Parent.BuildRequest.GlobalRequestId, result)));
                    ErrorUtilities.VerifyThrow(result.ParentGlobalRequestId == request.Parent.BuildRequest.GlobalRequestId, "Result's parent doesn't match request's parent.");

                    // When adding the result to the cache we merge the result with what ever is already in the cache this may cause
                    // the result to have more target outputs in it than was was requested.  To fix this we can ask the cache itself for the result we just added.
                    // When results are returned from the cache we filter them based on the targets we requested. This causes our result to only
                    // include the targets we requested rather than the merged result.

                    // Note: In this case we do not need to log that we got the results from the cache because we are only using the cache
                    // for filtering the targets for the result instead rather than using the cache as the location where this result came from.
                    ScheduleResponse response = TrySatisfyRequestFromCache(request.Parent.AssignedNode, request.BuildRequest, skippedResultsDoNotCauseCacheMiss: _componentHost.BuildParameters.SkippedResultsDoNotCauseCacheMiss());

                    // response may be null if the result was never added to the cache. This can happen if the result has an exception in it
                    // or the results could not be satisfied because the initial or default targets have been skipped. If that is the case
                    // we need to report the result directly since it contains an exception
                    if (response == null)
                    {
                        response = ScheduleResponse.CreateReportResultResponse(request.Parent.AssignedNode, result.Clone());
                    }

                    responses.Add(response);
                }
                else
                {
                    // This was root request, we can report submission complete.
                    // responses.Add(new ScheduleResponse(result));
                    responses.Add(ScheduleResponse.CreateSubmissionCompleteResponse(result));
                    if (result.OverallResult != BuildResultCode.Failure)
                    {
                        WriteSchedulingPlan(result.SubmissionId);
                    }
                }

                // This result may apply to a number of other unscheduled requests which are blocking active requests.  Report to them as well.
                SchedulableRequest[] unscheduledRequests = RentPooledBuffer(
                    _schedulingData.UnscheduledRequests, _schedulingData.UnscheduledRequestsCount, out int numRead);
                foreach (SchedulableRequest unscheduledRequest in new ReadOnlySpan<SchedulableRequest>(unscheduledRequests, 0, numRead))
                {
                    if (unscheduledRequest.BuildRequest.GlobalRequestId == result.GlobalRequestId)
                    {
                        TraceScheduler("Request {0} (node request {1}) also satisfied by result.", unscheduledRequest.BuildRequest.GlobalRequestId, unscheduledRequest.BuildRequest.NodeRequestId);
                        BuildResult newResult = new BuildResult(unscheduledRequest.BuildRequest, result, null);

                        // Report results to the parent.
                        int parentNode = (unscheduledRequest.Parent == null) ? InvalidNodeId : unscheduledRequest.Parent.AssignedNode;

                        // There are other requests which we can satisfy based on this result, lets pull the result out of the cache
                        // and satisfy those requests.  Normally a skipped result would lead to the cache refusing to satisfy the
                        // request, because the correct response in that case would be to attempt to rebuild the target in case there
                        // are state changes that would cause it to now execute.  At this point, however, we already know that the parent
                        // request has completed, and we already know that this request has the same global request ID, which means that
                        // its configuration and set of targets are identical -- from MSBuild's perspective, it's the same.  So since
                        // we're not going to attempt to re-execute it, if there are skipped targets in the result, that's fine. We just
                        // need to know what the target results are so that we can log them.
                        ScheduleResponse response = TrySatisfyRequestFromCache(parentNode, unscheduledRequest.BuildRequest, skippedResultsDoNotCauseCacheMiss: true);

                        // If we have a response we need to tell the loggers that we satisfied that request from the cache.
                        if (response != null)
                        {
                            LogRequestHandledFromCache(unscheduledRequest.BuildRequest, response.BuildResult);

                            // Mark the request as complete (and the parent is no longer blocked by this request.)
                            unscheduledRequest.Complete(newResult);
                            responses.Add(response);
                        }
                        else
                        {
                            // This is a critical error case where a result should be in the cache but isn't.
                            // The result might be missing from the cache if:
                            // 1. The result contained an exception that prevented it from being cached properly
                            // 2. The result was for a skipped target that couldn't satisfy all dependencies

                            // Now scheduler will handle this situation automatically - the unscheduled request remains
                            // in the unscheduled queue (_schedulingData.UnscheduledRequests) and will be picked up
                            // in the next ScheduleUnassignedRequests execution to be properly rebuilt.

                            // IMPORTANT: In earlier versions, we would hit this code path and did not handle it properly,
                            // which caused deadlocks/hangs in Visual Studio. Without completing the request's
                            // logging lifecycle, VS would never receive the completion callback and would wait
                            // indefinitely, freezing the UI.
                            _hitNoLoggingCompleted = true;
                            _noLoggingCompletedSubmissionDetails = $"SubmissionId: {unscheduledRequest.BuildRequest.SubmissionId}; BuildRequestDataFlags: {unscheduledRequest.BuildRequest.BuildRequestDataFlags}";
                        }
                    }
                }

                ReturnPooledBuffer(unscheduledRequests, numRead);
            }

            // This node may now be free, so run the scheduler.
            ScheduleUnassignedRequests(responses);
            return responses;
        }

        /// <summary>
        /// Signals that a node has been created.
        /// </summary>
        /// <param name="nodeInfos">Information about the nodes which were created.</param>
        /// <returns>A new set of scheduling actions to take.</returns>
        public IEnumerable<ScheduleResponse> ReportNodesCreated(IEnumerable<NodeInfo> nodeInfos)
        {
            _schedulingData.EventTime = DateTime.UtcNow;

            foreach (NodeInfo nodeInfo in nodeInfos)
            {
                _availableNodes[nodeInfo.NodeId] = nodeInfo;
                TraceScheduler("Node {0} created", nodeInfo.NodeId);

                switch (nodeInfo.ProviderType)
                {
                    case NodeProviderType.InProc:
                        _currentInProcNodeCount++;
                        break;
                    case NodeProviderType.OutOfProc:
                        _currentOutOfProcNodeCount++;
                        break;
                    case NodeProviderType.Remote:
                    default:
                        // this should never happen in the current MSBuild.
                        ErrorUtilities.ThrowInternalErrorUnreachable();
                        break;
                }
            }

            List<ScheduleResponse> responses = new List<ScheduleResponse>();
            ScheduleUnassignedRequests(responses);
            return responses;
        }

        /// <summary>
        /// Signals that the build has been aborted by the specified node.
        /// </summary>
        /// <param name="nodeId">The node which reported the failure.</param>
        public void ReportBuildAborted(int nodeId)
        {
            _schedulingData.EventTime = DateTime.UtcNow;

            // Get the list of build requests currently assigned to the node and report aborted results for them.
            TraceScheduler("Build aborted by node {0}", nodeId);

            foreach (SchedulableRequest request in _schedulingData.GetScheduledRequestsByNode(nodeId))
            {
                MarkRequestAborted(request);
            }
        }

        /// <summary>
        /// Resets the scheduler.
        /// </summary>
        public void Reset()
        {
            DumpConfigurations();
            DumpRequests();
            _schedulingPlan = null;
            _schedulingData = new SchedulingData();
            _availableNodes = new Dictionary<int, NodeInfo>(8);
            _pendingRequestCoresCallbacks = new Queue<TaskCompletionSource<int>>();
            _requestBufferPool = ArrayPool<SchedulableRequest>.Create();
            _currentInProcNodeCount = 0;
            _currentOutOfProcNodeCount = 0;

            _nextGlobalRequestId = 0;
            _customRequestSchedulingAlgorithm = null;
        }

        /// <summary>
        /// Writes out the detailed summary of the build.
        /// </summary>
        /// <param name="submissionId">The id of the submission which is at the root of the build.</param>
        public void WriteDetailedSummary(int submissionId)
        {
            ILoggingService loggingService = _componentHost.LoggingService;
            BuildEventContext context = new BuildEventContext(submissionId, 0, 0, 0, 0, 0);
            loggingService.LogComment(context, MessageImportance.Normal, "DetailedSummaryHeader");

            foreach (SchedulableRequest request in _schedulingData.GetRequestsByHierarchy(null))
            {
                if (request.BuildRequest.SubmissionId == submissionId)
                {
                    loggingService.LogComment(context, MessageImportance.Normal, "BuildHierarchyHeader");
                    WriteRecursiveSummary(loggingService, context, submissionId, request, 0, false /* useConfigurations */, true /* isLastChild */);
                }
            }

            WriteNodeUtilizationGraph(loggingService, context, false /* useConfigurations */);
        }

        /// <summary>
        /// Requests CPU resources.
        /// </summary>
        public Task<int> RequestCores(int requestId, int requestedCores, bool waitForCores)
        {
            if (requestedCores == 0)
            {
                return Task.FromResult(0);
            }

            Func<int, int> grantCores = (availableCores) =>
            {
                int grantedCores = Math.Min(requestedCores, availableCores);
                if (grantedCores > 0)
                {
                    _schedulingData.GrantCoresToRequest(requestId, grantedCores);
                }
                return grantedCores;
            };

            int grantedCores = grantCores(GetAvailableCoresForExplicitRequests());
            if (grantedCores > 0 || !waitForCores)
            {
                return Task.FromResult(grantedCores);
            }
            else
            {
                // We have no cores to grant at the moment, queue up the request.
                TaskCompletionSource<int> completionSource = new TaskCompletionSource<int>();
                _pendingRequestCoresCallbacks.Enqueue(completionSource);
                return completionSource.Task.ContinueWith((task) => grantCores(task.Result), TaskContinuationOptions.ExecuteSynchronously);
            }
        }

        /// <summary>
        /// Returns CPU resources.
        /// </summary>
        public List<ScheduleResponse> ReleaseCores(int requestId, int coresToRelease)
        {
            _schedulingData.RemoveCoresFromRequest(requestId, coresToRelease);

            // Releasing cores means that we may be able to schedule more work.
            List<ScheduleResponse> responses = new List<ScheduleResponse>();
            ScheduleUnassignedRequests(responses);
            return responses;
        }

        #endregion

        #region IBuildComponent Members

        /// <summary>
        /// Initializes the component with the specified component host.
        /// </summary>
        /// <param name="host">The component host.</param>
        public void InitializeComponent(IBuildComponentHost host)
        {
            _componentHost = host;
            _resultsCache = (IResultsCache)_componentHost.GetComponent(BuildComponentType.ResultsCache);
            _configCache = (IConfigCache)_componentHost.GetComponent(BuildComponentType.ConfigCache);
            _inprocNodeContext = new NodeLoggingContext(_componentHost.LoggingService, InProcNodeId, true);
        }

        /// <summary>
        /// Shuts down the component.
        /// </summary>
        public void ShutdownComponent()
        {
            Reset();
        }

        #endregion

        /// <summary>
        /// Factory for component construction.
        /// </summary>
        internal static IBuildComponent CreateComponent(BuildComponentType componentType)
        {
            ErrorUtilities.VerifyThrow(componentType == BuildComponentType.Scheduler, "Cannot create components of type {0}", componentType);
            return new Scheduler();
        }

        /// <summary>
        /// Updates the state of a request based on its desire to yield or reacquire control of its node.
        /// </summary>
        private void HandleYieldAction(SchedulableRequest parentRequest, BuildRequestBlocker blocker)
        {
            if (blocker.YieldAction == YieldAction.Yield)
            {
                // Mark the request blocked.
                parentRequest.Yield(blocker.TargetsInProgress);
            }
            else
            {
                // Mark the request ready.
                parentRequest.Reacquire();
            }
        }

        /// <summary>
        /// Attempts to schedule unassigned requests to free nodes.
        /// </summary>
        /// <param name="responses">The list which should be populated with responses from the scheduling.</param>
        private void ScheduleUnassignedRequests(List<ScheduleResponse> responses)
        {
            DateTime schedulingTime = DateTime.UtcNow;

            // See if we are done.  We are done if there are no unassigned requests and no requests assigned to nodes.
            if (_schedulingData.UnscheduledRequestsCount == 0 &&
                _schedulingData.ReadyRequestsCount == 0 &&
                _schedulingData.BlockedRequestsCount == 0)
            {
                if (_schedulingData.ExecutingRequestsCount == 0 && _schedulingData.YieldingRequestsCount == 0)
                {
                    // We are done.
                    TraceScheduler("Build complete");
                }
                else
                {
                    // Nodes still have work, but we have no requests.  Let them proceed and only handle resource requests.
                    HandlePendingResourceRequests();
                    TraceScheduler("{0}: Waiting for existing work to proceed.", schedulingTime);
                }

                return;
            }

            // Resume any work available which has already been assigned to specific nodes.
            ResumeRequiredWork(responses);
            HashSet<int> idleNodes = new HashSet<int>(_availableNodes.Count);
            foreach (int availableNodeId in _availableNodes.Keys)
            {
                if (!_schedulingData.IsNodeWorking(availableNodeId))
                {
                    idleNodes.Add(availableNodeId);
                }
            }

            int nodesFreeToDoWorkPriorToScheduling = idleNodes.Count;

            // Assign requests to any nodes which are currently idle.
            if (idleNodes.Count > 0 && _schedulingData.UnscheduledRequestsCount > 0)
            {
                AssignUnscheduledRequestsToNodes(responses, idleNodes);
            }

            // If we have no nodes free to do work, we might need more nodes.  This will occur if:
            // 1) We still have unscheduled requests, because an additional node might allow us to execute those in parallel, or
            // 2) We didn't schedule anything because there were no nodes to schedule to
            bool createNodePending = false;
            if (_schedulingData.UnscheduledRequestsCount > 0 || responses.Count == 0)
            {
                createNodePending = CreateNewNodeIfPossible(responses, _schedulingData.UnscheduledRequests);
            }

            if (_availableNodes.Count > 0)
            {
                // If we failed to schedule any requests, report any results or create any nodes, we might be done.
                if (_schedulingData.ExecutingRequestsCount > 0 || _schedulingData.YieldingRequestsCount > 0)
                {
                    // We are still doing work.
                }
                else if (_schedulingData.UnscheduledRequestsCount == 0 &&
                         _schedulingData.ReadyRequestsCount == 0 &&
                         _schedulingData.BlockedRequestsCount == 0)
                {
                    // We've exhausted our supply of work.
                    TraceScheduler("Build complete");
                }
                else if (_schedulingData.BlockedRequestsCount != 0)
                {
                    // It is legitimate to have blocked requests with none executing if none of the requests can
                    // be serviced by any currently existing node, or if they are blocked by requests, none of
                    // which can be serviced by any currently existing node.  However, in that case, we had better
                    // be requesting the creation of a node that can service them.
                    //
                    // Note: This is O(# nodes * closure of requests blocking current set of blocked requests),
                    // but all three numbers should usually be fairly small and, more importantly, this situation
                    // should occur at most once per build, since it requires a situation where all blocked requests
                    // are blocked on the creation of a node that can service them.
                    foreach (SchedulableRequest request in _schedulingData.BlockedRequests)
                    {
                        if (RequestOrAnyItIsBlockedByCanBeServiced(request))
                        {
                            DumpSchedulerState();
                            ErrorUtilities.ThrowInternalError("Somehow no requests are currently executing, and at least one of the {0} requests blocked by in-progress requests is servicable by a currently existing node, but no circular dependency was detected ...", _schedulingData.BlockedRequestsCount);
                        }
                    }

                    if (!createNodePending)
                    {
                        DumpSchedulerState();
                        ErrorUtilities.ThrowInternalError("None of the {0} blocked requests can be serviced by currently existing nodes, but we aren't requesting a new one.", _schedulingData.BlockedRequestsCount);
                    }
                }
                else if (_schedulingData.ReadyRequestsCount != 0)
                {
                    DumpSchedulerState();
                    ErrorUtilities.ThrowInternalError("Somehow we have {0} requests which are ready to go but we didn't tell the nodes to continue.", _schedulingData.ReadyRequestsCount);
                }
                else if (_schedulingData.UnscheduledRequestsCount != 0 && !createNodePending)
                {
                    DumpSchedulerState();
                    ErrorUtilities.ThrowInternalError("Somehow we have {0} unassigned build requests but {1} of our nodes are free and we aren't requesting a new one...", _schedulingData.UnscheduledRequestsCount, idleNodes.Count);
                }
            }
            else
            {
                ErrorUtilities.VerifyThrow(responses.Count > 0, "We failed to request a node to be created.");
            }

            TraceScheduler("Requests scheduled: {0} Unassigned Requests: {1} Blocked Requests: {2} Unblockable Requests: {3} Free Nodes: {4}/{5} Responses: {6}", nodesFreeToDoWorkPriorToScheduling - idleNodes.Count, _schedulingData.UnscheduledRequestsCount, _schedulingData.BlockedRequestsCount, _schedulingData.ReadyRequestsCount, idleNodes.Count, _availableNodes.Count, responses.Count);
            DumpSchedulerState();
        }

        /// <summary>
        /// Determines which requests to assign to available nodes.
        /// </summary>
        /// <remarks>
        /// This is where all the real scheduling decisions take place.  It should not be necessary to edit functions outside of this
        /// to alter how scheduling occurs.
        /// </remarks>
        private void AssignUnscheduledRequestsToNodes(List<ScheduleResponse> responses, HashSet<int> idleNodes)
        {
            if (_componentHost.BuildParameters.MaxNodeCount == 1)
            {
                // In the single-proc case, there are no decisions to be made.  First-come, first-serve.
                AssignUnscheduledRequestsFIFO(responses, idleNodes);
            }
            else
            {
                bool haveValidPlan = GetSchedulingPlanAndAlgorithm();

                if (_customRequestSchedulingAlgorithm != null)
                {
                    _customRequestSchedulingAlgorithm(responses, idleNodes);
                }
                else
                {
                    // We want to find more work first, and we assign traversals to the in-proc node first, if possible.
                    AssignUnscheduledRequestsByTraversalsFirst(responses, idleNodes);

                    AssignUnscheduledProxyBuildRequestsToInProcNode(responses, idleNodes);

                    if (idleNodes.Count == 0)
                    {
                        return;
                    }

                    if (haveValidPlan)
                    {
                        if (_componentHost.BuildParameters.MaxNodeCount == 2)
                        {
                            AssignUnscheduledRequestsWithPlanByMostImmediateReferences(responses, idleNodes);
                        }
                        else
                        {
                            AssignUnscheduledRequestsWithPlanByGreatestPlanTime(responses, idleNodes);
                        }
                    }
                    else
                    {
                        AssignUnscheduledRequestsWithConfigurationCountLevelling(responses, idleNodes);
                    }
                }
            }
        }

        /// <summary>
        /// Reads in the scheduling plan if one exists and has not previously been read; returns true if the scheduling plan
        /// both exists and is valid, or false otherwise.
        /// </summary>
        private bool GetSchedulingPlanAndAlgorithm()
        {
            // Read the plan, if any.
            if (_schedulingPlan == null)
            {
                _schedulingPlan = new SchedulingPlan(_configCache, _schedulingData);
                ReadSchedulingPlan(_schedulingData.GetRequestsByHierarchy(null).First().BuildRequest.SubmissionId);
            }

            if (_customRequestSchedulingAlgorithm == null)
            {
                string customScheduler = Environment.GetEnvironmentVariable("MSBUILDCUSTOMSCHEDULER");

                if (!String.IsNullOrEmpty(customScheduler))
                {
                    // Assign to the delegate
                    if (customScheduler.Equals("WithPlanByMostImmediateReferences", StringComparison.OrdinalIgnoreCase) && _schedulingPlan.IsPlanValid)
                    {
                        _customRequestSchedulingAlgorithm = AssignUnscheduledRequestsWithPlanByMostImmediateReferences;
                    }
                    else if (customScheduler.Equals("WithPlanByGreatestPlanTime", StringComparison.OrdinalIgnoreCase) && _schedulingPlan.IsPlanValid)
                    {
                        _customRequestSchedulingAlgorithm = AssignUnscheduledRequestsWithPlanByGreatestPlanTime;
                    }
                    else if (customScheduler.Equals("ByTraversalsFirst", StringComparison.OrdinalIgnoreCase))
                    {
                        _customRequestSchedulingAlgorithm = AssignUnscheduledRequestsByTraversalsFirst;
                    }
                    else if (customScheduler.Equals("WithConfigurationCountLevelling", StringComparison.OrdinalIgnoreCase))
                    {
                        _customRequestSchedulingAlgorithm = AssignUnscheduledRequestsWithConfigurationCountLevelling;
                    }
                    else if (customScheduler.Equals("WithSmallestFileSize", StringComparison.OrdinalIgnoreCase))
                    {
                        _customRequestSchedulingAlgorithm = AssignUnscheduledRequestsWithSmallestFileSize;
                    }
                    else if (customScheduler.Equals("WithLargestFileSize", StringComparison.OrdinalIgnoreCase))
                    {
                        _customRequestSchedulingAlgorithm = AssignUnscheduledRequestsWithLargestFileSize;
                    }
                    else if (customScheduler.Equals("WithMaxWaitingRequests", StringComparison.OrdinalIgnoreCase))
                    {
                        _customRequestSchedulingAlgorithm = AssignUnscheduledRequestsWithMaxWaitingRequests;
                    }
                    else if (customScheduler.Equals("WithMaxWaitingRequests2", StringComparison.OrdinalIgnoreCase))
                    {
                        _customRequestSchedulingAlgorithm = AssignUnscheduledRequestsWithMaxWaitingRequests2;
                    }
                    else if (customScheduler.Equals("FIFO", StringComparison.OrdinalIgnoreCase))
                    {
                        _customRequestSchedulingAlgorithm = AssignUnscheduledRequestsFIFO;
                    }
                    else if (customScheduler.Equals("CustomSchedulerForSQL", StringComparison.OrdinalIgnoreCase))
                    {
                        _customRequestSchedulingAlgorithm = AssignUnscheduledRequestsUsingCustomSchedulerForSQL;

                        string multiplier = Environment.GetEnvironmentVariable("MSBUILDCUSTOMSCHEDULERFORSQLCONFIGURATIONLIMITMULTIPLIER");
                        double convertedMultiplier = 0;
                        if (!Double.TryParse(multiplier, NumberStyles.AllowDecimalPoint | NumberStyles.AllowLeadingSign, CultureInfo.InvariantCulture.NumberFormat, out convertedMultiplier) || convertedMultiplier < 1)
                        {
                            _customSchedulerForSQLConfigurationLimitMultiplier = DefaultCustomSchedulerForSQLConfigurationLimitMultiplier;
                        }
                        else
                        {
                            _customSchedulerForSQLConfigurationLimitMultiplier = convertedMultiplier;
                        }
                    }
                }
            }

            return _schedulingPlan.IsPlanValid;
        }

        /// <summary>
        /// Assigns requests to nodes based on those which refer to the most other projects.
        /// </summary>
        private void AssignUnscheduledRequestsWithPlanByMostImmediateReferences(List<ScheduleResponse> responses, HashSet<int> idleNodes)
        {
            AssignUnscheduledRequestsWithPlan(responses, idleNodes, (plan1, plan2) => plan1.ReferencesCount < plan2.ReferencesCount);
        }

        /// <summary>
        /// Assigns requests to nodes based on those which have the most plan time.
        /// </summary>
        private void AssignUnscheduledRequestsWithPlanByGreatestPlanTime(List<ScheduleResponse> responses, HashSet<int> idleNodes)
        {
            AssignUnscheduledRequestsWithPlan(responses, idleNodes, (plan1, plan2) => plan1.TotalPlanTime < plan2.TotalPlanTime);
        }

        private void AssignUnscheduledRequestsWithPlan(List<ScheduleResponse> responses, HashSet<int> idleNodes, Func<SchedulingPlan.PlanConfigData, SchedulingPlan.PlanConfigData, bool> comparisonFunction)
        {
            foreach (int idleNodeId in idleNodes)
            {
                SchedulingPlan.PlanConfigData bestConfig = null;
                SchedulableRequest bestRequest = null;

                // Find the most expensive request in the plan to schedule from among the ones available.
                foreach (SchedulableRequest request in _schedulingData.UnscheduledRequestsWhichCanBeScheduled)
                {
                    if (CanScheduleRequestToNode(request, idleNodeId))
                    {
                        SchedulingPlan.PlanConfigData configToConsider = _schedulingPlan.GetConfiguration(request.BuildRequest.ConfigurationId);
                        if (configToConsider is null)
                        {
                            if (bestConfig is null)
                            {
                                // By default we assume configs we don't know about aren't as important, and will only schedule them
                                // if nothing else is suitable
                                bestRequest ??= request;
                            }
                        }
                        else
                        {
                            if (bestConfig is null || comparisonFunction(bestConfig, configToConsider))
                            {
                                bestConfig = configToConsider;
                                bestRequest = request;
                            }
                        }
                    }
                }

                if (bestRequest is not null)
                {
                    AssignUnscheduledRequestToNode(bestRequest, idleNodeId, responses);
                }
            }
        }

        /// <summary>
        /// Assigns requests preferring those which are traversal projects as determined by filename.
        /// </summary>
        private void AssignUnscheduledRequestsByTraversalsFirst(List<ScheduleResponse> responses, HashSet<int> idleNodes)
        {
            AssignUnscheduledRequestsToInProcNode(responses, idleNodes, request => IsTraversalRequest(request.BuildRequest));
        }

        /// <summary>
        /// Proxy build requests <see cref="ProxyTargets"/> should be really cheap (only return properties and items) and it's not worth
        /// paying the IPC cost and re-evaluating them on out of proc nodes (they are guaranteed to be evaluated in the Scheduler process).
        /// </summary>
        private void AssignUnscheduledProxyBuildRequestsToInProcNode(List<ScheduleResponse> responses, HashSet<int> idleNodes)
        {
            AssignUnscheduledRequestsToInProcNode(responses, idleNodes, request => request.IsProxyBuildRequest());
        }

        private void AssignUnscheduledRequestsToInProcNode(List<ScheduleResponse> responses, HashSet<int> idleNodes, Func<SchedulableRequest, bool> shouldBeScheduled)
        {
            if (idleNodes.Contains(InProcNodeId))
            {
<<<<<<< HEAD
                SchedulableRequest[] unscheduledRequests = RentPooledBuffer(
                    _schedulingData.UnscheduledRequestsWhichCanBeScheduled, _schedulingData.UnscheduledRequestsCount, out int numRead);
                foreach (SchedulableRequest request in new ReadOnlySpan<SchedulableRequest>(unscheduledRequests, 0, numRead))
=======
                foreach (SchedulableRequest request in _schedulingData.UnscheduledRequestsWhichCanBeScheduled)
>>>>>>> 2aa19640
                {
                    if (CanScheduleRequestToNode(request, InProcNodeId) && shouldBeScheduled(request))
                    {
                        AssignUnscheduledRequestToNode(request, InProcNodeId, responses);
                        idleNodes.Remove(InProcNodeId);
                        break;
                    }
                }

                ReturnPooledBuffer(unscheduledRequests, numRead);
            }
        }

        /// <summary>
        /// Returns true if the request is for a traversal project.  Traversals are used to find more work.
        /// </summary>
        private bool IsTraversalRequest(BuildRequest request)
        {
            return _configCache[request.ConfigurationId].IsTraversal;
        }

        /// <summary>
        /// Assigns requests to nodes attempting to ensure each node has the same number of configurations assigned to it.
        /// </summary>
        private void AssignUnscheduledRequestsWithConfigurationCountLevelling(List<ScheduleResponse> responses, HashSet<int> idleNodes)
        {
            // Assign requests but try to keep the same number of configurations on each node
            // Use OrderBy to sort since it will cache the lookup in configCache which. This reduces the number of times we have to acquire the lock.
            IEnumerable<int> nodesByConfigurationCountAscending = _availableNodes.Keys.OrderBy(x => _schedulingData.GetConfigurationsCountByNode(x, excludeTraversals: true, _configCache));

            // Assign projects to nodes, preferring to assign work to nodes with the fewest configurations first.
            foreach (int nodeId in nodesByConfigurationCountAscending)
            {
                if (!idleNodes.Contains(nodeId))
                {
                    continue;
                }

                if (AtSchedulingLimit())
                {
                    TraceScheduler("System load limit reached, cannot schedule new work.  Executing: {0} Yielding: {1} Max Count: {2}", _schedulingData.ExecutingRequestsCount, _schedulingData.YieldingRequestsCount, _componentHost.BuildParameters.MaxNodeCount);
                    break;
                }

                foreach (SchedulableRequest request in _schedulingData.UnscheduledRequestsWhichCanBeScheduled)
                {
                    if (CanScheduleRequestToNode(request, nodeId))
                    {
                        AssignUnscheduledRequestToNode(request, nodeId, responses);
                        idleNodes.Remove(nodeId);
                        break;
                    }
                }
            }

            // Now they either all have the same number of configurations of we can no longer assign work.  Let the default scheduling algorithm
            // determine if any more work can be assigned.
            AssignUnscheduledRequestsFIFO(responses, idleNodes);
        }

        /// <summary>
        /// Assigns requests with the smallest file sizes first.
        /// </summary>
        private void AssignUnscheduledRequestsWithSmallestFileSize(List<ScheduleResponse> responses, HashSet<int> idleNodes)
        {
            // Assign requests with the largest file sizes.
            while (idleNodes.Count > 0 && _schedulingData.UnscheduledRequestsCount > 0)
            {
                SchedulableRequest requestWithSmallestSourceFile = null;
                int requestRequiredNodeId = InvalidNodeId;
                long sizeOfSmallestSourceFile = long.MaxValue;

                foreach (SchedulableRequest unscheduledRequest in _schedulingData.UnscheduledRequestsWhichCanBeScheduled)
                {
                    int requiredNodeId = _schedulingData.GetAssignedNodeForRequestConfiguration(unscheduledRequest.BuildRequest.ConfigurationId);
                    if (requiredNodeId == InvalidNodeId || idleNodes.Contains(requiredNodeId))
                    {
                        // Look for a request with the smallest source file
                        System.IO.FileInfo f = new FileInfo(_configCache[unscheduledRequest.BuildRequest.ConfigurationId].ProjectFullPath);
                        if (f.Length < sizeOfSmallestSourceFile)
                        {
                            sizeOfSmallestSourceFile = f.Length;
                            requestWithSmallestSourceFile = unscheduledRequest;
                            requestRequiredNodeId = requiredNodeId;
                        }
                    }
                }

                if (requestWithSmallestSourceFile != null)
                {
                    int nodeIdToAssign = requestRequiredNodeId == InvalidNodeId ? idleNodes.First() : requestRequiredNodeId;
                    AssignUnscheduledRequestToNode(requestWithSmallestSourceFile, nodeIdToAssign, responses);
                    idleNodes.Remove(nodeIdToAssign);
                }
                else
                {
                    // No more requests we can schedule.
                    break;
                }
            }
        }

        /// <summary>
        /// Assigns requests with the largest file sizes first.
        /// </summary>
        private void AssignUnscheduledRequestsWithLargestFileSize(List<ScheduleResponse> responses, HashSet<int> idleNodes)
        {
            // Assign requests with the largest file sizes.
            while (idleNodes.Count > 0 && _schedulingData.UnscheduledRequestsCount > 0)
            {
                SchedulableRequest requestWithLargestSourceFile = null;
                int requestRequiredNodeId = InvalidNodeId;
                long sizeOfLargestSourceFile = 0;

                foreach (SchedulableRequest unscheduledRequest in _schedulingData.UnscheduledRequestsWhichCanBeScheduled)
                {
                    int requiredNodeId = _schedulingData.GetAssignedNodeForRequestConfiguration(unscheduledRequest.BuildRequest.ConfigurationId);
                    if (requiredNodeId == InvalidNodeId || idleNodes.Contains(requiredNodeId))
                    {
                        // Look for a request with the largest source file
                        System.IO.FileInfo f = new FileInfo(_configCache[unscheduledRequest.BuildRequest.ConfigurationId].ProjectFullPath);
                        if (f.Length > sizeOfLargestSourceFile)
                        {
                            sizeOfLargestSourceFile = f.Length;
                            requestWithLargestSourceFile = unscheduledRequest;
                            requestRequiredNodeId = requiredNodeId;
                        }
                    }
                }

                if (requestWithLargestSourceFile != null)
                {
                    int nodeIdToAssign = requestRequiredNodeId == InvalidNodeId ? idleNodes.First() : requestRequiredNodeId;
                    AssignUnscheduledRequestToNode(requestWithLargestSourceFile, nodeIdToAssign, responses);
                    idleNodes.Remove(nodeIdToAssign);
                }
                else
                {
                    // No more requests we can schedule.
                    break;
                }
            }
        }

        /// <summary>
        /// Assigns requests preferring the ones which have the most other requests waiting on them using the transitive closure.
        /// </summary>
        private void AssignUnscheduledRequestsWithMaxWaitingRequests(List<ScheduleResponse> responses, HashSet<int> idleNodes)
        {
            // Assign requests based on how many other requests depend on them
            foreach (int nodeId in idleNodes)
            {
                int maxWaitingRequests = 0;
                SchedulableRequest requestToSchedule = null;
                SchedulableRequest requestToScheduleNoAffinity = null;
                SchedulableRequest requestToScheduleWithAffinity = null;
                foreach (SchedulableRequest currentSchedulableRequest in _schedulingData.UnscheduledRequestsWhichCanBeScheduled)
                {
                    BuildRequest currentRequest = currentSchedulableRequest.BuildRequest;
                    int requiredNodeId = _schedulingData.GetAssignedNodeForRequestConfiguration(currentRequest.ConfigurationId);

                    // This performs the depth-first traversal, assuming that the unassigned build requests has been populated such that the
                    // top-most requests are the ones most recently issued.  We schedule the first request which can be scheduled to this node.
                    if (requiredNodeId == InvalidNodeId || requiredNodeId == nodeId)
                    {
                        // Get the affinity from the request first.
                        NodeAffinity nodeAffinity = GetNodeAffinityForRequest(currentRequest);

                        if (_availableNodes[nodeId].CanServiceRequestWithAffinity(nodeAffinity))
                        {
                            // Get the 'most depended upon' request and schedule that.
                            int requestsWaiting = ComputeClosureOfWaitingRequests(currentSchedulableRequest);
                            bool selectedRequest = false;
                            if (requestsWaiting > maxWaitingRequests)
                            {
                                requestToSchedule = currentSchedulableRequest;
                                maxWaitingRequests = requestsWaiting;
                                selectedRequest = true;
                            }
                            else if (maxWaitingRequests == 0 && requestToSchedule == null)
                            {
                                requestToSchedule = currentSchedulableRequest;
                                selectedRequest = true;
                            }

                            // If we decided this request is a candidate, update the affinity-specific reference
                            // for later.
                            if (selectedRequest)
                            {
                                if (requiredNodeId == InvalidNodeId)
                                {
                                    requestToScheduleNoAffinity = requestToSchedule;
                                }
                                else
                                {
                                    requestToScheduleWithAffinity = requestToSchedule;
                                }
                            }
                        }
                    }
                }

                // Prefer to schedule requests which MUST go on this node instead of those which could go on any node.
                // This helps to prevent us from accumulating tons of request affinities toward a single node.
                if (requestToScheduleWithAffinity != null)
                {
                    requestToSchedule = requestToScheduleWithAffinity;
                }
                else
                {
                    requestToSchedule = requestToScheduleNoAffinity;
                }

                if (requestToSchedule != null)
                {
                    AssignUnscheduledRequestToNode(requestToSchedule, nodeId, responses);
                }
            }
        }

        /// <summary>
        /// Assigns requests preferring those with the most requests waiting on them, but only counting those requests which are
        /// directly waiting, as opposed to the transitive closure.
        /// </summary>
        private void AssignUnscheduledRequestsWithMaxWaitingRequests2(List<ScheduleResponse> responses, HashSet<int> idleNodes)
        {
            // Assign requests based on how many other requests depend on them
            foreach (int nodeId in idleNodes)
            {
                // Find the request with the most waiting requests
                SchedulableRequest mostWaitingRequests = null;
                foreach (SchedulableRequest unscheduledRequest in _schedulingData.UnscheduledRequestsWhichCanBeScheduled)
                {
                    if (CanScheduleRequestToNode(unscheduledRequest, nodeId))
                    {
                        if (mostWaitingRequests == null || unscheduledRequest.RequestsWeAreBlockingCount > mostWaitingRequests.RequestsWeAreBlockingCount)
                        {
                            mostWaitingRequests = unscheduledRequest;
                        }
                    }
                }

                if (mostWaitingRequests != null)
                {
                    AssignUnscheduledRequestToNode(mostWaitingRequests, nodeId, responses);
                }
            }
        }

        /// <summary>
        /// Assigns requests on a first-come, first-serve basis.
        /// </summary>
        private void AssignUnscheduledRequestsFIFO(List<ScheduleResponse> responses, HashSet<int> idleNodes)
        {
            // Assign requests on a first-come/first-serve basis
            foreach (int nodeId in idleNodes)
            {
                // Don't overload the system.
                if (AtSchedulingLimit())
                {
                    TraceScheduler("System load limit reached, cannot schedule new work.  Executing: {0} Yielding: {1} Max Count: {2}", _schedulingData.ExecutingRequestsCount, _schedulingData.YieldingRequestsCount, _componentHost.BuildParameters.MaxNodeCount);
                    return;
                }

                foreach (SchedulableRequest unscheduledRequest in _schedulingData.UnscheduledRequestsWhichCanBeScheduled)
                {
                    if (CanScheduleRequestToNode(unscheduledRequest, nodeId))
                    {
                        AssignUnscheduledRequestToNode(unscheduledRequest, nodeId, responses);
                        break;
                    }
                }
            }
        }

        /// <summary>
        /// Custom scheduler for the SQL folks to solve a performance problem with their builds where they end up with a few long-running
        /// requests on all but one node, and then a very large number of short-running requests on that one node -- which is by design for
        /// our current scheduler, but makes it so that later in the build, when these configurations are re-entered with new requests, the
        /// build becomes essentially serial because so many of the configurations are tied to that one node.
        ///
        /// Fixes that problem by intentionally choosing to refrain from assigning new configurations to idle nodes if those idle nodes already
        /// have more than their fair share of the existing configurations assigned to them.
        /// </summary>
        private void AssignUnscheduledRequestsUsingCustomSchedulerForSQL(List<ScheduleResponse> responses, HashSet<int> idleNodes)
        {
            // We want to find more work first, and we assign traversals to the in-proc node first, if possible.
            AssignUnscheduledRequestsByTraversalsFirst(responses, idleNodes);
            if (idleNodes.Count == 0)
            {
                return;
            }

            Dictionary<int, int> configurationCountsByNode = new Dictionary<int, int>(_availableNodes.Count);

            // The configuration count limit will be the average configuration count * X (to allow for some wiggle room) where
            // the default value of X is 1.1 (+ 10%)
            int configurationCountLimit = 0;

            foreach (int availableNodeId in _availableNodes.Keys)
            {
                configurationCountsByNode[availableNodeId] = _schedulingData.GetConfigurationsCountByNode(availableNodeId, true /* excludeTraversals */, _configCache);
                configurationCountLimit += configurationCountsByNode[availableNodeId];
            }

            configurationCountLimit = Math.Max(1, (int)Math.Ceiling(configurationCountLimit * _customSchedulerForSQLConfigurationLimitMultiplier / _availableNodes.Count));

            // Assign requests but try to keep the same number of configurations on each node
            List<int> nodesByConfigurationCountAscending = new List<int>(_availableNodes.Keys);
            nodesByConfigurationCountAscending.Sort(delegate (int left, int right)
            {
                return Comparer<int>.Default.Compare(configurationCountsByNode[left], configurationCountsByNode[right]);
            });

            // Assign projects to nodes, preferring to assign work to nodes with the fewest configurations first.
            foreach (int nodeId in nodesByConfigurationCountAscending)
            {
                if (!idleNodes.Contains(nodeId))
                {
                    continue;
                }

                if (AtSchedulingLimit())
                {
                    TraceScheduler("System load limit reached, cannot schedule new work.  Executing: {0} Yielding: {1} Max Count: {2}", _schedulingData.ExecutingRequestsCount, _schedulingData.YieldingRequestsCount, _componentHost.BuildParameters.MaxNodeCount);
                    break;
                }

                foreach (SchedulableRequest request in _schedulingData.UnscheduledRequestsWhichCanBeScheduled)
                {
                    if (CanScheduleRequestToNode(request, nodeId))
                    {
                        int requiredNodeId = _schedulingData.GetAssignedNodeForRequestConfiguration(request.BuildRequest.ConfigurationId);

                        // Only schedule an entirely new configuration (one not already tied to this node) to this node if we're
                        // not already over the limit needed to keep a reasonable balance.
                        if (request.AssignedNode == nodeId || requiredNodeId == nodeId || configurationCountsByNode[nodeId] <= configurationCountLimit)
                        {
                            AssignUnscheduledRequestToNode(request, nodeId, responses);
                            idleNodes.Remove(nodeId);
                            break;
                        }
                        else if (configurationCountsByNode[nodeId] > configurationCountLimit)
                        {
                            TraceScheduler("Chose not to assign request {0} to node {2} because its count of configurations ({3}) exceeds the current limit ({4}).", request.BuildRequest.GlobalRequestId, request.BuildRequest.ConfigurationId, nodeId, configurationCountsByNode[nodeId], configurationCountLimit);
                        }
                    }
                }
            }

            // at this point, we may still have work left unassigned, but that's OK -- we're deliberately choosing to delay assigning all available
            // requests in order to avoid overloading certain nodes with excess numbers of requests.
        }

        /// <summary>
        /// Assigns the specified request to the specified node.
        /// </summary>
        private void AssignUnscheduledRequestToNode(SchedulableRequest request, int nodeId, List<ScheduleResponse> responses)
        {
            ErrorUtilities.VerifyThrowArgumentNull(request);
            ErrorUtilities.VerifyThrowArgumentNull(responses);
            ErrorUtilities.VerifyThrow(nodeId != InvalidNodeId, "Invalid node id specified.");

            request.VerifyState(SchedulableRequestState.Unscheduled);

            // Determine if this node has seen our configuration before.  If not, we must send it along with this request.
            bool mustSendConfigurationToNode = _availableNodes[nodeId].AssignConfiguration(request.BuildRequest.ConfigurationId);

            // If this is the first time this configuration has been assigned to a node, we will mark the configuration with the assigned node
            // indicating that the master set of results is located there.  Should we ever need to move the results, we will know where to find them.
            BuildRequestConfiguration config = _configCache[request.BuildRequest.ConfigurationId];
            if (config.ResultsNodeId == InvalidNodeId)
            {
                config.ResultsNodeId = nodeId;
            }

            ErrorUtilities.VerifyThrow(config.ResultsNodeId != InvalidNodeId, "Configuration's results node is not set.");

            responses.Add(ScheduleResponse.CreateScheduleResponse(nodeId, request.BuildRequest, mustSendConfigurationToNode));
            TraceScheduler("Executing request {0} on node {1} with parent {2}", request.BuildRequest.GlobalRequestId, nodeId, (request.Parent == null) ? -1 : request.Parent.BuildRequest.GlobalRequestId);

            WarnWhenProxyBuildsGetScheduledOnOutOfProcNode();

            request.ResumeExecution(nodeId);

            void WarnWhenProxyBuildsGetScheduledOnOutOfProcNode()
            {
                if (request.IsProxyBuildRequest() && nodeId != InProcNodeId && _schedulingData.CanScheduleRequestToNode(request, InProcNodeId))
                {
                    ErrorUtilities.VerifyThrow(
                        _componentHost.BuildParameters.DisableInProcNode || ForceAffinityOutOfProc,
                        "Proxy requests should only get scheduled to out of proc nodes when the inproc node is disabled");

                    var loggedWarnings = Interlocked.CompareExchange(ref _loggedWarningsForProxyBuildsOnOutOfProcNodes, 1, 0);

                    if (loggedWarnings == 0)
                    {
                        _inprocNodeContext.LogWarning("ProxyRequestNotScheduledOnInprocNode");
                    }
                }
            }
        }

        /// <summary>
        /// Returns the maximum number of cores that can be returned from a RequestCores() call at the moment.
        /// </summary>
        private int GetAvailableCoresForExplicitRequests()
        {
            // At least one core is always implicitly granted to the node making the request.
            // If _nodeCoreAllocationWeight is more than zero, it can increase this value by the specified fraction of executing nodes.
            int implicitlyGrantedCores = Math.Max(1, (_schedulingData.ExecutingRequestsCount * _nodeCoreAllocationWeight) / 100);

            // The number of explicitly granted cores is a sum of everything we've granted via RequestCores() so far across all nodes.
            int explicitlyGrantedCores = _schedulingData.ExplicitlyGrantedCores;

            return Math.Max(0, _coreLimit - (implicitlyGrantedCores + explicitlyGrantedCores));
        }

        /// <summary>
        /// Returns true if we are at the limit of work we can schedule.
        /// </summary>
        private bool AtSchedulingLimit()
        {
            if (_schedulingUnlimited)
            {
                return false;
            }

            // We're at our limit of schedulable requests if:
            // (1) MaxNodeCount requests are currently executing
            if (_schedulingData.ExecutingRequestsCount >= _componentHost.BuildParameters.MaxNodeCount)
            {
                return true;
            }

            // (2) Fewer than MaxNodeCount requests are currently executing but the sum of executing request,
            //     yielding requests, and explicitly granted cores exceeds the limit set out below.
            int limit = _componentHost.BuildParameters.MaxNodeCount switch
            {
                1 => 1,
                2 => _componentHost.BuildParameters.MaxNodeCount + 1 + _nodeLimitOffset,
                _ => _componentHost.BuildParameters.MaxNodeCount + 2 + _nodeLimitOffset,
            };

            return _schedulingData.ExecutingRequestsCount +
                   _schedulingData.YieldingRequestsCount +
                   _schedulingData.ExplicitlyGrantedCores >= limit;
        }

        /// <summary>
        /// Returns true if a request can be scheduled to a node, false otherwise.
        /// </summary>
        private bool CanScheduleRequestToNode(SchedulableRequest request, int nodeId)
        {
            if (_schedulingData.CanScheduleRequestToNode(request, nodeId))
            {
                NodeAffinity affinity = GetNodeAffinityForRequest(request.BuildRequest);
                bool result = _availableNodes[nodeId].CanServiceRequestWithAffinity(affinity);
                return result;
            }

            return false;
        }

        /// <summary>
        /// Adds CreateNode responses to satisfy all the affinities in the list of requests, with the following constraints:
        ///
        /// a) Issue no more than one response to create an inproc node, and aggressively issues as many requests for an out-of-proc node
        ///    as there are requests to assign to them.
        ///
        /// b) Don't exceed the max node count, *unless* there isn't even one node of the necessary affinity yet. (That means that even if there's a max
        ///    node count of e.g., 3, and we have already created 3 out of proc nodes, we will still create an inproc node if affinity requires it; if
        ///    we didn't, the build would jam.)
        ///
        /// Returns true if there is a pending response to create a new node.
        /// </summary>
        private bool CreateNewNodeIfPossible(List<ScheduleResponse> responses, IEnumerable<SchedulableRequest> requests)
        {
            // We allow up to MaxNodeCount in-proc nodes when running multi-threaded.
            // TODO: Take VS scenarios into account _componentHost.BuildParameters.DisableInProcNode https://github.com/dotnet/msbuild/issues/11939
            int maxInProcNodeCount = _componentHost.BuildParameters.MultiThreaded ? _componentHost.BuildParameters.MaxNodeCount : 1;
            int availableNodesWithInProcAffinity = maxInProcNodeCount - _currentInProcNodeCount;

            int availableNodesWithOutOfProcAffinity = _componentHost.BuildParameters.MultiThreaded ? 0 : _componentHost.BuildParameters.MaxNodeCount - _currentOutOfProcNodeCount;

            int requestsWithOutOfProcAffinity = 0;
            int requestsWithAnyAffinityOnInProcNodes = 0;

            int inProcNodesToCreate = 0;
            int outOfProcNodesToCreate = 0;

            foreach (SchedulableRequest request in requests)
            {
                int assignedNodeForConfiguration = _schedulingData.GetAssignedNodeForRequestConfiguration(request.BuildRequest.ConfigurationId);

                // Although this request has not been scheduled, this configuration may previously have been
                // scheduled to an existing node.  If so, we shouldn't count it in our checks for new node
                // creation, because it'll only eventually get assigned to its existing node anyway.
                if (assignedNodeForConfiguration != Scheduler.InvalidNodeId)
                {
                    continue;
                }

                NodeAffinity affinityRequired = GetNodeAffinityForRequest(request.BuildRequest);

                switch (affinityRequired)
                {
                    case NodeAffinity.InProc:
                        inProcNodesToCreate++;

                        // If we've previously seen "Any"-affinitized requests, now that there are some
                        // genuine inproc requests, they get to play with the inproc node first, so
                        // push the "Any" requests to the out-of-proc nodes.
                        if (requestsWithAnyAffinityOnInProcNodes > 0 && !_componentHost.BuildParameters.MultiThreaded)
                        {
                            requestsWithAnyAffinityOnInProcNodes--;
                            outOfProcNodesToCreate++;
                        }

                        break;
                    case NodeAffinity.OutOfProc:
                        outOfProcNodesToCreate++;
                        requestsWithOutOfProcAffinity++;
                        break;
                    case NodeAffinity.Any:
                        // Prefer inproc node if there's space, but otherwise apportion to out-of-proc.
                        if (inProcNodesToCreate < availableNodesWithInProcAffinity && !_componentHost.BuildParameters.DisableInProcNode)
                        {
                            inProcNodesToCreate++;
                            requestsWithAnyAffinityOnInProcNodes++;
                        }
                        else
                        {
                            outOfProcNodesToCreate++;

                            // If we are *required* to create an OOP node because the IP node is disabled, then treat this as if
                            // the request had an OOP affinity.
                            if (_componentHost.BuildParameters.DisableInProcNode)
                            {
                                requestsWithOutOfProcAffinity++;
                            }
                        }

                        break;
                    default:
                        ErrorUtilities.ThrowInternalErrorUnreachable();
                        break;
                }

                // We've already hit the limit of the number of nodes we'll be allowed to create, so just quit counting now.
                if (inProcNodesToCreate >= availableNodesWithInProcAffinity && outOfProcNodesToCreate >= availableNodesWithOutOfProcAffinity)
                {
                    break;
                }
            }

            // If we think we want to create inproc nodes
            if (inProcNodesToCreate > 0)
            {
                // In-proc node determination is simple: we want as many as are available.
                inProcNodesToCreate = Math.Min(availableNodesWithInProcAffinity, inProcNodesToCreate);

                // If we still want to create one, go ahead
                if (inProcNodesToCreate > 0)
                {
                    if (!_componentHost.BuildParameters.MultiThreaded)
                    {
                        ErrorUtilities.VerifyThrow(inProcNodesToCreate == 1, "We should not be trying to create more than one inproc node");
                    }

                    TraceScheduler("Requesting creation of new node satisfying affinity {0}", NodeAffinity.InProc);
                    responses.Add(ScheduleResponse.CreateNewNodeResponse(NodeAffinity.InProc, inProcNodesToCreate));

                    // We only want to submit one node creation request at a time -- as part of node creation we recursively re-request the scheduler
                    // to do more scheduling, so the other request will be dealt with soon enough.
                    return true;
                }
            }

            // If we think we want to create out-of-proc nodes
            if (outOfProcNodesToCreate > 0)
            {
                // Out-of-proc node determination is a bit more complicated.  If we have N out-of-proc requests, we want to
                // fill up to N out-of-proc nodes.  However, if we have N "any" requests, we must assume that at least some of them
                // will be fulfilled by the inproc node, in which case we only want to launch up to N-1 out-of-proc nodes, for a
                // total of N nodes overall -- the scheduler will only schedule to N nodes at a time, so launching any more than that
                // is ultimately pointless.
                int maxCreatableOutOfProcNodes = availableNodesWithOutOfProcAffinity;

                if (requestsWithOutOfProcAffinity < availableNodesWithOutOfProcAffinity)
                {
                    // We don't have enough explicitly out-of-proc requests to justify creating every technically allowed
                    // out-of-proc node, so our max is actually one less than the absolute max for the reasons explained above.
                    maxCreatableOutOfProcNodes--;
                }

                outOfProcNodesToCreate = Math.Min(maxCreatableOutOfProcNodes, outOfProcNodesToCreate);

                // If we still want to create them, go ahead
                if (outOfProcNodesToCreate > 0)
                {
                    TraceScheduler("Requesting creation of {0} new node(s) satisfying affinity {1}", outOfProcNodesToCreate, NodeAffinity.OutOfProc);
                    responses.Add(ScheduleResponse.CreateNewNodeResponse(NodeAffinity.OutOfProc, outOfProcNodesToCreate));
                }

                // We only want to submit one node creation request at a time -- as part of node creation we recursively re-request the scheduler
                // to do more scheduling, so the other request will be dealt with soon enough.
                return true;
            }

            // If we haven't returned before now, we haven't asked that any new nodes be created.
            return false;
        }

        /// <summary>
        /// Marks the specified request and all of its ancestors as having aborted.
        /// </summary>
        private void MarkRequestAborted(SchedulableRequest request)
        {
            _resultsCache.AddResult(new BuildResult(request.BuildRequest, new BuildAbortedException()));

            // Recursively abort all of the requests we are blocking.
            foreach (SchedulableRequest blockedRequest in request.RequestsWeAreBlocking)
            {
                MarkRequestAborted(blockedRequest);
            }
        }

        /// <summary>
        /// Marks the request as being blocked by another request which is currently building a target whose results we need to proceed.
        /// </summary>
        private void HandleRequestBlockedOnInProgressTarget(SchedulableRequest blockedRequest, BuildRequestBlocker blocker)
        {
            ErrorUtilities.VerifyThrowArgumentNull(blockedRequest);
            ErrorUtilities.VerifyThrowArgumentNull(blocker);

            // We are blocked on an in-progress request building a target whose results we need.
            SchedulableRequest blockingRequest = _schedulingData.GetScheduledRequest(blocker.BlockingRequestId);

            // The request we blocked on couldn't have been executing (because we are) so it must either be yielding (which is ok because
            // it isn't modifying its own state, just running a background process), ready, or still blocked.
            blockingRequest.VerifyOneOfStates([SchedulableRequestState.Yielding, SchedulableRequestState.Ready, SchedulableRequestState.Blocked]);

            // detect the case for https://github.com/dotnet/msbuild/issues/3047
            // if we have partial results AND blocked and blocking share the same configuration AND are blocked on each other
            if (blocker.PartialBuildResult != null &&
                blockingRequest.BuildRequest.ConfigurationId == blockedRequest.BuildRequest.ConfigurationId &&
                blockingRequest.RequestsWeAreBlockedBy.Contains(blockedRequest))
            {
                // if the blocking request is waiting on a target we have partial results for, preemptively break its dependency
                if (blocker.PartialBuildResult.HasResultsForTarget(blockingRequest.BlockingTarget))
                {
                    blockingRequest.UnblockWithPartialResultForBlockingTarget(blocker.PartialBuildResult);
                }
            }

            blockedRequest.BlockByRequest(blockingRequest, blocker.TargetsInProgress, blocker.BlockingTarget);
        }

        /// <summary>
        /// Marks the parent as blocked waiting for results from a results transfer.
        /// </summary>
        private void HandleRequestBlockedOnResultsTransfer(SchedulableRequest parentRequest, List<ScheduleResponse> responses)
        {
            // Create the new request which will go to the configuration's results node.
            BuildRequest newRequest = new BuildRequest(parentRequest.BuildRequest.SubmissionId, BuildRequest.ResultsTransferNodeRequestId, parentRequest.BuildRequest.ConfigurationId, [], null, parentRequest.BuildRequest.BuildEventContext, parentRequest.BuildRequest, parentRequest.BuildRequest.BuildRequestDataFlags);

            // Assign a new global request id - always different from any other.
            newRequest.GlobalRequestId = _nextGlobalRequestId;
            _nextGlobalRequestId++;

            // Now add the response.  Send it to the node where the configuration's results are stored.  When those results come back
            // we will update the storage location in the configuration.  This is doing a bit of a run around the scheduler - we don't
            // create a new formal request, so we treat the blocked request as if it is still executing - this prevents any other requests
            // from getting onto that node and also means we don't have to do additional work to get the scheduler to understand the bizarre
            // case of sending a request for results from a project's own configuration (which it believes reside on the very node which
            // is actually requesting the results in the first place.)
            BuildRequestConfiguration configuration = _configCache[parentRequest.BuildRequest.ConfigurationId];
            responses.Add(ScheduleResponse.CreateScheduleResponse(configuration.ResultsNodeId, newRequest, false));

            TraceScheduler("Created request {0} (node request {1}) for transfer of configuration {2}'s results from node {3} to node {4}", newRequest.GlobalRequestId, newRequest.NodeRequestId, configuration.ConfigurationId, configuration.ResultsNodeId, parentRequest.AssignedNode);

            // The configuration's results will now be homed at the new location (once they have come back from the
            // original node.)
            configuration.ResultsNodeId = parentRequest.AssignedNode;
        }

        /// <summary>
        /// Marks the request as being blocked by new requests whose results we must get before we can proceed.
        /// </summary>
        private void HandleRequestBlockedByNewRequests(SchedulableRequest parentRequest, BuildRequestBlocker blocker, List<ScheduleResponse> responses)
        {
            ErrorUtilities.VerifyThrowArgumentNull(blocker);
            ErrorUtilities.VerifyThrowArgumentNull(responses);

            // The request is waiting on new requests.
            bool abortRequestBatch = false;
            Stack<BuildRequest> requestsToAdd = new Stack<BuildRequest>(blocker.BuildRequests.Length);
            foreach (BuildRequest request in blocker.BuildRequests)
            {
                // Assign a global request id to this request.
                if (request.GlobalRequestId == BuildRequest.InvalidGlobalRequestId)
                {
                    AssignGlobalRequestId(request);
                }

                int nodeForResults = (parentRequest == null) ? InvalidNodeId : parentRequest.AssignedNode;
                TraceScheduler("Received request {0} (node request {1}) with parent {2} from node {3} for project {4} with targets {5}", request.GlobalRequestId, request.NodeRequestId, request.ParentGlobalRequestId, nodeForResults, _configCache![request.ConfigurationId].ProjectFullPath, request.Targets.Count == 0 ? "default" : string.Join(";", request.Targets));

                // First, determine if we have already built this request and have results for it.  If we do, we prepare the responses for it
                // directly here.  We COULD simply report these as blocking the parent request and let the scheduler pick them up later when the parent
                // comes back up as schedulable, but we prefer to send the results back immediately so this request can (potentially) continue uninterrupted.
                ScheduleResponse response = TrySatisfyRequestFromCache(nodeForResults, request, skippedResultsDoNotCauseCacheMiss: _componentHost.BuildParameters.SkippedResultsDoNotCauseCacheMiss());
                if (response != null)
                {
                    TraceScheduler("Request {0} (node request {1}) satisfied from the cache.", request.GlobalRequestId, request.NodeRequestId);

                    // BuildResult result = (response.Action == ScheduleActionType.Unblock) ? response.Unblocker.Results[0] : response.BuildResult;
                    LogRequestHandledFromCache(request, response.BuildResult);
                    responses.Add(response);

                    // If we wish to implement an algorithm where the first failing request aborts the remaining request, check for
                    // overall result being failure rather than just circular dependency.  Sync with BasicScheduler.ReportResult and
                    // BuildRequestEntry.ReportResult.
                    if (response.BuildResult.CircularDependency)
                    {
                        abortRequestBatch = true;
                    }
                }
                else if (CheckIfCacheMissOnReferencedProjectIsAllowedAndErrorIfNot(nodeForResults, request, responses, emitNonErrorLogs: true))
                {
                    // Ensure there is no affinity mismatch between this request and a previous request of the same configuration.
                    NodeAffinity requestAffinity = GetNodeAffinityForRequest(request);
                    NodeAffinity existingRequestAffinity = NodeAffinity.Any;
                    if (requestAffinity != NodeAffinity.Any)
                    {
                        bool affinityMismatch = false;
                        int assignedNodeId = _schedulingData.GetAssignedNodeForRequestConfiguration(request.ConfigurationId);
                        if (assignedNodeId != Scheduler.InvalidNodeId)
                        {
                            if (!_availableNodes[assignedNodeId].CanServiceRequestWithAffinity(GetNodeAffinityForRequest(request)))
                            {
                                // This request's configuration has already been assigned to a node which cannot service this affinity.
                                if (_schedulingData.GetRequestsAssignedToConfigurationCount(request.ConfigurationId) == 0)
                                {
                                    // If there are no other requests already scheduled for that configuration, we can safely reassign.
                                    _schedulingData.UnassignNodeForRequestConfiguration(request.ConfigurationId);
                                }
                                else
                                {
                                    existingRequestAffinity = (_availableNodes[assignedNodeId].ProviderType == NodeProviderType.InProc) ? NodeAffinity.InProc : NodeAffinity.OutOfProc;
                                    affinityMismatch = true;
                                }
                            }
                        }
                        else if (_schedulingData.GetRequestsAssignedToConfigurationCount(request.ConfigurationId) > 0)
                        {
                            // Would any other existing requests for this configuration mismatch?
                            foreach (SchedulableRequest existingRequest in _schedulingData.GetRequestsAssignedToConfiguration(request.ConfigurationId))
                            {
                                existingRequestAffinity = GetNodeAffinityForRequest(existingRequest.BuildRequest);
                                if (existingRequestAffinity != NodeAffinity.Any && existingRequestAffinity != requestAffinity)
                                {
                                    // The existing request has an affinity which doesn't match this one, so this one could never be scheduled.
                                    affinityMismatch = true;
                                    break;
                                }
                            }
                        }

                        if (affinityMismatch)
                        {
                            ErrorUtilities.VerifyThrowInternalError(
                                _configCache.HasConfiguration(request.ConfigurationId),
                                "A request should have a configuration if it makes it this far in the build process.");

                            var config = _configCache[request.ConfigurationId];
                            var globalProperties = string.Join(
                                ";",
                                config.GlobalProperties.ToDictionary().Select(kvp => $"{kvp.Key}={kvp.Value}"));

                            var result = new BuildResult(
                                request,
                                new InvalidOperationException(
                                    ResourceUtilities.FormatResourceStringStripCodeAndKeyword(
                                        "AffinityConflict",
                                        requestAffinity,
                                        existingRequestAffinity,
                                        config.ProjectFullPath,
                                        globalProperties)));
                            response = GetResponseForResult(nodeForResults, request, result);
                            responses.Add(response);
                            continue;
                        }
                    }

                    // Now add the requests so they would naturally be picked up by the scheduler in the order they were issued,
                    // but before any other requests in the list.  This makes us prefer a depth-first traversal.
                    requestsToAdd.Push(request);
                }
            }

            // Now add any unassigned build requests.
            if (!abortRequestBatch)
            {
                if (requestsToAdd.Count == 0)
                {
                    // All of the results are being reported directly from the cache (from above), so this request can continue on its merry way.
                    if (parentRequest != null)
                    {
                        // responses.Add(new ScheduleResponse(parentRequest.AssignedNode, new BuildRequestUnblocker(parentRequest.BuildRequest.GlobalRequestId)));
                        responses.Add(ScheduleResponse.CreateResumeExecutionResponse(parentRequest.AssignedNode, parentRequest.BuildRequest.GlobalRequestId));
                    }
                }
                else
                {
                    while (requestsToAdd.Count > 0)
                    {
                        BuildRequest requestToAdd = requestsToAdd.Pop();
                        SchedulableRequest blockingRequest = _schedulingData.CreateRequest(requestToAdd, parentRequest);

                        parentRequest?.BlockByRequest(blockingRequest, blocker.TargetsInProgress);
                    }
                }
            }
        }

        /// <summary>
        /// Resumes executing a request which was in the Ready state for the specified node, if any.
        /// </summary>
        private void ResumeReadyRequestIfAny(int nodeId, List<ScheduleResponse> responses)
        {
            // Look for ready requests.  We prefer to let these continue first rather than finding new work.
            // We only actually look at the first one, since that is all we need.
            foreach (SchedulableRequest request in _schedulingData.GetReadyRequestsByNode(nodeId))
            {
                TraceScheduler("Unblocking request {0} on node {1}", request.BuildRequest.GlobalRequestId, nodeId);

                // ScheduleResponse response = new ScheduleResponse(nodeId, new BuildRequestUnblocker(request.BuildRequest.GlobalRequestId));
                ScheduleResponse response = ScheduleResponse.CreateResumeExecutionResponse(nodeId, request.BuildRequest.GlobalRequestId);
                request.ResumeExecution(nodeId);
                responses.Add(response);
                return;
            }
        }

        /// <summary>
        /// Attempts to get results from the cache for this request.  If results are available, reports them to the
        /// correct node.  If that action causes the parent to become ready and its node is idle, the parent is
        /// resumed.
        /// </summary>
        private void ResolveRequestFromCacheAndResumeIfPossible(SchedulableRequest request, List<ScheduleResponse> responses)
        {
            int nodeForResults = (request.Parent != null) ? request.Parent.AssignedNode : InvalidNodeId;

            // Do we already have results?  If so, just return them.
            ScheduleResponse response = TrySatisfyRequestFromCache(nodeForResults, request.BuildRequest, skippedResultsDoNotCauseCacheMiss: _componentHost.BuildParameters.SkippedResultsDoNotCauseCacheMiss());
            if (response != null)
            {
                if (response.Action == ScheduleActionType.SubmissionComplete)
                {
                    ErrorUtilities.VerifyThrow(request.Parent == null, "Unexpectedly generated a SubmissionComplete response for a request which is not top-level.");
                    LogRequestHandledFromCache(request.BuildRequest, response.BuildResult);

                    // This was root request, we can report submission complete.
                    responses.Add(ScheduleResponse.CreateSubmissionCompleteResponse(response.BuildResult));
                    if (response.BuildResult.OverallResult != BuildResultCode.Failure)
                    {
                        WriteSchedulingPlan(response.BuildResult.SubmissionId);
                    }
                }
                else
                {
                    LogRequestHandledFromCache(request.BuildRequest, response.Unblocker.Result);
                    request.Complete(response.Unblocker.Result);

                    TraceScheduler("Reporting results for request {0} with parent {1} to node {2} from cache.", request.BuildRequest.GlobalRequestId, request.BuildRequest.ParentGlobalRequestId, response.NodeId);
                    if (response.NodeId != InvalidNodeId)
                    {
                        responses.Add(response);
                    }

                    // Is the node we are reporting to idle? If so, does reporting this result allow it to proceed with work?
                    if (!_schedulingData.IsNodeWorking(response.NodeId))
                    {
                        ResumeReadyRequestIfAny(response.NodeId, responses);
                    }
                }
            }
            else
            {
                CheckIfCacheMissOnReferencedProjectIsAllowedAndErrorIfNot(nodeForResults, request.BuildRequest, responses, emitNonErrorLogs: false);
            }
        }

        /// <summary>
        /// Satisfies pending resource requests. Requests are pulled from the queue in FIFO fashion and granted as many cores
        /// as possible, optimizing for maximum number of cores granted to a single request, not for maximum number of satisfied
        /// requests.
        /// </summary>
        private void HandlePendingResourceRequests()
        {
            while (_pendingRequestCoresCallbacks.Count > 0)
            {
                int availableCores = GetAvailableCoresForExplicitRequests();
                if (availableCores == 0)
                {
                    return;
                }
                TaskCompletionSource<int> completionSource = _pendingRequestCoresCallbacks.Dequeue();
                completionSource.SetResult(availableCores);
            }
        }

        /// <summary>
        /// Determines which work is available which must be assigned to the nodes.  This includes:
        /// 1. Ready requests - those requests which can immediately resume executing.
        /// 2. Requests which can continue because results are now available but we haven't distributed them.
        /// </summary>
        private void ResumeRequiredWork(List<ScheduleResponse> responses)
        {
            // If we have pending RequestCore calls, satisfy those first.
            HandlePendingResourceRequests();

            // Resume any ready requests on the existing nodes.
            foreach (int nodeId in _availableNodes.Keys)
            {
                // Don't overload the system.
                if (AtSchedulingLimit())
                {
                    TraceScheduler("System load limit reached, cannot resume any more work.  Executing: {0} Yielding: {1} Max Count: {2}", _schedulingData.ExecutingRequestsCount, _schedulingData.YieldingRequestsCount, _componentHost.BuildParameters.MaxNodeCount);
                    return;
                }

                // Determine if this node is actually free to do work.
                if (_schedulingData.IsNodeWorking(nodeId))
                {
                    continue; // Check the next node to see if it is free.
                }

                // Resume a ready request, if any.  We prefer to let existing requests complete before finding new work.
                ResumeReadyRequestIfAny(nodeId, responses);
            }

            // Now determine which unscheduled requests have results.  Reporting these may cause an blocked request to become ready
            // and potentially allow us to continue it.
            SchedulableRequest[] unscheduledRequests = RentPooledBuffer(
                _schedulingData.UnscheduledRequests, _schedulingData.UnscheduledRequestsCount, out int numRead);
            foreach (SchedulableRequest request in new ReadOnlySpan<SchedulableRequest>(unscheduledRequests, 0, numRead))
            {
                ResolveRequestFromCacheAndResumeIfPossible(request, responses);
            }

            ReturnPooledBuffer(unscheduledRequests, numRead);
        }

        /// <summary>
        /// Attempts to get a result from the cache to satisfy the request, and returns the appropriate response if possible.
        /// </summary>
        private ScheduleResponse TrySatisfyRequestFromCache(int nodeForResults, BuildRequest request, bool skippedResultsDoNotCauseCacheMiss)
        {
            BuildRequestConfiguration config = _configCache[request.ConfigurationId];
            ResultsCacheResponse resultsResponse = _resultsCache.SatisfyRequest(request, config.ProjectInitialTargets, config.ProjectDefaultTargets, skippedResultsDoNotCauseCacheMiss);

            if (resultsResponse.Type == ResultsCacheResponseType.Satisfied)
            {
                return GetResponseForResult(nodeForResults, request, resultsResponse.Results);
            }

            return null;
        }

        /// <returns>True if caches misses are allowed, false otherwise</returns>
        private bool CheckIfCacheMissOnReferencedProjectIsAllowedAndErrorIfNot(int nodeForResults, BuildRequest request, List<ScheduleResponse> responses, bool emitNonErrorLogs)
        {
            ProjectIsolationMode isolateProjects = _componentHost.BuildParameters.ProjectIsolationMode;

            // do not check root requests as nothing depends on them
            if (isolateProjects == ProjectIsolationMode.False || request.IsRootRequest || request.SkipStaticGraphIsolationConstraints
                || SkipNonexistentTargetsIfExistentTargetsHaveResults(request, _configCache, _resultsCache))
            {
                if (emitNonErrorLogs
                    && (isolateProjects == ProjectIsolationMode.True || isolateProjects == ProjectIsolationMode.MessageUponIsolationViolation)
                    && request.SkipStaticGraphIsolationConstraints)
                {
                    // retrieving the configs is not quite free, so avoid computing them eagerly
                    string projectFullPath = _configCache[request.ConfigurationId].ProjectFullPath;
                    string parentProjectFullPath = GetParentConfigurationId(request, _configCache, _schedulingData).ProjectFullPath;
                    _componentHost.LoggingService.LogComment(
                            new BuildEventContext(
                                request.SubmissionId,
                                1,
                                BuildEventContext.InvalidProjectInstanceId,
                                BuildEventContext.InvalidProjectContextId,
                                BuildEventContext.InvalidTargetId,
                                BuildEventContext.InvalidTaskId),
                            MessageImportance.Normal,
                            "SkippedConstraintsOnRequest",
                            parentProjectFullPath,
                            projectFullPath);
                }

                return true;
            }

            BuildRequestConfiguration requestConfig = _configCache[request.ConfigurationId];
            BuildRequestConfiguration parentConfig = GetParentConfigurationId(request, _configCache, _schedulingData);

            // allow self references (project calling the msbuild task on itself, potentially with different global properties)
            if (parentConfig.ProjectFullPath.Equals(requestConfig.ProjectFullPath, StringComparison.OrdinalIgnoreCase))
            {
                return true;
            }

            var errorMessage = ResourceUtilities.FormatResourceStringIgnoreCodeAndKeyword(
                "CacheMissesNotAllowedInIsolatedGraphBuilds",
                parentConfig.ProjectFullPath,
                ConcatenateGlobalProperties(parentConfig),
                requestConfig.ProjectFullPath,
                ConcatenateGlobalProperties(requestConfig),
                request.Targets.Count == 0
                    ? "default"
                    : string.Join(";", request.Targets));

            // Issue a failed build result to have the msbuild task marked as failed and thus stop the build
            BuildResult result = new BuildResult(request);
            result.SetOverallResult(false);
            result.SchedulerInducedError = errorMessage;

            var response = GetResponseForResult(nodeForResults, request, result);
            responses.Add(response);

            return false;

            static BuildRequestConfiguration GetParentConfigurationId(BuildRequest request, IConfigCache configCache, SchedulingData schedulingData)
            {
                int configurationId = BuildRequestConfiguration.InvalidConfigurationId;

                // Need the parent request. It might be blocked or executing; check both.
                foreach (SchedulableRequest blockedRequest in schedulingData.BlockedRequests)
                {
                    if (blockedRequest.BuildRequest.GlobalRequestId == request.ParentGlobalRequestId)
                    {
                        configurationId = blockedRequest.BuildRequest.ConfigurationId;
                        break;
                    }
                }

                if (configurationId == BuildRequestConfiguration.InvalidConfigurationId)
                {
                    foreach (SchedulableRequest executingRequest in schedulingData.ExecutingRequests)
                    {
                        if (executingRequest.BuildRequest.GlobalRequestId == request.ParentGlobalRequestId)
                        {
                            configurationId = executingRequest.BuildRequest.ConfigurationId;
                            break;
                        }
                    }
                }

                ErrorUtilities.VerifyThrow(
                    configCache.HasConfiguration(configurationId),
                    "All non root requests should have a parent with a loaded configuration");

                return configCache[configurationId];
            }

            static string ConcatenateGlobalProperties(BuildRequestConfiguration configuration)
                => string.Join("; ", configuration.GlobalProperties.Select<ProjectPropertyInstance, string>(p => $"{p.Name}={p.EvaluatedValue}"));

            static bool SkipNonexistentTargetsIfExistentTargetsHaveResults(BuildRequest buildRequest, IConfigCache configCache, IResultsCache resultsCache)
            {
                // Return early if the top-level target(s) of this build request weren't requested to be skipped if nonexistent.
                if ((buildRequest.BuildRequestDataFlags & BuildRequestDataFlags.SkipNonexistentTargets) != BuildRequestDataFlags.SkipNonexistentTargets)
                {
                    return false;
                }

                BuildResult requestResults = resultsCache.GetResultsForConfiguration(buildRequest.ConfigurationId);

                // On a self-referenced build, cache misses are allowed.
                if (requestResults == null)
                {
                    return false;
                }

                // A cache miss on at least one existing target without results is disallowed,
                // as it violates isolation constraints.
                foreach (string target in buildRequest.Targets)
                {
                    if (configCache[buildRequest.ConfigurationId]
                        .ProjectTargets
                        .Contains(target) &&
                        !requestResults.HasResultsForTarget(target))
                    {
                        return false;
                    }
                }

                // A cache miss on nonexistent targets on the reference is allowed, given the request
                // to skip nonexistent targets.
                return true;
            }
        }

        /// <summary>
        /// Records the result to the current cache if its config isn't in the override cache.
        /// </summary>
        /// <param name="result">The result to potentially record in the current cache.</param>
        internal void RecordResultToCurrentCacheIfConfigNotInOverrideCache(BuildResult result)
        {
            // Record these results to the current cache only if their config isn't in the
            // override cache, which can happen if we are building in the project isolation mode
            // ProjectIsolationMode.MessageUponIsolationViolation, and the received result was built by an
            // isolation-violating dependency project.
            if (_configCache is not ConfigCacheWithOverride configCacheWithOverride
                || !configCacheWithOverride.HasConfigurationInOverrideCache(result.ConfigurationId))
            {
                _resultsCache.AddResult(result);
            }
        }

        /// <summary>
        /// Gets the appropriate ScheduleResponse for a result, either to complete a submission or to report to a node.
        /// </summary>
        private ScheduleResponse GetResponseForResult(int parentRequestNode, BuildRequest requestWhichGeneratedResult, BuildResult result)
        {
            // We have results, return them to the originating node, or if it is a root request, mark the submission complete.
            if (requestWhichGeneratedResult.IsRootRequest)
            {
                // return new ScheduleResponse(result);
                return ScheduleResponse.CreateSubmissionCompleteResponse(result);
            }
            else
            {
                ErrorUtilities.VerifyThrow(parentRequestNode != InvalidNodeId, "Invalid parent node provided.");

                // return new ScheduleResponse(parentRequestNode, new BuildRequestUnblocker(requestWhichGeneratedResult.ParentGlobalRequestId, result));
                ErrorUtilities.VerifyThrow(result.ParentGlobalRequestId == requestWhichGeneratedResult.ParentGlobalRequestId, "Result's parent doesn't match request's parent.");
                return ScheduleResponse.CreateReportResultResponse(parentRequestNode, result);
            }
        }

        /// <summary>
        /// Logs the project started/finished pair for projects which are skipped entirely because all
        /// of their results are available in the cache.
        /// </summary>
        private void LogRequestHandledFromCache(BuildRequest request, BuildResult result)
        {
            BuildRequestConfiguration configuration = _configCache[request.ConfigurationId];
            int nodeId = _schedulingData.GetAssignedNodeForRequestConfiguration(request.ConfigurationId);
            NodeLoggingContext nodeContext = new NodeLoggingContext(_componentHost.LoggingService, nodeId, true);
            nodeContext.LogRequestHandledFromCache(request, configuration, result);

            TraceScheduler(
                "Request {0} (node request {1}) with targets ({2}) satisfied from cache",
                request.GlobalRequestId,
                request.NodeRequestId,
                string.Join(";", request.Targets));
        }

        /// <summary>
        /// This method determines how many requests are waiting for this request, taking into account the full tree of all requests
        /// in all dependency chains which are waiting.
        /// </summary>
        private int ComputeClosureOfWaitingRequests(SchedulableRequest request)
        {
            int waitingRequests = 0;

            // In single-proc, this doesn't matter since scheduling is always 100% efficient.
            if (_componentHost.BuildParameters.MaxNodeCount > 1)
            {
                foreach (SchedulableRequest waitingRequest in request.RequestsWeAreBlocking)
                {
                    waitingRequests++;
                    waitingRequests += ComputeClosureOfWaitingRequests(waitingRequest);
                }
            }

            return waitingRequests;
        }

        /// <summary>
        /// Gets the node affinity for the specified request.
        /// </summary>
        private NodeAffinity GetNodeAffinityForRequest(BuildRequest request)
        {
            if (ForceAffinityOutOfProc)
            {
                return NodeAffinity.OutOfProc;
            }

            if (IsTraversalRequest(request))
            {
                return NodeAffinity.InProc;
            }

            ErrorUtilities.VerifyThrow(request.ConfigurationId != BuildRequestConfiguration.InvalidConfigurationId, "Requests should have a valid configuration id at this point");
            // If this configuration has been previously built on an out of proc node, scheduling it on the inproc node can cause either an affinity mismatch error when
            // there are other pending requests for the same configuration or "unscheduled requests remain in the presence of free out of proc nodes" errors if there's no pending requests.
            // So only assign proxy builds to the inproc node if their config hasn't been previously assigned to an out of proc node.
            if (_schedulingData.CanScheduleConfigurationToNode(request.ConfigurationId, InProcNodeId) && request.IsProxyBuildRequest())
            {
                return NodeAffinity.InProc;
            }

            BuildRequestConfiguration configuration = _configCache[request.ConfigurationId];

            // The affinity may have been specified by the host services.
            NodeAffinity affinity = NodeAffinity.Any;
            string pathOfProject = configuration.ProjectFullPath;
            if (request.HostServices != null)
            {
                affinity = request.HostServices.GetNodeAffinity(pathOfProject);
            }

            // If the request itself had no specific node affinity, it may be that the overall build still has
            // a requirement, so check that.
            if (affinity == NodeAffinity.Any)
            {
                if (_componentHost.BuildParameters.HostServices != null)
                {
                    affinity = _componentHost.BuildParameters.HostServices.GetNodeAffinity(pathOfProject);
                }
            }

            return affinity;
        }

        /// <summary>
        /// Iterates through the set of available nodes and checks whether any of them is
        /// capable of servicing this request or any of the requests that it is blocked
        /// by (regardless of whether they are currently available to do so).
        /// </summary>
        private bool RequestOrAnyItIsBlockedByCanBeServiced(SchedulableRequest request)
        {
            if (request.RequestsWeAreBlockedByCount > 0)
            {
                foreach (SchedulableRequest requestWeAreBlockedBy in request.RequestsWeAreBlockedBy)
                {
                    if (RequestOrAnyItIsBlockedByCanBeServiced(requestWeAreBlockedBy))
                    {
                        return true;
                    }
                }

                // if none of the requests we are blocked by can be serviced, it doesn't matter
                // whether we can be serviced or not -- the reason we're blocked is because none
                // of the requests we are blocked by can be serviced.
                return false;
            }
            else
            {
                foreach (NodeInfo node in _availableNodes.Values)
                {
                    if (CanScheduleRequestToNode(request, node.NodeId))
                    {
                        return true;
                    }
                }

                return false;
            }
        }

        /// <summary>
        /// Determines if we have a matching request somewhere, and if so, assigns the same request ID.
        /// Otherwise assigns a new request id.
        /// </summary>
        /// <param name="request">The request whose ID should be assigned</param>
        private void AssignGlobalRequestId(BuildRequest request)
        {
            // Quick exit if already assigned or if there are no requests for this configuration
            if (request.GlobalRequestId != BuildRequest.InvalidGlobalRequestId
                || _schedulingData.GetRequestsAssignedToConfigurationCount(request.ConfigurationId) == 0)
            {
                request.GlobalRequestId = _nextGlobalRequestId++;
                return;
            }

            HashSet<string> requestTargetsSet = new(request.Targets, StringComparer.OrdinalIgnoreCase);

            // Look for matching requests in the configuration
            foreach (SchedulableRequest existingRequest in _schedulingData.GetRequestsAssignedToConfiguration(request.ConfigurationId))
            {
                if (TargetsMatch(requestTargetsSet, existingRequest.BuildRequest.Targets))
                {
                    request.GlobalRequestId = existingRequest.BuildRequest.GlobalRequestId;
                    return;
                }
            }

            // No matching request found, assign a new ID
            request.GlobalRequestId = _nextGlobalRequestId++;
        }

        /// <summary>
        /// Determines if two target collections contain the same targets, ignoring order and case.
        /// </summary>
        private bool TargetsMatch(HashSet<string> firstTargetsSet, List<string> secondTargetsList)
        {
            if (firstTargetsSet.Count != secondTargetsList.Count)
            {
                return false;
            }

            foreach (string target in secondTargetsList)
            {
                if (!firstTargetsSet.Contains(target))
                {
                    return false;
                }
            }

            return true;
        }

        private SchedulableRequest[] RentPooledBuffer(IEnumerable<SchedulableRequest> requests, int count, out int numRead)
        {
            SchedulableRequest[] buffer = _requestBufferPool.Rent(count);
            IEnumerator<SchedulableRequest> requestsToRead = requests.GetEnumerator();

            // Given that we're only exposed IEnumerable by SchedulingData, the actual number of elements read may be
            // less than the max count we requested - so we track the actual number of read requests.
            numRead = 0;
            while (numRead < buffer.Length && requestsToRead.MoveNext())
            {
                buffer[numRead] = requestsToRead.Current;
                numRead++;
            }

            return buffer;
        }

        private void ReturnPooledBuffer(SchedulableRequest[] buffer, int numRead)
        {
            // Clear out the buffer for GC purposes.
            // We could pass clearArray to ArrayPool, but we already know the number of elements we read so we can
            // save on some instructions.
            for (int i = 0; i < numRead; i++)
            {
                buffer[i] = null;
            }

            _requestBufferPool.Return(buffer, clearArray: false);
        }

        /// <summary>
        /// Writes the graph representation of how the nodes were utilized.
        /// </summary>
        private void WriteNodeUtilizationGraph(ILoggingService loggingService, BuildEventContext context, bool useConfigurations)
        {
            int[] currentWork = new int[_availableNodes.Count];
            int[] previousWork = new int[currentWork.Length];
            HashSet<int>[] runningRequests = new HashSet<int>[currentWork.Length];
            DateTime currentEventTime = DateTime.MinValue;
            DateTime previousEventTime = DateTime.MinValue;
            double accumulatedDuration = 0;

            TimeSpan[] nodeActiveTimes = new TimeSpan[_availableNodes.Count];
            DateTime[] nodeStartTimes = new DateTime[_availableNodes.Count];
            int eventIndex = 0;

            Dictionary<int, int> availableNodeIdsToIndex = new Dictionary<int, int>(_availableNodes.Count);
            int[] indexToAvailableNodeId = new int[_availableNodes.Count];
            int indexIntoArrays = 0;

            foreach (int availableNodeId in _availableNodes.Keys)
            {
                availableNodeIdsToIndex[availableNodeId] = indexIntoArrays;
                indexToAvailableNodeId[indexIntoArrays] = availableNodeId;
                indexIntoArrays++;
            }

            // Prepare the arrays and headers.
            StringBuilder nodeIndices = new StringBuilder();
            int invalidWorkId = useConfigurations ? BuildRequestConfiguration.InvalidConfigurationId : BuildRequest.InvalidGlobalRequestId;
            for (int i = 0; i < currentWork.Length; i++)
            {
                currentWork[i] = invalidWorkId;
                previousWork[i] = invalidWorkId;
                runningRequests[i] = new HashSet<int>();
                nodeIndices.AppendFormat(CultureInfo.InvariantCulture, "{0,-5}   ", indexToAvailableNodeId[i]);
            }

            loggingService.LogComment(context, MessageImportance.Normal, "NodeUtilizationHeader", nodeIndices.ToString());

            // Walk through each of the events and grab all of the events which have the same timestamp to determine what occurred.
            foreach (SchedulingData.SchedulingEvent buildEvent in _schedulingData.BuildEvents)
            {
                int workId = useConfigurations ? buildEvent.Request.BuildRequest.ConfigurationId : buildEvent.Request.BuildRequest.GlobalRequestId;

                if (buildEvent.EventTime > currentEventTime)
                {
                    WriteNodeUtilizationGraphLine(loggingService, context, currentWork, previousWork, buildEvent.EventTime, currentEventTime, invalidWorkId, ref accumulatedDuration);

                    if (currentEventTime != DateTime.MinValue)
                    {
                        // Accumulate time for nodes which were not idle.
                        for (int i = 0; i < currentWork.Length; i++)
                        {
                            if (currentWork[i] != invalidWorkId)
                            {
                                for (int x = 0; x < runningRequests[i].Count; x++)
                                {
                                    nodeActiveTimes[i] += buildEvent.EventTime - currentEventTime;
                                }
                            }
                        }
                    }

                    currentWork.CopyTo(previousWork, 0);
                    previousEventTime = currentEventTime;
                    currentEventTime = buildEvent.EventTime;
                    eventIndex++;
                }

                // The assigned node may be invalid if the request was completed from the cache.
                // In that case, just skip assessing it -- it did effectively no work.
                if (buildEvent.Request.AssignedNode != InvalidNodeId)
                {
                    int nodeForEvent = availableNodeIdsToIndex[buildEvent.Request.AssignedNode];

                    switch (buildEvent.NewState)
                    {
                        case SchedulableRequestState.Executing:
                        case SchedulableRequestState.Yielding:
                            currentWork[nodeForEvent] = workId;
                            if (!runningRequests[nodeForEvent].Contains(workId))
                            {
                                runningRequests[nodeForEvent].Add(workId);
                            }

                            if (nodeStartTimes[nodeForEvent] == DateTime.MinValue)
                            {
                                nodeStartTimes[nodeForEvent] = buildEvent.EventTime;
                            }

                            break;

                        default:
                            if (runningRequests[nodeForEvent].Contains(workId))
                            {
                                runningRequests[nodeForEvent].Remove(workId);
                            }

                            if (previousWork[nodeForEvent] == workId)
                            {
                                // The previously executing request is no longer executing here.
                                if (runningRequests[nodeForEvent].Count == 0)
                                {
                                    currentWork[nodeForEvent] = invalidWorkId; // Idle
                                }
                                else
                                {
                                    currentWork[nodeForEvent] = runningRequests[nodeForEvent].First();
                                }
                            }

                            break;
                    }
                }
            }

            WriteNodeUtilizationGraphLine(loggingService, context, currentWork, previousWork, currentEventTime, previousEventTime, invalidWorkId, ref accumulatedDuration);

            // Write out the node utilization percentage.
            double utilizationAverage = 0;
            StringBuilder utilitzationPercentages = new StringBuilder();
            for (int i = 0; i < nodeActiveTimes.Length; i++)
            {
                TimeSpan totalDuration = currentEventTime - nodeStartTimes[i];
                double utilizationPercent = (double)nodeActiveTimes[i].TotalMilliseconds / (double)totalDuration.TotalMilliseconds;

                utilitzationPercentages.AppendFormat("{0,-5:###.0}   ", utilizationPercent * 100);
                utilizationAverage += utilizationPercent;
            }

            loggingService.LogComment(context, MessageImportance.Normal, "NodeUtilizationSummary", utilitzationPercentages.ToString(), (utilizationAverage / (double)_availableNodes.Count) * 100);
        }

        /// <summary>
        /// Writes a single line of node utilization information.
        /// </summary>
        private void WriteNodeUtilizationGraphLine(ILoggingService loggingService, BuildEventContext context, int[] currentWork, int[] previousWork, DateTime currentEventTime, DateTime previousEventTime, int invalidWorkId, ref double accumulatedDuration)
        {
            if (currentEventTime == DateTime.MinValue)
            {
                return;
            }

            bool haveNonIdleNode = false;
            StringBuilder stringBuilder = new StringBuilder(64);
            stringBuilder.Append(previousEventTime.Ticks).Append(":   ");
            for (int i = 0; i < currentWork.Length; i++)
            {
                if (currentWork[i] == invalidWorkId)
                {
                    stringBuilder.Append("x       "); // Idle
                }
                else if (currentWork[i] == previousWork[i])
                {
                    stringBuilder.Append("|       "); // Continuing the work from the previous time.
                    haveNonIdleNode = true;
                }
                else
                {
                    stringBuilder.AppendFormat(CultureInfo.InvariantCulture, "{0,-5}   ", currentWork[i]);
                    haveNonIdleNode = true;
                }
            }

            double duration = 0;
            if (previousEventTime != DateTime.MinValue)
            {
                duration = (currentEventTime - previousEventTime).TotalSeconds;
                accumulatedDuration += duration;
            }

            // Limit the number of histogram bar segments. For long runs the number of segments can be counted in
            // hundreds of thousands (for instance a build which took 8061.7s would generate a line 161,235 characters
            // long) which is a bit excessive. The scales implemented below limit the generated line length to
            // manageable proportions even for very long runs.
            int durationElementCount = (int)(duration / 0.05);
            int scale;
            char barSegment;
            if (durationElementCount <= 100)
            {
                barSegment = '.';
                scale = 1;
            }
            else if (durationElementCount <= 1000)
            {
                barSegment = '+';
                scale = 100;
            }
            else
            {
                barSegment = '#';
                scale = 1000;
            }

            string durationBar = new string(barSegment, durationElementCount / scale);
            if (scale > 1)
            {
                durationBar = $"{durationBar} (scale 1:{scale})";
            }
            if (haveNonIdleNode)
            {
                loggingService.LogComment(context, MessageImportance.Normal, "NodeUtilizationEntry", stringBuilder, duration, accumulatedDuration, durationBar);
            }
        }

        /// <summary>
        /// Recursively dumps the build information for the specified hierarchy
        /// </summary>
        private void WriteRecursiveSummary(ILoggingService loggingService, BuildEventContext context, int submissionId, SchedulableRequest request, int level, bool useConfigurations, bool isLastChild)
        {
            int postPad = Math.Max(20 /* field width */ - (2 * level) /* spacing for hierarchy lines */ - 3 /* length allocated for config/request id */, 0);

            StringBuilder prePadString = new StringBuilder(2 * level);
            if (level != 0)
            {
                int levelsToPad = level;
                if (isLastChild)
                {
                    levelsToPad--;
                }

                while (levelsToPad > 0)
                {
                    prePadString.Append("| ");
                    levelsToPad--;
                }

                if (isLastChild)
                {
                    prePadString.Append(@". ");
                }
            }

            loggingService.LogComment(
                context,
                MessageImportance.Normal,
                "BuildHierarchyEntry",
                prePadString.ToString(),
                useConfigurations ? request.BuildRequest.ConfigurationId : request.BuildRequest.GlobalRequestId,
                new String(' ', postPad),
                String.Format(CultureInfo.InvariantCulture, "{0:0.000}", request.GetTimeSpentInState(SchedulableRequestState.Executing).TotalSeconds),
                String.Format(CultureInfo.InvariantCulture, "{0:0.000}", request.GetTimeSpentInState(SchedulableRequestState.Executing).TotalSeconds + request.GetTimeSpentInState(SchedulableRequestState.Blocked).TotalSeconds + request.GetTimeSpentInState(SchedulableRequestState.Ready).TotalSeconds),
                _configCache[request.BuildRequest.ConfigurationId].ProjectFullPath,
                String.Join(", ", request.BuildRequest.Targets));

            List<SchedulableRequest> childRequests = new List<SchedulableRequest>(_schedulingData.GetRequestsByHierarchy(request));
            childRequests.Sort(delegate (SchedulableRequest left, SchedulableRequest right)
            {
                if (left.StartTime < right.StartTime)
                {
                    return -1;
                }
                else if (left.StartTime > right.StartTime)
                {
                    return 1;
                }

                return 0;
            });

            for (int i = 0; i < childRequests.Count; i++)
            {
                SchedulableRequest childRequest = childRequests[i];
                WriteRecursiveSummary(loggingService, context, submissionId, childRequest, level + 1, useConfigurations, i == childRequests.Count - 1);
            }
        }

        #region Debug Information

        /// <summary>
        /// Method used for debugging purposes.
        /// </summary>
        private void TraceScheduler(string format, params object[] stuff)
        {
            if (_debugDumpState)
            {
                try
                {
                    FileUtilities.EnsureDirectoryExists(_debugDumpPath);

                    using StreamWriter file = FileUtilities.OpenWrite(string.Format(CultureInfo.CurrentCulture, Path.Combine(_debugDumpPath, "SchedulerTrace_{0}.txt"), EnvironmentUtilities.CurrentProcessId), append: true);
                    file.Write("{0}({1})-{2}: ", Thread.CurrentThread.Name, Environment.CurrentManagedThreadId, _schedulingData.EventTime.Ticks);
                    file.WriteLine(format, stuff);
                    file.Flush();
                }
                catch (Exception e) when (!ExceptionHandling.IsCriticalException(e))
                {
                    // Ignore exceptions
                }
            }
        }

        /// <summary>
        /// Dumps the current state of the scheduler.
        /// </summary>
        private void DumpSchedulerState()
        {
            if (_debugDumpState)
            {
                if (_schedulingData != null)
                {
                    try
                    {
                        FileUtilities.EnsureDirectoryExists(_debugDumpPath);

                        bool shouldWriteHeader = _debugDumpIsFirstWrite;
                        if (shouldWriteHeader)
                        {
                            shouldWriteHeader = !File.Exists(string.Format(CultureInfo.CurrentCulture, Path.Combine(_debugDumpPath, "SchedulerState_{0}.txt"), EnvironmentUtilities.CurrentProcessId));
                            _debugDumpIsFirstWrite = false;
                        }
                        using StreamWriter file = FileUtilities.OpenWrite(string.Format(CultureInfo.CurrentCulture, Path.Combine(_debugDumpPath, "SchedulerState_{0}.txt"), EnvironmentUtilities.CurrentProcessId), append: true);


                        if (shouldWriteHeader)
                        {
                            file.WriteLine("SchedulerState Log Symbols:");
                            file.WriteLine("! - Blocked request: A build request waiting for dependencies or resources.");
                            file.WriteLine("> - Executing request: A build request currently being processed by a node.");
                            file.WriteLine("------------------------------------------------");
                            file.WriteLine();
                        }

                        file.WriteLine("Scheduler state at timestamp {0}:", _schedulingData.EventTime.Ticks);
                        file.WriteLine("------------------------------------------------");

                        foreach (int nodeId in _availableNodes.Keys)
                        {
                            file.WriteLine(
                                "Node {0} {1} ({2} assigned requests, {3} configurations)",
                                nodeId,
                                _schedulingData.IsNodeWorking(nodeId)
                                    ? string.Format(
                                        CultureInfo.InvariantCulture,
                                        "Active ({0} executing)",
                                        _schedulingData.GetExecutingRequestByNode(nodeId)
                                            .BuildRequest.GlobalRequestId)
                                    : "Idle",
                                _schedulingData.GetScheduledRequestsCountByNode(nodeId),
                                _schedulingData.GetConfigurationsCountByNode(nodeId, false, null));

                            List<SchedulableRequest> scheduledRequestsByNode = new List<SchedulableRequest>(_schedulingData.GetScheduledRequestsByNode(nodeId));

                            foreach (SchedulableRequest request in scheduledRequestsByNode)
                            {
                                DumpRequestState(file, request, 1);
                                file.WriteLine();
                            }

                            // If the node is idle, we want to know why.
                            if (!_schedulingData.IsNodeWorking(nodeId))
                            {
                                file.WriteLine("Top-level requests causing this node to be idle:");

                                if (scheduledRequestsByNode.Count == 0)
                                {
                                    file.WriteLine("  Node is idle because there is no work available for this node to do.");
                                    file.WriteLine();
                                }
                                else
                                {
                                    Queue<SchedulableRequest> blockingRequests = new Queue<SchedulableRequest>();
                                    HashSet<SchedulableRequest> topLevelBlockingRequests = new HashSet<SchedulableRequest>();
                                    foreach (SchedulableRequest request in scheduledRequestsByNode)
                                    {
                                        if (request.RequestsWeAreBlockedByCount > 0)
                                        {
                                            foreach (SchedulableRequest blockingRequest in request.RequestsWeAreBlockedBy)
                                            {
                                                blockingRequests.Enqueue(blockingRequest);
                                            }
                                        }
                                    }

                                    while (blockingRequests.Count > 0)
                                    {
                                        SchedulableRequest request = blockingRequests.Dequeue();

                                        if (request.RequestsWeAreBlockedByCount > 0)
                                        {
                                            foreach (SchedulableRequest blockingRequest in request.RequestsWeAreBlockedBy)
                                            {
                                                blockingRequests.Enqueue(blockingRequest);
                                            }
                                        }
                                        else
                                        {
                                            topLevelBlockingRequests.Add(request);
                                        }
                                    }

                                    foreach (SchedulableRequest request in topLevelBlockingRequests)
                                    {
                                        DumpRequestState(file, request, 1);
                                        file.WriteLine();
                                    }
                                }
                            }
                        }

                        if (_schedulingData.UnscheduledRequestsCount == 0)
                        {
                            file.WriteLine("No unscheduled requests.");
                        }
                        else
                        {
                            file.WriteLine("Unscheduled requests:");

                            foreach (SchedulableRequest request in _schedulingData.UnscheduledRequests)
                            {
                                DumpRequestState(file, request, 1);
                            }
                        }

                        file.WriteLine();
                    }
                    catch (Exception e) when (!ExceptionHandling.IsCriticalException(e))
                    {
                        // Ignore exceptions
                    }
                }
            }
        }

        /// <summary>
        /// Dumps all of the configurations.
        /// </summary>
        private void DumpConfigurations()
        {
            if (_debugDumpState)
            {
                if (_schedulingData != null)
                {
                    try
                    {
                        using StreamWriter file = FileUtilities.OpenWrite(string.Format(CultureInfo.CurrentCulture, Path.Combine(_debugDumpPath, "SchedulerState_{0}.txt"), EnvironmentUtilities.CurrentProcessId), append: true);

                        file.WriteLine("Configurations used during this build");
                        file.WriteLine("-------------------------------------");

                        List<int> configurations = new List<int>(_schedulingData.Configurations);
                        configurations.Sort();

                        foreach (int config in configurations)
                        {
                            file.WriteLine("Config {0} Node {1} TV: {2} File {3}", config, _schedulingData.GetAssignedNodeForRequestConfiguration(config), _configCache[config].ToolsVersion, _configCache[config].ProjectFullPath);
                            foreach (ProjectPropertyInstance property in _configCache[config].GlobalProperties)
                            {
                                file.WriteLine("{0} = \"{1}\"", property.Name, property.EvaluatedValue);
                            }

                            file.WriteLine();
                        }

                        file.Flush();
                    }
                    catch (Exception e) when (!ExceptionHandling.IsCriticalException(e))
                    {
                        // Ignore exceptions
                    }
                }
            }
        }

        /// <summary>
        /// Dumps all of the requests.
        /// </summary>
        private void DumpRequests()
        {
            if (_debugDumpState)
            {
                if (_schedulingData != null)
                {
                    try
                    {
                        using StreamWriter file = FileUtilities.OpenWrite(string.Format(CultureInfo.CurrentCulture, Path.Combine(_debugDumpPath, "SchedulerState_{0}.txt"), EnvironmentUtilities.CurrentProcessId), append: true);

                        file.WriteLine("Requests used during the build:");
                        file.WriteLine("-------------------------------");
                        file.WriteLine("Format: GlobalRequestId: [NodeId] FinalState (ConfigId) Path (Targets)");
                        DumpRequestHierarchy(file, null, 0);
                        file.Flush();
                    }
                    catch (Exception e) when (!ExceptionHandling.IsCriticalException(e))
                    {
                        // Ignore exceptions
                    }
                }
            }
        }

        /// <summary>
        /// Dumps the hierarchy of requests.
        /// </summary>
        private void DumpRequestHierarchy(StreamWriter file, SchedulableRequest root, int indent)
        {
            foreach (SchedulableRequest child in _schedulingData.GetRequestsByHierarchy(root))
            {
                DumpRequestSpec(file, child, indent, null);
                DumpRequestHierarchy(file, child, indent + 1);
            }
        }

        /// <summary>
        /// Dumps the state of a request.
        /// </summary>
        private void DumpRequestState(StreamWriter file, SchedulableRequest request, int indent)
        {
            DumpRequestSpec(file, request, indent, null);
            if (request.RequestsWeAreBlockedByCount > 0)
            {
                foreach (SchedulableRequest blockingRequest in request.RequestsWeAreBlockedBy)
                {
                    DumpRequestSpec(file, blockingRequest, indent + 1, "!");
                }
            }

            if (request.RequestsWeAreBlockingCount > 0)
            {
                foreach (SchedulableRequest blockedRequest in request.RequestsWeAreBlocking)
                {
                    DumpRequestSpec(file, blockedRequest, indent + 1, ">");
                }
            }
        }

        /// <summary>
        /// Dumps detailed information about a request.
        /// </summary>
        private void DumpRequestSpec(StreamWriter file, SchedulableRequest request, int indent, string prefix)
        {
            var buildRequest = request.BuildRequest;

            file.WriteLine(
                "{0}{1}{2}: [{3}] {4}{5} ({6}){7} ({8})",
                new string(' ', indent * 2),
                prefix ?? "",
                buildRequest.GlobalRequestId,
                _schedulingData.GetAssignedNodeForRequestConfiguration(buildRequest.ConfigurationId),
                _schedulingData.IsRequestScheduled(request)
                    ? "RUNNING "
                    : "",
                request.State,
                buildRequest.ConfigurationId,
                _configCache[buildRequest.ConfigurationId].ProjectFullPath,
                string.Join(", ", buildRequest.Targets));
        }

        /// <summary>
        /// Write out the scheduling information so the next time we can read the plan back in and use it.
        /// </summary>
        private void WriteSchedulingPlan(int submissionId)
        {
            SchedulingPlan plan = new SchedulingPlan(_configCache, _schedulingData);
            plan.WritePlan(submissionId, _componentHost.LoggingService, new BuildEventContext(submissionId, 0, 0, 0, 0, 0));
        }

        /// <summary>
        /// Retrieves the scheduling plan from the previous run.
        /// </summary>
        private void ReadSchedulingPlan(int submissionId)
        {
            _schedulingPlan = new SchedulingPlan(_configCache, _schedulingData);
            _schedulingPlan.ReadPlan(submissionId, _componentHost.LoggingService, new BuildEventContext(submissionId, 0, 0, 0, 0, 0));
        }

        #endregion
    }
}<|MERGE_RESOLUTION|>--- conflicted
+++ resolved
@@ -1036,13 +1036,9 @@
         {
             if (idleNodes.Contains(InProcNodeId))
             {
-<<<<<<< HEAD
                 SchedulableRequest[] unscheduledRequests = RentPooledBuffer(
                     _schedulingData.UnscheduledRequestsWhichCanBeScheduled, _schedulingData.UnscheduledRequestsCount, out int numRead);
                 foreach (SchedulableRequest request in new ReadOnlySpan<SchedulableRequest>(unscheduledRequests, 0, numRead))
-=======
-                foreach (SchedulableRequest request in _schedulingData.UnscheduledRequestsWhichCanBeScheduled)
->>>>>>> 2aa19640
                 {
                     if (CanScheduleRequestToNode(request, InProcNodeId) && shouldBeScheduled(request))
                     {
