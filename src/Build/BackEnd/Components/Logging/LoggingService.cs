﻿// Copyright (c) Microsoft. All rights reserved.
// Licensed under the MIT license. See LICENSE file in the project root for full license information.

using System;
using System.Collections;
using System.Collections.Concurrent;
using System.Collections.Generic;
using System.Globalization;
using System.IO;
using System.Linq;
using System.Reflection;
using System.Text;
using System.Threading;
using System.Threading.Tasks.Dataflow;
using Microsoft.Build.BackEnd;
using Microsoft.Build.Collections;
using Microsoft.Build.Framework;
using Microsoft.Build.Shared;

using BuildParameters = Microsoft.Build.Execution.BuildParameters;
using InternalLoggerException = Microsoft.Build.Exceptions.InternalLoggerException;
using LoggerDescription = Microsoft.Build.Logging.LoggerDescription;

namespace Microsoft.Build.BackEnd.Logging
{
    /// <summary>
    /// What is the mode of the logger, should there be a thread
    /// processing the buildEvents and raising them on the filters and sinks
    /// or should they be done synchronously
    /// </summary>
    internal enum LoggerMode
    {
        /// <summary>
        /// Events are processed synchronously
        /// </summary>
        Synchronous,

        /// <summary>
        /// A thread is started which will process build events by raising them on a filter event source
        /// or on the correct sink.
        /// </summary>
        Asynchronous
    }

    /// <summary>
    /// What is the current state of the logging service
    /// </summary>
    internal enum LoggingServiceState
    {
        /// <summary>
        /// When the logging service has been instantiated but not yet initialized through a call
        /// to initializecomponent
        /// </summary>
        Instantiated,

        /// <summary>
        /// The logging service has been initialized through a call to initialize component
        /// </summary>
        Initialized,

        /// <summary>
        ///  The logging service is in the process of starting to shutdown.
        /// </summary>
        ShuttingDown,

        /// <summary>
        /// The logging service completly shutdown
        /// </summary>
        Shutdown
    }

    /// <summary>
    /// Logging services is used as a helper class to assist logging messages in getting to the correct loggers.
    /// </summary>
    internal partial class LoggingService : ILoggingService, INodePacketHandler, IBuildComponent
    {
        /// <summary>
        /// The default maximum size for the logging event queue.
        /// </summary>
        private const uint DefaultQueueCapacity = 200000;

        /// <summary>
        /// Lock for the nextProjectId
        /// </summary>
        private readonly object _lockObject = new Object();

        /// <summary>
        /// A cached reflection accessor for an internal member.
        /// </summary>
        /// <remarks>
        /// We use a BindingFlags.Public flag here because the getter is public, so although the setter is internal,
        /// it is only discoverable with Reflection using the Public flag (go figure!)
        /// </remarks>
        private static Lazy<PropertyInfo> s_projectStartedEventArgsGlobalProperties = new Lazy<PropertyInfo>(() => typeof(ProjectStartedEventArgs).GetProperty("GlobalProperties", BindingFlags.Public | BindingFlags.Instance), LazyThreadSafetyMode.PublicationOnly);

        /// <summary>
        /// A cached reflection accessor for an internal member.
        /// </summary>
        /// <remarks>
        /// We use a BindingFlags.Public flag here because the getter is public, so although the setter is internal,
        /// it is only discoverable with Reflection using the Public flag (go figure!)
        /// </remarks>
        private static Lazy<PropertyInfo> s_projectStartedEventArgsToolsVersion = new Lazy<PropertyInfo>(() => typeof(ProjectStartedEventArgs).GetProperty("ToolsVersion", BindingFlags.Public | BindingFlags.Instance), LazyThreadSafetyMode.PublicationOnly);

        #region Data

        /// <summary>
        /// The mapping of build request configuration ids to project file names.
        /// </summary>
        private Dictionary<int, string> _projectFileMap;

        /// <summary>
        /// The current state of the logging service
        /// </summary>
        private LoggingServiceState _serviceState;

        /// <summary>
        /// Use to optimize away status messages. When this is set to true, only "critical"
        /// events like errors are logged. Default is false
        /// </summary>
        private bool _onlyLogCriticalEvents;

        /// <summary>
        /// Contains a dictionary of loggerId's and the sink which the logger (of the given Id) is expecting to consume its messages
        /// </summary>
        private Dictionary<int, IBuildEventSink> _eventSinkDictionary;

        /// <summary>
        /// A list of ILoggers registered with the LoggingService
        /// </summary>
        private List<ILogger> _loggers;

        /// <summary>
        /// A list of LoggerDescriptions which describe how to create a forwarding logger on a node. These are
        /// passed to each node as they are created so that the forwarding loggers can be registered on them.
        /// </summary>
        private List<LoggerDescription> _loggerDescriptions;

        /// <summary>
<<<<<<< HEAD
        /// The event source to which filters will listen to to get the build events which are logged to the logging service through the
=======
        /// The event source to which filters will listen to get the build events which are logged to the logging service through the 
>>>>>>> 702474ea
        /// logging helper methods. Ie LogMessage and LogMessageEvent
        /// </summary>
        private EventSourceSink _filterEventSource;

        /// <summary>
        /// Index into the eventSinkDictionary which indicates which sink is the sink for any logger registered through RegisterLogger
        /// </summary>
        private int _centralForwardingLoggerSinkId = -1;

        /// <summary>
        /// What is the Id for the next logger registered with the logging service.
        /// This Id is unique for this instance of the loggingService.
        /// </summary>
        private int _nextSinkId = 0;

        /// <summary>
        /// The number of nodes in the system. Loggers may take different action depending on how many nodes are in the system.
        /// </summary>
        private int _maxCPUCount = 1;

        /// <summary>
        /// Component host for this component which is used to get system parameters and other initialization information.
        /// </summary>
        private IBuildComponentHost _componentHost;

        /// <summary>
        /// The IConfigCache instance obtained from componentHost (stored here to avoid repeated dictionary lookups).
        /// </summary>
        private Lazy<IConfigCache> _configCache;

        /// <summary>
        /// The next project ID to assign when a project evaluation started event is received.
        /// </summary>
        private int _nextEvaluationId = 1;

        /// <summary>
        /// The next project ID to assign when a project started event is received.
        /// </summary>
        private int _nextProjectId = 1;

        /// <summary>
        /// The next target ID to assign when a target started event is received.
        /// </summary>
        private int _nextTargetId = 1;

        /// <summary>
        /// The next task ID to assign when a task started event is received.
        /// </summary>
        private int _nextTaskId = 1;

        /// <summary>
        /// What node is this logging service running on
        /// </summary>
        private int _nodeId = 0;

        /// <summary>
        /// Whether to include evaluation metaprojects in events.
        /// </summary>
        private bool? _includeEvaluationMetaprojects;

        /// <summary>
        /// Whether to include evaluation profiles in events.
        /// </summary>
        private bool? _includeEvaluationProfile;

        /// <summary>
        /// Whether to include task inputs in task events.
        /// </summary>
        private bool? _includeTaskInputs;

        /// <summary>
        /// A list of build submission IDs that have logged errors.  If an error is logged outside of a submission, the submission ID is <see cref="BuildEventContext.InvalidSubmissionId"/>.
        /// </summary>
        private readonly ISet<int> _buildSubmissionIdsThatHaveLoggedErrors = new HashSet<int>();

        /// <summary>
        /// A list of warnings to treat as errors for an associated <see cref="BuildEventContext"/>.  If an empty set, all warnings are treated as errors.
        /// </summary>
        private IDictionary<int, ISet<string>> _warningsAsErrorsByProject;

        /// <summary>
        /// A list of warnings to treat as messages for an associated <see cref="BuildEventContext"/>.
        /// </summary>
        private IDictionary<int, ISet<string>> _warningsAsMessagesByProject;

        #region LoggingThread Data

        /// <summary>
        /// The data flow buffer for logging events.
        /// </summary>
        private BufferBlock<object> _loggingQueue;

        /// <summary>
        /// The data flow processor for logging events.
        /// </summary>
        private ActionBlock<object> _loggingQueueProcessor;

        /// <summary>
        /// The queue size above which the queue will close to messages from remote nodes.
        /// This value should be selected such that during normal builds it is never reached.
        /// It should also be low enough that we do not accumulate enough messages to cause
        /// virtual memory exhaustion in extremely large builds.
        /// </summary>
        private uint _queueCapacity = DefaultQueueCapacity;

        /// <summary>
        /// By default our logMode is Asynchronous. We do this
        /// because we are hoping it will make the system
        /// more responsive when there are a large number of logging messages
        /// </summary>
        private LoggerMode _logMode = LoggerMode.Asynchronous;

        #endregion

        #endregion

        #region Constructors

        /// <summary>
        /// Initialize an instance of a loggingService.
        /// </summary>
        /// <param name="loggerMode">Should the events be processed synchronously or asynchronously</param>
        /// <param name="nodeId">The node identifier.</param>
        protected LoggingService(LoggerMode loggerMode, int nodeId)
        {
            _projectFileMap = new Dictionary<int, string>();
            _logMode = loggerMode;
            _loggers = new List<ILogger>();
            _loggerDescriptions = new List<LoggerDescription>();
            _eventSinkDictionary = new Dictionary<int, IBuildEventSink>();
            _nodeId = nodeId;
            _configCache = new Lazy<IConfigCache>(() => (IConfigCache)_componentHost.GetComponent(BuildComponentType.ConfigCache), LazyThreadSafetyMode.PublicationOnly);

            // Start the project context id count at the nodeId
            _nextProjectId = nodeId;
            _nextEvaluationId = nodeId;

            string queueCapacityEnvironment = Environment.GetEnvironmentVariable("MSBUILDLOGGINGQUEUECAPACITY");
            if (!String.IsNullOrEmpty(queueCapacityEnvironment))
            {
                uint localQueueCapacity;
                if (UInt32.TryParse(queueCapacityEnvironment, out localQueueCapacity))
                {
                    _queueCapacity = localQueueCapacity;
                }

                _queueCapacity = Math.Max(0, _queueCapacity);
            }

            if (_logMode == LoggerMode.Asynchronous)
            {
                CreateLoggingEventQueue();
            }

            _serviceState = LoggingServiceState.Instantiated;
        }

        #endregion

        #region Events

        /// <summary>
        /// When there is an exception on the logging thread, we do not want to throw the exception from there
        /// instead we would like the exception to be thrown on the engine thread as this is where hosts expect
        /// to see the exception. This event will transport the exception from the loggingService to the engine
        /// which will register on this event.
        /// </summary>
        public event LoggingExceptionDelegate OnLoggingThreadException;

        /// <summary>
        /// Raised when a ProjectStarted event is about to be sent to the loggers.
        /// </summary>
        public event ProjectStartedEventHandler OnProjectStarted;

        /// <summary>
        /// Raised when a ProjectFinished event has just been sent to the loggers.
        /// </summary>
        public event ProjectFinishedEventHandler OnProjectFinished;

        #endregion

        #region Properties

        /// <summary>
        /// Properties we need to serialize from the child node
        /// </summary>
        public string[] PropertiesToSerialize
        {
            get;
            set;
        }

        /// <summary>
        /// Should all properties be serialized from the child to the parent node
        /// </summary>
        public bool SerializeAllProperties
        {
            get;
            set;
        }

        /// <summary>
        /// Is the logging running on a remote node
        /// </summary>
        public bool RunningOnRemoteNode
        {
            get;
            set;
        }

        /// <summary>
        /// Gets the next project evaluation id.
        /// </summary>
        /// <remarks>This property is thread-safe</remarks>
        public int NextEvaluationId
        {
            get
            {
                lock (_lockObject)
                {
                    _nextEvaluationId += MaxCPUCount + 2 /* We can create one node more than the maxCPU count (this can happen if either the inproc or out of proc node has not been created yet and the project collection needs to be counted also)*/;
                    return _nextEvaluationId;
                }
            }
        }

        /// <summary>
        /// Gets the next project id.
        /// </summary>
        /// <remarks>This property is thread-safe</remarks>
        public int NextProjectId
        {
            get
            {
                lock (_lockObject)
                {
                    _nextProjectId += MaxCPUCount + 2 /* We can create one node more than the maxCPU count (this can happen if either the inproc or out of proc node has not been created yet and the project collection needs to be counted also)*/;
                    return _nextProjectId;
                }
            }
        }

        /// <summary>
        /// Gets the next target id.
        /// </summary>
        /// <remarks>This property is thread-safe</remarks>
        public int NextTargetId
        {
            get
            {
                lock (_lockObject)
                {
                    _nextTargetId++;
                    return _nextTargetId;
                }
            }
        }

        /// <summary>
        /// Gets the next task id.
        /// </summary>
        /// <remarks>This property is thread-safe</remarks>
        public int NextTaskId
        {
            get
            {
                lock (_lockObject)
                {
                    _nextTaskId++;
                    return _nextTaskId;
                }
            }
        }

        /// <summary>
        /// Provide the current state of the loggingService.
        /// Is it Inistantiated
        /// Has it been Initialized
        /// Is it starting to shutdown
        /// Has it shutdown
        /// </summary>
        public LoggingServiceState ServiceState => _serviceState;

        /// <summary>
        /// Use to optimize away status messages. When this is set to true, only "critical"
        /// events like errors are logged.
        /// </summary>
        public bool OnlyLogCriticalEvents
        {
            get => _onlyLogCriticalEvents;

            set => _onlyLogCriticalEvents = value;
        }

        /// <summary>
        /// Number of nodes in the system when the system is initially started
        /// </summary>
        public int MaxCPUCount
        {
            get => _maxCPUCount;

            set => _maxCPUCount = value;
        }

        /// <summary>
        /// The list of descriptions which describe how to create forwarding loggers on a node.
        /// This is used by the node provider to get a list of registered descriptions so that
        /// they can be transmitted to child nodes.
        /// </summary>
        public ICollection<LoggerDescription> LoggerDescriptions => _loggerDescriptions;

        /// <summary>
        /// Enumerator over all registered loggers.
        /// </summary>
        public ICollection<ILogger> Loggers => _loggers;

        /// <summary>
        /// What type of logging mode is the logger running under.
        /// Is it Synchronous or Asynchronous
        /// </summary>
        public LoggerMode LoggingMode => _logMode;

        /// <summary>
        /// Get of warnings to treat as errors.  An empty non-null set will treat all warnings as errors.
        /// </summary>
        public ISet<string> WarningsAsErrors
        {
            get;
            set;
        } = null;

        /// <summary>
        /// A list of warnings to treat as low importance messages.
        /// </summary>
        public ISet<string> WarningsAsMessages
        {
            get;
            set;
        } = null;

        /// <summary>
        /// Should evaluation events include generated metaprojects?
        /// </summary>
        public bool IncludeEvaluationMetaprojects
        {
            get => (_includeEvaluationMetaprojects = _includeEvaluationMetaprojects ?? _eventSinkDictionary.Values.OfType<EventSourceSink>().Any(sink => sink.IncludeEvaluationMetaprojects)).Value;
            set => _includeEvaluationMetaprojects = value;
        }

        /// <summary>
        /// Should evaluation events include profiling information?
        /// </summary>
        public bool IncludeEvaluationProfile
        {
            get => (_includeEvaluationProfile = _includeEvaluationProfile ??_eventSinkDictionary.Values.OfType<EventSourceSink>().Any(sink => sink.IncludeEvaluationProfiles)).Value;
            set => _includeEvaluationProfile = value;
        }

        /// <summary>
        /// Should task events include task inputs?
        /// </summary>
        public bool IncludeTaskInputs
        {
            get => (_includeTaskInputs = _includeTaskInputs ?? _eventSinkDictionary.Values.OfType<EventSourceSink>().Any(sink => sink.IncludeTaskInputs)).Value;
            set => _includeTaskInputs = value;
        }

        /// <summary>
        /// Determines if the specified submission has logged an errors.
        /// </summary>
        /// <param name="submissionId">The ID of the build submission.  A value of "0" means that an error was logged outside of any build submission.</param>
        /// <returns><code>true</code> if the build submission logged an errors, otherwise <code>false</code>.</returns>
        public bool HasBuildSubmissionLoggedErrors(int submissionId)
        {
            // Warnings as errors are not tracked if the user did not specify to do so
            if (WarningsAsErrors == null && _warningsAsErrorsByProject == null)
            {
                return false;
            }

            // Determine if any of the event sinks have logged an error with this submission ID
            return _buildSubmissionIdsThatHaveLoggedErrors != null && _buildSubmissionIdsThatHaveLoggedErrors.Contains(submissionId);
        }

        public void AddWarningsAsErrors(BuildEventContext buildEventContext, ISet<string> codes)
        {
            lock (_lockObject)
            {
                int key = GetWarningsAsErrorOrMessageKey(buildEventContext);

                if (_warningsAsErrorsByProject == null)
                {
                    _warningsAsErrorsByProject = new ConcurrentDictionary<int, ISet<string>>();
                }

                if (!_warningsAsErrorsByProject.ContainsKey(key))
                {
                    // The same project instance can be built multiple times with different targets.  In this case the codes have already been added
                    _warningsAsErrorsByProject[key] = new HashSet<string>(codes, StringComparer.OrdinalIgnoreCase);
                }
            }
        }

        public void AddWarningsAsMessages(BuildEventContext buildEventContext, ISet<string> codes)
        {
            lock (_lockObject)
            {
                int key = GetWarningsAsErrorOrMessageKey(buildEventContext);

                if (_warningsAsMessagesByProject == null)
                {
                    _warningsAsMessagesByProject = new ConcurrentDictionary<int, ISet<string>>();
                }

                if (!_warningsAsMessagesByProject.ContainsKey(key))
                {
                    // The same project instance can be built multiple times with different targets.  In this case the codes have already been added
                    _warningsAsMessagesByProject[key] = new HashSet<string>(codes, StringComparer.OrdinalIgnoreCase);
                }
            }
        }

        /// <summary>
        /// Return whether or not the LoggingQueue has any events left in it
        /// </summary>
        public bool LoggingQueueHasEvents
        {
            get
            {
                lock (_lockObject)
                {
                    if (_loggingQueue != null)
                    {
                        return _loggingQueue.Count > 0;
                    }
                    else
                    {
                        ErrorUtilities.ThrowInternalError("loggingQueue is null");
                        return false;
                    }
                }
            }
        }

        /// <summary>
        /// Return an array which contains the logger type names
        /// this can be used to display which loggers are registered on the node
        /// </summary>
        public ICollection<string> RegisteredLoggerTypeNames
        {
            get
            {
                lock (_lockObject)
                {
                    if (_loggers == null)
                    {
                        return null;
                    }

                    List<string> loggerTypes = new List<string>();
                    foreach (ILogger logger in _loggers)
                    {
                        loggerTypes.Add(logger.GetType().FullName);
                    }

                    return loggerTypes;
                }
            }
        }

        /// <summary>
        /// Return an array which contains the sink names
        /// this can be used to display which sinks are on the node
        /// </summary>
        public ICollection<string> RegisteredSinkNames
        {
            get
            {
                lock (_lockObject)
                {
                    if (_eventSinkDictionary == null)
                    {
                        return null;
                    }

                    List<string> eventSinkNames = new List<string>();
                    foreach (KeyValuePair<int, IBuildEventSink> kvp in _eventSinkDictionary)
                    {
                        eventSinkNames.Add(kvp.Value.Name);
                    }

                    return eventSinkNames;
                }
            }
        }

        #endregion

        #region Members

        #region Public methods

        /// <summary>
        /// Create an instance of a LoggingService using the specified mode.
        /// This method is used by the object factories to create instances of components.
        /// </summary>
        /// <param name="mode">Should the logger component created be synchronous or asynchronous</param>
        /// <param name="node">The identifier of the node.</param>
        /// <returns>An instantiated LoggingService as a IBuildComponent</returns>
        public static ILoggingService CreateLoggingService(LoggerMode mode, int node)
        {
            return new LoggingService(mode, node);
        }

        /// <summary>
        /// NotThreadSafe, this method should only be called from the component host thread
        /// Called by the build component host when a component is first initialized.
        /// </summary>
        /// <param name="buildComponentHost">The component host for this object</param>
        /// <exception cref="InternalErrorException">When buildComponentHost is null</exception>
        /// <exception cref="InternalErrorException">Service has already shutdown</exception>
        public void InitializeComponent(IBuildComponentHost buildComponentHost)
        {
            lock (_lockObject)
            {
                ErrorUtilities.VerifyThrow(_serviceState != LoggingServiceState.Shutdown, " The object is shutdown, should not do any operations on a shutdown component");
                ErrorUtilities.VerifyThrow(buildComponentHost != null, "BuildComponentHost was null");

                _componentHost = buildComponentHost;

                // Get the number of initial nodes the host is running with, if the component host does not have
                // this information default to 1
                _maxCPUCount = buildComponentHost.BuildParameters.MaxNodeCount;

                // Ask the component host if onlyLogCriticalEvents is true or false. If the host does
                // not have this information default to false.
                _onlyLogCriticalEvents = buildComponentHost.BuildParameters.OnlyLogCriticalEvents;

                _serviceState = LoggingServiceState.Initialized;
            }
        }

        /// <summary>
        /// NotThreadSafe, this method should only be called from the component host thread
        /// Called by the build component host when the component host is about to shutdown.
        /// 1. Shutdown forwarding loggers so that any events they have left to forward can get into the queue
        /// 2. Terminate the logging thread
        /// 3. Null out sinks and the filter event source so that no more events can get to the central loggers
        /// 4. Shutdown the central loggers
        /// </summary>
        /// <exception cref="InternalErrorException">Service has already shutdown</exception>
        /// <exception cref="LoggerException"> A logger may throw a logger exception when shutting down</exception>
        /// <exception cref="InternalLoggerException">A logger will wrap other exceptions (except ExceptionHandling.IsCriticalException exceptions) in a InternalLoggerException if it crashes during shutdown</exception>
        public void ShutdownComponent()
        {
            lock (_lockObject)
            {
                ErrorUtilities.VerifyThrow(_serviceState != LoggingServiceState.Shutdown, " The object is shutdown, should not do any operations on a shutdown component");

                // Set the state to indicate we are starting the shutdown process.
                _serviceState = LoggingServiceState.ShuttingDown;

                try
                {
                    try
                    {
                        // 1. Shutdown forwarding loggers so that any events they have left to forward can get into the queue
                        foreach (ILogger logger in _loggers)
                        {
                            if (logger is IForwardingLogger)
                            {
                                ShutdownLogger(logger);
                            }
                        }
                    }
                    finally
                    {
                        // 2. Terminate the logging event queue
                        if (_logMode == LoggerMode.Asynchronous)
                        {
                            TerminateLoggingEventQueue();
                        }
                    }

                    // 3. Null out sinks and the filter event source so that no more events can get to the central loggers
                    if (_filterEventSource != null)
                    {
                        _filterEventSource.ShutDown();
                    }

                    foreach (IBuildEventSink sink in _eventSinkDictionary.Values)
                    {
                        sink.ShutDown();
                    }

                    // 4. Shutdown the central loggers
                    foreach (ILogger logger in _loggers)
                    {
                        ShutdownLogger(logger);
                    }
                }
                finally
                {
                    // Revert the centralLogger sinId back to -1 so that when another central logger is registered, it will generate a new
                    // sink for the central loggers.
                    _centralForwardingLoggerSinkId = -1;

                    // Clean up anything related to the asynchronous logging
                    if (_logMode == LoggerMode.Asynchronous)
                    {
                        _loggingQueue = null;
                        _loggingQueueProcessor = null;
                    }

                    _loggers = new List<ILogger>();
                    _loggerDescriptions = null;
                    _eventSinkDictionary = null;
                    _filterEventSource = null;
                    _serviceState = LoggingServiceState.Shutdown;
                }
            }
        }

        /// <summary>
        /// Will receive a logging packet and send it to the correct
        /// sink which is registered to the LoggingServices.
        /// PacketReceived should be called from a single thread.
        /// </summary>
        /// <param name="node">The node from which the packet was received.</param>
        /// <param name="packet">A LogMessagePacket</param>
        /// <exception cref="InternalErrorException">Packet is null</exception>
        /// <exception cref="InternalErrorException">Packet is not a NodePacketType.LogMessage</exception>
        public void PacketReceived(int node, INodePacket packet)
        {
            // The packet cannot be null
            ErrorUtilities.VerifyThrow(packet != null, "packet was null");

            // Expected the packet type to be a logging message packet
            // PERF: Not using VerifyThrow to avoid allocations for enum.ToString (boxing of NodePacketType) in the non-error case.
            if (packet.Type != NodePacketType.LogMessage)
            {
                ErrorUtilities.ThrowInternalError("Expected packet type \"{0}\" but instead got packet type \"{1}\".", NodePacketType.LogMessage.ToString(), packet.Type.ToString());
            }

            LogMessagePacket loggingPacket = (LogMessagePacket)packet;
            InjectNonSerializedData(loggingPacket);
            ProcessLoggingEvent(loggingPacket.NodeBuildEvent, allowThrottling: true);
        }

        /// <summary>
        /// Register an instantiated logger which implements the ILogger interface. This logger will be registered to a specific event
        /// source (the central logger event source) which will receive all logging messages for a given build.
        /// This should not be used on a node, Loggers are not to be registered on a child node.
        /// </summary>
        /// <param name="logger">ILogger</param>
        /// <returns>True if the logger has been registered successfully. False if the logger was not registered due to it already being registered before</returns>
        /// <exception cref="InternalErrorException">If logger is null</exception>
        public bool RegisterLogger(ILogger logger)
        {
            lock (_lockObject)
            {
                ErrorUtilities.VerifyThrow(_serviceState != LoggingServiceState.Shutdown, " The object is shutdown, should not do any operations on a shutdown component");
                ErrorUtilities.VerifyThrow(logger != null, "logger was null");

                // If the logger is already in the list it should not be registered again.
                if (_loggers.Contains(logger))
                {
                    return false;
                }

                // If we have not created a distributed logger to forward all events to the central loggers and
                // a sink which will consume the events and send them to each of the central loggers, we
                // should do that now
                if (_centralForwardingLoggerSinkId == -1)
                {
                    // Create a forwarding logger which forwards all events to an eventSourceSink
                    Assembly engineAssembly = typeof(LoggingService).GetTypeInfo().Assembly;
                    string loggerClassName = "Microsoft.Build.BackEnd.Logging.CentralForwardingLogger";
                    string loggerAssemblyName = engineAssembly.GetName().FullName;
                    LoggerDescription centralForwardingLoggerDescription = new LoggerDescription
                                                                                     (
                                                                                      loggerClassName,
                                                                                      loggerAssemblyName,
                                                                                      null /*Not needed as we are loading from current assembly*/,
                                                                                      string.Empty /*No parameters needed as we are forwarding all events*/,
                                                                                      LoggerVerbosity.Diagnostic /*Not used, but the spirit of the logger is to forward everything so this is the most appropriate verbosity */
                                                                                     );

                    // Registering a distributed logger will initialize the logger, and create and initialize the forwarding logger.
                    // In addition it will register the logging description so that it can be instantiated on a node.
                    RegisterDistributedLogger(logger, centralForwardingLoggerDescription);

                    // Get the Id of the eventSourceSink which was created for the first logger.
                    // We keep a reference to this Id so that all other central loggers registered on this logging service (from registerLogger)
                    // will be attached to that eventSource sink so that they get all of the events forwarded by 
                    // forwarded by the CentralForwardingLogger
                    _centralForwardingLoggerSinkId = centralForwardingLoggerDescription.LoggerId;
                }
                else
                {
                    // We have already create a forwarding logger and have a single eventSink which 
                    // a logger can listen to inorder to get all events in the system
                    EventSourceSink eventSource = (EventSourceSink)_eventSinkDictionary[_centralForwardingLoggerSinkId];

                    // Initialize and register the logger
                    InitializeLogger(logger, eventSource);
                }

                // Logger has been registered successfully
                return true;
            }
        }

        /// <summary>
        /// Clear out all registered loggers so that none are registered.
        /// If no loggers are registered, does nothing.
        /// </summary>
        /// <remarks>
        /// UNDONE: (Logging) I don't like the semantics of this. Why should unregistering imply shutting down? VS actually calls it before registering any loggers.
        /// Also, why not just have ShutdownComponent? Or call this Shutdown or Dispose?
        /// </remarks>
        public void UnregisterAllLoggers()
        {
            lock (_lockObject)
            {
                if (_loggers.Count > 0)
                {
                    ShutdownComponent();
                }
            }

            // UNDONE: (Logging) This should re-initialize this logging service. 
        }

        /// <summary>
        /// Register a distributed logger. This involves creating a new eventsource sink
        /// and associating this with the central logger. In addition the sinkId needs
        /// to be put in the loggerDescription so that nodes know what they need to
        /// tag onto the event so that the message goes to the correct logger.
        ///
        /// The central logger is initialized before the distributed logger
        /// </summary>
        /// <param name="centralLogger">Central logger to receive messages from the forwarding logger, This logger cannot have been registered before</param>
        /// <param name="forwardingLogger">Logger description which describes how to create the forwarding logger, the logger description cannot have been used before</param>
        /// <returns value="bool">True if the distributed and central logger were registered, false if they either were already registered</returns>
        /// <exception cref="InternalErrorException">If forwardingLogger is null</exception>
        /// <exception cref="LoggerException">If a logger exception is thrown while creating or initializing the distributed or central logger</exception>
        /// <exception cref="InternalLoggerException">If any exception (other than a loggerException)is thrown while creating or initializing the distributed or central logger, we will wrap these exceptions in an InternalLoggerException</exception>
        public bool RegisterDistributedLogger(ILogger centralLogger, LoggerDescription forwardingLogger)
        {
            lock (_lockObject)
            {
                ErrorUtilities.VerifyThrow(_serviceState != LoggingServiceState.Shutdown, " The object is shutdown, should not do any operations on a shutdown component");
                ErrorUtilities.VerifyThrow(forwardingLogger != null, "forwardingLogger was null");
                if (centralLogger == null)
                {
                    centralLogger = new NullCentralLogger();
                }

                IForwardingLogger localForwardingLogger = null;

                // create an eventSourceSink which the central logger will register with to receive the events from the forwarding logger
                EventSourceSink eventSourceSink = new EventSourceSink();

                // If the logger is already in the list it should not be registered again.
                if (_loggers.Contains(centralLogger))
                {
                    return false;
                }

                // Assign a unique logger Id to this distributed logger
                int sinkId = _nextSinkId++;
                forwardingLogger.LoggerId = sinkId;
                eventSourceSink.Name = $"Sink for forwarding logger \"{sinkId}\".";

                // Initialize and register the central logger
                InitializeLogger(centralLogger, eventSourceSink);

                localForwardingLogger = forwardingLogger.CreateForwardingLogger();
                EventRedirectorToSink newRedirector = new EventRedirectorToSink(sinkId, eventSourceSink);
                localForwardingLogger.BuildEventRedirector = newRedirector;
                localForwardingLogger.Parameters = forwardingLogger.LoggerSwitchParameters;
                localForwardingLogger.Verbosity = forwardingLogger.Verbosity;

                // Give the forwarding logger registered on the inproc node the correct ID.
                localForwardingLogger.NodeId = 1;

                // Convert the path to the logger DLL to full path before passing it to the node provider
                forwardingLogger.ConvertPathsToFullPaths();

                CreateFilterEventSource();

                // Initialize and register the forwarding logger
                InitializeLogger(localForwardingLogger, _filterEventSource);

                _loggerDescriptions.Add(forwardingLogger);

                _eventSinkDictionary.Add(sinkId, eventSourceSink);

                return true;
            }
        }

        /// <summary>
        /// In order to setup the forwarding loggers on a node, we need to take in the logger descriptions and initialize them.
        /// The method will create a forwarding logger, an eventRedirector which will redirect all forwarded messages to the forwardingLoggerSink.
        /// All forwarding loggers will use the same forwardingLoggerSink.
        /// </summary>
        /// <param name="descriptions">Collection of logger descriptions which we would like to use to create a set of forwarding loggers on a node</param>
        /// <param name="forwardingLoggerSink">The buildEventSink which the fowarding loggers will forward their events to</param>
        /// <param name="nodeId">The id of the node the logging services is on</param>
        /// <exception cref="InternalErrorException">When forwardingLoggerSink is null</exception>
        /// <exception cref="InternalErrorException">When loggerDescriptions is null</exception>
        public void InitializeNodeLoggers(ICollection<LoggerDescription> descriptions, IBuildEventSink forwardingLoggerSink, int nodeId)
        {
            lock (_lockObject)
            {
                ErrorUtilities.VerifyThrow(_serviceState != LoggingServiceState.Shutdown, " The object is shutdown, should not do any operations on a shutdown component");
                ErrorUtilities.VerifyThrow(forwardingLoggerSink != null, "forwardingLoggerSink was null");
                ErrorUtilities.VerifyThrow(descriptions != null, "loggerDescriptions was null");
                ErrorUtilities.VerifyThrow(descriptions.Count > 0, "loggerDescriptions was null");

                bool sinkAlreadyRegistered = false;
                int sinkId = -1;

                // Check to see if the forwardingLoggerSink has been registered before
                foreach (KeyValuePair<int, IBuildEventSink> sinkPair in _eventSinkDictionary)
                {
                    if (sinkPair.Value == forwardingLoggerSink)
                    {
                        sinkId = sinkPair.Key;
                        sinkAlreadyRegistered = true;
                    }
                }

                if (!sinkAlreadyRegistered)
                {
                    sinkId = _nextSinkId++;
                    _eventSinkDictionary.Add(sinkId, forwardingLoggerSink);
                }

                CreateFilterEventSource();

                foreach (LoggerDescription description in descriptions)
                {
                    IForwardingLogger forwardingLogger = description.CreateForwardingLogger();
                    forwardingLogger.Verbosity = description.Verbosity;
                    forwardingLogger.Parameters = description.LoggerSwitchParameters;
                    forwardingLogger.NodeId = nodeId;
                    forwardingLogger.BuildEventRedirector = new EventRedirectorToSink(description.LoggerId, forwardingLoggerSink);

                    // Initialize and register the forwarding logger
                    InitializeLogger(forwardingLogger, _filterEventSource);
                }
            }
        }

        #region Event based logging methods

        /// <summary>
        /// Will Log a build Event. Will also take into account OnlyLogCriticalEvents when determining
        /// if to drop the event or to log it.
        ///
        /// Only the following events will be logged if OnlyLogCriticalEvents is true:
        /// CustomEventArgs
        /// BuildErrorEventArgs
        /// BuildWarningEventArgs
        /// </summary>
        /// <param name="buildEvent">BuildEvent to log</param>
        /// <exception cref="InternalErrorException">buildEvent is null</exception>
        public void LogBuildEvent(BuildEventArgs buildEvent)
        {
            lock (_lockObject)
            {
                ErrorUtilities.VerifyThrow(buildEvent != null, "buildEvent is null");

                BuildWarningEventArgs warningEvent = null;
                BuildErrorEventArgs errorEvent = null;
                BuildMessageEventArgs messageEvent = null;

                if ((warningEvent = buildEvent as BuildWarningEventArgs) != null && warningEvent.BuildEventContext != null && warningEvent.BuildEventContext.ProjectContextId != BuildEventContext.InvalidProjectContextId)
                {
                    warningEvent.ProjectFile = GetAndVerifyProjectFileFromContext(warningEvent.BuildEventContext);
                }
                else if ((errorEvent = buildEvent as BuildErrorEventArgs) != null && errorEvent.BuildEventContext != null && errorEvent.BuildEventContext.ProjectContextId != BuildEventContext.InvalidProjectContextId)
                {
                    errorEvent.ProjectFile = GetAndVerifyProjectFileFromContext(errorEvent.BuildEventContext);
                }
                else if ((messageEvent = buildEvent as BuildMessageEventArgs) != null && messageEvent.BuildEventContext != null && messageEvent.BuildEventContext.ProjectContextId != BuildEventContext.InvalidProjectContextId)
                {
                    messageEvent.ProjectFile = GetAndVerifyProjectFileFromContext(messageEvent.BuildEventContext);
                }

                if (OnlyLogCriticalEvents)
                {
                    // Only log certain events if OnlyLogCriticalEvents is true
                    if (
                        (warningEvent != null)
                        || (errorEvent != null)
                        || (buildEvent is CustomBuildEventArgs)
                        || (buildEvent is CriticalBuildMessageEventArgs)
                       )
                    {
                        ProcessLoggingEvent(buildEvent);
                    }
                }
                else
                {
                    // Log all events if OnlyLogCriticalEvents is false
                    ProcessLoggingEvent(buildEvent);
                }
            }
        }

        #endregion

        /// <summary>
        /// This method will becalled from multiple threads in asynchronous mode.
        ///
        /// Determine where to send the buildevent either to the filters or to a specific sink.
        /// When in Asynchronous mode the event should to into the logging queue (as long as we are initialized).
        /// In Synchronous mode the event should be routed to the correct sink or logger right away
        /// </summary>
        /// <param name="buildEvent">BuildEventArgs to process</param>
        /// <param name="allowThrottling"><code>true</code> to allow throttling, otherwise <code>false</code>.</param>
        /// <exception cref="InternalErrorException">buildEvent is null</exception>
        internal virtual void ProcessLoggingEvent(object buildEvent, bool allowThrottling = false)
        {
            ErrorUtilities.VerifyThrow(buildEvent != null, "buildEvent is null");
            if (_logMode == LoggerMode.Asynchronous)
            {
                // If the queue is at capacity, this call will block - the task returned by SendAsync only completes 
                // when the message is actually consumed or rejected (permanently) by the buffer.
                var task = _loggingQueue.SendAsync(buildEvent);
                if (allowThrottling)
                {
                    task.Wait();
                }
            }
            else
            {
                lock (_lockObject)
                {
                    RouteBuildEvent(buildEvent);
                }
            }
        }

        /// <summary>
        /// Wait for the logging messages in the logging queue to be completly processed.
        /// This is required because for Logging build finished or when the component is to shutdown
        /// we need to make sure we process all of the events before the build finished event is raised
        /// and we need to make sure we process all of the logging events before we shutdown the component.
        /// </summary>
        internal void WaitForThreadToProcessEvents()
        {
            // This method may be called in the shutdown submission callback, this callback may be called after the logging service has 
            // shutdown and nulled out the events we were going to wait on.
            if (_logMode == LoggerMode.Asynchronous && _loggingQueue != null)
            {
                TerminateLoggingEventQueue();
                CreateLoggingEventQueue();
            }
        }

        /// <summary>
        /// Adds data to the EventArgs of the log packet that the main node is aware of, but doesn't
        /// get serialized for perf reasons.
        /// </summary>
        internal void InjectNonSerializedData(LogMessagePacket loggingPacket)
        {
            if (loggingPacket != null && loggingPacket.NodeBuildEvent != null && _componentHost != null)
            {
                var projectStartedEventArgs = loggingPacket.NodeBuildEvent.Value.Value as ProjectStartedEventArgs;
                if (projectStartedEventArgs != null && _configCache.Value != null)
                {
                    ErrorUtilities.VerifyThrow(_configCache.Value.HasConfiguration(projectStartedEventArgs.ProjectId), "Cannot find the project configuration while injecting non-serialized data from out-of-proc node.");
                    BuildRequestConfiguration buildRequestConfiguration = _configCache.Value[projectStartedEventArgs.ProjectId];
                    s_projectStartedEventArgsGlobalProperties.Value.SetValue(projectStartedEventArgs, buildRequestConfiguration.GlobalProperties.ToDictionary(), null);
                    s_projectStartedEventArgsToolsVersion.Value.SetValue(projectStartedEventArgs, buildRequestConfiguration.ToolsVersion, null);
                }
            }
        }

        #endregion

        #region Private Methods
        private static int GetWarningsAsErrorOrMessageKey(BuildEventContext buildEventContext)
        {
            var hash = 17;
            hash = hash * 31 + buildEventContext.ProjectInstanceId;
            hash = hash * 31 + buildEventContext.ProjectContextId;
            return hash;
        }

        private static int GetWarningsAsErrorOrMessageKey(BuildEventArgs buildEventArgs)
        {
            return GetWarningsAsErrorOrMessageKey(buildEventArgs.BuildEventContext);
        }

        /// <summary>
        /// Create a logging thread to process the logging queue
        /// </summary>
        private void CreateLoggingEventQueue()
        {
            // We are creating a two-node dataflow graph here.  The first node is a buffer, which will hold up to the number of
            // logging events we have specified as the queueCapacity.  The second node is the processor which will actually process each message.
            // When the capacity of the buffer is reached, further attempts to send messages to it will block.
            // The reason we can't just set the BoundedCapacity on the processing block is that ActionBlock has some weird behavior
            // when the queue capacity is reached.  Specifically, it will block new messages from being processed until it has
            // entirely drained its input queue, as opposed to letting new ones in as old ones are processed.  This is logged as 
            // a perf bug (305575) against Dataflow.  If they choose to fix it, we can eliminate the buffer node from the graph.
            var dataBlockOptions = new DataflowBlockOptions
            {
                BoundedCapacity = Convert.ToInt32(_queueCapacity)
            };

            _loggingQueue = new BufferBlock<object>(dataBlockOptions);

            var executionDataBlockOptions = new ExecutionDataflowBlockOptions
            {
                BoundedCapacity = 1
            };

            _loggingQueueProcessor = new ActionBlock<object>(loggingEvent => LoggingEventProcessor(loggingEvent), executionDataBlockOptions);

            var dataLinkOptions = new DataflowLinkOptions
            {
                PropagateCompletion = true
            };

            _loggingQueue.LinkTo(_loggingQueueProcessor, dataLinkOptions);
        }

        /// <summary>
        /// Wait for the logginQueue to empty and then terminate the logging thread
        /// </summary>
        private void TerminateLoggingEventQueue()
        {
            // Dont accept any more items from other threads.
            _loggingQueue.Complete();

            // Wait for completion
            _loggingQueueProcessor.Completion.Wait();
        }

        /// <summary>
        /// Shutdown an ILogger
        /// Rethrow LoggerExceptions
        /// Wrap all other exceptions in an InternalLoggerException
        /// </summary>
        /// <param name="logger">Logger to shutdown</param>
        /// <exception cref="InternalLoggerException">Any exception comming from a logger during shutdown that is not a LoggerException is wrapped in an InternalLoggerException and thrown</exception>
        /// <exception cref="LoggerException">Errors during logger shutdown may throw a LoggerException, in this case the exception is re-thrown</exception>
        private void ShutdownLogger(ILogger logger)
        {
            try
            {
                if (logger != null)
                {
                    logger.Shutdown();
                }
            }
            catch (LoggerException)
            {
                throw;
            }
            catch (Exception e)
            {
                if (ExceptionHandling.IsCriticalException(e))
                {
                    throw;
                }

                InternalLoggerException.Throw(e, null, "FatalErrorDuringLoggerShutdown", false, logger.GetType().Name);
            }
        }

        /// <summary>
        /// Create an event source to which the distributed (filter loggers) can attach to and listen
        /// for logging events. This event source will consume events which are logged against
        /// the logging service and raise them on itself.
        /// </summary>
        private void CreateFilterEventSource()
        {
            if (_filterEventSource == null)
            {
                _filterEventSource = new EventSourceSink
                {
                    Name = "Sink for Distributed/Filter loggers",
                };
            }
        }

        /// <summary>
        /// The logging services thread loop. This loop will wait until the logging queue has build events.
        /// When this happens the thread will start to process the queue items by raising the build event
        /// on either a filter event source or a sink depending on where the message is supposed to go.
        /// </summary>
        /// <exception cref="InternalErrorException">WaitHandle returns something other than 0 or 1</exception>
        private void LoggingEventProcessor(object loggingEvent)
        {
            // Save the culture so at the end of the threadproc if something else reuses this thread then it will not have a culture which it was not expecting.
            CultureInfo originalCultureInfo = null;
            CultureInfo originalUICultureInfo = null;

            bool cultureSet = false;
            try
            {
                // If we have a componenthost then set the culture on the first message we receive
                if (_componentHost != null)
                {
                    originalCultureInfo = CultureInfo.CurrentCulture;
                    originalUICultureInfo = CultureInfo.CurrentUICulture;
                    CultureInfo.CurrentCulture = _componentHost.BuildParameters.Culture;
                    CultureInfo.CurrentUICulture = _componentHost.BuildParameters.UICulture;
                    cultureSet = true;
                }

                RouteBuildEvent(loggingEvent);
            }
            catch (Exception e)
            {
                // Dump all engine exceptions to a temp file
                // so that we have something to go on in the
                // event of a failure
                ExceptionHandling.DumpExceptionToFile(e);

                // Catch all exceptions in order to pass them over to the engine thread. Due to
                // hosts expecting to get logger exceptions on the same thread the engine was called from.
                if (OnLoggingThreadException == null)
                {
                    throw;
                }

                RaiseLoggingExceptionEvent(e);
            }
            finally
            {
                if (cultureSet)
                {
                    // Set the culture back to the original one so that if something else reuses this thread then it will not have a culture which it was not expecting.
                    CultureInfo.CurrentCulture = originalCultureInfo;
                    CultureInfo.CurrentUICulture = originalUICultureInfo;
                }
            }
        }

        /// <summary>
        /// Route the event to the correct location, this is mostly used by the logging thread since it may have a buildevent or a tuple.
        /// </summary>
        private void RouteBuildEvent(object loggingEvent)
        {
            BuildEventArgs buildEventArgs = null;

            if (loggingEvent is BuildEventArgs)
            {
                buildEventArgs = (BuildEventArgs)loggingEvent;
            }
            else if (loggingEvent is KeyValuePair<int, BuildEventArgs>)
            {
                buildEventArgs = ((KeyValuePair<int, BuildEventArgs>)loggingEvent).Value;
            }
            else
            {
                ErrorUtilities.VerifyThrow(false, "Unknown logging item in queue:" + loggingEvent.GetType().FullName);
            }

            if (buildEventArgs is BuildWarningEventArgs warningEvent)
            {
                if (ShouldTreatWarningAsMessage(warningEvent))
                {
                    loggingEvent = new BuildMessageEventArgs(
                        warningEvent.Subcategory,
                        warningEvent.Code,
                        warningEvent.File,
                        warningEvent.LineNumber,
                        warningEvent.ColumnNumber,
                        warningEvent.EndLineNumber,
                        warningEvent.EndColumnNumber,
                        warningEvent.Message,
                        warningEvent.HelpKeyword,
                        warningEvent.SenderName,
                        MessageImportance.Low,
                        warningEvent.Timestamp)
                    {
                        BuildEventContext = warningEvent.BuildEventContext,
                        ProjectFile = warningEvent.ProjectFile,
                    };
                }
                else if (ShouldTreatWarningAsError(warningEvent))
                {
                    loggingEvent = new BuildErrorEventArgs(
                        warningEvent.Subcategory,
                        warningEvent.Code,
                        warningEvent.File,
                        warningEvent.LineNumber,
                        warningEvent.ColumnNumber,
                        warningEvent.EndLineNumber,
                        warningEvent.EndColumnNumber,
                        warningEvent.Message,
                        warningEvent.HelpKeyword,
                        warningEvent.SenderName,
                        warningEvent.Timestamp)
                    {
                        BuildEventContext = warningEvent.BuildEventContext,
                        ProjectFile = warningEvent.ProjectFile,
                    };
                }
            }

            if (loggingEvent is BuildErrorEventArgs errorEvent)
            {
                // Keep track of build submissions that have logged errors.  If there is no build context, add BuildEventContext.InvalidSubmissionId.
                _buildSubmissionIdsThatHaveLoggedErrors.Add(errorEvent.BuildEventContext?.SubmissionId ?? BuildEventContext.InvalidSubmissionId);
            }

            if (loggingEvent is ProjectFinishedEventArgs projectFinishedEvent && projectFinishedEvent.BuildEventContext != null)
            {
                _warningsAsErrorsByProject?.Remove(GetWarningsAsErrorOrMessageKey(projectFinishedEvent));
                _warningsAsMessagesByProject?.Remove(GetWarningsAsErrorOrMessageKey(projectFinishedEvent));
            }

            if (loggingEvent is BuildEventArgs)
            {
                RouteBuildEvent((BuildEventArgs)loggingEvent);
            }
            else if (loggingEvent is KeyValuePair<int, BuildEventArgs>)
            {
                RouteBuildEvent((KeyValuePair<int, BuildEventArgs>)loggingEvent);
            }
        }

        /// <summary>
        /// Route the build event to the correct filter or sink depending on what the sinId is in the build event.
        /// </summary>
        private void RouteBuildEvent(KeyValuePair<int, BuildEventArgs> nodeEvent)
        {
            TryRaiseProjectStartedEvent(nodeEvent.Value);

            // Get the sink which will handle the build event, then send the event to that sink
            IBuildEventSink sink;
            bool gotSink = _eventSinkDictionary.TryGetValue(nodeEvent.Key, out sink);
            if (gotSink && sink != null)
            {
                // Sinks in the eventSinkDictionary are expected to not be null.
                sink.Consume(nodeEvent.Value, nodeEvent.Key);
            }

            TryRaiseProjectFinishedEvent(nodeEvent.Value);
        }

        /// <summary>
        /// Route the build event to the filter
        /// </summary>
        /// <param name="eventArg">Build event that needs to be routed to the correct filter or sink.</param>
        private void RouteBuildEvent(BuildEventArgs eventArg)
        {
            TryRaiseProjectStartedEvent(eventArg);

            // The event has not been through a filter yet. All events must go through a filter before they make it to a logger
            if (_filterEventSource != null)   // Loggers may not be registered
            {
                // Send the event to the filter, the Consume will not return until all of the loggers which have registered to the event have process
                // them.
                _filterEventSource.Consume(eventArg);

                // Now that the forwarding loggers have been given the chance to log the build started and finished events we need to check the 
                // central logger sinks to see if they have received the events or not. If the sink has not received the event we need to send it to the
                // logger for backwards compatibility with orcas.
                // In addition we need to make sure we manually forward the events because in orcas the forwarding loggers were not allowed to 
                // forward build started or build finished events. In the new OM we allow the loggers to forward the events. However since orcas did not forward them
                // we need to support loggers which cannot forward the events.
                if (eventArg is BuildStartedEventArgs)
                {
                    foreach (KeyValuePair<int, IBuildEventSink> pair in _eventSinkDictionary)
                    {
                        IBuildEventSink sink = pair.Value;
                        if (sink != null)
                        {
                            if (!sink.HaveLoggedBuildStartedEvent)
                            {
                                sink.Consume(eventArg, (int)pair.Key);
                            }

                            // Reset the HaveLoggedBuildStarted event because no one else will be sending a build started event to any loggers at this time.
                            sink.HaveLoggedBuildStartedEvent = false;
                        }
                    }
                }
                else if (eventArg is BuildFinishedEventArgs)
                {
                    foreach (KeyValuePair<int, IBuildEventSink> pair in _eventSinkDictionary)
                    {
                        IBuildEventSink sink = pair.Value;

                        if (sink != null)
                        {
                            if (!sink.HaveLoggedBuildFinishedEvent)
                            {
                                sink.Consume(eventArg, (int)pair.Key);
                            }

                            // Reset the HaveLoggedBuildFinished event because no one else will be sending a build finished event to any loggers at this time.
                            sink.HaveLoggedBuildFinishedEvent = false;
                        }
                    }
                }
            }

            TryRaiseProjectFinishedEvent(eventArg);
        }

        /// <summary>
        /// Initializes the logger and adds it to the list of loggers maintained by the engine.
        /// This method is not expected to be called from multiple threads
        /// </summary>
        /// <exception cref="LoggerException">A logger exception thrown by a logger when its initialize call is made</exception>
        /// <exception cref="InternalLoggerException">Any exceptions from initializing the logger which are not loggerExceptions are caught and wrapped in a InternalLoggerException</exception>
        /// <exception cref="Exception">Any exception which is a ExceptionHandling.IsCriticalException will not be wrapped</exception>
        private void InitializeLogger(ILogger logger, IEventSource sourceForLogger)
        {
            try
            {
                INodeLogger nodeLogger = logger as INodeLogger;
                if (null != nodeLogger)
                {
                    nodeLogger.Initialize(sourceForLogger, _maxCPUCount);
                }
                else
                {
                    logger.Initialize(sourceForLogger);
                }
            }
            catch (LoggerException)
            {
                throw;
            }
            catch (Exception e)
            {
                if (ExceptionHandling.IsCriticalException(e))
                {
                    throw;
                }

                InternalLoggerException.Throw(e, null, "FatalErrorWhileInitializingLogger", true, logger.GetType().Name);
            }

            // Keep track of the loggers so they can be unregistered later on
            _loggers.Add(logger);
        }

        /// <summary>
        /// When an exception is raised in the logging thread, we do not want the application to terminate right away.
        /// Whidbey and orcas msbuild have the logger exceptions occurring on the engine thread so that the host can
        /// catch and deal with these exceptions as they may occur somewhat frequently due to user generated loggers.
        /// This method will raise the exception on a delegate to which the engine is registered to. This delegate will
        /// send the exception to the engine so that it can be raised on the engine thread.
        /// </summary>
        /// <param name="ex">Exception to raise to event handlers</param>
        private void RaiseLoggingExceptionEvent(Exception ex)
        {
            OnLoggingThreadException?.Invoke(ex);
        }

        /// <summary>
        /// Raise the project started event, if necessary.
        /// </summary>
        private void TryRaiseProjectStartedEvent(BuildEventArgs args)
        {
            ProjectStartedEventHandler eventHandler = OnProjectStarted;

            if (eventHandler != null)
            {
                ProjectStartedEventArgs startedEventArgs = args as ProjectStartedEventArgs;
                if (startedEventArgs != null)
                {
                    eventHandler(this, startedEventArgs);
                }
            }
        }

        /// <summary>
        /// Raise the project finished event, if necessary.
        /// </summary>
        private void TryRaiseProjectFinishedEvent(BuildEventArgs args)
        {
            ProjectFinishedEventHandler eventHandler = OnProjectFinished;

            if (eventHandler != null)
            {
                ProjectFinishedEventArgs finishedEventArgs = args as ProjectFinishedEventArgs;
                if (finishedEventArgs != null)
                {
                    eventHandler(this, finishedEventArgs);
                }
            }
        }

        /// <summary>
        /// Get the project name from a context ID. Throw an exception if it's not found.
        /// </summary>
        private string GetAndVerifyProjectFileFromContext(BuildEventContext context)
        {
            string projectFile;
            _projectFileMap.TryGetValue(context.ProjectContextId, out projectFile);

            // PERF: Not using VerifyThrow to avoid boxing an int in the non-error case.
            if (projectFile == null)
            {
                ErrorUtilities.ThrowInternalError("ContextID {0} should have been in the ID-to-project file mapping but wasn't!", context.ProjectContextId);
            }

            return projectFile;
        }

        /// <summary>
        /// Determines if the specified warning should be treated as a low importance message.
        /// </summary>
        /// <param name="warningEvent">A <see cref="BuildWarningEventArgs"/> that specifies the warning.</param>
        /// <returns><code>true</code> if the warning should be treated as a low importance message, otherwise <code>false</code>.</returns>
        private bool ShouldTreatWarningAsMessage(BuildWarningEventArgs warningEvent)
        {
            // This only applies if the user specified /nowarn at the command-line or added the warning code through the object model
            //
            if (WarningsAsMessages != null && WarningsAsMessages.Contains(warningEvent.Code))
            {
                return true;
            }

            // This only applies if the user specified <MSBuildWarningsAsMessages /> and there is a valid ProjectInstanceId
            //
            if (_warningsAsMessagesByProject != null && warningEvent.BuildEventContext != null && warningEvent.BuildEventContext.ProjectInstanceId != BuildEventContext.InvalidProjectInstanceId)
            {
                if (_warningsAsMessagesByProject.TryGetValue(GetWarningsAsErrorOrMessageKey(warningEvent), out ISet<string> codesByProject))
                {
                    return codesByProject != null && codesByProject.Contains(warningEvent.Code);
                }
            }

            return false;
        }

        /// <summary>
        /// Determines if the specified warning should be treated as an error.
        /// </summary>
        /// <param name="warningEvent">A <see cref="BuildWarningEventArgs"/> that specifies the warning.</param>
        /// <returns><code>true</code> if the warning should be treated as an error, otherwise <code>false</code>.</returns>
        private bool ShouldTreatWarningAsError(BuildWarningEventArgs warningEvent)
        {
            // This only applies if the user specified /warnaserror from the command-line or added an empty set through the object model
            //
            if (WarningsAsErrors != null)
            {
                // Global warnings as errors apply to all projects.  If the list is empty or contains the code, the warning should be treated as an error
                //
                if (WarningsAsErrors.Count == 0 || WarningsAsErrors.Contains(warningEvent.Code))
                {
                    return true;
                }
            }

            // This only applies if the user specified <MSBuildTreatWarningsAsErrors>true</MSBuildTreatWarningsAsErrors or <MSBuildWarningsAsErrors />
            // and there is a valid ProjectInstanceId for the warning.
            //
            if (_warningsAsErrorsByProject != null && warningEvent.BuildEventContext != null && warningEvent.BuildEventContext.ProjectInstanceId != BuildEventContext.InvalidProjectInstanceId)
            {
                // Attempt to get the list of warnings to treat as errors for the current project
                //
                if (_warningsAsErrorsByProject.TryGetValue(GetWarningsAsErrorOrMessageKey(warningEvent), out ISet<string> codesByProject))
                {
                    // We create an empty set if all warnings should be treated as errors so that should be checked first.
                    // If the set is not empty, check the specific code.
                    //
                    return codesByProject != null && (codesByProject.Count == 0 || codesByProject.Contains(warningEvent.Code));
                }
            }

            return false;
        }
        #endregion
        #endregion
    }
}<|MERGE_RESOLUTION|>--- conflicted
+++ resolved
@@ -137,11 +137,7 @@
         private List<LoggerDescription> _loggerDescriptions;
 
         /// <summary>
-<<<<<<< HEAD
-        /// The event source to which filters will listen to to get the build events which are logged to the logging service through the
-=======
-        /// The event source to which filters will listen to get the build events which are logged to the logging service through the 
->>>>>>> 702474ea
+        /// The event source to which filters will listen to get the build events which are logged to the logging service through the
         /// logging helper methods. Ie LogMessage and LogMessageEvent
         /// </summary>
         private EventSourceSink _filterEventSource;
