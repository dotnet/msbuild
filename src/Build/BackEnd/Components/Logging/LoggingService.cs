﻿// Copyright (c) Microsoft. All rights reserved.
// Licensed under the MIT license. See LICENSE file in the project root for full license information.

using System;
using System.Collections.Concurrent;
using System.Collections.Generic;
using System.Globalization;
using System.Linq;
using System.Reflection;
using System.Threading;
using System.Threading.Tasks;
using Microsoft.Build.Framework;
using Microsoft.Build.Shared;
using InternalLoggerException = Microsoft.Build.Exceptions.InternalLoggerException;
using LoggerDescription = Microsoft.Build.Logging.LoggerDescription;

#nullable disable

namespace Microsoft.Build.BackEnd.Logging
{
    /// <summary>
    /// What is the mode of the logger, should there be a thread
    /// processing the buildEvents and raising them on the filters and sinks
    /// or should they be done synchronously
    /// </summary>
    internal enum LoggerMode
    {
        /// <summary>
        /// Events are processed synchronously
        /// </summary>
        Synchronous,

        /// <summary>
        /// A thread is started which will process build events by raising them on a filter event source
        /// or on the correct sink.
        /// </summary>
        Asynchronous
    }

    /// <summary>
    /// What is the current state of the logging service
    /// </summary>
    internal enum LoggingServiceState
    {
        /// <summary>
        /// When the logging service has been instantiated but not yet initialized through a call
        /// to initializecomponent
        /// </summary>
        Instantiated,

        /// <summary>
        /// The logging service has been initialized through a call to initialize component
        /// </summary>
        Initialized,

        /// <summary>
        ///  The logging service is in the process of starting to shutdown.
        /// </summary>
        ShuttingDown,

        /// <summary>
        /// The logging service completly shutdown
        /// </summary>
        Shutdown
    }

    /// <summary>
    /// Logging services is used as a helper class to assist logging messages in getting to the correct loggers.
    /// </summary>
    internal partial class LoggingService : ILoggingService, INodePacketHandler, IBuildComponent
    {
        /// <summary>
        /// The default maximum size for the logging event queue.
        /// </summary>
        private const uint DefaultQueueCapacity = 200000;

        /// <summary>
        /// Lock for the nextProjectId
        /// </summary>
        private readonly object _lockObject = new Object();

        /// <summary>
        /// A cached reflection accessor for an internal member.
        /// </summary>
        /// <remarks>
        /// We use a BindingFlags.Public flag here because the getter is public, so although the setter is internal,
        /// it is only discoverable with Reflection using the Public flag (go figure!)
        /// </remarks>
        private static Lazy<PropertyInfo> s_projectStartedEventArgsGlobalProperties = new Lazy<PropertyInfo>(() => typeof(ProjectStartedEventArgs).GetProperty("GlobalProperties", BindingFlags.Public | BindingFlags.Instance), LazyThreadSafetyMode.PublicationOnly);

        /// <summary>
        /// A cached reflection accessor for an internal member.
        /// </summary>
        /// <remarks>
        /// We use a BindingFlags.Public flag here because the getter is public, so although the setter is internal,
        /// it is only discoverable with Reflection using the Public flag (go figure!)
        /// </remarks>
        private static Lazy<PropertyInfo> s_projectStartedEventArgsToolsVersion = new Lazy<PropertyInfo>(() => typeof(ProjectStartedEventArgs).GetProperty("ToolsVersion", BindingFlags.Public | BindingFlags.Instance), LazyThreadSafetyMode.PublicationOnly);

        #region Data

        /// <summary>
        /// The mapping of build request configuration ids to project file names.
        /// </summary>
        private ConcurrentDictionary<int, string> _projectFileMap;

        /// <summary>
        /// The current state of the logging service
        /// </summary>
        private LoggingServiceState _serviceState;

        /// <summary>
        /// Use to optimize away status messages. When this is set to true, only "critical"
        /// events like errors are logged. Default is false
        /// </summary>
        private bool _onlyLogCriticalEvents;

        /// <summary>
        /// Contains a dictionary of loggerId's and the sink which the logger (of the given Id) is expecting to consume its messages
        /// </summary>
        private Dictionary<int, IBuildEventSink> _eventSinkDictionary;

        /// <summary>
        /// A list of ILoggers registered with the LoggingService
        /// </summary>
        private List<ILogger> _loggers;

        /// <summary>
        /// A list of LoggerDescriptions which describe how to create a forwarding logger on a node. These are
        /// passed to each node as they are created so that the forwarding loggers can be registered on them.
        /// </summary>
        private List<LoggerDescription> _loggerDescriptions;

        /// <summary>
        /// The event source to which filters will listen to get the build events which are logged to the logging service through the
        /// logging helper methods. Ie LogMessage and LogMessageEvent
        /// </summary>
        private EventSourceSink _filterEventSource;

        /// <summary>
        /// Index into the eventSinkDictionary which indicates which sink is the sink for any logger registered through RegisterLogger
        /// </summary>
        private int _centralForwardingLoggerSinkId = -1;

        /// <summary>
        /// What is the Id for the next logger registered with the logging service.
        /// This Id is unique for this instance of the loggingService.
        /// </summary>
        private int _nextSinkId = 0;

        /// <summary>
        /// The number of nodes in the system. Loggers may take different action depending on how many nodes are in the system.
        /// </summary>
        private int _maxCPUCount = 1;

        /// <summary>
        /// Component host for this component which is used to get system parameters and other initialization information.
        /// </summary>
        private IBuildComponentHost _componentHost;

        /// <summary>
        /// The IConfigCache instance obtained from componentHost (stored here to avoid repeated dictionary lookups).
        /// </summary>
        private Lazy<IConfigCache> _configCache;

        /// <summary>
        /// The next project ID to assign when a project evaluation started event is received.
        /// </summary>
        private int _nextEvaluationId;

        /// <summary>
        /// The next project ID to assign when a project started event is received.
        /// </summary>
        private int _nextProjectId;

        /// <summary>
        /// The next target ID to assign when a target started event is received.
        /// </summary>
        private int _nextTargetId = 1;

        /// <summary>
        /// The next task ID to assign when a task started event is received.
        /// </summary>
        private int _nextTaskId = 1;

        /// <summary>
        /// What node is this logging service running on
        /// </summary>
        private int _nodeId = 0;

        /// <summary>
        /// Whether to include evaluation metaprojects in events.
        /// </summary>
        private bool? _includeEvaluationMetaprojects;

        /// <summary>
        /// Whether to include evaluation profiles in events.
        /// </summary>
        private bool? _includeEvaluationProfile;

        /// <summary>
        /// Whether properties and items should be logged on <see cref="ProjectEvaluationFinishedEventArgs"/>
        /// instead of <see cref="ProjectStartedEventArgs"/>.
        /// </summary>
        private bool? _includeEvaluationPropertiesAndItems;

        /// <summary>
        /// Whether to include task inputs in task events.
        /// </summary>
        private bool? _includeTaskInputs;

        /// <summary>
        /// A list of build submission IDs that have logged errors.  If an error is logged outside of a submission, the submission ID is <see cref="BuildEventContext.InvalidSubmissionId"/>.
        /// </summary>
        private readonly ISet<int> _buildSubmissionIdsThatHaveLoggedErrors = new HashSet<int>();

        /// <summary>
        /// A list of warnings to treat as errors for an associated <see cref="BuildEventContext"/>.  If an empty set, all warnings are treated as errors.
        /// </summary>
        private IDictionary<int, ISet<string>> _warningsAsErrorsByProject;

        /// <summary>
        /// A list of warnings to not to be promoted to errors for an associated <see cref="BuildEventContext"/>.
        /// </summary>
        private IDictionary<int, ISet<string>> _warningsNotAsErrorsByProject;

        /// <summary>
        /// A list of warnings to treat as messages for an associated <see cref="BuildEventContext"/>.
        /// </summary>
        private IDictionary<int, ISet<string>> _warningsAsMessagesByProject;

        /// <summary>
        /// The minimum message importance that must be logged because there is a possibility that a logger consumes it.
        /// Null means that the optimization is disabled or no relevant logger has been registered.
        /// </summary>
        private MessageImportance? _minimumRequiredMessageImportance;

        #region LoggingThread Data

        /// <summary>
        /// Queue for asynchronous event processing.
        /// </summary>
        private ConcurrentQueue<object> _eventQueue;

        /// <summary>
        /// Event set when message is consumed from queue.
        /// </summary>
        private ManualResetEventSlim _dequeueEvent;
        /// <summary>
        /// Event set when queue become empty.
        /// </summary>
        private ManualResetEventSlim _emptyQueueEvent;
        /// <summary>
        /// Even set when message is added into queue.
        /// </summary>
        private ManualResetEventSlim _enqueueEvent;

        /// <summary>
        /// CTS for stopping logging event processing.
        /// </summary>
        private CancellationTokenSource _loggingEventProcessingCancellation;

        /// <summary>
        /// Task which pump/process messages from <see cref="_eventQueue"/>
        /// </summary>
        private Thread _loggingEventProcessingThread;

        /// <summary>
        /// The queue size above which the queue will close to messages from remote nodes.
        /// This value should be selected such that during normal builds it is never reached.
        /// It should also be low enough that we do not accumulate enough messages to cause
        /// virtual memory exhaustion in extremely large builds.
        /// </summary>
        private uint _queueCapacity = DefaultQueueCapacity;

        /// <summary>
        /// By default our logMode is Asynchronous. We do this
        /// because we are hoping it will make the system
        /// more responsive when there are a large number of logging messages
        /// </summary>
        private LoggerMode _logMode = LoggerMode.Asynchronous;

        #endregion

        #endregion

        #region Constructors

        /// <summary>
        /// Initialize an instance of a loggingService.
        /// </summary>
        /// <param name="loggerMode">Should the events be processed synchronously or asynchronously</param>
        /// <param name="nodeId">The node identifier.</param>
        protected LoggingService(LoggerMode loggerMode, int nodeId)
        {
            _projectFileMap = new ConcurrentDictionary<int, string>();
            _logMode = loggerMode;
            _loggers = new List<ILogger>();
            _loggerDescriptions = new List<LoggerDescription>();
            _eventSinkDictionary = new Dictionary<int, IBuildEventSink>();
            _nodeId = nodeId;
            _configCache = new Lazy<IConfigCache>(() => (IConfigCache)_componentHost.GetComponent(BuildComponentType.ConfigCache), LazyThreadSafetyMode.PublicationOnly);

            // Start the project context id count at the nodeId
            _nextProjectId = nodeId;
            _nextEvaluationId = nodeId;

            string queueCapacityEnvironment = Environment.GetEnvironmentVariable("MSBUILDLOGGINGQUEUECAPACITY");
            if (!String.IsNullOrEmpty(queueCapacityEnvironment))
            {
                if (UInt32.TryParse(queueCapacityEnvironment, out uint localQueueCapacity))
                {
                    _queueCapacity = localQueueCapacity;
                }

                _queueCapacity = Math.Max(0, _queueCapacity);
            }

            if (_logMode == LoggerMode.Asynchronous)
            {
                StartLoggingEventProcessing();
            }

            // Ensure the static constructor of ItemGroupLoggingHelper runs.
            // It is important to ensure the Message delegate on TaskParameterEventArgs is set.
            _ = ItemGroupLoggingHelper.ItemGroupIncludeLogMessagePrefix;

            _serviceState = LoggingServiceState.Instantiated;
        }

        #endregion

        #region Events

        /// <summary>
        /// When there is an exception on the logging thread, we do not want to throw the exception from there
        /// instead we would like the exception to be thrown on the engine thread as this is where hosts expect
        /// to see the exception. This event will transport the exception from the loggingService to the engine
        /// which will register on this event.
        /// </summary>
        public event LoggingExceptionDelegate OnLoggingThreadException;

        /// <summary>
        /// Raised when a ProjectStarted event is about to be sent to the loggers.
        /// </summary>
        public event ProjectStartedEventHandler OnProjectStarted;

        /// <summary>
        /// Raised when a ProjectFinished event has just been sent to the loggers.
        /// </summary>
        public event ProjectFinishedEventHandler OnProjectFinished;

        #endregion

        #region Properties

        /// <summary>
        /// Properties we need to serialize from the child node
        /// </summary>
        public string[] PropertiesToSerialize
        {
            get;
            set;
        }

        /// <summary>
        /// Should all properties be serialized from the child to the parent node
        /// </summary>
        public bool SerializeAllProperties
        {
            get;
            set;
        }

        /// <summary>
        /// Is the logging running on a remote node
        /// </summary>
        public bool RunningOnRemoteNode
        {
            get;
            set;
        }

        /// <summary>
        /// Gets the next project evaluation id.
        /// </summary>
        /// <remarks>This property is thread-safe</remarks>
        public int NextEvaluationId
        {
            get
            {
                // We can create one node more than the maxCPU count (this can happen if either the inproc or out of proc node has not been created yet and the project collection needs to be counted also)
                return Interlocked.Add(ref _nextEvaluationId, MaxCPUCount + 2);
            }
        }

        /// <summary>
        /// Gets the next project id.
        /// </summary>
        /// <remarks>This property is thread-safe</remarks>
        public int NextProjectId
        {
            get
            {
                // We can create one node more than the maxCPU count (this can happen if either the inproc or out of proc node has not been created yet and the project collection needs to be counted also)
                return Interlocked.Add(ref _nextProjectId, MaxCPUCount + 2);
            }
        }

        /// <summary>
        /// Gets the next target id.
        /// </summary>
        /// <remarks>This property is thread-safe</remarks>
        public int NextTargetId
        {
            get
            {
                return Interlocked.Increment(ref _nextTargetId);
            }
        }

        /// <summary>
        /// Gets the next task id.
        /// </summary>
        /// <remarks>This property is thread-safe</remarks>
        public int NextTaskId
        {
            get
            {
                return Interlocked.Increment(ref _nextTaskId);
            }
        }

        /// <summary>
        /// Provide the current state of the loggingService.
        /// Is it Inistantiated
        /// Has it been Initialized
        /// Is it starting to shutdown
        /// Has it shutdown
        /// </summary>
        public LoggingServiceState ServiceState => _serviceState;

        /// <summary>
        /// Use to optimize away status messages. When this is set to true, only "critical"
        /// events like errors are logged.
        /// </summary>
        public bool OnlyLogCriticalEvents
        {
            get => _onlyLogCriticalEvents;

            set => _onlyLogCriticalEvents = value;
        }

        /// <summary>
        /// Number of nodes in the system when the system is initially started
        /// </summary>
        public int MaxCPUCount
        {
            get => _maxCPUCount;

            set => _maxCPUCount = value;
        }

        /// <summary>
        /// The list of descriptions which describe how to create forwarding loggers on a node.
        /// This is used by the node provider to get a list of registered descriptions so that
        /// they can be transmitted to child nodes.
        /// </summary>
        public ICollection<LoggerDescription> LoggerDescriptions => _loggerDescriptions;

        /// <summary>
        /// Enumerator over all registered loggers.
        /// </summary>
        public ICollection<ILogger> Loggers => _loggers;

        /// <summary>
        /// What type of logging mode is the logger running under.
        /// Is it Synchronous or Asynchronous
        /// </summary>
        public LoggerMode LoggingMode => _logMode;

        /// <summary>
        /// Get of warnings to treat as errors.  An empty non-null set will treat all warnings as errors.
        /// </summary>
        public ISet<string> WarningsAsErrors
        {
            get;
            set;
        } = null;

        /// <summary>
        /// Get of warnings to not treat as errors. Only has any effect if WarningsAsErrors is empty but not null.
        /// </summary>
        public ISet<string> WarningsNotAsErrors
        {
            get;
            set;
        } = null;

        /// <summary>
        /// A list of warnings to treat as low importance messages.
        /// </summary>
        public ISet<string> WarningsAsMessages
        {
            get;
            set;
        } = null;

        /// <summary>
        /// Should evaluation events include generated metaprojects?
        /// </summary>
        public bool IncludeEvaluationMetaprojects
        {
            get => _includeEvaluationMetaprojects ??= _eventSinkDictionary.Values.OfType<EventSourceSink>().Any(sink => sink.IncludeEvaluationMetaprojects);
            set => _includeEvaluationMetaprojects = value;
        }

        /// <summary>
        /// Should evaluation events include profiling information?
        /// </summary>
        public bool IncludeEvaluationProfile
        {
            get => _includeEvaluationProfile ??= _eventSinkDictionary.Values.OfType<EventSourceSink>().Any(sink => sink.IncludeEvaluationProfiles);
            set => _includeEvaluationProfile = value;
        }

        /// <summary>
        /// Should task events include task inputs?
        /// </summary>
        public bool IncludeTaskInputs
        {
            get => _includeTaskInputs ??= _eventSinkDictionary.Values.OfType<EventSourceSink>().Any(sink => sink.IncludeTaskInputs);
            set => _includeTaskInputs = value;
        }

        /// <summary>
        /// Should properties and items be logged on <see cref="ProjectEvaluationFinishedEventArgs"/>
        /// instead of <see cref="ProjectStartedEventArgs"/>?
        /// </summary>
        public bool IncludeEvaluationPropertiesAndItems
        {
            get
            {
                if (_includeEvaluationPropertiesAndItems == null)
                {
                    var escapeHatch = Traits.Instance.EscapeHatches.LogPropertiesAndItemsAfterEvaluation;
                    if (escapeHatch.HasValue)
                    {
                        _includeEvaluationPropertiesAndItems = escapeHatch.Value;
                    }
                    else
                    {
                        var sinks = _eventSinkDictionary.Values.OfType<EventSourceSink>();
                        // .All() on an empty list defaults to true, we want to default to false
                        _includeEvaluationPropertiesAndItems = sinks.Any() && sinks.All(sink => sink.IncludeEvaluationPropertiesAndItems);
                    }
                }

                return _includeEvaluationPropertiesAndItems ?? false;
            }

            set => _includeEvaluationPropertiesAndItems = value;
        }

        /// <summary>
        /// Determines if the specified submission has logged an errors.
        /// </summary>
        /// <param name="submissionId">The ID of the build submission.  A value of "0" means that an error was logged outside of any build submission.</param>
        /// <returns><code>true</code> if the build submission logged an errors, otherwise <code>false</code>.</returns>
        public bool HasBuildSubmissionLoggedErrors(int submissionId)
        {
            // Warnings as errors are not tracked if the user did not specify to do so
            if (WarningsAsErrors == null && _warningsAsErrorsByProject == null)
            {
                return false;
            }

            // Determine if any of the event sinks have logged an error with this submission ID
            return _buildSubmissionIdsThatHaveLoggedErrors?.Contains(submissionId) == true;
        }

        /// <summary>
        /// Returns a collection of warnings to be logged as errors for the specified build context.
        /// </summary>
        /// <param name="context">The build context through which warnings will be logged as errors.</param>
        /// <returns>
        /// </returns>
        public ICollection<string> GetWarningsAsErrors(BuildEventContext context)
        {
            return GetWarningsForProject(context, _warningsAsErrorsByProject, WarningsAsErrors);
        }

        /// <summary>
        /// Returns a collection of warnings not to be logged as errors for the specified build context.
        /// </summary>
        /// <param name="context">The build context through which warnings will be kept as warnings.</param>
        /// <returns>
        /// </returns>
        public ICollection<string> GetWarningsNotAsErrors(BuildEventContext context)
        {
            return GetWarningsForProject(context, _warningsNotAsErrorsByProject, WarningsNotAsErrors);
        }

        /// <summary>
        /// Returns a collection of warnings to be demoted to messages for the specified build context.
        /// </summary>
        /// <param name="context">The build context through which warnings will be logged as messages.</param>
        /// <returns>
        /// </returns>
        public ICollection<string> GetWarningsAsMessages(BuildEventContext context)
        {
            return GetWarningsForProject(context, _warningsAsMessagesByProject, WarningsAsMessages);
        }

        /// <summary>
        /// Helper method that unifies the logic for GetWarningsAsErrors, GetWarningsNotAsErrors, and GetWarningsAsMessages.
        /// Specifically, this method returns a collection of codes that, within the context of a particular project, should
        /// be treated specially. These tend to come from setting the associated properties in the project file. These are
        /// added to previously known codes as necessary.
        /// </summary>
        /// <param name="context">The specific context in which to consider special treatment for warnings.</param>
        /// <param name="warningsByProject">A dictionary of all warnings to be treated special by for which projects.</param>
        /// <param name="warnings">Warning codes we already know should be promoted, demoted, or not promoted as relevant.</param>
        /// <returns></returns>
        private ICollection<string> GetWarningsForProject(BuildEventContext context, IDictionary<int, ISet<string>> warningsByProject, ISet<string> warnings)
        {
            int key = GetWarningsAsErrorOrMessageKey(context);

            if (warningsByProject != null && warningsByProject.TryGetValue(key, out ISet<string> newWarnings))
            {
                if (warnings != null)
                {
                    newWarnings.UnionWith(warnings);
                }

                return newWarnings;
            }
            else
            {
                return warnings;
            }
        }

        /// <summary>
        /// Adds warning codes that should be treated as errors to the known set.
        /// </summary>
        /// <param name="buildEventContext">The context in which to consider possible warnings to be promoted.</param>
        /// <param name="codes">Codes to promote</param>
        public void AddWarningsAsErrors(BuildEventContext buildEventContext, ISet<string> codes)
        {
            AddWarningsAsMessagesOrErrors(ref _warningsAsErrorsByProject, buildEventContext, codes);
        }

        /// <summary>
        /// Adds warning codes that should not be treated as errors even if WarnAsError is empty (specifying that all warnings should be promoted).
        /// </summary>
        /// <param name="buildEventContext">The context in which to consider warnings not to be promoted.</param>
        /// <param name="codes">Codes not to promote</param>
        public void AddWarningsNotAsErrors(BuildEventContext buildEventContext, ISet<string> codes)
        {
            AddWarningsAsMessagesOrErrors(ref _warningsNotAsErrorsByProject, buildEventContext, codes);
        }

        /// <summary>
        /// Adds warning codes that should be treated as messages.
        /// </summary>
        /// <param name="buildEventContext">The context in which to consider warnings to be demoted.</param>
        /// <param name="codes">Codes to demote</param>
        public void AddWarningsAsMessages(BuildEventContext buildEventContext, ISet<string> codes)
        {
            AddWarningsAsMessagesOrErrors(ref _warningsAsMessagesByProject, buildEventContext, codes);
        }

        /// <summary>
        /// Adds warning codes to be treated or not treated as warnings or errors to the set of project-specific codes.
        /// </summary>
        /// <param name="warningsByProject">Dictionary with what warnings are currently known (by project) that we will add to.</param>
        /// <param name="buildEventContext">Context for the project to be added</param>
        /// <param name="codes">Codes to add</param>
        private void AddWarningsAsMessagesOrErrors(ref IDictionary<int, ISet<string>> warningsByProject, BuildEventContext buildEventContext, ISet<string> codes)
        {
            lock (_lockObject)
            {
                int key = GetWarningsAsErrorOrMessageKey(buildEventContext);

                warningsByProject ??= new ConcurrentDictionary<int, ISet<string>>();

                if (!warningsByProject.ContainsKey(key))
                {
                    // The same project instance can be built multiple times with different targets.  In this case the codes have already been added
                    warningsByProject[key] = new HashSet<string>(codes, StringComparer.OrdinalIgnoreCase);
                }
            }
        }

        /// <summary>
        /// Return an array which contains the logger type names
        /// this can be used to display which loggers are registered on the node
        /// </summary>
        public ICollection<string> RegisteredLoggerTypeNames
        {
            get
            {
                lock (_lockObject)
                {
                    if (_loggers == null)
                    {
                        return null;
                    }

                    List<string> loggerTypes = new List<string>();
                    foreach (ILogger logger in _loggers)
                    {
                        loggerTypes.Add(logger.GetType().FullName);
                    }

                    return loggerTypes;
                }
            }
        }

        /// <summary>
        /// Return an array which contains the sink names
        /// this can be used to display which sinks are on the node
        /// </summary>
        public ICollection<string> RegisteredSinkNames
        {
            get
            {
                lock (_lockObject)
                {
                    if (_eventSinkDictionary == null)
                    {
                        return null;
                    }

                    List<string> eventSinkNames = new List<string>();
                    foreach (KeyValuePair<int, IBuildEventSink> kvp in _eventSinkDictionary)
                    {
                        eventSinkNames.Add(kvp.Value.Name);
                    }

                    return eventSinkNames;
                }
            }
        }

        /// <summary>
        /// Returns the minimum logging importance that must be logged because there is a possibility that
        /// at least one registered logger consumes it.
        /// </summary>
        public MessageImportance MinimumRequiredMessageImportance
        {
            get
            {
                // If we haven't set the field return the default of "all messages must be logged".
                return _minimumRequiredMessageImportance ?? MessageImportance.Low;
            }
        }

        #endregion

        #region Members

        #region Public methods

        /// <summary>
        /// Create an instance of a LoggingService using the specified mode.
        /// This method is used by the object factories to create instances of components.
        /// </summary>
        /// <param name="mode">Should the logger component created be synchronous or asynchronous</param>
        /// <param name="node">The identifier of the node.</param>
        /// <returns>An instantiated LoggingService as a IBuildComponent</returns>
        public static ILoggingService CreateLoggingService(LoggerMode mode, int node)
        {
            return new LoggingService(mode, node);
        }

        /// <summary>
        /// NotThreadSafe, this method should only be called from the component host thread
        /// Called by the build component host when a component is first initialized.
        /// </summary>
        /// <param name="buildComponentHost">The component host for this object</param>
        /// <exception cref="InternalErrorException">When buildComponentHost is null</exception>
        /// <exception cref="InternalErrorException">Service has already shutdown</exception>
        public void InitializeComponent(IBuildComponentHost buildComponentHost)
        {
            lock (_lockObject)
            {
                ErrorUtilities.VerifyThrow(_serviceState != LoggingServiceState.Shutdown, " The object is shutdown, should not do any operations on a shutdown component");
                ErrorUtilities.VerifyThrow(buildComponentHost != null, "BuildComponentHost was null");

                _componentHost = buildComponentHost;

                // Get the number of initial nodes the host is running with, if the component host does not have
                // this information default to 1
                _maxCPUCount = buildComponentHost.BuildParameters.MaxNodeCount;

                // Ask the component host if onlyLogCriticalEvents is true or false. If the host does
                // not have this information default to false.
                _onlyLogCriticalEvents = buildComponentHost.BuildParameters.OnlyLogCriticalEvents;

                _serviceState = LoggingServiceState.Initialized;
            }
        }

        /// <summary>
        /// NotThreadSafe, this method should only be called from the component host thread
        /// Called by the build component host when the component host is about to shutdown.
        /// 1. Shutdown forwarding loggers so that any events they have left to forward can get into the queue
        /// 2. Terminate the logging thread
        /// 3. Null out sinks and the filter event source so that no more events can get to the central loggers
        /// 4. Shutdown the central loggers
        /// </summary>
        /// <exception cref="InternalErrorException">Service has already shutdown</exception>
        /// <exception cref="LoggerException"> A logger may throw a logger exception when shutting down</exception>
        /// <exception cref="InternalLoggerException">A logger will wrap other exceptions (except ExceptionHandling.IsCriticalException exceptions) in a InternalLoggerException if it crashes during shutdown</exception>
        public void ShutdownComponent()
        {
            lock (_lockObject)
            {
                ErrorUtilities.VerifyThrow(_serviceState != LoggingServiceState.Shutdown, " The object is shutdown, should not do any operations on a shutdown component");

                // Set the state to indicate we are starting the shutdown process.
                _serviceState = LoggingServiceState.ShuttingDown;

                try
                {
                    try
                    {
                        // 1. Shutdown forwarding loggers so that any events they have left to forward can get into the queue
                        foreach (ILogger logger in _loggers)
                        {
                            if (logger is IForwardingLogger)
                            {
                                ShutdownLogger(logger);
                            }
                        }
                    }
                    finally
                    {
                        // 2. Terminate the logging event queue
                        if (_logMode == LoggerMode.Asynchronous)
                        {
                            TerminateLoggingEventProcessing();
                        }
                    }

                    // 3. Null out sinks and the filter event source so that no more events can get to the central loggers
                    _filterEventSource?.ShutDown();

                    foreach (IBuildEventSink sink in _eventSinkDictionary.Values)
                    {
                        sink.ShutDown();
                    }

                    // 4. Shutdown the central loggers
                    foreach (ILogger logger in _loggers)
                    {
                        ShutdownLogger(logger);
                    }
                }
                finally
                {
                    // Revert the centralLogger sinId back to -1 so that when another central logger is registered, it will generate a new
                    // sink for the central loggers.
                    _centralForwardingLoggerSinkId = -1;

                    CleanLoggingEventProcessing();

                    _loggers = new List<ILogger>();
                    _loggerDescriptions = null;
                    _eventSinkDictionary = null;
                    _filterEventSource = null;
                    _serviceState = LoggingServiceState.Shutdown;
                }
            }
        }

        /// <summary>
        /// Will receive a logging packet and send it to the correct
        /// sink which is registered to the LoggingServices.
        /// PacketReceived should be called from a single thread.
        /// </summary>
        /// <param name="node">The node from which the packet was received.</param>
        /// <param name="packet">A LogMessagePacket</param>
        /// <exception cref="InternalErrorException">Packet is null</exception>
        /// <exception cref="InternalErrorException">Packet is not a NodePacketType.LogMessage</exception>
        public void PacketReceived(int node, INodePacket packet)
        {
            // The packet cannot be null
            ErrorUtilities.VerifyThrow(packet != null, "packet was null");

            // Expected the packet type to be a logging message packet
            // PERF: Not using VerifyThrow to avoid allocations for enum.ToString (boxing of NodePacketType) in the non-error case.
            if (packet.Type != NodePacketType.LogMessage)
            {
                ErrorUtilities.ThrowInternalError("Expected packet type \"{0}\" but instead got packet type \"{1}\".", nameof(NodePacketType.LogMessage), packet.Type.ToString());
            }

            LogMessagePacket loggingPacket = (LogMessagePacket)packet;
            InjectNonSerializedData(loggingPacket);
            ProcessLoggingEvent(loggingPacket.NodeBuildEvent);
        }

        /// <summary>
        /// Register an instantiated logger which implements the ILogger interface. This logger will be registered to a specific event
        /// source (the central logger event source) which will receive all logging messages for a given build.
        /// This should not be used on a node, Loggers are not to be registered on a child node.
        /// </summary>
        /// <param name="logger">ILogger</param>
        /// <returns>True if the logger has been registered successfully. False if the logger was not registered due to it already being registered before</returns>
        /// <exception cref="InternalErrorException">If logger is null</exception>
        public bool RegisterLogger(ILogger logger)
        {
            lock (_lockObject)
            {
                ErrorUtilities.VerifyThrow(_serviceState != LoggingServiceState.Shutdown, " The object is shutdown, should not do any operations on a shutdown component");
                ErrorUtilities.VerifyThrow(logger != null, "logger was null");

                // If the logger is already in the list it should not be registered again.
                if (_loggers.Contains(logger))
                {
                    return false;
                }

                // If we have not created a distributed logger to forward all events to the central loggers and
                // a sink which will consume the events and send them to each of the central loggers, we
                // should do that now
                if (_centralForwardingLoggerSinkId == -1)
                {
                    // Create a forwarding logger which forwards all events to an eventSourceSink
                    Assembly engineAssembly = typeof(LoggingService).GetTypeInfo().Assembly;
                    string loggerClassName = "Microsoft.Build.BackEnd.Logging.CentralForwardingLogger";
                    string loggerAssemblyName = engineAssembly.GetName().FullName;
                    LoggerDescription centralForwardingLoggerDescription = new LoggerDescription
                                                                                     (
                                                                                      loggerClassName,
                                                                                      loggerAssemblyName,
                                                                                      null /*Not needed as we are loading from current assembly*/,
                                                                                      string.Empty /*No parameters needed as we are forwarding all events*/,
                                                                                      LoggerVerbosity.Diagnostic /*Not used, but the spirit of the logger is to forward everything so this is the most appropriate verbosity */
                                                                                     );

                    // Registering a distributed logger will initialize the logger, and create and initialize the forwarding logger.
                    // In addition it will register the logging description so that it can be instantiated on a node.
                    RegisterDistributedLogger(logger, centralForwardingLoggerDescription);

                    // Get the Id of the eventSourceSink which was created for the first logger.
                    // We keep a reference to this Id so that all other central loggers registered on this logging service (from registerLogger)
                    // will be attached to that eventSource sink so that they get all of the events forwarded by 
                    // forwarded by the CentralForwardingLogger
                    _centralForwardingLoggerSinkId = centralForwardingLoggerDescription.LoggerId;
                }
                else
                {
                    // We have already create a forwarding logger and have a single eventSink which 
                    // a logger can listen to inorder to get all events in the system
                    EventSourceSink eventSource = (EventSourceSink)_eventSinkDictionary[_centralForwardingLoggerSinkId];

                    // Initialize and register the logger
                    InitializeLogger(logger, eventSource);
                }

                // Logger has been registered successfully
                return true;
            }
        }

        /// <summary>
        /// Clear out all registered loggers so that none are registered.
        /// If no loggers are registered, does nothing.
        /// </summary>
        /// <remarks>
        /// UNDONE: (Logging) I don't like the semantics of this. Why should unregistering imply shutting down? VS actually calls it before registering any loggers.
        /// Also, why not just have ShutdownComponent? Or call this Shutdown or Dispose?
        /// </remarks>
        public void UnregisterAllLoggers()
        {
            lock (_lockObject)
            {
                if (_loggers.Count > 0)
                {
                    ShutdownComponent();
                }
            }

            // UNDONE: (Logging) This should re-initialize this logging service. 
        }

        /// <summary>
        /// Register a distributed logger. This involves creating a new eventsource sink
        /// and associating this with the central logger. In addition the sinkId needs
        /// to be put in the loggerDescription so that nodes know what they need to
        /// tag onto the event so that the message goes to the correct logger.
        ///
        /// The central logger is initialized before the distributed logger
        /// </summary>
        /// <param name="centralLogger">Central logger to receive messages from the forwarding logger, This logger cannot have been registered before</param>
        /// <param name="forwardingLogger">Logger description which describes how to create the forwarding logger, the logger description cannot have been used before</param>
        /// <returns value="bool">True if the distributed and central logger were registered, false if they either were already registered</returns>
        /// <exception cref="InternalErrorException">If forwardingLogger is null</exception>
        /// <exception cref="LoggerException">If a logger exception is thrown while creating or initializing the distributed or central logger</exception>
        /// <exception cref="InternalLoggerException">If any exception (other than a loggerException)is thrown while creating or initializing the distributed or central logger, we will wrap these exceptions in an InternalLoggerException</exception>
        public bool RegisterDistributedLogger(ILogger centralLogger, LoggerDescription forwardingLogger)
        {
            lock (_lockObject)
            {
                ErrorUtilities.VerifyThrow(_serviceState != LoggingServiceState.Shutdown, " The object is shutdown, should not do any operations on a shutdown component");
                ErrorUtilities.VerifyThrow(forwardingLogger != null, "forwardingLogger was null");
                if (centralLogger == null)
                {
                    centralLogger = new NullCentralLogger();
                }

                IForwardingLogger localForwardingLogger = null;

                // create an eventSourceSink which the central logger will register with to receive the events from the forwarding logger
                EventSourceSink eventSourceSink = new EventSourceSink();

                // If the logger is already in the list it should not be registered again.
                if (_loggers.Contains(centralLogger))
                {
                    return false;
                }

                // Assign a unique logger Id to this distributed logger
                int sinkId = _nextSinkId++;
                forwardingLogger.LoggerId = sinkId;
                eventSourceSink.Name = $"Sink for forwarding logger \"{sinkId}\".";

                // Initialize and register the central logger
                InitializeLogger(centralLogger, eventSourceSink);

                localForwardingLogger = forwardingLogger.CreateForwardingLogger();
                EventRedirectorToSink newRedirector = new EventRedirectorToSink(sinkId, eventSourceSink);
                localForwardingLogger.BuildEventRedirector = newRedirector;
                localForwardingLogger.Parameters = forwardingLogger.LoggerSwitchParameters;
                localForwardingLogger.Verbosity = forwardingLogger.Verbosity;

                // Give the forwarding logger registered on the inproc node the correct ID.
                localForwardingLogger.NodeId = 1;

                // Convert the path to the logger DLL to full path before passing it to the node provider
                forwardingLogger.ConvertPathsToFullPaths();

                CreateFilterEventSource();

                // Initialize and register the forwarding logger
                InitializeLogger(localForwardingLogger, _filterEventSource);

                _loggerDescriptions.Add(forwardingLogger);

                _eventSinkDictionary.Add(sinkId, eventSourceSink);

                return true;
            }
        }

        /// <summary>
        /// In order to setup the forwarding loggers on a node, we need to take in the logger descriptions and initialize them.
        /// The method will create a forwarding logger, an eventRedirector which will redirect all forwarded messages to the forwardingLoggerSink.
        /// All forwarding loggers will use the same forwardingLoggerSink.
        /// </summary>
        /// <param name="descriptions">Collection of logger descriptions which we would like to use to create a set of forwarding loggers on a node</param>
        /// <param name="forwardingLoggerSink">The buildEventSink which the fowarding loggers will forward their events to</param>
        /// <param name="nodeId">The id of the node the logging services is on</param>
        /// <exception cref="InternalErrorException">When forwardingLoggerSink is null</exception>
        /// <exception cref="InternalErrorException">When loggerDescriptions is null</exception>
        public void InitializeNodeLoggers(ICollection<LoggerDescription> descriptions, IBuildEventSink forwardingLoggerSink, int nodeId)
        {
            lock (_lockObject)
            {
                ErrorUtilities.VerifyThrow(_serviceState != LoggingServiceState.Shutdown, " The object is shutdown, should not do any operations on a shutdown component");
                ErrorUtilities.VerifyThrow(forwardingLoggerSink != null, "forwardingLoggerSink was null");
                ErrorUtilities.VerifyThrow(descriptions != null, "loggerDescriptions was null");
                ErrorUtilities.VerifyThrow(descriptions.Count > 0, "loggerDescriptions was null");

                bool sinkAlreadyRegistered = false;
                int sinkId = -1;

                // Check to see if the forwardingLoggerSink has been registered before
                foreach (KeyValuePair<int, IBuildEventSink> sinkPair in _eventSinkDictionary)
                {
                    if (sinkPair.Value == forwardingLoggerSink)
                    {
                        sinkId = sinkPair.Key;
                        sinkAlreadyRegistered = true;
                    }
                }

                if (!sinkAlreadyRegistered)
                {
                    sinkId = _nextSinkId++;
                    _eventSinkDictionary.Add(sinkId, forwardingLoggerSink);
                }

                CreateFilterEventSource();

                foreach (LoggerDescription description in descriptions)
                {
                    IForwardingLogger forwardingLogger = description.CreateForwardingLogger();
                    forwardingLogger.Verbosity = description.Verbosity;
                    forwardingLogger.Parameters = description.LoggerSwitchParameters;
                    forwardingLogger.NodeId = nodeId;
                    forwardingLogger.BuildEventRedirector = new EventRedirectorToSink(description.LoggerId, forwardingLoggerSink);

                    // Initialize and register the forwarding logger
                    InitializeLogger(forwardingLogger, _filterEventSource);
                }
            }
        }

        #region Event based logging methods

        /// <summary>
        /// Will Log a build Event. Will also take into account OnlyLogCriticalEvents when determining
        /// if to drop the event or to log it.
        ///
        /// Only the following events will be logged if OnlyLogCriticalEvents is true:
        /// CustomEventArgs
        /// BuildErrorEventArgs
        /// BuildWarningEventArgs
        /// </summary>
        /// <param name="buildEvent">BuildEvent to log</param>
        /// <exception cref="InternalErrorException">buildEvent is null</exception>
        public void LogBuildEvent(BuildEventArgs buildEvent)
        {
            ErrorUtilities.VerifyThrow(buildEvent != null, "buildEvent is null");

<<<<<<< HEAD
                if (buildEvent is BuildWarningEventArgs warningEvent && warningEvent.BuildEventContext != null && warningEvent.BuildEventContext.ProjectContextId != BuildEventContext.InvalidProjectContextId)
                {
                    warningEvent.ProjectFile = GetAndVerifyProjectFileFromContext(warningEvent.BuildEventContext);
                }
                else if (buildEvent is BuildErrorEventArgs errorEvent && errorEvent.BuildEventContext != null && errorEvent.BuildEventContext.ProjectContextId != BuildEventContext.InvalidProjectContextId)
                {
                    errorEvent.ProjectFile = GetAndVerifyProjectFileFromContext(errorEvent.BuildEventContext);
                }
                else if (buildEvent is BuildMessageEventArgs messageEvent && messageEvent.BuildEventContext != null && messageEvent.BuildEventContext.ProjectContextId != BuildEventContext.InvalidProjectContextId)
                {
                    messageEvent.ProjectFile = GetAndVerifyProjectFileFromContext(messageEvent.BuildEventContext);
                }

                if (OnlyLogCriticalEvents)
                {
                    // Only log certain events if OnlyLogCriticalEvents is true
                    if (
                        buildEvent is BuildWarningEventArgs
                        || buildEvent is BuildErrorEventArgs
                        || buildEvent is CustomBuildEventArgs
                        || buildEvent is CriticalBuildMessageEventArgs
                       )
                    {
                        ProcessLoggingEvent(buildEvent);
                    }
                }
                else
=======
            BuildWarningEventArgs warningEvent = null;
            BuildErrorEventArgs errorEvent = null;
            BuildMessageEventArgs messageEvent = null;

            if ((warningEvent = buildEvent as BuildWarningEventArgs) != null && warningEvent.BuildEventContext != null && warningEvent.BuildEventContext.ProjectContextId != BuildEventContext.InvalidProjectContextId)
            {
                warningEvent.ProjectFile = GetAndVerifyProjectFileFromContext(warningEvent.BuildEventContext);
            }
            else if ((errorEvent = buildEvent as BuildErrorEventArgs) != null && errorEvent.BuildEventContext != null && errorEvent.BuildEventContext.ProjectContextId != BuildEventContext.InvalidProjectContextId)
            {
                errorEvent.ProjectFile = GetAndVerifyProjectFileFromContext(errorEvent.BuildEventContext);
            }
            else if ((messageEvent = buildEvent as BuildMessageEventArgs) != null && messageEvent.BuildEventContext != null && messageEvent.BuildEventContext.ProjectContextId != BuildEventContext.InvalidProjectContextId)
            {
                messageEvent.ProjectFile = GetAndVerifyProjectFileFromContext(messageEvent.BuildEventContext);
            }

            if (OnlyLogCriticalEvents)
            {
                // Only log certain events if OnlyLogCriticalEvents is true
                if (
                    (warningEvent != null)
                    || (errorEvent != null)
                    || (buildEvent is CustomBuildEventArgs)
                    || (buildEvent is CriticalBuildMessageEventArgs)
                   )
>>>>>>> a1fa15d1
                {
                    ProcessLoggingEvent(buildEvent);
                }
            }
            else
            {
                // Log all events if OnlyLogCriticalEvents is false
                ProcessLoggingEvent(buildEvent);
            }
        }

        #endregion

        /// <summary>
        /// This method will be called from multiple threads in asynchronous mode.
        ///
        /// Determine where to send the buildevent either to the filters or to a specific sink.
        /// When in Asynchronous mode the event should to into the logging queue (as long as we are initialized).
        /// In Synchronous mode the event should be routed to the correct sink or logger right away
        /// </summary>
        /// <param name="buildEvent">BuildEventArgs to process</param>
        /// <exception cref="InternalErrorException">buildEvent is null</exception>
        internal virtual void ProcessLoggingEvent(object buildEvent)
        {
            ErrorUtilities.VerifyThrow(buildEvent != null, "buildEvent is null");
            if (_logMode == LoggerMode.Asynchronous)
            {
                // Block until queue is not full.
                while (_eventQueue.Count >= _queueCapacity)
                {
                    // Block and wait for dequeue event.
                    _dequeueEvent.Wait();
                    _dequeueEvent.Reset();
                }

                _eventQueue.Enqueue(buildEvent);
                _enqueueEvent.Set();
            }
            else
            {
                lock (_lockObject)
                {
                    RouteBuildEvent(buildEvent);
                }
            }
        }

        /// <summary>
        /// Wait for the logging messages in the logging queue to be completely processed.
        /// This is required because for Logging build finished or when the component is to shutdown
        /// we need to make sure we process all of the events before the build finished event is raised
        /// and we need to make sure we process all of the logging events before we shutdown the component.
        /// </summary>
        public void WaitForLoggingToProcessEvents()
        {
            while (_eventQueue?.IsEmpty == false)
            {
                _emptyQueueEvent?.Wait();
            }
            // To avoid race condition when last message has been removed from queue but
            //   not yet fully processed (handled by loggers), we need to make sure _emptyQueueEvent
            //   is set as it is guaranteed to be in set state no sooner than after event has been processed.
            _emptyQueueEvent?.Wait();
        }

        /// <summary>
        /// Adds data to the EventArgs of the log packet that the main node is aware of, but doesn't
        /// get serialized for perf reasons.
        /// </summary>
        internal void InjectNonSerializedData(LogMessagePacket loggingPacket)
        {
            if (loggingPacket?.NodeBuildEvent != null && _componentHost != null)
            {
                var projectStartedEventArgs = loggingPacket.NodeBuildEvent.Value.Value as ProjectStartedEventArgs;
                if (projectStartedEventArgs != null && _configCache.Value != null)
                {
                    ErrorUtilities.VerifyThrow(_configCache.Value.HasConfiguration(projectStartedEventArgs.ProjectId), "Cannot find the project configuration while injecting non-serialized data from out-of-proc node.");
                    BuildRequestConfiguration buildRequestConfiguration = _configCache.Value[projectStartedEventArgs.ProjectId];

                    // Always log GlobalProperties on ProjectStarted for compatibility.
                    // There are loggers that depend on it being not-null and always set.
                    // See https://github.com/dotnet/msbuild/issues/6341 for details.
                    s_projectStartedEventArgsGlobalProperties.Value.SetValue(projectStartedEventArgs, buildRequestConfiguration.GlobalProperties.ToDictionary(), index: null);

                    s_projectStartedEventArgsToolsVersion.Value.SetValue(projectStartedEventArgs, buildRequestConfiguration.ToolsVersion, null);
                }
            }
        }

        #endregion

        #region Private Methods
        private static int GetWarningsAsErrorOrMessageKey(BuildEventContext buildEventContext)
        {
            var hash = 17;
            hash = (hash * 31) + buildEventContext.ProjectInstanceId;
            hash = (hash * 31) + buildEventContext.ProjectContextId;
            return hash;
        }

        private static int GetWarningsAsErrorOrMessageKey(BuildEventArgs buildEventArgs)
        {
            return GetWarningsAsErrorOrMessageKey(buildEventArgs.BuildEventContext);
        }

        /// <summary>
        /// Create a logging thread to process the logging queue.
        /// </summary>
        private void StartLoggingEventProcessing()
        {
            _eventQueue = new ConcurrentQueue<object>();
            _dequeueEvent = new ManualResetEventSlim(false);
            _emptyQueueEvent = new ManualResetEventSlim(false);
            _enqueueEvent = new ManualResetEventSlim(false);
            _loggingEventProcessingCancellation = new CancellationTokenSource();

            _loggingEventProcessingThread = new Thread(LoggingEventProc);
            _loggingEventProcessingThread.Name = $"MSBuild LoggingService events queue pump: {this.GetHashCode()}";
            _loggingEventProcessingThread.IsBackground = true;
            _loggingEventProcessingThread.Start();

            void LoggingEventProc()
            {
                var completeAdding = _loggingEventProcessingCancellation.Token;
                WaitHandle[] waitHandlesForNextEvent = { completeAdding.WaitHandle, _enqueueEvent.WaitHandle };

                do
                {
                    if (_eventQueue.TryDequeue(out object ev))
                    {
                        LoggingEventProcessor(ev);
                        _dequeueEvent.Set();
                    }
                    else
                    {
                        _emptyQueueEvent.Set();

                        // Wait for next event, or finish.
                        if (!completeAdding.IsCancellationRequested && _eventQueue.IsEmpty)
                        {
                            WaitHandle.WaitAny(waitHandlesForNextEvent);
                        }

                        _enqueueEvent.Reset();
                        _emptyQueueEvent.Reset();
                    }
                } while (!_eventQueue.IsEmpty || !completeAdding.IsCancellationRequested);

                _emptyQueueEvent.Set();
            }
        }


        /// <summary>
        /// Clean resources used for logging event processing queue.
        /// </summary>
        private void CleanLoggingEventProcessing()
        {
            _loggingEventProcessingCancellation?.Cancel();
            _dequeueEvent?.Dispose();
            _enqueueEvent?.Dispose();
            _emptyQueueEvent?.Dispose();
            _loggingEventProcessingCancellation?.Dispose();

            _eventQueue = null;
            _dequeueEvent = null;
            _enqueueEvent = null;
            _emptyQueueEvent = null;
            _loggingEventProcessingCancellation = null;
            _loggingEventProcessingThread = null;
        }

        /// <summary>
        /// Create a logging thread to process the logging queue
        /// </summary>
        private void TerminateLoggingEventProcessing()
        {
            // Capture pump task in local variable as cancelling event processing is nulling _loggingEventProcessingThread.
            var pumpTask = _loggingEventProcessingThread;
            _loggingEventProcessingCancellation.Cancel();
            pumpTask.Join();
        }

        /// <summary>
        /// Shutdown an ILogger
        /// Rethrow LoggerExceptions
        /// Wrap all other exceptions in an InternalLoggerException
        /// </summary>
        /// <param name="logger">Logger to shutdown</param>
        /// <exception cref="InternalLoggerException">Any exception comming from a logger during shutdown that is not a LoggerException is wrapped in an InternalLoggerException and thrown</exception>
        /// <exception cref="LoggerException">Errors during logger shutdown may throw a LoggerException, in this case the exception is re-thrown</exception>
        private void ShutdownLogger(ILogger logger)
        {
            try
            {
                logger?.Shutdown();
            }
            catch (Exception e) when (!ExceptionHandling.IsCriticalException(e) && e is not LoggerException)
            {
                InternalLoggerException.Throw(e, null, "FatalErrorDuringLoggerShutdown", false, logger.GetType().Name);
            }
        }

        /// <summary>
        /// Create an event source to which the distributed (filter loggers) can attach to and listen
        /// for logging events. This event source will consume events which are logged against
        /// the logging service and raise them on itself.
        /// </summary>
        private void CreateFilterEventSource()
        {
            if (_filterEventSource == null)
            {
                _filterEventSource = new EventSourceSink
                {
                    Name = "Sink for Distributed/Filter loggers",
                };
            }
        }

        /// <summary>
        /// The logging services thread loop. This loop will wait until the logging queue has build events.
        /// When this happens the thread will start to process the queue items by raising the build event
        /// on either a filter event source or a sink depending on where the message is supposed to go.
        /// </summary>
        /// <exception cref="InternalErrorException">WaitHandle returns something other than 0 or 1</exception>
        private void LoggingEventProcessor(object loggingEvent)
        {
            // Save the culture so at the end of the threadproc if something else reuses this thread then it will not have a culture which it was not expecting.
            CultureInfo originalCultureInfo = null;
            CultureInfo originalUICultureInfo = null;

            bool cultureSet = false;
            try
            {
                // If we have a componenthost then set the culture on the first message we receive
                if (_componentHost != null)
                {
                    originalCultureInfo = CultureInfo.CurrentCulture;
                    originalUICultureInfo = CultureInfo.CurrentUICulture;
                    CultureInfo.CurrentCulture = _componentHost.BuildParameters.Culture;
                    CultureInfo.CurrentUICulture = _componentHost.BuildParameters.UICulture;
                    cultureSet = true;
                }

                RouteBuildEvent(loggingEvent);
            }
            catch (Exception e)
            {
                // Dump all engine exceptions to a temp file
                // so that we have something to go on in the
                // event of a failure
                ExceptionHandling.DumpExceptionToFile(e);

                // Catch all exceptions in order to pass them over to the engine thread. Due to
                // hosts expecting to get logger exceptions on the same thread the engine was called from.
                if (OnLoggingThreadException == null)
                {
                    throw;
                }

                RaiseLoggingExceptionEvent(e);
            }
            finally
            {
                if (cultureSet)
                {
                    // Set the culture back to the original one so that if something else reuses this thread then it will not have a culture which it was not expecting.
                    CultureInfo.CurrentCulture = originalCultureInfo;
                    CultureInfo.CurrentUICulture = originalUICultureInfo;
                }
            }
        }

        /// <summary>
        /// Route the event to the correct location, this is mostly used by the logging thread since it may have a buildevent or a tuple.
        /// </summary>
        private void RouteBuildEvent(object loggingEvent)
        {
            BuildEventArgs buildEventArgs = loggingEvent as BuildEventArgs ?? (loggingEvent as KeyValuePair<int, BuildEventArgs>?)?.Value;
            ErrorUtilities.VerifyThrow(buildEventArgs is not null, "Unknown logging item in queue:" + loggingEvent.GetType().FullName);

            if (buildEventArgs is BuildWarningEventArgs warningEvent)
            {
                if (ShouldTreatWarningAsMessage(warningEvent))
                {
                    loggingEvent = new BuildMessageEventArgs(
                        warningEvent.Subcategory,
                        warningEvent.Code,
                        warningEvent.File,
                        warningEvent.LineNumber,
                        warningEvent.ColumnNumber,
                        warningEvent.EndLineNumber,
                        warningEvent.EndColumnNumber,
                        warningEvent.Message,
                        warningEvent.HelpKeyword,
                        warningEvent.SenderName,
                        MessageImportance.Low,
                        warningEvent.Timestamp)
                    {
                        BuildEventContext = warningEvent.BuildEventContext,
                        ProjectFile = warningEvent.ProjectFile,
                    };
                }
                else if (ShouldTreatWarningAsError(warningEvent))
                {
                    loggingEvent = new BuildErrorEventArgs(
                        warningEvent.Subcategory,
                        warningEvent.Code,
                        warningEvent.File,
                        warningEvent.LineNumber,
                        warningEvent.ColumnNumber,
                        warningEvent.EndLineNumber,
                        warningEvent.EndColumnNumber,
                        warningEvent.Message,
                        warningEvent.HelpKeyword,
                        warningEvent.SenderName,
                        warningEvent.Timestamp)
                    {
                        BuildEventContext = warningEvent.BuildEventContext,
                        ProjectFile = warningEvent.ProjectFile,
                    };
                }
            }
            else if (loggingEvent is BuildErrorEventArgs errorEvent)
            {
                // Keep track of build submissions that have logged errors.  If there is no build context, add BuildEventContext.InvalidSubmissionId.
                _buildSubmissionIdsThatHaveLoggedErrors.Add(errorEvent.BuildEventContext?.SubmissionId ?? BuildEventContext.InvalidSubmissionId);
            }
            else if (loggingEvent is ProjectFinishedEventArgs projectFinishedEvent && projectFinishedEvent.BuildEventContext != null)
            {
                int key = GetWarningsAsErrorOrMessageKey(projectFinishedEvent);
                _warningsAsErrorsByProject?.Remove(key);
                _warningsNotAsErrorsByProject?.Remove(key);
                _warningsAsMessagesByProject?.Remove(key);
            }

            if (loggingEvent is BuildEventArgs loggingEventBuildArgs)
            {
                RouteBuildEvent(loggingEventBuildArgs);
            }
            else if (loggingEvent is KeyValuePair<int, BuildEventArgs> loggingEventKeyValuePair)
            {
                RouteBuildEvent(loggingEventKeyValuePair);
            }
        }

        /// <summary>
        /// Route the build event to the correct filter or sink depending on what the sinId is in the build event.
        /// </summary>
        private void RouteBuildEvent(KeyValuePair<int, BuildEventArgs> nodeEvent)
        {
            TryRaiseProjectStartedEvent(nodeEvent.Value);

            // Get the sink which will handle the build event, then send the event to that sink
            bool gotSink = _eventSinkDictionary.TryGetValue(nodeEvent.Key, out IBuildEventSink sink);
            if (gotSink && sink != null)
            {
                // Sinks in the eventSinkDictionary are expected to not be null.
                sink.Consume(nodeEvent.Value, nodeEvent.Key);
            }

            TryRaiseProjectFinishedEvent(nodeEvent.Value);
        }

        /// <summary>
        /// Route the build event to the filter
        /// </summary>
        /// <param name="eventArg">Build event that needs to be routed to the correct filter or sink.</param>
        private void RouteBuildEvent(BuildEventArgs eventArg)
        {
            TryRaiseProjectStartedEvent(eventArg);

            // The event has not been through a filter yet. All events must go through a filter before they make it to a logger
            if (_filterEventSource != null) // Loggers may not be registered
            {
                // Send the event to the filter, the Consume will not return until all of the loggers which have registered to the event have process
                // them.
                _filterEventSource.Consume(eventArg);

                // Now that the forwarding loggers have been given the chance to log the build started and finished events we need to check the 
                // central logger sinks to see if they have received the events or not. If the sink has not received the event we need to send it to the
                // logger for backwards compatibility with orcas.
                // In addition we need to make sure we manually forward the events because in orcas the forwarding loggers were not allowed to 
                // forward build started or build finished events. In the new OM we allow the loggers to forward the events. However since orcas did not forward them
                // we need to support loggers which cannot forward the events.
                if (eventArg is BuildStartedEventArgs)
                {
                    foreach (KeyValuePair<int, IBuildEventSink> pair in _eventSinkDictionary)
                    {
                        IBuildEventSink sink = pair.Value;
                        if (sink != null)
                        {
                            if (!sink.HaveLoggedBuildStartedEvent)
                            {
                                sink.Consume(eventArg, pair.Key);
                            }

                            // Reset the HaveLoggedBuildStarted event because no one else will be sending a build started event to any loggers at this time.
                            sink.HaveLoggedBuildStartedEvent = false;
                        }
                    }
                }
                else if (eventArg is BuildFinishedEventArgs)
                {
                    foreach (KeyValuePair<int, IBuildEventSink> pair in _eventSinkDictionary)
                    {
                        IBuildEventSink sink = pair.Value;

                        if (sink != null)
                        {
                            if (!sink.HaveLoggedBuildFinishedEvent)
                            {
                                sink.Consume(eventArg, (int)pair.Key);
                            }

                            // Reset the HaveLoggedBuildFinished event because no one else will be sending a build finished event to any loggers at this time.
                            sink.HaveLoggedBuildFinishedEvent = false;
                        }
                    }
                }
            }

            TryRaiseProjectFinishedEvent(eventArg);
        }

        /// <summary>
        /// Initializes the logger and adds it to the list of loggers maintained by the engine.
        /// This method is not expected to be called from multiple threads
        /// </summary>
        /// <exception cref="LoggerException">A logger exception thrown by a logger when its initialize call is made</exception>
        /// <exception cref="InternalLoggerException">Any exceptions from initializing the logger which are not loggerExceptions are caught and wrapped in a InternalLoggerException</exception>
        /// <exception cref="Exception">Any exception which is a ExceptionHandling.IsCriticalException will not be wrapped</exception>
        private void InitializeLogger(ILogger logger, IEventSource sourceForLogger)
        {
            try
            {
                INodeLogger nodeLogger = logger as INodeLogger;
                if (nodeLogger != null)
                {
                    nodeLogger.Initialize(sourceForLogger, _maxCPUCount);
                }
                else
                {
                    logger.Initialize(sourceForLogger);
                }
            }
            catch (Exception e) when (!ExceptionHandling.IsCriticalException(e) && e is not LoggerException)
            {
                InternalLoggerException.Throw(e, null, "FatalErrorWhileInitializingLogger", true, logger.GetType().Name);
            }

            // Update the minimum guaranteed message importance based on the newly added logger.
            UpdateMinimumMessageImportance(logger);

            // Keep track of the loggers so they can be unregistered later on
            _loggers.Add(logger);
        }

        /// <summary>
        /// Updates <see cref="_minimumRequiredMessageImportance"/> based on the given <paramref name="logger"/>.
        /// </summary>
        /// <param name="logger">The newly registered logger.</param>
        /// <remarks>
        /// This method contains knowledge about several logger classes used by MSBuild. The goal is to optimize common scenarios,
        /// such as building on the command line with normal or minimum verbosity. If the user registers an external custom logger,
        /// we will fall back to "minimum importance" == Low because we don't know how the logger processes messages, therefore we
        /// must feed it everything.
        /// </remarks>
        private void UpdateMinimumMessageImportance(ILogger logger)
        {
            var innerLogger = (logger is Evaluation.ProjectCollection.ReusableLogger reusableLogger) ? reusableLogger.OriginalLogger : logger;

            MessageImportance? minimumImportance = innerLogger switch
            {
                Build.Logging.ConsoleLogger consoleLogger => consoleLogger.GetMinimumMessageImportance(),
                Build.Logging.ConfigurableForwardingLogger forwardingLogger => forwardingLogger.GetMinimumMessageImportance(),

                // Central forwarding loggers are used in worker nodes if logging verbosity could not be optimized, i.e. in cases
                // where we must log everything. They can be ignored in inproc nodes.
                CentralForwardingLogger => (_nodeId > 1 ? MessageImportance.Low : null),

                // The null logger has no effect on minimum verbosity.
                Execution.BuildManager.NullLogger => null,

                // If the logger is not on our whitelist, there are no importance guarantees. Fall back to "any importance".
                _ => MessageImportance.Low
            };

            if (minimumImportance != null)
            {
                if (_minimumRequiredMessageImportance == null)
                {
                    _minimumRequiredMessageImportance = minimumImportance;
                }
                else
                {
                    int newMinImportance = Math.Max((int)_minimumRequiredMessageImportance, (int)minimumImportance);
                    _minimumRequiredMessageImportance = (MessageImportance)newMinImportance;
                }
            }
        }

        /// <summary>
        /// When an exception is raised in the logging thread, we do not want the application to terminate right away.
        /// Whidbey and orcas msbuild have the logger exceptions occurring on the engine thread so that the host can
        /// catch and deal with these exceptions as they may occur somewhat frequently due to user generated loggers.
        /// This method will raise the exception on a delegate to which the engine is registered to. This delegate will
        /// send the exception to the engine so that it can be raised on the engine thread.
        /// </summary>
        /// <param name="ex">Exception to raise to event handlers</param>
        private void RaiseLoggingExceptionEvent(Exception ex)
        {
            OnLoggingThreadException?.Invoke(ex);
        }

        /// <summary>
        /// Raise the project started event, if necessary.
        /// </summary>
        private void TryRaiseProjectStartedEvent(BuildEventArgs args)
        {
            ProjectStartedEventHandler eventHandler = OnProjectStarted;

            if (eventHandler != null)
            {
                ProjectStartedEventArgs startedEventArgs = args as ProjectStartedEventArgs;
                if (startedEventArgs != null)
                {
                    eventHandler(this, startedEventArgs);
                }
            }
        }

        /// <summary>
        /// Raise the project finished event, if necessary.
        /// </summary>
        private void TryRaiseProjectFinishedEvent(BuildEventArgs args)
        {
            ProjectFinishedEventHandler eventHandler = OnProjectFinished;

            if (eventHandler != null)
            {
                ProjectFinishedEventArgs finishedEventArgs = args as ProjectFinishedEventArgs;
                if (finishedEventArgs != null)
                {
                    eventHandler(this, finishedEventArgs);
                }
            }
        }

        /// <summary>
        /// Get the project name from a context ID. Throw an exception if it's not found.
        /// </summary>
        private string GetAndVerifyProjectFileFromContext(BuildEventContext context)
        {
            _projectFileMap.TryGetValue(context.ProjectContextId, out string projectFile);

            // PERF: Not using VerifyThrow to avoid boxing an int in the non-error case.
            if (projectFile == null)
            {
                ErrorUtilities.ThrowInternalError("ContextID {0} should have been in the ID-to-project file mapping but wasn't!", context.ProjectContextId);
            }

            return projectFile;
        }

        /// <summary>
        /// Determines if the specified warning should be treated as a low importance message.
        /// </summary>
        /// <param name="warningEvent">A <see cref="BuildWarningEventArgs"/> that specifies the warning.</param>
        /// <returns><code>true</code> if the warning should be treated as a low importance message, otherwise <code>false</code>.</returns>
        private bool ShouldTreatWarningAsMessage(BuildWarningEventArgs warningEvent)
        {
            // This only applies if the user specified /nowarn at the command-line or added the warning code through the object model
            if (WarningsAsMessages?.Contains(warningEvent.Code) == true)
            {
                return true;
            }

            // This only applies if the user specified <MSBuildWarningsAsMessages /> and there is a valid ProjectInstanceId
            if (_warningsAsMessagesByProject != null && warningEvent.BuildEventContext != null && warningEvent.BuildEventContext.ProjectInstanceId != BuildEventContext.InvalidProjectInstanceId)
            {
                if (_warningsAsMessagesByProject.TryGetValue(GetWarningsAsErrorOrMessageKey(warningEvent), out ISet<string> codesByProject))
                {
                    return codesByProject?.Contains(warningEvent.Code) == true;
                }
            }

            return false;
        }

        private bool WarningAsErrorNotOverriden(BuildWarningEventArgs warningEvent)
        {
            int key = GetWarningsAsErrorOrMessageKey(warningEvent);

            return WarningsNotAsErrors?.Contains(warningEvent.Code) != true && !(_warningsNotAsErrorsByProject?.TryGetValue(key, out ISet<string> notToError) == true && notToError.Contains(warningEvent.Code));
        }

        /// <summary>
        /// Determines if the specified warning should be treated as an error.
        /// </summary>
        /// <param name="warningEvent">A <see cref="BuildWarningEventArgs"/> that specifies the warning.</param>
        /// <returns><code>true</code> if the warning should be treated as an error, otherwise <code>false</code>.</returns>
        private bool ShouldTreatWarningAsError(BuildWarningEventArgs warningEvent)
        {
            // This only applies if the user specified /warnaserror from the command-line or added an empty set through the object model
            if (WarningsAsErrors != null)
            {
                // Global warnings as errors apply to all projects.  If the list is empty or contains the code, the warning should be treated as an error
                if ((WarningsAsErrors.Count == 0 && WarningAsErrorNotOverriden(warningEvent)) || WarningsAsErrors.Contains(warningEvent.Code))
                {
                    return true;
                }
            }

            // This only applies if the user specified <MSBuildTreatWarningsAsErrors>true</MSBuildTreatWarningsAsErrors or <MSBuildWarningsAsErrors />
            // and there is a valid ProjectInstanceId for the warning.
            if (_warningsAsErrorsByProject != null && warningEvent.BuildEventContext != null && warningEvent.BuildEventContext.ProjectInstanceId != BuildEventContext.InvalidProjectInstanceId)
            {
                // Attempt to get the list of warnings to treat as errors for the current project
                int key = GetWarningsAsErrorOrMessageKey(warningEvent);
                if (_warningsAsErrorsByProject.TryGetValue(key, out ISet<string> codesByProject))
                {
                    // We create an empty set if all warnings should be treated as errors so that should be checked first.
                    // If the set is not empty, check the specific code.
                    ISet<string> codesToIgnoreByProject = null;
                    _warningsNotAsErrorsByProject?.TryGetValue(key, out codesToIgnoreByProject);
                    return codesByProject != null &&
                        ((codesByProject.Count == 0 && (codesToIgnoreByProject is null || !codesToIgnoreByProject.Contains(warningEvent.Code)))
                        || codesByProject.Contains(warningEvent.Code));
                }
            }

            return false;
        }
        #endregion
        #endregion
    }
}<|MERGE_RESOLUTION|>--- conflicted
+++ resolved
@@ -1128,35 +1128,6 @@
         {
             ErrorUtilities.VerifyThrow(buildEvent != null, "buildEvent is null");
 
-<<<<<<< HEAD
-                if (buildEvent is BuildWarningEventArgs warningEvent && warningEvent.BuildEventContext != null && warningEvent.BuildEventContext.ProjectContextId != BuildEventContext.InvalidProjectContextId)
-                {
-                    warningEvent.ProjectFile = GetAndVerifyProjectFileFromContext(warningEvent.BuildEventContext);
-                }
-                else if (buildEvent is BuildErrorEventArgs errorEvent && errorEvent.BuildEventContext != null && errorEvent.BuildEventContext.ProjectContextId != BuildEventContext.InvalidProjectContextId)
-                {
-                    errorEvent.ProjectFile = GetAndVerifyProjectFileFromContext(errorEvent.BuildEventContext);
-                }
-                else if (buildEvent is BuildMessageEventArgs messageEvent && messageEvent.BuildEventContext != null && messageEvent.BuildEventContext.ProjectContextId != BuildEventContext.InvalidProjectContextId)
-                {
-                    messageEvent.ProjectFile = GetAndVerifyProjectFileFromContext(messageEvent.BuildEventContext);
-                }
-
-                if (OnlyLogCriticalEvents)
-                {
-                    // Only log certain events if OnlyLogCriticalEvents is true
-                    if (
-                        buildEvent is BuildWarningEventArgs
-                        || buildEvent is BuildErrorEventArgs
-                        || buildEvent is CustomBuildEventArgs
-                        || buildEvent is CriticalBuildMessageEventArgs
-                       )
-                    {
-                        ProcessLoggingEvent(buildEvent);
-                    }
-                }
-                else
-=======
             BuildWarningEventArgs warningEvent = null;
             BuildErrorEventArgs errorEvent = null;
             BuildMessageEventArgs messageEvent = null;
@@ -1183,7 +1154,6 @@
                     || (buildEvent is CustomBuildEventArgs)
                     || (buildEvent is CriticalBuildMessageEventArgs)
                    )
->>>>>>> a1fa15d1
                 {
                     ProcessLoggingEvent(buildEvent);
                 }
