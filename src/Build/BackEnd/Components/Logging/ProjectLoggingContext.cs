--- conflicted
+++ resolved
@@ -131,15 +131,9 @@
             string[] propertiesToSerialize = loggingService.PropertiesToSerialize;
 
             // If we are only logging critical events lets not pass back the items or properties
-<<<<<<< HEAD
             if (!loggingService.OnlyLogCriticalEvents &&
-                !loggingService.IncludeEvaluationPropertiesAndItems &&
+                loggingService.IncludeEvaluationPropertiesAndItemsInProjectStartedEvent &&
                 (!loggingService.RunningOnRemoteNode || loggingService.SerializeAllProperties))
-=======
-            if (!LoggingService.OnlyLogCriticalEvents &&
-                LoggingService.IncludeEvaluationPropertiesAndItemsInProjectStartedEvent &&
-                (!LoggingService.RunningOnRemoteNode || LoggingService.SerializeAllProperties))
->>>>>>> a1f42626
             {
                 if (projectProperties is null)
                 {
@@ -158,11 +152,7 @@
             }
 
             if (projectProperties != null &&
-<<<<<<< HEAD
-                !loggingService.IncludeEvaluationPropertiesAndItems &&
-=======
-                LoggingService.IncludeEvaluationPropertiesAndItemsInProjectStartedEvent &&
->>>>>>> a1f42626
+                loggingService.IncludeEvaluationPropertiesAndItemsInProjectStartedEvent &&
                 propertiesToSerialize?.Length > 0 &&
                 !loggingService.SerializeAllProperties)
             {
