﻿// Licensed to the .NET Foundation under one or more agreements.
// The .NET Foundation licenses this file to you under the MIT license.

using System;
using System.Collections.Generic;
using System.Diagnostics;
using System.IO;
using System.Linq;
using System.Threading;
using Microsoft.Build.Internal;
using Microsoft.Build.Shared;

#nullable disable

namespace Microsoft.Build.BackEnd
{
    /// <summary>
    /// The provider for out-of-proc nodes.  This manages the lifetime of external MSBuild.exe processes
    /// which act as child nodes for the build system.
    /// </summary>
    internal class NodeProviderOutOfProcTaskHost : NodeProviderOutOfProcBase, INodeProvider, INodePacketFactory, INodePacketHandler
    {
        /// <summary>
        /// The maximum number of nodes that this provider supports. Should
        /// always be equivalent to the number of different TaskHostContexts
        /// that exist.
        /// </summary>
        private const int MaxNodeCount = 4;

        /// <summary>
        /// Store the path for MSBuild / MSBuildTaskHost so that we don't have to keep recalculating it.
        /// </summary>
        private static string s_baseTaskHostPath;

        /// <summary>
        /// Store the 64-bit path for MSBuild / MSBuildTaskHost so that we don't have to keep recalculating it.
        /// </summary>
        private static string s_baseTaskHostPath64;

        /// <summary>
        /// Store the 64-bit path for MSBuild / MSBuildTaskHost so that we don't have to keep recalculating it.
        /// </summary>
        private static string s_baseTaskHostPathArm64;

        /// <summary>
        /// Store the NET path for MSBuildTaskHost so that we don't have to keep recalculating it.
        /// </summary>
        private static string s_baseTaskHostPathNet;

        /// <summary>
        /// Store the path for the 32-bit MSBuildTaskHost so that we don't have to keep re-calculating it.
        /// </summary>
        private static string s_pathToX32Clr2;

        /// <summary>
        /// Store the path for the 64-bit MSBuildTaskHost so that we don't have to keep re-calculating it.
        /// </summary>
        private static string s_pathToX64Clr2;

        /// <summary>
        /// Store the path for the 32-bit MSBuild so that we don't have to keep re-calculating it.
        /// </summary>
        private static string s_pathToX32Clr4;

        /// <summary>
        /// Store the path for the 64-bit MSBuild so that we don't have to keep re-calculating it.
        /// </summary>
        private static string s_pathToX64Clr4;

        /// <summary>
        /// Store the path for the 64-bit MSBuild so that we don't have to keep re-calculating it.
        /// </summary>
        private static string s_pathToArm64Clr4;

        /// <summary>
        /// Name for MSBuild.exe
        /// </summary>
        private static string s_msbuildName;

        /// <summary>
        /// Name for MSBuildTaskHost.exe
        /// </summary>
        private static string s_msbuildTaskHostName;

        /// <summary>
        /// Are there any active nodes?
        /// </summary>
        private ManualResetEvent _noNodesActiveEvent;

        /// <summary>
        /// A mapping of all the nodes managed by this provider.
        /// </summary>
        private Dictionary<HandshakeOptions, NodeContext> _nodeContexts;

        /// <summary>
        /// A mapping of all of the INodePacketFactories wrapped by this provider.
        /// </summary>
        private IDictionary<int, INodePacketFactory> _nodeIdToPacketFactory;

        /// <summary>
        /// A mapping of all of the INodePacketHandlers wrapped by this provider.
        /// </summary>
        private IDictionary<int, INodePacketHandler> _nodeIdToPacketHandler;

        /// <summary>
        /// Keeps track of the set of nodes for which we have not yet received shutdown notification.
        /// </summary>
        private HashSet<int> _activeNodes;

        /// <summary>
        /// Packet factory we use if there's not already one associated with a particular context.
        /// </summary>
        private NodePacketFactory _localPacketFactory;

        /// <summary>
        /// Constructor.
        /// </summary>
        private NodeProviderOutOfProcTaskHost()
        {
        }

        #region INodeProvider Members

        /// <summary>
        /// Returns the node provider type.
        /// </summary>
        public NodeProviderType ProviderType
        {
            [DebuggerStepThrough]
            get
            { return NodeProviderType.OutOfProc; }
        }

        /// <summary>
        /// Returns the number of available nodes.
        /// </summary>
        public int AvailableNodes
        {
            get
            {
                return MaxNodeCount - _nodeContexts.Count;
            }
        }

        /// <summary>
        /// Returns the name of the CLR2 Task Host executable
        /// </summary>
        internal static string TaskHostNameForClr2TaskHost
        {
            get
            {
                if (s_msbuildTaskHostName == null)
                {
                    s_msbuildTaskHostName = Environment.GetEnvironmentVariable("MSBUILDTASKHOST_EXE_NAME");

                    if (s_msbuildTaskHostName == null)
                    {
                        s_msbuildTaskHostName = "MSBuildTaskHost.exe";
                    }
                }

                return s_msbuildTaskHostName;
            }
        }

        /// <summary>
        /// Instantiates a new MSBuild process acting as a child node.
        /// </summary>
        public IList<NodeInfo> CreateNodes(int nextNodeId, INodePacketFactory packetFactory, Func<NodeInfo, NodeConfiguration> configurationFactory, int numberOfNodesToCreate)
        {
            throw new NotImplementedException("Use the other overload of CreateNode instead");
        }

        /// <summary>
        /// Sends data to the specified node.
        /// </summary>
        /// <param name="nodeId">The node to which data shall be sent.</param>
        /// <param name="packet">The packet to send.</param>
        public void SendData(int nodeId, INodePacket packet)
        {
            throw new NotImplementedException("Use the other overload of SendData instead");
        }

        /// <summary>
        /// Sends data to the specified node.
        /// </summary>
        /// <param name="hostContext">The node to which data shall be sent.</param>
        /// <param name="packet">The packet to send.</param>
        public void SendData(HandshakeOptions hostContext, INodePacket packet)
        {
            ErrorUtilities.VerifyThrow(_nodeContexts.ContainsKey(hostContext), "Invalid host context specified: {0}.", hostContext.ToString());

            SendData(_nodeContexts[hostContext], packet);
        }

        /// <summary>
        /// Shuts down all of the connected managed nodes.
        /// </summary>
        /// <param name="enableReuse">Flag indicating if nodes should prepare for reuse.</param>
        public void ShutdownConnectedNodes(bool enableReuse)
        {
            // Send the build completion message to the nodes, causing them to shutdown or reset.
            List<NodeContext> contextsToShutDown;

            lock (_nodeContexts)
            {
                contextsToShutDown = new List<NodeContext>(_nodeContexts.Values);
            }

            ShutdownConnectedNodes(contextsToShutDown, enableReuse);

            _noNodesActiveEvent.WaitOne();
        }

        /// <summary>
        /// Shuts down all of the managed nodes permanently.
        /// </summary>
        public void ShutdownAllNodes()
        {
            ShutdownAllNodes(ComponentHost.BuildParameters.EnableNodeReuse, NodeContextTerminated);
        }
        #endregion

        #region IBuildComponent Members

        /// <summary>
        /// Initializes the component.
        /// </summary>
        /// <param name="host">The component host.</param>
        public void InitializeComponent(IBuildComponentHost host)
        {
            this.ComponentHost = host;
            _nodeContexts = new Dictionary<HandshakeOptions, NodeContext>();
            _nodeIdToPacketFactory = new Dictionary<int, INodePacketFactory>();
            _nodeIdToPacketHandler = new Dictionary<int, INodePacketHandler>();
            _activeNodes = new HashSet<int>();

            _noNodesActiveEvent = new ManualResetEvent(true);
            _localPacketFactory = new NodePacketFactory();

            (this as INodePacketFactory).RegisterPacketHandler(NodePacketType.LogMessage, LogMessagePacket.FactoryForDeserialization, this);
            (this as INodePacketFactory).RegisterPacketHandler(NodePacketType.TaskHostTaskComplete, TaskHostTaskComplete.FactoryForDeserialization, this);
            (this as INodePacketFactory).RegisterPacketHandler(NodePacketType.NodeShutdown, NodeShutdown.FactoryForDeserialization, this);
        }

        /// <summary>
        /// Shuts down the component
        /// </summary>
        public void ShutdownComponent()
        {
        }

        #endregion

        #region INodePacketFactory Members

        /// <summary>
        /// Registers the specified handler for a particular packet type.
        /// </summary>
        /// <param name="packetType">The packet type.</param>
        /// <param name="factory">The factory for packets of the specified type.</param>
        /// <param name="handler">The handler to be called when packets of the specified type are received.</param>
        public void RegisterPacketHandler(NodePacketType packetType, NodePacketFactoryMethod factory, INodePacketHandler handler)
        {
            _localPacketFactory.RegisterPacketHandler(packetType, factory, handler);
        }

        /// <summary>
        /// Unregisters a packet handler.
        /// </summary>
        /// <param name="packetType">The packet type.</param>
        public void UnregisterPacketHandler(NodePacketType packetType)
        {
            _localPacketFactory.UnregisterPacketHandler(packetType);
        }

        /// <summary>
        /// Takes a serializer, deserializes the packet and routes it to the appropriate handler.
        /// </summary>
        /// <param name="nodeId">The node from which the packet was received.</param>
        /// <param name="packetType">The packet type.</param>
        /// <param name="translator">The translator containing the data from which the packet should be reconstructed.</param>
        public void DeserializeAndRoutePacket(int nodeId, NodePacketType packetType, ITranslator translator)
        {
            if (_nodeIdToPacketFactory.TryGetValue(nodeId, out INodePacketFactory nodePacketFactory))
            {
                nodePacketFactory.DeserializeAndRoutePacket(nodeId, packetType, translator);
            }
            else
            {
                _localPacketFactory.DeserializeAndRoutePacket(nodeId, packetType, translator);
            }
        }

        /// <summary>
        /// Takes a serializer and deserializes the packet.
        /// </summary>
        /// <param name="packetType">The packet type.</param>
        /// <param name="translator">The translator containing the data from which the packet should be reconstructed.</param>
        public INodePacket DeserializePacket(NodePacketType packetType, ITranslator translator)
        {
            return _localPacketFactory.DeserializePacket(packetType, translator);
        }

        /// <summary>
        /// Routes the specified packet
        /// </summary>
        /// <param name="nodeId">The node from which the packet was received.</param>
        /// <param name="packet">The packet to route.</param>
        public void RoutePacket(int nodeId, INodePacket packet)
        {
            if (_nodeIdToPacketFactory.TryGetValue(nodeId, out INodePacketFactory nodePacketFactory))
            {
                nodePacketFactory.RoutePacket(nodeId, packet);
            }
            else
            {
                _localPacketFactory.RoutePacket(nodeId, packet);
            }
        }

        #endregion

        #region INodePacketHandler Members

        /// <summary>
        /// This method is invoked by the NodePacketRouter when a packet is received and is intended for
        /// this recipient.
        /// </summary>
        /// <param name="node">The node from which the packet was received.</param>
        /// <param name="packet">The packet.</param>
        public void PacketReceived(int node, INodePacket packet)
        {
            if (_nodeIdToPacketHandler.TryGetValue(node, out INodePacketHandler packetHandler))
            {
                packetHandler.PacketReceived(node, packet);
            }
            else
            {
                ErrorUtilities.VerifyThrow(packet.Type == NodePacketType.NodeShutdown, "We should only ever handle packets of type NodeShutdown -- everything else should only come in when there's an active task");

                // May also be removed by unnatural termination, so don't assume it's there
                lock (_activeNodes)
                {
                    if (_activeNodes.Contains(node))
                    {
                        _activeNodes.Remove(node);
                    }

                    if (_activeNodes.Count == 0)
                    {
                        _noNodesActiveEvent.Set();
                    }
                }
            }
        }

        #endregion

        /// <summary>
        /// Static factory for component creation.
        /// </summary>
        internal static IBuildComponent CreateComponent(BuildComponentType componentType)
        {
            ErrorUtilities.VerifyThrow(componentType == BuildComponentType.OutOfProcTaskHostNodeProvider, "Factory cannot create components of type {0}", componentType);
            return new NodeProviderOutOfProcTaskHost();
        }

        /// <summary>
        /// Clears out our cached values for the various task host names and paths.
        /// FOR UNIT TESTING ONLY
        /// </summary>
        internal static void ClearCachedTaskHostPaths()
        {
            s_msbuildName = null;
            s_msbuildTaskHostName = null;
            s_pathToX32Clr2 = null;
            s_pathToX32Clr4 = null;
            s_pathToX64Clr2 = null;
            s_pathToX64Clr4 = null;
            s_pathToArm64Clr4 = null;
            s_baseTaskHostPath = null;
            s_baseTaskHostPath64 = null;
            s_baseTaskHostPathArm64 = null;
        }

        /// <summary>
        /// Given a TaskHostContext, returns the name of the executable we should be searching for.
        /// </summary>
        internal static string GetTaskHostNameFromHostContext(HandshakeOptions hostContext)
        {
            ErrorUtilities.VerifyThrowInternalErrorUnreachable(Handshake.IsHandshakeOptionEnabled(hostContext, HandshakeOptions.TaskHost));
            if (Handshake.IsHandshakeOptionEnabled(hostContext, HandshakeOptions.CLR2))
            {
                return TaskHostNameForClr2TaskHost;
            }

            if (string.IsNullOrEmpty(s_msbuildName))
            {
                s_msbuildName = Environment.GetEnvironmentVariable("MSBUILD_EXE_NAME");
                if (!string.IsNullOrEmpty(s_msbuildName))
                {
                    return s_msbuildName;
                }

#if NETFRAMEWORK
                // In .NET Framework, use dotnet for .NET task hosts
                if (Handshake.IsHandshakeOptionEnabled(hostContext, HandshakeOptions.NET))
                {
                    s_msbuildName = Constants.DotnetProcessName;

                    return s_msbuildName;
                }
#endif
                // Default based on whether it's .NET or Framework
                s_msbuildName = Handshake.IsHandshakeOptionEnabled(hostContext, HandshakeOptions.NET)
                    ? Constants.MSBuildAssemblyName
                    : Constants.MSBuildExecutableName;
            }

            return s_msbuildName;
        }

        /// <summary>
        /// Given a TaskHostContext, returns the appropriate runtime host and MSBuild assembly locations
        /// based on the handshake options.
        /// </summary>
        /// <param name="hostContext">The handshake options specifying the desired task host configuration (architecture, CLR version, runtime).</param>
        /// <returns>
        /// The full path to MSBuild.exe.
        /// </returns>
        internal static string GetMSBuildExecutablePathForNonNETRuntimes(HandshakeOptions hostContext)
        {
            ErrorUtilities.VerifyThrowInternalErrorUnreachable(Handshake.IsHandshakeOptionEnabled(hostContext, HandshakeOptions.TaskHost));

            var toolName = GetTaskHostNameFromHostContext(hostContext);
            s_baseTaskHostPath = BuildEnvironmentHelper.Instance.MSBuildToolsDirectory32;
            s_baseTaskHostPath64 = BuildEnvironmentHelper.Instance.MSBuildToolsDirectory64;
            s_baseTaskHostPathArm64 = BuildEnvironmentHelper.Instance.MSBuildToolsDirectoryArm64;

            bool isX64 = Handshake.IsHandshakeOptionEnabled(hostContext, HandshakeOptions.X64);
            bool isArm64 = Handshake.IsHandshakeOptionEnabled(hostContext, HandshakeOptions.Arm64);
            bool isCLR2 = Handshake.IsHandshakeOptionEnabled(hostContext, HandshakeOptions.CLR2);

            // Unsupported combinations
            if (isArm64 && isCLR2)
            {
                ErrorUtilities.ThrowInternalError("ARM64 CLR2 task hosts are not supported.");
            }

            if (isCLR2)
            {
                return isX64 ? Path.Combine(GetOrInitializeX64Clr2Path(toolName), toolName) : Path.Combine(GetOrInitializeX32Clr2Path(toolName), toolName);
            }

            if (isX64)
            {
                return Path.Combine(s_pathToX64Clr4 ??= s_baseTaskHostPath64, toolName);
            }

            if (isArm64)
            {
                return Path.Combine(s_pathToArm64Clr4 ??= s_baseTaskHostPathArm64, toolName);
            }

            return Path.Combine(s_pathToX32Clr4 ??= s_baseTaskHostPath, toolName);
        }

        /// <summary>
        /// Handles the handshake scenario where a .NET task host is requested from a .NET Framework process.
        /// </summary>
        /// <returns>
        /// A tuple containing:
        /// - RuntimeHostPath: The path to the dotnet executable that will host the .NET runtime
        /// - MSBuildAssemblyPath: The full path to MSBuild.dll that will be loaded by the dotnet host.
        /// </returns>
        internal static (string RuntimeHostPath, string MSBuildAssemblyPath) GetMSBuildLocationForNETRuntime(HandshakeOptions hostContext)
        {
            ErrorUtilities.VerifyThrowInternalErrorUnreachable(Handshake.IsHandshakeOptionEnabled(hostContext, HandshakeOptions.TaskHost));

            s_baseTaskHostPathNet ??= BuildEnvironmentHelper.Instance.MSBuildToolsDirectoryNET;

            string msbuildAssemblyPath = Path.Combine(BuildEnvironmentHelper.Instance.MSBuildAssemblyDirectory, Constants.MSBuildAssemblyName);
            string runtimeHostPath = Path.Combine(s_baseTaskHostPathNet, Constants.DotnetProcessName);

            // Current process is .NET Framework, but handshake requests .NET
            // Launch dotnet host and path to MSBuild.dll
            return (runtimeHostPath, msbuildAssemblyPath);
        }

        private static string GetOrInitializeX64Clr2Path(string toolName)
        {
            s_pathToX64Clr2 ??= GetPathFromEnvironmentOrDefault("MSBUILDTASKHOSTLOCATION64", s_baseTaskHostPath64, toolName);

            return s_pathToX64Clr2;
        }

        private static string GetOrInitializeX32Clr2Path(string toolName)
        {
            s_pathToX32Clr2 ??= GetPathFromEnvironmentOrDefault("MSBUILDTASKHOSTLOCATION", s_baseTaskHostPath, toolName);

            return s_pathToX32Clr2;
        }

        private static string GetPathFromEnvironmentOrDefault(string environmentVariable, string defaultPath, string toolName)
        {
            string envPath = Environment.GetEnvironmentVariable(environmentVariable);

            if (!string.IsNullOrEmpty(envPath))
            {
                string fullPath = Path.Combine(envPath, toolName);
                if (FileUtilities.FileExistsNoThrow(fullPath))
                {
                    return envPath;
                }
            }

            return defaultPath;
        }

        /// <summary>
        /// Make sure a node in the requested context exists.
        /// </summary>
        internal bool AcquireAndSetUpHost(HandshakeOptions hostContext, INodePacketFactory factory, INodePacketHandler handler, TaskHostConfiguration configuration)
        {
            bool nodeCreationSucceeded;
            if (!_nodeContexts.ContainsKey(hostContext))
            {
                nodeCreationSucceeded = CreateNode(hostContext, factory, handler, configuration);
            }
            else
            {
                // node already exists, so "creation" automatically succeeded
                nodeCreationSucceeded = true;
            }

            if (nodeCreationSucceeded)
            {
                NodeContext context = _nodeContexts[hostContext];
                _nodeIdToPacketFactory[(int)hostContext] = factory;
                _nodeIdToPacketHandler[(int)hostContext] = handler;

                // Configure the node.
                context.SendData(configuration);
                return true;
            }

            return false;
        }

        /// <summary>
        /// Expected to be called when TaskHostTask is done with host of the given context.
        /// </summary>
        internal void DisconnectFromHost(HandshakeOptions hostContext)
        {
            ErrorUtilities.VerifyThrow(_nodeIdToPacketFactory.ContainsKey((int)hostContext) && _nodeIdToPacketHandler.ContainsKey((int)hostContext), "Why are we trying to disconnect from a context that we already disconnected from?  Did we call DisconnectFromHost twice?");

            _nodeIdToPacketFactory.Remove((int)hostContext);
            _nodeIdToPacketHandler.Remove((int)hostContext);
        }

        /// <summary>
        /// Instantiates a new MSBuild or MSBuildTaskHost process acting as a child node.
        /// </summary>
        internal bool CreateNode(HandshakeOptions hostContext, INodePacketFactory factory, INodePacketHandler handler, TaskHostConfiguration configuration)
        {
            ErrorUtilities.VerifyThrowArgumentNull(factory);
            ErrorUtilities.VerifyThrow(!_nodeIdToPacketFactory.ContainsKey((int)hostContext), "We should not already have a factory for this context!  Did we forget to call DisconnectFromHost somewhere?");

            if (AvailableNodes <= 0)
            {
                ErrorUtilities.ThrowInternalError("All allowable nodes already created ({0}).", _nodeContexts.Count);
                return false;
            }

<<<<<<< HEAD
            // Start the new process.  We pass in a node mode with a node number of 2, to indicate that we
            // want to start up an MSBuild task host node.
            string commandLineArgs = $" /nologo /nodemode:2 /nodereuse:{ComponentHost.BuildParameters.EnableNodeReuse && ((hostContext & HandshakeOptions.NodeReuse) != 0)} /low:{ComponentHost.BuildParameters.LowPriority} ";
=======
            // if runtime host path is null it means we don't have MSBuild.dll path resolved and there is no need to include it in the command line arguments.
            string commandLineArgsPlaceholder = "{0} /nologo /nodemode:2 /nodereuse:{1} /low:{2} ";
>>>>>>> 0e2431ad

            IList<NodeContext> nodeContexts;
            int nodeId = (int)hostContext;

            // Handle .NET task host context
#if NETFRAMEWORK
            if (Handshake.IsHandshakeOptionEnabled(hostContext, HandshakeOptions.NET))
            {
                (string runtimeHostPath, string msbuildAssemblyPath) = GetMSBuildLocationForNETRuntime(hostContext);

                CommunicationsUtilities.Trace("For a host context of {0}, spawning dotnet.exe from {1}.", hostContext.ToString(), msbuildAssemblyPath);

                // There is always one task host per host context so we always create just 1 one task host node here.      
                nodeContexts = GetNodes(
                    runtimeHostPath,
                    string.Format(commandLineArgsPlaceholder, msbuildAssemblyPath, ComponentHost.BuildParameters.EnableNodeReuse, ComponentHost.BuildParameters.LowPriority),
                    nodeId,
                    this,
                    new Handshake(hostContext),
                    NodeContextCreated,
                    NodeContextTerminated,
                    1);

                return nodeContexts.Count == 1;
            }
#endif

            string msbuildLocation = GetMSBuildExecutablePathForNonNETRuntimes(hostContext);

            // we couldn't even figure out the location we're trying to launch ... just go ahead and fail.
            if (msbuildLocation == null)
            {
                return false;
            }

            CommunicationsUtilities.Trace("For a host context of {0}, spawning executable from {1}.", hostContext.ToString(), msbuildLocation ?? Constants.MSBuildExecutableName);

            nodeContexts = GetNodes(
                msbuildLocation,
                string.Format(commandLineArgsPlaceholder, string.Empty, ComponentHost.BuildParameters.EnableNodeReuse, ComponentHost.BuildParameters.LowPriority),
                nodeId,
                this,
                new Handshake(hostContext),
                NodeContextCreated,
                NodeContextTerminated,
                1);

            return nodeContexts.Count == 1;
        }

        /// <summary>
        /// Method called when a context created.
        /// </summary>
        private void NodeContextCreated(NodeContext context)
        {
            _nodeContexts[(HandshakeOptions)context.NodeId] = context;

            // Start the asynchronous read.
            context.BeginAsyncPacketRead();

            lock (_activeNodes)
            {
                _activeNodes.Add(context.NodeId);
            }
            _noNodesActiveEvent.Reset();
        }

        /// <summary>
        /// Method called when a context terminates.
        /// </summary>
        private void NodeContextTerminated(int nodeId)
        {
            lock (_nodeContexts)
            {
                _nodeContexts.Remove((HandshakeOptions)nodeId);
            }

            // May also be removed by unnatural termination, so don't assume it's there
            lock (_activeNodes)
            {
                if (_activeNodes.Contains(nodeId))
                {
                    _activeNodes.Remove(nodeId);
                }

                if (_activeNodes.Count == 0)
                {
                    _noNodesActiveEvent.Set();
                }
            }
        }

        public IEnumerable<Process> GetProcesses() => _nodeContexts.Values.Select(context => context.Process);
    }
}<|MERGE_RESOLUTION|>--- conflicted
+++ resolved
@@ -573,14 +573,9 @@
                 return false;
             }
 
-<<<<<<< HEAD
-            // Start the new process.  We pass in a node mode with a node number of 2, to indicate that we
-            // want to start up an MSBuild task host node.
-            string commandLineArgs = $" /nologo /nodemode:2 /nodereuse:{ComponentHost.BuildParameters.EnableNodeReuse && ((hostContext & HandshakeOptions.NodeReuse) != 0)} /low:{ComponentHost.BuildParameters.LowPriority} ";
-=======
             // if runtime host path is null it means we don't have MSBuild.dll path resolved and there is no need to include it in the command line arguments.
             string commandLineArgsPlaceholder = "{0} /nologo /nodemode:2 /nodereuse:{1} /low:{2} ";
->>>>>>> 0e2431ad
+            bool enableNodeReuse = ComponentHost.BuildParameters.EnableNodeReuse && Handshake.IsHandshakeOptionEnabled(hostContext, HandshakeOptions.NodeReuse);
 
             IList<NodeContext> nodeContexts;
             int nodeId = (int)hostContext;
@@ -596,7 +591,7 @@
                 // There is always one task host per host context so we always create just 1 one task host node here.      
                 nodeContexts = GetNodes(
                     runtimeHostPath,
-                    string.Format(commandLineArgsPlaceholder, msbuildAssemblyPath, ComponentHost.BuildParameters.EnableNodeReuse, ComponentHost.BuildParameters.LowPriority),
+                    string.Format(commandLineArgsPlaceholder, msbuildAssemblyPath, enableNodeReuse, ComponentHost.BuildParameters.LowPriority),
                     nodeId,
                     this,
                     new Handshake(hostContext),
@@ -620,7 +615,7 @@
 
             nodeContexts = GetNodes(
                 msbuildLocation,
-                string.Format(commandLineArgsPlaceholder, string.Empty, ComponentHost.BuildParameters.EnableNodeReuse, ComponentHost.BuildParameters.LowPriority),
+                string.Format(commandLineArgsPlaceholder, string.Empty, enableNodeReuse, ComponentHost.BuildParameters.LowPriority),
                 nodeId,
                 this,
                 new Handshake(hostContext),
