﻿// Licensed to the .NET Foundation under one or more agreements.
// The .NET Foundation licenses this file to you under the MIT license.

using System;
using System.Collections.Concurrent;
using System.Collections.Generic;
using System.Diagnostics;
using System.IO;
using System.Linq;
using System.Threading;
using Microsoft.Build.Exceptions;
using Microsoft.Build.Internal;
using Microsoft.Build.Shared;
using Microsoft.Build.Shared.FileSystem;

#nullable disable

namespace Microsoft.Build.BackEnd
{
    /// <summary>
    /// The provider for out-of-proc nodes.  This manages the lifetime of external MSBuild.exe processes
    /// which act as child nodes for the build system.
    /// </summary>
    internal class NodeProviderOutOfProcTaskHost : NodeProviderOutOfProcBase, INodeProvider, INodePacketFactory, INodePacketHandler
    {
        /// <summary>
        /// Store the path for MSBuild / MSBuildTaskHost so that we don't have to keep recalculating it.
        /// </summary>
        private static string s_baseTaskHostPath;

        /// <summary>
        /// Store the 64-bit path for MSBuild / MSBuildTaskHost so that we don't have to keep recalculating it.
        /// </summary>
        private static string s_baseTaskHostPath64;

        /// <summary>
        /// Store the 64-bit path for MSBuild / MSBuildTaskHost so that we don't have to keep recalculating it.
        /// </summary>
        private static string s_baseTaskHostPathArm64;

        /// <summary>
        /// Store the path for the 32-bit MSBuildTaskHost so that we don't have to keep re-calculating it.
        /// </summary>
        private static string s_pathToX32Clr2;

        /// <summary>
        /// Store the path for the 64-bit MSBuildTaskHost so that we don't have to keep re-calculating it.
        /// </summary>
        private static string s_pathToX64Clr2;

        /// <summary>
        /// Store the path for the 32-bit MSBuild so that we don't have to keep re-calculating it.
        /// </summary>
        private static string s_pathToX32Clr4;

        /// <summary>
        /// Store the path for the 64-bit MSBuild so that we don't have to keep re-calculating it.
        /// </summary>
        private static string s_pathToX64Clr4;

        /// <summary>
        /// Store the path for the 64-bit MSBuild so that we don't have to keep re-calculating it.
        /// </summary>
        private static string s_pathToArm64Clr4;

        /// <summary>
        /// Name for MSBuild.exe
        /// </summary>
        private static string s_msbuildName;

        /// <summary>
        /// Name for MSBuildTaskHost.exe
        /// </summary>
        private static string s_msbuildTaskHostName;

        /// <summary>
        /// Are there any active nodes?
        /// </summary>
        private ManualResetEvent _noNodesActiveEvent;

        /// <summary>
        /// A mapping of all the task host nodes managed by this provider.
        /// </summary>
        private ConcurrentDictionary<int, NodeContext> _nodeContexts;

        /// <summary>
        /// A mapping of all of the INodePacketFactories wrapped by this provider.
        /// </summary>
        private IDictionary<int, INodePacketFactory> _nodeIdToPacketFactory;

        /// <summary>
        /// A mapping of all of the INodePacketHandlers wrapped by this provider.
        /// </summary>
        private IDictionary<int, INodePacketHandler> _nodeIdToPacketHandler;

        /// <summary>
        /// Keeps track of the set of nodes for which we have not yet received shutdown notification.
        /// </summary>
        private HashSet<int> _activeNodes;

        /// <summary>
        /// Packet factory we use if there's not already one associated with a particular context.
        /// </summary>
        private NodePacketFactory _localPacketFactory;

        /// <summary>
        /// Constructor.
        /// </summary>
        private NodeProviderOutOfProcTaskHost()
        {
        }

        #region INodeProvider Members

        /// <summary>
        /// Returns the node provider type.
        /// </summary>
        public NodeProviderType ProviderType
        {
            [DebuggerStepThrough]
            get
            { return NodeProviderType.OutOfProc; }
        }

        /// <summary>
        /// Returns the number of available nodes.
        /// </summary>
        public int AvailableNodes
        {
            get
            {
                throw new NotImplementedException("This property is not implemented because available nodes are unlimited.");
            }
        }

        /// <summary>
        /// Returns the name of the CLR2 Task Host executable
        /// </summary>
        internal static string TaskHostNameForClr2TaskHost
        {
            get
            {
                if (s_msbuildTaskHostName == null)
                {
                    s_msbuildTaskHostName = Environment.GetEnvironmentVariable("MSBUILDTASKHOST_EXE_NAME");

                    if (s_msbuildTaskHostName == null)
                    {
                        s_msbuildTaskHostName = "MSBuildTaskHost.exe";
                    }
                }

                return s_msbuildTaskHostName;
            }
        }

        /// <summary>
        /// Instantiates a new MSBuild process acting as a child node.
        /// </summary>
        public IList<NodeInfo> CreateNodes(int nextNodeId, INodePacketFactory packetFactory, Func<NodeInfo, NodeConfiguration> configurationFactory, int numberOfNodesToCreate)
        {
            throw new NotImplementedException("Use the other overload of CreateNode instead");
        }

        /// <summary>
        /// Sends data to the specified node.
        /// </summary>
        /// <param name="nodeId">The node to which data shall be sent.</param>
        /// <param name="packet">The packet to send.</param>
        public void SendData(int nodeId, INodePacket packet)
        {
            ErrorUtilities.VerifyThrow(_nodeContexts.ContainsKey(nodeId), "Invalid host context specified: {0}.", nodeId);

            SendData(_nodeContexts[nodeId], packet);
        }

        /// <summary>
        /// Shuts down all of the connected managed nodes.
        /// </summary>
        /// <param name="enableReuse">Flag indicating if nodes should prepare for reuse.</param>
        public void ShutdownConnectedNodes(bool enableReuse)
        {
            // Send the build completion message to the nodes, causing them to shutdown or reset.
            List<NodeContext> contextsToShutDown;

            contextsToShutDown = new List<NodeContext>(_nodeContexts.Values);

            ShutdownConnectedNodes(contextsToShutDown, enableReuse);

            _noNodesActiveEvent.WaitOne();
        }

        /// <summary>
        /// Shuts down all of the managed nodes permanently.
        /// </summary>
        public void ShutdownAllNodes()
        {
            ShutdownAllNodes(ComponentHost.BuildParameters.EnableNodeReuse, NodeContextTerminated);
        }
        #endregion

        #region IBuildComponent Members

        /// <summary>
        /// Initializes the component.
        /// </summary>
        /// <param name="host">The component host.</param>
        public void InitializeComponent(IBuildComponentHost host)
        {
            this.ComponentHost = host;
            _nodeContexts = new ConcurrentDictionary<int, NodeContext>();
            _nodeIdToPacketFactory = new Dictionary<int, INodePacketFactory>();
            _nodeIdToPacketHandler = new Dictionary<int, INodePacketHandler>();
            _activeNodes = new HashSet<int>();

            _noNodesActiveEvent = new ManualResetEvent(true);
            _localPacketFactory = new NodePacketFactory();

            (this as INodePacketFactory).RegisterPacketHandler(NodePacketType.LogMessage, LogMessagePacket.FactoryForDeserialization, this);
            (this as INodePacketFactory).RegisterPacketHandler(NodePacketType.TaskHostTaskComplete, TaskHostTaskComplete.FactoryForDeserialization, this);
            (this as INodePacketFactory).RegisterPacketHandler(NodePacketType.NodeShutdown, NodeShutdown.FactoryForDeserialization, this);
        }

        /// <summary>
        /// Shuts down the component
        /// </summary>
        public void ShutdownComponent()
        {
        }

        #endregion

        #region INodePacketFactory Members

        /// <summary>
        /// Registers the specified handler for a particular packet type.
        /// </summary>
        /// <param name="packetType">The packet type.</param>
        /// <param name="factory">The factory for packets of the specified type.</param>
        /// <param name="handler">The handler to be called when packets of the specified type are received.</param>
        public void RegisterPacketHandler(NodePacketType packetType, NodePacketFactoryMethod factory, INodePacketHandler handler)
        {
            _localPacketFactory.RegisterPacketHandler(packetType, factory, handler);
        }

        /// <summary>
        /// Unregisters a packet handler.
        /// </summary>
        /// <param name="packetType">The packet type.</param>
        public void UnregisterPacketHandler(NodePacketType packetType)
        {
            _localPacketFactory.UnregisterPacketHandler(packetType);
        }

        /// <summary>
        /// Takes a serializer, deserializes the packet and routes it to the appropriate handler.
        /// </summary>
        /// <param name="nodeId">The node from which the packet was received.</param>
        /// <param name="packetType">The packet type.</param>
        /// <param name="translator">The translator containing the data from which the packet should be reconstructed.</param>
        public void DeserializeAndRoutePacket(int nodeId, NodePacketType packetType, ITranslator translator)
        {
            if (_nodeIdToPacketFactory.TryGetValue(nodeId, out INodePacketFactory nodePacketFactory))
            {
                nodePacketFactory.DeserializeAndRoutePacket(nodeId, packetType, translator);
            }
            else
            {
                _localPacketFactory.DeserializeAndRoutePacket(nodeId, packetType, translator);
            }
        }

        /// <summary>
        /// Takes a serializer and deserializes the packet.
        /// </summary>
        /// <param name="packetType">The packet type.</param>
        /// <param name="translator">The translator containing the data from which the packet should be reconstructed.</param>
        public INodePacket DeserializePacket(NodePacketType packetType, ITranslator translator)
        {
            return _localPacketFactory.DeserializePacket(packetType, translator);
        }

        /// <summary>
        /// Routes the specified packet
        /// </summary>
        /// <param name="nodeId">The node from which the packet was received.</param>
        /// <param name="packet">The packet to route.</param>
        public void RoutePacket(int nodeId, INodePacket packet)
        {
            if (_nodeIdToPacketFactory.TryGetValue(nodeId, out INodePacketFactory nodePacketFactory))
            {
                nodePacketFactory.RoutePacket(nodeId, packet);
            }
            else
            {
                _localPacketFactory.RoutePacket(nodeId, packet);
            }
        }

        #endregion

        #region INodePacketHandler Members

        /// <summary>
        /// This method is invoked by the NodePacketRouter when a packet is received and is intended for
        /// this recipient.
        /// </summary>
        /// <param name="node">The node from which the packet was received.</param>
        /// <param name="packet">The packet.</param>
        public void PacketReceived(int node, INodePacket packet)
        {
            if (_nodeIdToPacketHandler.TryGetValue(node, out INodePacketHandler packetHandler))
            {
                packetHandler.PacketReceived(node, packet);
            }
            else
            {
                ErrorUtilities.VerifyThrow(packet.Type == NodePacketType.NodeShutdown, "We should only ever handle packets of type NodeShutdown -- everything else should only come in when there's an active task");

                // May also be removed by unnatural termination, so don't assume it's there
                lock (_activeNodes)
                {
                    if (_activeNodes.Contains(node))
                    {
                        _activeNodes.Remove(node);
                    }

                    if (_activeNodes.Count == 0)
                    {
                        _noNodesActiveEvent.Set();
                    }
                }
            }
        }

        #endregion

        /// <summary>
        /// Static factory for component creation.
        /// </summary>
        internal static IBuildComponent CreateComponent(BuildComponentType componentType)
        {
            ErrorUtilities.VerifyThrow(componentType == BuildComponentType.OutOfProcTaskHostNodeProvider, "Factory cannot create components of type {0}", componentType);
            return new NodeProviderOutOfProcTaskHost();
        }

        /// <summary>
        /// Clears out our cached values for the various task host names and paths.
        /// FOR UNIT TESTING ONLY
        /// </summary>
        internal static void ClearCachedTaskHostPaths()
        {
            s_msbuildName = null;
            s_msbuildTaskHostName = null;
            s_pathToX32Clr2 = null;
            s_pathToX32Clr4 = null;
            s_pathToX64Clr2 = null;
            s_pathToX64Clr4 = null;
            s_pathToArm64Clr4 = null;
            s_baseTaskHostPath = null;
            s_baseTaskHostPath64 = null;
            s_baseTaskHostPathArm64 = null;
        }

        /// <summary>
        /// Given a TaskHostContext, returns the name of the executable we should be searching for.
        /// </summary>
        internal static string GetTaskHostNameFromHostContext(HandshakeOptions hostContext)
        {
            ErrorUtilities.VerifyThrowInternalErrorUnreachable(Handshake.IsHandshakeOptionEnabled(hostContext, HandshakeOptions.TaskHost));
            if (Handshake.IsHandshakeOptionEnabled(hostContext, HandshakeOptions.CLR2))
            {
                return TaskHostNameForClr2TaskHost;
            }

            if (string.IsNullOrEmpty(s_msbuildName))
            {
                s_msbuildName = Environment.GetEnvironmentVariable("MSBUILD_EXE_NAME");
                if (!string.IsNullOrEmpty(s_msbuildName))
                {
                    return s_msbuildName;
                }

#if NETFRAMEWORK
                // In .NET Framework, use dotnet for .NET task hosts
                if (Handshake.IsHandshakeOptionEnabled(hostContext, HandshakeOptions.NET))
                {
                    s_msbuildName = Constants.DotnetProcessName;

                    return s_msbuildName;
                }
#endif
                // Default based on whether it's .NET or Framework
                s_msbuildName = Handshake.IsHandshakeOptionEnabled(hostContext, HandshakeOptions.NET)
                    ? Constants.MSBuildAssemblyName
                    : Constants.MSBuildExecutableName;
            }

            return s_msbuildName;
        }

        /// <summary>
        /// Given a TaskHostContext, returns the appropriate runtime host and MSBuild assembly locations
        /// based on the handshake options.
        /// </summary>
        /// <param name="hostContext">The handshake options specifying the desired task host configuration (architecture, CLR version, runtime).</param>
        /// <returns>
        /// The full path to MSBuild.exe.
        /// </returns>
        internal static string GetMSBuildExecutablePathForNonNETRuntimes(HandshakeOptions hostContext)
        {
            ErrorUtilities.VerifyThrowInternalErrorUnreachable(Handshake.IsHandshakeOptionEnabled(hostContext, HandshakeOptions.TaskHost));

            var toolName = GetTaskHostNameFromHostContext(hostContext);
            s_baseTaskHostPath = BuildEnvironmentHelper.Instance.MSBuildToolsDirectory32;
            s_baseTaskHostPath64 = BuildEnvironmentHelper.Instance.MSBuildToolsDirectory64;
            s_baseTaskHostPathArm64 = BuildEnvironmentHelper.Instance.MSBuildToolsDirectoryArm64;

            bool isX64 = Handshake.IsHandshakeOptionEnabled(hostContext, HandshakeOptions.X64);
            bool isArm64 = Handshake.IsHandshakeOptionEnabled(hostContext, HandshakeOptions.Arm64);
            bool isCLR2 = Handshake.IsHandshakeOptionEnabled(hostContext, HandshakeOptions.CLR2);

            // Unsupported combinations
            if (isArm64 && isCLR2)
            {
                ErrorUtilities.ThrowInternalError("ARM64 CLR2 task hosts are not supported.");
            }

            if (isCLR2)
            {
                return isX64 ? Path.Combine(GetOrInitializeX64Clr2Path(toolName), toolName) : Path.Combine(GetOrInitializeX32Clr2Path(toolName), toolName);
            }

            if (isX64)
            {
                return Path.Combine(s_pathToX64Clr4 ??= s_baseTaskHostPath64, toolName);
            }

            if (isArm64)
            {
                return Path.Combine(s_pathToArm64Clr4 ??= s_baseTaskHostPathArm64, toolName);
            }

            return Path.Combine(s_pathToX32Clr4 ??= s_baseTaskHostPath, toolName);
        }

        /// <summary>
        /// Handles the handshake scenario where a .NET task host is requested from a .NET Framework process.
        /// </summary>
        /// <returns>
        /// A tuple containing:
        /// - RuntimeHostPath: The path to the dotnet executable that will host the .NET runtime
        /// - MSBuildAssemblyPath: The full path to MSBuild.dll that will be loaded by the dotnet host.
        /// </returns>
        internal static (string RuntimeHostPath, string MSBuildAssemblyPath) GetMSBuildLocationForNETRuntime(HandshakeOptions hostContext, Dictionary<string, string> taskHostParameters)
        {
            ErrorUtilities.VerifyThrowInternalErrorUnreachable(Handshake.IsHandshakeOptionEnabled(hostContext, HandshakeOptions.TaskHost));

            taskHostParameters.TryGetValue(Constants.DotnetHostPath, out string runtimeHostPath);
            var msbuildAssemblyPath = GetMSBuildAssemblyPath(taskHostParameters);

            return (runtimeHostPath, msbuildAssemblyPath);
        }

        private static string GetMSBuildAssemblyPath(Dictionary<string, string> taskHostParameters)
        {
            if (taskHostParameters.TryGetValue(Constants.MSBuildAssemblyPath, out string msbuildAssemblyPath))
            {
                ValidateNetHostSdkVersion(msbuildAssemblyPath);

                return msbuildAssemblyPath;
            }

            throw new InvalidProjectFileException(ResourceUtilities.GetResourceString("NETHostTaskLoad_Failed"));

            static void ValidateNetHostSdkVersion(string path)
            {
                const int MinimumSdkVersion = 10;

                if (string.IsNullOrEmpty(path))
                {
                    ErrorUtilities.ThrowInternalError(ResourceUtilities.GetResourceString("SDKPathResolution_Failed"));
                }

                if (!FileSystems.Default.DirectoryExists(path))
                {
                    ErrorUtilities.ThrowInternalError(ResourceUtilities.FormatResourceStringIgnoreCodeAndKeyword("SDKPathCheck_Failed", path));
                }

                var sdkVersion = ExtractSdkVersionFromPath(path);
                if (sdkVersion is null or < MinimumSdkVersion)
                {
                    throw new InvalidProjectFileException(ResourceUtilities.FormatResourceStringIgnoreCodeAndKeyword("NETHostVersion_Failed", sdkVersion, MinimumSdkVersion));
                }
            }
        }

        /// <summary>
        /// Extracts the major version number from an SDK directory path by parsing the last directory name.
        /// </summary>
        /// <param name="path">
        /// The full path to an SDK directory. 
        /// Example: "C:\Program Files\dotnet\sdk\10.0.100-preview.7.25322.101".
        /// </param>
        /// <returns>
        /// The major version number if successfully parsed from the directory name, otherwise null.
        /// For the example path above, this would return 10.
        /// </returns>
        /// <remarks>
        /// The method works by:
        /// 1. Extracting the last directory name from the path (e.g., "10.0.100-preview.7.25322.101")
        /// 2. Finding the first dot in that directory name
        /// 3. Parsing the substring before the first dot as an integer (the major version)
        /// 
        /// Returns null if the path is invalid, the last directory name is empty, 
        /// there's no dot in the directory name, or the major version cannot be parsed as an integer.
        /// </remarks>
        private static int? ExtractSdkVersionFromPath(string path)
        {
            string lastDirectoryName = Path.GetFileName(path.TrimEnd(Path.DirectorySeparatorChar));

            if (string.IsNullOrEmpty(lastDirectoryName))
            {
                return null;
            }

            int dotIndex = lastDirectoryName.IndexOf('.');
            if (dotIndex <= 0)
            {
                return null;
            }

            return int.TryParse(lastDirectoryName.Substring(0, dotIndex), out int majorVersion)
                ? majorVersion
                : null;
        }

        private static string GetOrInitializeX64Clr2Path(string toolName)
        {
            s_pathToX64Clr2 ??= GetPathFromEnvironmentOrDefault("MSBUILDTASKHOSTLOCATION64", s_baseTaskHostPath64, toolName);

            return s_pathToX64Clr2;
        }

        private static string GetOrInitializeX32Clr2Path(string toolName)
        {
            s_pathToX32Clr2 ??= GetPathFromEnvironmentOrDefault("MSBUILDTASKHOSTLOCATION", s_baseTaskHostPath, toolName);

            return s_pathToX32Clr2;
        }

        private static string GetPathFromEnvironmentOrDefault(string environmentVariable, string defaultPath, string toolName)
        {
            string envPath = Environment.GetEnvironmentVariable(environmentVariable);

            if (!string.IsNullOrEmpty(envPath))
            {
                string fullPath = Path.Combine(envPath, toolName);
                if (FileUtilities.FileExistsNoThrow(fullPath))
                {
                    return envPath;
                }
            }

            return defaultPath;
        }

        /// <summary>
        /// Make sure a node in the requested context exists.
        /// </summary>
        internal bool AcquireAndSetUpHost(
            HandshakeOptions hostContext,
            int taskHostNodeId,
            INodePacketFactory factory,
            INodePacketHandler handler,
            TaskHostConfiguration configuration,
            Dictionary<string, string> taskHostParameters)
        {
            bool nodeCreationSucceeded;
            if (!_nodeContexts.ContainsKey(taskHostNodeId))
            {
                nodeCreationSucceeded = CreateNode(hostContext, taskHostNodeId, factory, handler, configuration, taskHostParameters);
            }
            else
            {
                // node already exists, so "creation" automatically succeeded
                nodeCreationSucceeded = true;
            }

            if (nodeCreationSucceeded)
            {
                NodeContext context = _nodeContexts[taskHostNodeId];
                _nodeIdToPacketFactory[taskHostNodeId] = factory;
                _nodeIdToPacketHandler[taskHostNodeId] = handler;

                // Configure the node.
                context.SendData(configuration);
                return true;
            }

            return false;
        }

        /// <summary>
        /// Expected to be called when TaskHostTask is done with host of the given context.
        /// </summary>
        internal void DisconnectFromHost(int nodeId)
        {
            ErrorUtilities.VerifyThrow(_nodeIdToPacketFactory.ContainsKey(nodeId) && _nodeIdToPacketHandler.ContainsKey(nodeId), "Why are we trying to disconnect from a context that we already disconnected from?  Did we call DisconnectFromHost twice?");

            _nodeIdToPacketFactory.Remove(nodeId);
            _nodeIdToPacketHandler.Remove(nodeId);
        }

        /// <summary>
        /// Instantiates a new MSBuild or MSBuildTaskHost process acting as a child node.
        /// </summary>
        internal bool CreateNode(HandshakeOptions hostContext, int taskHostNodeId, INodePacketFactory factory, INodePacketHandler handler, TaskHostConfiguration configuration, Dictionary<string, string> taskHostParameters)
        {
            ErrorUtilities.VerifyThrowArgumentNull(factory);
            ErrorUtilities.VerifyThrow(!_nodeIdToPacketFactory.ContainsKey(taskHostNodeId), "We should not already have a factory for this context!  Did we forget to call DisconnectFromHost somewhere?");
<<<<<<< HEAD

            if (AvailableNodes <= 0)
            {
                ErrorUtilities.ThrowInternalError("All allowable nodes already created ({0}).", _nodeContexts.Count);
                return false;
            }
=======
>>>>>>> 03f66d67

            // if runtime host path is null it means we don't have MSBuild.dll path resolved and there is no need to include it in the command line arguments.
            string commandLineArgsPlaceholder = "{0} /nologo /nodemode:2 /nodereuse:{1} /low:{2} ";

            IList<NodeContext> nodeContexts;

            // Handle .NET task host context
#if NETFRAMEWORK
            if (Handshake.IsHandshakeOptionEnabled(hostContext, HandshakeOptions.NET))
            {
                (string runtimeHostPath, string msbuildAssemblyPath) = GetMSBuildLocationForNETRuntime(hostContext, taskHostParameters);

                CommunicationsUtilities.Trace("For a host context of {0}, spawning dotnet.exe from {1}.", hostContext.ToString(), runtimeHostPath);

                var handshake = new Handshake(hostContext, predefinedToolsDirectory: msbuildAssemblyPath);

                // There is always one task host per host context so we always create just 1 one task host node here.      
                nodeContexts = GetNodes(
                    runtimeHostPath,
                    string.Format(commandLineArgsPlaceholder, Path.Combine(msbuildAssemblyPath, Constants.MSBuildAssemblyName), NodeReuseIsEnabled(hostContext), ComponentHost.BuildParameters.LowPriority),
                    taskHostNodeId,
                    this,
                    handshake,
                    NodeContextCreated,
                    NodeContextTerminated,
                    1);

                return nodeContexts.Count == 1;
            }
#endif

            string msbuildLocation = GetMSBuildExecutablePathForNonNETRuntimes(hostContext);

            // we couldn't even figure out the location we're trying to launch ... just go ahead and fail.
            if (msbuildLocation == null)
            {
                return false;
            }

            CommunicationsUtilities.Trace("For a host context of {0}, spawning executable from {1}.", hostContext.ToString(), msbuildLocation ?? Constants.MSBuildExecutableName);

            nodeContexts = GetNodes(
                msbuildLocation,
                string.Format(commandLineArgsPlaceholder, string.Empty, NodeReuseIsEnabled(hostContext), ComponentHost.BuildParameters.LowPriority),
                taskHostNodeId,
                this,
                new Handshake(hostContext),
                NodeContextCreated,
                NodeContextTerminated,
                1);

            return nodeContexts.Count == 1;

            // Determines whether node reuse should be enabled for the given host context.
            // Node reuse allows MSBuild to reuse existing task host processes for better performance,
            // but is disabled for CLR2 because it uses legacy MSBuildTaskHost.
            bool NodeReuseIsEnabled(HandshakeOptions hostContext)
            {
                bool isCLR2 = Handshake.IsHandshakeOptionEnabled(hostContext, HandshakeOptions.CLR2);

                return Handshake.IsHandshakeOptionEnabled(hostContext, HandshakeOptions.NodeReuse)
                    && !isCLR2;
            }
        }

        /// <summary>
        /// Method called when a context created.
        /// </summary>
        private void NodeContextCreated(NodeContext context)
        {
            _nodeContexts[context.NodeId] = context;

            // Start the asynchronous read.
            context.BeginAsyncPacketRead();

            lock (_activeNodes)
            {
                _activeNodes.Add(context.NodeId);
            }
            _noNodesActiveEvent.Reset();
        }

        /// <summary>
        /// Method called when a context terminates.
        /// </summary>
        private void NodeContextTerminated(int nodeId)
        {
            _nodeContexts.TryRemove(nodeId, out _);

            // May also be removed by unnatural termination, so don't assume it's there
            lock (_activeNodes)
            {
                if (_activeNodes.Contains(nodeId))
                {
                    _activeNodes.Remove(nodeId);
                }

                if (_activeNodes.Count == 0)
                {
                    _noNodesActiveEvent.Set();
                }
            }
        }

        public IEnumerable<Process> GetProcesses() => _nodeContexts.Values.Select(context => context.Process);
    }
}<|MERGE_RESOLUTION|>--- conflicted
+++ resolved
@@ -619,15 +619,6 @@
         {
             ErrorUtilities.VerifyThrowArgumentNull(factory);
             ErrorUtilities.VerifyThrow(!_nodeIdToPacketFactory.ContainsKey(taskHostNodeId), "We should not already have a factory for this context!  Did we forget to call DisconnectFromHost somewhere?");
-<<<<<<< HEAD
-
-            if (AvailableNodes <= 0)
-            {
-                ErrorUtilities.ThrowInternalError("All allowable nodes already created ({0}).", _nodeContexts.Count);
-                return false;
-            }
-=======
->>>>>>> 03f66d67
 
             // if runtime host path is null it means we don't have MSBuild.dll path resolved and there is no need to include it in the command line arguments.
             string commandLineArgsPlaceholder = "{0} /nologo /nodemode:2 /nodereuse:{1} /low:{2} ";
