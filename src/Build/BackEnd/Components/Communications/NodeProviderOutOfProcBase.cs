--- conflicted
+++ resolved
@@ -617,13 +617,10 @@
             /// </summary>
             private ExitPacketState _exitPacketState;
 
-<<<<<<< HEAD
 #if FEATURE_APM
             // used in BodyReadComplete callback to avoid allocations due to passing state through BeginRead
             private int _currentPacketLength;
 #endif
-=======
->>>>>>> 559acc5f
 
             /// <summary>
             /// Constructor.
@@ -642,13 +639,11 @@
                 _readTranslator = BinaryTranslator.GetReadTranslator(_readBufferMemoryStream, InterningBinaryReader.CreateSharedBuffer());
                 _writeTranslator = BinaryTranslator.GetWriteTranslator(_writeBufferMemoryStream);
                 _terminateDelegate = terminateDelegate;
-<<<<<<< HEAD
 #if FEATURE_APM
                 _headerReadCompleteCallback = HeaderReadComplete;
                 _bodyReadCompleteCallback = BodyReadComplete;
                 _currentPacketLength = 0;
 #endif
-=======
 
                 _packetWriteQueue = new ConcurrentQueue<INodePacket>();
                 _packetEnqueued = new AutoResetEvent(false);
@@ -658,7 +653,6 @@
                 _drainPacketQueueThread = new Thread(DrainPacketQueue, 64 * 1024);
                 _drainPacketQueueThread.IsBackground = true;
                 _drainPacketQueueThread.Start(this);
->>>>>>> 559acc5f
             }
 
             /// <summary>
