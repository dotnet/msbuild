﻿// Copyright (c) Microsoft. All rights reserved.
// Licensed under the MIT license. See LICENSE file in the project root for full license information.

using System;
using System.Collections.Generic;
using System.Collections.Concurrent;
using System.Globalization;
using System.IO;
using System.IO.Pipes;
using System.Diagnostics;
using System.Threading;
using System.Threading.Tasks;
using System.Runtime.InteropServices;
#if FEATURE_PIPE_SECURITY
using System.Security.Principal;
#endif

#if FEATURE_APM
using Microsoft.Build.Eventing;
#endif
using Microsoft.Build.Exceptions;
using Microsoft.Build.Internal;
using Microsoft.Build.Shared;
using Microsoft.Build.Shared.FileSystem;
using Microsoft.Build.Utilities;

using BackendNativeMethods = Microsoft.Build.BackEnd.NativeMethods;
using Task = System.Threading.Tasks.Task;
using DotNetFrameworkArchitecture = Microsoft.Build.Shared.DotNetFrameworkArchitecture;
using Microsoft.Build.Framework;
using Microsoft.Build.BackEnd.Logging;

namespace Microsoft.Build.BackEnd
{
    /// <summary>
    /// Contains the shared pieces of code from NodeProviderOutOfProc
    /// and NodeProviderOutOfProcTaskHost.
    /// </summary>
    internal abstract class NodeProviderOutOfProcBase
    {
        /// <summary>
        /// The maximum number of bytes to write
        /// </summary>
        private const int MaxPacketWriteSize = 1048576;

        /// <summary>
        /// The number of times to retry creating an out-of-proc node.
        /// </summary>
        private const int NodeCreationRetries = 10;

        /// <summary>
        /// The amount of time to wait for an out-of-proc node to spool up before we give up.
        /// </summary>
        private const int TimeoutForNewNodeCreation = 30000;

        /// <summary>
        /// The amount of time to wait for an out-of-proc node to exit.
        /// </summary>
        private const int TimeoutForWaitForExit = 30000;

        /// <summary>
        /// The build component host.
        /// </summary>
        private IBuildComponentHost _componentHost;

        /// <summary>
        /// Keeps track of the processes we've already checked for nodes so we don't check them again.
        /// </summary>
        private HashSet<string> _processesToIgnore = new HashSet<string>();

        /// <summary>
        /// Delegate used to tell the node provider that a context has terminated.
        /// </summary>
        /// <param name="nodeId">The id of the node which terminated.</param>
        internal delegate void NodeContextTerminateDelegate(int nodeId);

        /// <summary>
        /// The build component host.
        /// </summary>
        protected IBuildComponentHost ComponentHost
        {
            get { return _componentHost; }
            set { _componentHost = value; }
        }

        /// <summary>
        /// Sends data to the specified node.
        /// </summary>
        /// <param name="context">The node to which data shall be sent.</param>
        /// <param name="packet">The packet to send.</param>
        protected void SendData(NodeContext context, INodePacket packet)
        {
            ErrorUtilities.VerifyThrowArgumentNull(packet, nameof(packet));
            context.SendData(packet);
        }

        /// <summary>
        /// Shuts down all of the connected managed nodes.
        /// </summary>
        /// <param name="contextsToShutDown">List of the contexts to be shut down</param>
        /// <param name="enableReuse">Flag indicating if nodes should prepare for reuse.</param>
        protected void ShutdownConnectedNodes(List<NodeContext> contextsToShutDown, bool enableReuse)
        {
            // Send the build completion message to the nodes, causing them to shutdown or reset.
            _processesToIgnore.Clear();

            // We wait for child nodes to exit to avoid them changing the terminal
            // after this process terminates.
            bool waitForExit =  !enableReuse &&
                                !Console.IsInputRedirected &&
                                Traits.Instance.EscapeHatches.EnsureStdOutForChildNodesIsPrimaryStdout;

            Task[] waitForExitTasks = waitForExit && contextsToShutDown.Count > 0 ? new Task[contextsToShutDown.Count] : null;
            int i = 0;
            var loggingService = _componentHost.LoggingService;
            foreach (NodeContext nodeContext in contextsToShutDown)
            {
                if (nodeContext is null)
                {
                    continue;
                }
                nodeContext.SendData(new NodeBuildComplete(enableReuse));
                if (waitForExit)
                {
                    waitForExitTasks[i++] = nodeContext.WaitForExitAsync(loggingService);
                }
            }
            if (waitForExitTasks != null)
            {
                Task.WaitAll(waitForExitTasks);
            }
        }

        /// <summary>
        /// Shuts down all of the managed nodes permanently.
        /// </summary>
        /// <param name="nodeReuse">Whether to reuse the node</param>
        /// <param name="terminateNode">Delegate used to tell the node provider that a context has terminated</param>
        protected void ShutdownAllNodes(bool nodeReuse, NodeContextTerminateDelegate terminateNode)
        {
            // INodePacketFactory
            INodePacketFactory factory = new NodePacketFactory();

            List<Process> nodeProcesses = GetPossibleRunningNodes().nodeProcesses;

            // Find proper MSBuildTaskHost executable name
            string msbuildtaskhostExeName = NodeProviderOutOfProcTaskHost.TaskHostNameForClr2TaskHost;

            // Search for all instances of msbuildtaskhost process and add them to the process list
            nodeProcesses.AddRange(new List<Process>(Process.GetProcessesByName(Path.GetFileNameWithoutExtension(msbuildtaskhostExeName))));

            // For all processes in the list, send signal to terminate if able to connect
            foreach (Process nodeProcess in nodeProcesses)
            {
                // A 2013 comment suggested some nodes take this long to respond, so a smaller timeout would miss nodes.
                int timeout = 30;

                // Attempt to connect to the process with the handshake without low priority.
                Stream nodeStream = TryConnectToProcess(nodeProcess.Id, timeout, NodeProviderOutOfProc.GetHandshake(nodeReuse, false));

                if (nodeStream == null)
                {
                    // If we couldn't connect attempt to connect to the process with the handshake including low priority.
                    nodeStream = TryConnectToProcess(nodeProcess.Id, timeout, NodeProviderOutOfProc.GetHandshake(nodeReuse, true));
                }

                if (nodeStream != null)
                {
                    // If we're able to connect to such a process, send a packet requesting its termination
                    CommunicationsUtilities.Trace("Shutting down node with pid = {0}", nodeProcess.Id);
                    NodeContext nodeContext = new NodeContext(0, nodeProcess, nodeStream, factory, terminateNode);
                    nodeContext.SendData(new NodeBuildComplete(false /* no node reuse */));
                    nodeStream.Dispose();
                }
            }
        }

        /// <summary>
        /// Finds or creates a child process which can act as a node.
        /// </summary>
        /// <returns>The pipe stream representing the node.</returns>
        protected NodeContext GetNode(string msbuildLocation, string commandLineArgs, int nodeId, INodePacketFactory factory, Handshake hostHandshake, NodeContextTerminateDelegate terminateNode)
        {
#if DEBUG
            if (Execution.BuildManager.WaitForDebugger)
            {
                commandLineArgs += " /wfd";
            }
#endif

            if (String.IsNullOrEmpty(msbuildLocation))
            {
                msbuildLocation = _componentHost.BuildParameters.NodeExeLocation;
            }

            if (String.IsNullOrEmpty(msbuildLocation))
            {
                string msbuildExeName = Environment.GetEnvironmentVariable("MSBUILD_EXE_NAME");

                if (!String.IsNullOrEmpty(msbuildExeName))
                {
                    // we assume that MSBUILD_EXE_NAME is, in fact, just the name.
                    msbuildLocation = Path.Combine(msbuildExeName, ".exe");
                }
            }

#if FEATURE_NODE_REUSE
            // Try to connect to idle nodes if node reuse is enabled.
            if (_componentHost.BuildParameters.EnableNodeReuse)
            {
                (string expectedProcessName, List<Process> processes) runningNodesTuple = GetPossibleRunningNodes(msbuildLocation);

                CommunicationsUtilities.Trace("Attempting to connect to each existing {1} process in turn to establish node {0}...", nodeId, runningNodesTuple.expectedProcessName);
                foreach (Process nodeProcess in runningNodesTuple.processes)
                {
                    if (nodeProcess.Id == Process.GetCurrentProcess().Id)
                    {
                        continue;
                    }

                    // Get the full context of this inspection so that we can always skip this process when we have the same taskhost context
                    string nodeLookupKey = GetProcessesToIgnoreKey(hostHandshake, nodeProcess.Id);
                    if (_processesToIgnore.Contains(nodeLookupKey))
                    {
                        continue;
                    }

                    // We don't need to check this again
                    _processesToIgnore.Add(nodeLookupKey);

                    // Attempt to connect to each process in turn.
                    Stream nodeStream = TryConnectToProcess(nodeProcess.Id, 0 /* poll, don't wait for connections */, hostHandshake);
                    if (nodeStream != null)
                    {
                        // Connection successful, use this node.
                        CommunicationsUtilities.Trace("Successfully connected to existed node {0} which is PID {1}", nodeId, nodeProcess.Id);
                        return new NodeContext(nodeId, nodeProcess, nodeStream, factory, terminateNode);
                    }
                }
            }
#endif

            // None of the processes we tried to connect to allowed a connection, so create a new one.
            // We try this in a loop because it is possible that there is another MSBuild multiproc
            // host process running somewhere which is also trying to create nodes right now.  It might
            // find our newly created node and connect to it before we get a chance.
            CommunicationsUtilities.Trace("Could not connect to existing process, now creating a process...");
            int retries = NodeCreationRetries;
            while (retries-- > 0)
            {
#if FEATURE_NET35_TASKHOST
                // We will also check to see if .NET 3.5 is installed in the case where we need to launch a CLR2 OOP TaskHost.
                // Failure to detect this has been known to stall builds when Windows pops up a related dialog.
                // It's also a waste of time when we attempt several times to launch multiple MSBuildTaskHost.exe (CLR2 TaskHost)
                // nodes because we should never be able to connect in this case.
                string taskHostNameForClr2TaskHost = Path.GetFileNameWithoutExtension(NodeProviderOutOfProcTaskHost.TaskHostNameForClr2TaskHost);
                if (Path.GetFileNameWithoutExtension(msbuildLocation).Equals(taskHostNameForClr2TaskHost, StringComparison.OrdinalIgnoreCase))
                {
                    if (FrameworkLocationHelper.GetPathToDotNetFrameworkV35(DotNetFrameworkArchitecture.Current) == null)
                    {
                        CommunicationsUtilities.Trace
                            (
                                "Failed to launch node from {0}. The required .NET Framework v3.5 is not installed or enabled. CommandLine: {1}",
                                msbuildLocation,
                                commandLineArgs
                            );

                        string nodeFailedToLaunchError = ResourceUtilities.GetResourceString("TaskHostNodeFailedToLaunchErrorCodeNet35NotInstalled");
                        throw new NodeFailedToLaunchException(null, nodeFailedToLaunchError);
                    }
                }
#endif

                // Create the node process
                Process msbuildProcess = LaunchNode(msbuildLocation, commandLineArgs);
                _processesToIgnore.Add(GetProcessesToIgnoreKey(hostHandshake, msbuildProcess.Id));

                // Note, when running under IMAGEFILEEXECUTIONOPTIONS registry key to debug, the process ID
                // gotten back from CreateProcess is that of the debugger, which causes this to try to connect
                // to the debugger process. Instead, use MSBUILDDEBUGONSTART=1

                // Now try to connect to it.
                Stream nodeStream = TryConnectToProcess(msbuildProcess.Id, TimeoutForNewNodeCreation, hostHandshake);
                if (nodeStream != null)
                {
                    // Connection successful, use this node.
                    CommunicationsUtilities.Trace("Successfully connected to created node {0} which is PID {1}", nodeId, msbuildProcess.Id);
                    return new NodeContext(nodeId, msbuildProcess, nodeStream, factory, terminateNode);
                }
            }

            // We were unable to launch a node.
            CommunicationsUtilities.Trace("FAILED TO CONNECT TO A CHILD NODE");
            return null;
        }

        /// <summary>
        /// Finds processes named after either msbuild or msbuildtaskhost.
        /// </summary>
        /// <param name="msbuildLocation"></param>
        /// <returns>
        /// Item 1 is the name of the process being searched for.
        /// Item 2 is the list of processes themselves.
        /// </returns>
        private (string expectedProcessName, List<Process> nodeProcesses) GetPossibleRunningNodes(string msbuildLocation = null)
        {
            if (String.IsNullOrEmpty(msbuildLocation))
            {
                msbuildLocation = "MSBuild.exe";
            }

            var expectedProcessName = Path.GetFileNameWithoutExtension(GetCurrentHost() ?? msbuildLocation);

            List<Process> nodeProcesses = new List<Process>(Process.GetProcessesByName(expectedProcessName));

            // Trivial sort to try to prefer most recently used nodes
            nodeProcesses.Sort((left, right) => left.Id - right.Id);

            return (expectedProcessName, nodeProcesses);
        }

        /// <summary>
        /// Generate a string from task host context and the remote process to be used as key to lookup processes we have already
        /// attempted to connect to or are already connected to
        /// </summary>
        private string GetProcessesToIgnoreKey(Handshake hostHandshake, int nodeProcessId)
        {
            return hostHandshake.ToString() + "|" + nodeProcessId.ToString(CultureInfo.InvariantCulture);
        }

#if !FEATURE_PIPEOPTIONS_CURRENTUSERONLY
        //  This code needs to be in a separate method so that we don't try (and fail) to load the Windows-only APIs when JIT-ing the code
        //  on non-Windows operating systems
        private void ValidateRemotePipeSecurityOnWindows(NamedPipeClientStream nodeStream)
        {
            SecurityIdentifier identifier = WindowsIdentity.GetCurrent().Owner;
#if FEATURE_PIPE_SECURITY
            PipeSecurity remoteSecurity = nodeStream.GetAccessControl();
#else
            var remoteSecurity = new PipeSecurity(nodeStream.SafePipeHandle, System.Security.AccessControl.AccessControlSections.Access |
                System.Security.AccessControl.AccessControlSections.Owner | System.Security.AccessControl.AccessControlSections.Group);
#endif
            IdentityReference remoteOwner = remoteSecurity.GetOwner(typeof(SecurityIdentifier));
            if (remoteOwner != identifier)
            {
                CommunicationsUtilities.Trace("The remote pipe owner {0} does not match {1}", remoteOwner.Value, identifier.Value);
                throw new UnauthorizedAccessException();
            }
        }
#endif

        /// <summary>
        /// Attempts to connect to the specified process.
        /// </summary>
        private Stream TryConnectToProcess(int nodeProcessId, int timeout, Handshake handshake)
        {
            // Try and connect to the process.
            string pipeName = NamedPipeUtil.GetPipeNameOrPath("MSBuild" + nodeProcessId);

            NamedPipeClientStream nodeStream = new NamedPipeClientStream(".", pipeName, PipeDirection.InOut, PipeOptions.Asynchronous
#if FEATURE_PIPEOPTIONS_CURRENTUSERONLY
                                                                         | PipeOptions.CurrentUserOnly
#endif
                                                                         );
            CommunicationsUtilities.Trace("Attempting connect to PID {0} with pipe {1} with timeout {2} ms", nodeProcessId, pipeName, timeout);

            try
            {
                nodeStream.Connect(timeout);

#if !FEATURE_PIPEOPTIONS_CURRENTUSERONLY
                if (NativeMethodsShared.IsWindows && !NativeMethodsShared.IsMono)
                {
                    // Verify that the owner of the pipe is us.  This prevents a security hole where a remote node has
                    // been faked up with ACLs that would let us attach to it.  It could then issue fake build requests back to
                    // us, potentially causing us to execute builds that do harmful or unexpected things.  The pipe owner can
                    // only be set to the user's own SID by a normal, unprivileged process.  The conditions where a faked up
                    // remote node could set the owner to something else would also let it change owners on other objects, so
                    // this would be a security flaw upstream of us.
                    ValidateRemotePipeSecurityOnWindows(nodeStream);
                }
#endif

                int[] handshakeComponents = handshake.RetrieveHandshakeComponents();
                for (int i = 0; i < handshakeComponents.Length; i++)
                {
                    CommunicationsUtilities.Trace("Writing handshake part {0} ({1}) to pipe {2}", i, handshakeComponents[i], pipeName);
                    nodeStream.WriteIntForHandshake(handshakeComponents[i]);
                }

                // This indicates that we have finished all the parts of our handshake; hopefully the endpoint has as well.
                nodeStream.WriteEndOfHandshakeSignal();

                CommunicationsUtilities.Trace("Reading handshake from pipe {0}", pipeName);

#if NETCOREAPP2_1 || MONO
                nodeStream.ReadEndOfHandshakeSignal(true, timeout);
#else
                nodeStream.ReadEndOfHandshakeSignal(true);
#endif
                // We got a connection.
                CommunicationsUtilities.Trace("Successfully connected to pipe {0}...!", pipeName);
                return nodeStream;
            }
            catch (Exception e) when (!ExceptionHandling.IsCriticalException(e))
            {
                // Can be:
                // UnauthorizedAccessException -- Couldn't connect, might not be a node.
                // IOException -- Couldn't connect, already in use.
                // TimeoutException -- Couldn't connect, might not be a node.
                // InvalidOperationException – Couldn’t connect, probably a different build
                CommunicationsUtilities.Trace("Failed to connect to pipe {0}. {1}", pipeName, e.Message.TrimEnd());

                // If we don't close any stream, we might hang up the child
                nodeStream?.Dispose();
            }

            return null;
        }

        /// <summary>
        /// Creates a new MSBuild process
        /// </summary>
        private Process LaunchNode(string msbuildLocation, string commandLineArgs)
        {
            // Should always have been set already.
            ErrorUtilities.VerifyThrowInternalLength(msbuildLocation, nameof(msbuildLocation));

            if (!FileSystems.Default.FileExists(msbuildLocation))
            {
                throw new BuildAbortedException(ResourceUtilities.FormatResourceStringStripCodeAndKeyword("CouldNotFindMSBuildExe", msbuildLocation));
            }

            // Repeat the executable name as the first token of the command line because the command line
            // parser logic expects it and will otherwise skip the first argument
            commandLineArgs = msbuildLocation + " " + commandLineArgs;

            BackendNativeMethods.STARTUP_INFO startInfo = new BackendNativeMethods.STARTUP_INFO();
            startInfo.cb = Marshal.SizeOf<BackendNativeMethods.STARTUP_INFO>();

            // Null out the process handles so that the parent process does not wait for the child process
            // to exit before it can exit.
            uint creationFlags = 0;
            if (Traits.Instance.EscapeHatches.EnsureStdOutForChildNodesIsPrimaryStdout)
            {
                creationFlags = BackendNativeMethods.NORMALPRIORITYCLASS;
            }

            if (String.IsNullOrEmpty(Environment.GetEnvironmentVariable("MSBUILDNODEWINDOW")))
            {
                if (!Traits.Instance.EscapeHatches.EnsureStdOutForChildNodesIsPrimaryStdout)
                {
                    // Redirect the streams of worker nodes so that this MSBuild.exe's
                    // parent doesn't wait on idle worker nodes to close streams
                    // after the build is complete.
                    startInfo.hStdError = BackendNativeMethods.InvalidHandle;
                    startInfo.hStdInput = BackendNativeMethods.InvalidHandle;
                    startInfo.hStdOutput = BackendNativeMethods.InvalidHandle;
                    startInfo.dwFlags = BackendNativeMethods.STARTFUSESTDHANDLES;
                    creationFlags |= BackendNativeMethods.CREATENOWINDOW;
                }
            }
            else
            {
                creationFlags |= BackendNativeMethods.CREATE_NEW_CONSOLE;
            }

            BackendNativeMethods.SECURITY_ATTRIBUTES processSecurityAttributes = new BackendNativeMethods.SECURITY_ATTRIBUTES();
            BackendNativeMethods.SECURITY_ATTRIBUTES threadSecurityAttributes = new BackendNativeMethods.SECURITY_ATTRIBUTES();
            processSecurityAttributes.nLength = Marshal.SizeOf<BackendNativeMethods.SECURITY_ATTRIBUTES>();
            threadSecurityAttributes.nLength = Marshal.SizeOf<BackendNativeMethods.SECURITY_ATTRIBUTES>();

            CommunicationsUtilities.Trace("Launching node from {0}", msbuildLocation);

            string exeName = msbuildLocation;

#if RUNTIME_TYPE_NETCORE || MONO
            // Mono automagically uses the current mono, to execute a managed assembly
            if (!NativeMethodsShared.IsMono)
            {
                // Run the child process with the same host as the currently-running process.
                exeName = GetCurrentHost();
                commandLineArgs = "\"" + msbuildLocation + "\" " + commandLineArgs;
            }
#endif

            if (!NativeMethodsShared.IsWindows)
            {
                ProcessStartInfo processStartInfo = new ProcessStartInfo();
                processStartInfo.FileName = exeName;
                processStartInfo.Arguments = commandLineArgs;
                if (!Traits.Instance.EscapeHatches.EnsureStdOutForChildNodesIsPrimaryStdout)
                {
                    // Redirect the streams of worker nodes so that this MSBuild.exe's
                    // parent doesn't wait on idle worker nodes to close streams
                    // after the build is complete.
                    processStartInfo.RedirectStandardInput = true;
                    processStartInfo.RedirectStandardOutput = true;
                    processStartInfo.RedirectStandardError = true;
                    processStartInfo.CreateNoWindow = (creationFlags | BackendNativeMethods.CREATENOWINDOW) == BackendNativeMethods.CREATENOWINDOW;
                }
                processStartInfo.UseShellExecute = false;

                Process process;
                try
                {
                    process = Process.Start(processStartInfo);
                }
                catch (Exception ex)
                {
                    CommunicationsUtilities.Trace
                       (
                           "Failed to launch node from {0}. CommandLine: {1}" + Environment.NewLine + "{2}",
                           msbuildLocation,
                           commandLineArgs,
                           ex.ToString()
                       );

                    throw new NodeFailedToLaunchException(ex);
                }

                CommunicationsUtilities.Trace("Successfully launched {1} node with PID {0}", process.Id, exeName);
                return process;
            }
            else
            {
#if RUNTIME_TYPE_NETCORE
                if (NativeMethodsShared.IsWindows)
                {
                    // Repeat the executable name in the args to suit CreateProcess
                    commandLineArgs = "\"" + exeName + "\" " + commandLineArgs;
                }
#endif

                BackendNativeMethods.PROCESS_INFORMATION processInfo = new BackendNativeMethods.PROCESS_INFORMATION();

                bool result = BackendNativeMethods.CreateProcess
                    (
                        exeName,
                        commandLineArgs,
                        ref processSecurityAttributes,
                        ref threadSecurityAttributes,
                        false,
                        creationFlags,
                        BackendNativeMethods.NullPtr,
                        null,
                        ref startInfo,
                        out processInfo
                    );

                if (!result)
                {
                    // Creating an instance of this exception calls GetLastWin32Error and also converts it to a user-friendly string.
                    System.ComponentModel.Win32Exception e = new System.ComponentModel.Win32Exception();

                    CommunicationsUtilities.Trace
                        (
                            "Failed to launch node from {0}. System32 Error code {1}. Description {2}. CommandLine: {2}",
                            msbuildLocation,
                            e.NativeErrorCode.ToString(CultureInfo.InvariantCulture),
                            e.Message,
                            commandLineArgs
                        );

                    throw new NodeFailedToLaunchException(e.NativeErrorCode.ToString(CultureInfo.InvariantCulture), e.Message);
                }

                int childProcessId = processInfo.dwProcessId;

                if (processInfo.hProcess != IntPtr.Zero && processInfo.hProcess != NativeMethods.InvalidHandle)
                {
                    NativeMethodsShared.CloseHandle(processInfo.hProcess);
                }

                if (processInfo.hThread != IntPtr.Zero && processInfo.hThread != NativeMethods.InvalidHandle)
                {
                    NativeMethodsShared.CloseHandle(processInfo.hThread);
                }

                CommunicationsUtilities.Trace("Successfully launched {1} node with PID {0}", childProcessId, exeName);
                return Process.GetProcessById(childProcessId);
            }
        }

#if RUNTIME_TYPE_NETCORE || MONO
        private static string CurrentHost;
#endif

        /// <summary>
        /// Identify the .NET host of the current process.
        /// </summary>
        /// <returns>The full path to the executable hosting the current process, or null if running on Full Framework on Windows.</returns>
        private static string GetCurrentHost()
        {
#if RUNTIME_TYPE_NETCORE || MONO
            if (CurrentHost == null)
            {
                using (Process currentProcess = Process.GetCurrentProcess())
                {
                    CurrentHost = currentProcess.MainModule.FileName;
                }
            }

            return CurrentHost;
#else
            return null;
#endif
        }

        /// <summary>
        /// Class which wraps up the communications infrastructure for a given node.
        /// </summary>
        internal class NodeContext
        {
            // The pipe(s) used to communicate with the node.
            private Stream _clientToServerStream;
            private Stream _serverToClientStream;

            /// <summary>
            /// The factory used to create packets from data read off the pipe.
            /// </summary>
            private INodePacketFactory _packetFactory;

            /// <summary>
            /// The node id assigned by the node provider.
            /// </summary>
            private int _nodeId;

            /// <summary>
            /// The node process.
            /// </summary>
            private readonly Process _process;

            /// <summary>
            /// An array used to store the header byte for each packet when read.
            /// </summary>
            private byte[] _headerByte;

            /// <summary>
            /// A buffer typically big enough to handle a packet body.
            /// We use this as a convenient way to manage and cache a byte[] that's resized
            /// automatically to fit our payload.
            /// </summary>
            private MemoryStream _readBufferMemoryStream;

            /// <summary>
            /// A reusable buffer for writing packets.
            /// </summary>
            private MemoryStream _writeBufferMemoryStream;

            /// <summary>
            /// A queue used for enqueuing packets to write to the stream asynchronously.
            /// </summary>
            private BlockingCollection<INodePacket> _packetWriteQueue = new BlockingCollection<INodePacket>();

            /// <summary>
            /// A task representing the last packet write, so we can chain packet writes one after another.
            /// We want to queue up writing packets on a separate thread asynchronously, but serially.
            /// Each task drains the <see cref="_packetWriteQueue"/>
            /// </summary>
            private Task _packetWriteDrainTask = Task.CompletedTask;

            /// <summary>
            /// Delegate called when the context terminates.
            /// </summary>
            private NodeContextTerminateDelegate _terminateDelegate;

            /// <summary>
            /// Node was requested to terminate.
            /// </summary>
            private bool _isExiting;

            /// <summary>
            /// Per node read buffers
            /// </summary>
            private SharedReadBuffer _sharedReadBuffer;

            /// <summary>
            /// Constructor.
            /// </summary>
            public NodeContext(int nodeId, Process process,
                Stream nodePipe,
                INodePacketFactory factory, NodeContextTerminateDelegate terminateDelegate)
            {
                _nodeId = nodeId;
                _process = process;
                _clientToServerStream = nodePipe;
                _serverToClientStream = nodePipe;
                _packetFactory = factory;
                _headerByte = new byte[5]; // 1 for the packet type, 4 for the body length
<<<<<<< HEAD
                _smallReadBuffer = new byte[1000]; // 1000 was just an average seen on one profile run.
=======

                _readBufferMemoryStream = new MemoryStream();
                _writeBufferMemoryStream = new MemoryStream();
                _nodeTerminated = new ManualResetEvent(false);
>>>>>>> c01c0716
                _terminateDelegate = terminateDelegate;
                _sharedReadBuffer = InterningBinaryReader.CreateSharedBuffer();
            }

            /// <summary>
            /// Starts a new asynchronous read operation for this node.
            /// </summary>
            public void BeginAsyncPacketRead()
            {
#if FEATURE_APM
                _clientToServerStream.BeginRead(_headerByte, 0, _headerByte.Length, HeaderReadComplete, this);
#else
                ThreadPool.QueueUserWorkItem(delegate
                {
                    var ignored = RunPacketReadLoopAsync();
                });
#endif
            }

#if !FEATURE_APM
            public async Task RunPacketReadLoopAsync()
            {
                while (true)
                {
                    try
                    {
                        int bytesRead = await CommunicationsUtilities.ReadAsync(_clientToServerStream, _headerByte, _headerByte.Length);
                        if (!ProcessHeaderBytesRead(bytesRead))
                        {
                            return;
                        }
                    }
                    catch (IOException e)
                    {
                        CommunicationsUtilities.Trace(_nodeId, "EXCEPTION in RunPacketReadLoopAsync: {0}", e);
                        _packetFactory.RoutePacket(_nodeId, new NodeShutdown(NodeShutdownReason.ConnectionFailed));
                        Close();
                        return;
                    }

                    NodePacketType packetType = (NodePacketType)_headerByte[0];
                    int packetLength = BitConverter.ToInt32(_headerByte, 1);

                    _readBufferMemoryStream.SetLength(packetLength);
                    byte[] packetData = _readBufferMemoryStream.GetBuffer();

                    try
                    {
                        int bytesRead = await CommunicationsUtilities.ReadAsync(_clientToServerStream, packetData, packetLength);
                        if (!ProcessBodyBytesRead(bytesRead, packetLength, packetType))
                        {
                            return;
                        }
                    }
                    catch (IOException e)
                    {
                        CommunicationsUtilities.Trace(_nodeId, "EXCEPTION in RunPacketReadLoopAsync (Reading): {0}", e);
                        _packetFactory.RoutePacket(_nodeId, new NodeShutdown(NodeShutdownReason.ConnectionFailed));
                        Close();
                        return;
                    }

                    // Read and route the packet.
                    if (!ReadAndRoutePacket(packetType, packetData, packetLength))
                    {
                        return;
                    }

                    if (packetType == NodePacketType.NodeShutdown)
                    {
                        Close();
                        return;
                    }
                }
            }
#endif

            /// <summary>
            /// Sends the specified packet to this node asynchronously.
            /// The method enqueues a task to write the packet and returns
            /// immediately. This is because SendData() is on a hot path
            /// under the primary lock (BuildManager's _syncLock)
            /// and we want to minimize our time there.
            /// </summary>
            /// <param name="packet">The packet to send.</param>
            public void SendData(INodePacket packet)
            {
                _packetWriteQueue.Add(packet);
                DrainPacketQueue();
            }

            /// <summary>
            /// Schedule a task to drain the packet write queue. We could have had a
            /// dedicated thread that would pump the queue constantly, but
            /// we don't want to allocate a dedicated thread per node (1MB stack)
            /// </summary>
            /// <remarks>Usually there'll be a single packet in the queue, but sometimes
            /// a burst of SendData comes in, with 10-20 packets scheduled. In this case
            /// the first scheduled task will drain all of them, and subsequent tasks
            /// will run on an empty queue. I tried to write logic that avoids queueing
            /// a new task if the queue is already being drained, but it didn't show any
            /// improvement and made things more complicated.</remarks>
            private void DrainPacketQueue()
            {
                // this lock is only necessary to protect a write to _packetWriteDrainTask field
                lock (_packetWriteQueue)
                {
                    // average latency between the moment this runs and when the delegate starts
                    // running is about 100-200 microseconds (unless there's thread pool saturation)
                    _packetWriteDrainTask = _packetWriteDrainTask.ContinueWith(_ =>
                    {
                        while (_packetWriteQueue.TryTake(out var packet))
                        {
                            SendDataCore(packet);
                        }
                    }, TaskScheduler.Default);
                }
            }

            /// <summary>
            /// Actually writes and sends the packet. This can't be called in parallel
            /// because it reuses the _writeBufferMemoryStream, and this is why we use
            /// the _packetWriteDrainTask to serially chain invocations one after another.
            /// </summary>
            /// <param name="packet">The packet to send.</param>
            private void SendDataCore(INodePacket packet)
            {
                MemoryStream writeStream = _writeBufferMemoryStream;

                // clear the buffer but keep the underlying capacity to avoid reallocations
                writeStream.SetLength(0);

                ITranslator writeTranslator = BinaryTranslator.GetWriteTranslator(writeStream);
                try
                {
                    writeStream.WriteByte((byte)packet.Type);

                    // Pad for the packet length
                    WriteInt32(writeStream, 0);
                    packet.Translate(writeTranslator);

                    int writeStreamLength = (int)writeStream.Position;

                    // Now plug in the real packet length
                    writeStream.Position = 1;
                    WriteInt32(writeStream, writeStreamLength - 5);

                    byte[] writeStreamBuffer = writeStream.GetBuffer();

                    for (int i = 0; i < writeStreamLength; i += MaxPacketWriteSize)
                    {
<<<<<<< HEAD
                        int lengthToWrite = Math.Min((int)writeStream.Length - i, MaxPacketWriteSize);
                        if ((int)writeStream.Length - i <= MaxPacketWriteSize)
                        {
                            // We are done, write the last bit asynchronously.  This is actually the general case for
                            // most packets in the build, and the asynchronous behavior here is desirable.
#if FEATURE_APM
                            _serverToClientStream.BeginWrite(writeStreamBuffer, i, lengthToWrite, PacketWriteComplete, null);
#else
                            _serverToClientStream.WriteAsync(writeStreamBuffer, i, lengthToWrite);
#endif
                            break;
                        }
                        else
                        {
                            // If this packet is longer that we can write in one go, then we need to break it up.  We can't
                            // return out of this function and let the rest of the system continue because another operation
                            // might want to send data immediately afterward, and that could result in overlapping writes
                            // to the pipe on different threads.
#if FEATURE_APM
                            IAsyncResult result = _serverToClientStream.BeginWrite(writeStream.GetBuffer(), i, lengthToWrite, null, null);
                            _serverToClientStream.EndWrite(result);
#else
                            _serverToClientStream.Write(writeStreamBuffer, i, lengthToWrite);
#endif
                        }
=======
                        int lengthToWrite = Math.Min(writeStreamLength - i, MaxPacketWriteSize);
                        _serverToClientStream.Write(writeStreamBuffer, i, lengthToWrite);
>>>>>>> c01c0716
                    }
                    _isExiting = packet is NodeBuildComplete buildCompletePacket && !buildCompletePacket.PrepareForReuse;
                }
                catch (IOException e)
                {
                    // Do nothing here because any exception will be caught by the async read handler
                    CommunicationsUtilities.Trace(_nodeId, "EXCEPTION in SendData: {0}", e);
                }
                catch (ObjectDisposedException) // This happens if a child dies unexpectedly
                {
                    // Do nothing here because any exception will be caught by the async read handler
                }
            }

            /// <summary>
            /// Avoid having a BinaryWriter just to write a 4-byte int
            /// </summary>
            private void WriteInt32(MemoryStream stream, int value)
            {
                stream.WriteByte((byte)value);
                stream.WriteByte((byte)(value >> 8));
                stream.WriteByte((byte)(value >> 16));
                stream.WriteByte((byte)(value >> 24));
            }

            /// <summary>
            /// Closes the node's context, disconnecting it from the node.
            /// </summary>
            private void Close()
            {
                _clientToServerStream.Dispose();
                if (!object.ReferenceEquals(_clientToServerStream, _serverToClientStream))
                {
                    _serverToClientStream.Dispose();
                }
                _terminateDelegate(_nodeId);
            }

            /// <summary>
            /// Waits for the child node process to exit.
            /// </summary>
            public async Task WaitForExitAsync(ILoggingService loggingService)
            {
                // Wait for the process to exit.
                if (_isExiting)
                {
                    CommunicationsUtilities.Trace("Waiting for node with pid = {0} to exit", _process.Id);

                    // .NET 5 introduces a real WaitForExitAsyc.
                    // This is a poor man's implementation that uses polling.
                    int timeout = TimeoutForWaitForExit;
                    int delay = 5;
                    while (timeout > 0)
                    {
                        bool exited = _process.WaitForExit(milliseconds: 0);
                        if (exited)
                        {
                            return;
                        }
                        timeout -= delay;
                        await Task.Delay(delay).ConfigureAwait(false);

                        // Double delay up to 500ms.
                        delay = Math.Min(delay * 2, 500);
                    }
                }

                // Kill the child and do a blocking wait.
                loggingService?.LogWarningFromText(
                    BuildEventContext.Invalid,
                    null,
                    null,
                    null,
                    BuildEventFileInfo.Empty,
                    $"Killing node with pid = {_process.Id}");
                CommunicationsUtilities.Trace("Killing node with pid = {0}", _process.Id);

                _process.KillTree(timeout: 5000);
            }

#if FEATURE_APM
            /// <summary>
            /// Completes the asynchronous packet write to the node.
            /// </summary>
            private void PacketWriteComplete(IAsyncResult result)
            {
                try
                {
                    _serverToClientStream.EndWrite(result);
                }
                catch (IOException)
                {
                    // Do nothing here because any exception will be caught by the async read handler
                }
            }
#endif

            private bool ProcessHeaderBytesRead(int bytesRead)
            {
                if (bytesRead != _headerByte.Length)
                {
                    CommunicationsUtilities.Trace(_nodeId, "COMMUNICATIONS ERROR (HRC) Node: {0} Process: {1} Bytes Read: {2} Expected: {3}", _nodeId, _process.Id, bytesRead, _headerByte.Length);
                    try
                    {
                        if (_process.HasExited)
                        {
                            CommunicationsUtilities.Trace(_nodeId, "   Child Process {0} has exited.", _process.Id);
                        }
                        else
                        {
                            CommunicationsUtilities.Trace(_nodeId, "   Child Process {0} is still running.", _process.Id);
                        }
                    }
                    catch (Exception e) when (!ExceptionHandling.IsCriticalException(e))
                    {
                        CommunicationsUtilities.Trace(_nodeId, "Unable to retrieve remote process information. {0}", e);
                    }

                    _packetFactory.RoutePacket(_nodeId, new NodeShutdown(NodeShutdownReason.ConnectionFailed));
                    Close();
                    return false;
                }

                return true;
            }

#if FEATURE_APM
            /// <summary>
            /// Callback invoked by the completion of a read of a header byte on one of the named pipes.
            /// </summary>
            private void HeaderReadComplete(IAsyncResult result)
            {
                int bytesRead;
                try
                {
                    try
                    {
                        bytesRead = _clientToServerStream.EndRead(result);
                    }

                    // Workaround for CLR stress bug; it sporadically calls us twice on the same async
                    // result, and EndRead will throw on the second one. Pretend the second one never happened.
                    catch (ArgumentException)
                    {
                        CommunicationsUtilities.Trace(_nodeId, "Hit CLR bug #825607: called back twice on same async result; ignoring");
                        return;
                    }

                    if (!ProcessHeaderBytesRead(bytesRead))
                    {
                        return;
                    }
                }
                catch (IOException e)
                {
                    CommunicationsUtilities.Trace(_nodeId, "EXCEPTION in HeaderReadComplete: {0}", e);
                    _packetFactory.RoutePacket(_nodeId, new NodeShutdown(NodeShutdownReason.ConnectionFailed));
                    Close();
                    return;
                }

                int packetLength = BitConverter.ToInt32(_headerByte, 1);
                MSBuildEventSource.Log.PacketReadSize(packetLength);

                // Ensures the buffer is at least this length.
                // It avoids reallocations if the buffer is already large enough.
                _readBufferMemoryStream.SetLength(packetLength);
                byte[] packetData = _readBufferMemoryStream.GetBuffer();

                _clientToServerStream.BeginRead(packetData, 0, packetLength, BodyReadComplete, new Tuple<byte[], int>(packetData, packetLength));
            }
#endif

            private bool ProcessBodyBytesRead(int bytesRead, int packetLength, NodePacketType packetType)
            {
                if (bytesRead != packetLength)
                {
                    CommunicationsUtilities.Trace(_nodeId, "Bad packet read for packet {0} - Expected {1} bytes, got {2}", packetType, packetLength, bytesRead);
                    _packetFactory.RoutePacket(_nodeId, new NodeShutdown(NodeShutdownReason.ConnectionFailed));
                    Close();
                    return false;
                }
                return true;
            }

            private bool ReadAndRoutePacket(NodePacketType packetType, byte [] packetData, int packetLength)
            {
                try
                {
                    // The buffer is publicly visible so that InterningBinaryReader doesn't have to copy to an intermediate buffer.
                    // Since the buffer is publicly visible dispose right away to discourage outsiders from holding a reference to it.
                    using (var packetStream = new MemoryStream(packetData, 0, packetLength, /*writeable*/ false, /*bufferIsPubliclyVisible*/ true))
                    {
                        ITranslator readTranslator = BinaryTranslator.GetReadTranslator(packetStream, _sharedReadBuffer);
                        _packetFactory.DeserializeAndRoutePacket(_nodeId, packetType, readTranslator);
                    }
                }
                catch (IOException e)
                {
                    CommunicationsUtilities.Trace(_nodeId, "EXCEPTION in ReadAndRoutPacket: {0}", e);
                    _packetFactory.RoutePacket(_nodeId, new NodeShutdown(NodeShutdownReason.ConnectionFailed));
                    Close();
                    return false;
                }
                return true;
            }

#if FEATURE_APM
            /// <summary>
            /// Method called when the body of a packet has been read.
            /// </summary>
            private void BodyReadComplete(IAsyncResult result)
            {
                NodePacketType packetType = (NodePacketType)_headerByte[0];
                var state = (Tuple<byte[], int>)result.AsyncState;
                byte[] packetData = state.Item1;
                int packetLength = state.Item2;
                int bytesRead;

                try
                {
                    try
                    {
                        bytesRead = _clientToServerStream.EndRead(result);
                    }

                    // Workaround for CLR stress bug; it sporadically calls us twice on the same async
                    // result, and EndRead will throw on the second one. Pretend the second one never happened.
                    catch (ArgumentException)
                    {
                        CommunicationsUtilities.Trace(_nodeId, "Hit CLR bug #825607: called back twice on same async result; ignoring");
                        return;
                    }

                    if (!ProcessBodyBytesRead(bytesRead, packetLength, packetType))
                    {
                        return;
                    }
                }
                catch (IOException e)
                {
                    CommunicationsUtilities.Trace(_nodeId, "EXCEPTION in BodyReadComplete (Reading): {0}", e);
                    _packetFactory.RoutePacket(_nodeId, new NodeShutdown(NodeShutdownReason.ConnectionFailed));
                    Close();
                    return;
                }

                // Read and route the packet.
                if (!ReadAndRoutePacket(packetType, packetData, packetLength))
                {
                    return;
                }

                if (packetType != NodePacketType.NodeShutdown)
                {
                    // Read the next packet.
                    BeginAsyncPacketRead();
                }
                else
                {
                    Close();
                }
            }
#endif
        }
    }
}<|MERGE_RESOLUTION|>--- conflicted
+++ resolved
@@ -688,14 +688,8 @@
                 _serverToClientStream = nodePipe;
                 _packetFactory = factory;
                 _headerByte = new byte[5]; // 1 for the packet type, 4 for the body length
-<<<<<<< HEAD
-                _smallReadBuffer = new byte[1000]; // 1000 was just an average seen on one profile run.
-=======
-
                 _readBufferMemoryStream = new MemoryStream();
                 _writeBufferMemoryStream = new MemoryStream();
-                _nodeTerminated = new ManualResetEvent(false);
->>>>>>> c01c0716
                 _terminateDelegate = terminateDelegate;
                 _sharedReadBuffer = InterningBinaryReader.CreateSharedBuffer();
             }
@@ -847,36 +841,8 @@
 
                     for (int i = 0; i < writeStreamLength; i += MaxPacketWriteSize)
                     {
-<<<<<<< HEAD
-                        int lengthToWrite = Math.Min((int)writeStream.Length - i, MaxPacketWriteSize);
-                        if ((int)writeStream.Length - i <= MaxPacketWriteSize)
-                        {
-                            // We are done, write the last bit asynchronously.  This is actually the general case for
-                            // most packets in the build, and the asynchronous behavior here is desirable.
-#if FEATURE_APM
-                            _serverToClientStream.BeginWrite(writeStreamBuffer, i, lengthToWrite, PacketWriteComplete, null);
-#else
-                            _serverToClientStream.WriteAsync(writeStreamBuffer, i, lengthToWrite);
-#endif
-                            break;
-                        }
-                        else
-                        {
-                            // If this packet is longer that we can write in one go, then we need to break it up.  We can't
-                            // return out of this function and let the rest of the system continue because another operation
-                            // might want to send data immediately afterward, and that could result in overlapping writes
-                            // to the pipe on different threads.
-#if FEATURE_APM
-                            IAsyncResult result = _serverToClientStream.BeginWrite(writeStream.GetBuffer(), i, lengthToWrite, null, null);
-                            _serverToClientStream.EndWrite(result);
-#else
-                            _serverToClientStream.Write(writeStreamBuffer, i, lengthToWrite);
-#endif
-                        }
-=======
                         int lengthToWrite = Math.Min(writeStreamLength - i, MaxPacketWriteSize);
                         _serverToClientStream.Write(writeStreamBuffer, i, lengthToWrite);
->>>>>>> c01c0716
                     }
                     _isExiting = packet is NodeBuildComplete buildCompletePacket && !buildCompletePacket.PrepareForReuse;
                 }
