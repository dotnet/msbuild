﻿// Copyright (c) Microsoft. All rights reserved.
// Licensed under the MIT license. See LICENSE file in the project root for full license information.

using System;
using System.Collections.Generic;
using System.Globalization;
using System.IO;
using System.IO.Pipes;
using System.Diagnostics;
using System.Threading;
using System.Threading.Tasks;
using System.Runtime.InteropServices;
using System.Security.Principal;

using Microsoft.Build.Eventing;
using Microsoft.Build.Exceptions;
using Microsoft.Build.Internal;
using Microsoft.Build.Shared;
using Microsoft.Build.Shared.FileSystem;
using Microsoft.Build.Utilities;

using BackendNativeMethods = Microsoft.Build.BackEnd.NativeMethods;

namespace Microsoft.Build.BackEnd
{
    /// <summary>
    /// Contains the shared pieces of code from NodeProviderOutOfProc
    /// and NodeProviderOutOfProcTaskHost.
    /// </summary>
    internal abstract class NodeProviderOutOfProcBase
    {
        /// <summary>
        /// The maximum number of bytes to write
        /// </summary>
        private const int MaxPacketWriteSize = 1048576;

        /// <summary>
        /// The number of times to retry creating an out-of-proc node.
        /// </summary>
        private const int NodeCreationRetries = 10;

        /// <summary>
        /// The amount of time to wait for an out-of-proc node to spool up before we give up.
        /// </summary>
        private const int TimeoutForNewNodeCreation = 30000;

        /// <summary>
        /// The build component host.
        /// </summary>
        private IBuildComponentHost _componentHost;

        /// <summary>
        /// Keeps track of the processes we've already checked for nodes so we don't check them again.
        /// </summary>
        private HashSet<string> _processesToIgnore = new HashSet<string>();

        /// <summary>
        /// Delegate used to tell the node provider that a context has terminated.
        /// </summary>
        /// <param name="nodeId">The id of the node which terminated.</param>
        internal delegate void NodeContextTerminateDelegate(int nodeId);

        /// <summary>
        /// The build component host.
        /// </summary>
        protected IBuildComponentHost ComponentHost
        {
            get { return _componentHost; }
            set { _componentHost = value; }
        }

        /// <summary>
        /// Sends data to the specified node.
        /// </summary>
        /// <param name="context">The node to which data shall be sent.</param>
        /// <param name="packet">The packet to send.</param>
        protected void SendData(NodeContext context, INodePacket packet)
        {
            ErrorUtilities.VerifyThrowArgumentNull(packet, nameof(packet));
            context.SendData(packet);
        }

        /// <summary>
        /// Shuts down all of the connected managed nodes.
        /// </summary>
        /// <param name="contextsToShutDown">List of the contexts to be shut down</param>
        /// <param name="enableReuse">Flag indicating if nodes should prepare for reuse.</param>
        protected void ShutdownConnectedNodes(List<NodeContext> contextsToShutDown, bool enableReuse)
        {
            // Send the build completion message to the nodes, causing them to shutdown or reset.
            _processesToIgnore.Clear();

            foreach (NodeContext nodeContext in contextsToShutDown)
            {
<<<<<<< HEAD
                if (nodeContext != null)
                {
                    nodeContext.SendData(new NodeBuildComplete(enableReuse));
                }
=======
                nodeContext?.SendData(new NodeBuildComplete(enableReuse));
>>>>>>> fd9321ac
            }
        }

        /// <summary>
        /// Shuts down all of the managed nodes permanently.
        /// </summary>
        /// <param name="nodeReuse">Whether to reuse the node</param>
        /// <param name="terminateNode">Delegate used to tell the node provider that a context has terminated</param>
        protected void ShutdownAllNodes(bool nodeReuse, NodeContextTerminateDelegate terminateNode)
        {
            // INodePacketFactory
            INodePacketFactory factory = new NodePacketFactory();

            List<Process> nodeProcesses = GetPossibleRunningNodes().nodeProcesses;

            // Find proper MSBuildTaskHost executable name
            string msbuildtaskhostExeName = NodeProviderOutOfProcTaskHost.TaskHostNameForClr2TaskHost;

            // Search for all instances of msbuildtaskhost process and add them to the process list
            nodeProcesses.AddRange(new List<Process>(Process.GetProcessesByName(Path.GetFileNameWithoutExtension(msbuildtaskhostExeName))));

            // For all processes in the list, send signal to terminate if able to connect
            foreach (Process nodeProcess in nodeProcesses)
            {
                // A 2013 comment suggested some nodes take this long to respond, so a smaller timeout would miss nodes.
                int timeout = 30;

                // Attempt to connect to the process with the handshake without low priority.
                Stream nodeStream = TryConnectToProcess(nodeProcess.Id, timeout, NodeProviderOutOfProc.GetHandshake(nodeReuse, false));

                if (nodeStream == null)
                {
                    // If we couldn't connect attempt to connect to the process with the handshake including low priority.
                    nodeStream = TryConnectToProcess(nodeProcess.Id, timeout, NodeProviderOutOfProc.GetHandshake(nodeReuse, true));
                }

                if (nodeStream != null)
                {
                    // If we're able to connect to such a process, send a packet requesting its termination
                    CommunicationsUtilities.Trace("Shutting down node with pid = {0}", nodeProcess.Id);
                    NodeContext nodeContext = new NodeContext(0, nodeProcess.Id, nodeStream, factory, terminateNode);
                    nodeContext.SendData(new NodeBuildComplete(false /* no node reuse */));
                    nodeStream.Dispose();
                }
            }
        }

        /// <summary>
        /// Finds or creates a child process which can act as a node.
        /// </summary>
        /// <returns>The pipe stream representing the node.</returns>
        protected NodeContext GetNode(string msbuildLocation, string commandLineArgs, int nodeId, INodePacketFactory factory, Handshake hostHandshake, NodeContextTerminateDelegate terminateNode)
        {
#if DEBUG
            if (Execution.BuildManager.WaitForDebugger)
            {
                commandLineArgs += " /wfd";
            }
#endif

            if (String.IsNullOrEmpty(msbuildLocation))
            {
                msbuildLocation = _componentHost.BuildParameters.NodeExeLocation;
            }

            if (String.IsNullOrEmpty(msbuildLocation))
            {
                string msbuildExeName = Environment.GetEnvironmentVariable("MSBUILD_EXE_NAME");

                if (!String.IsNullOrEmpty(msbuildExeName))
                {
                    // we assume that MSBUILD_EXE_NAME is, in fact, just the name.
                    msbuildLocation = Path.Combine(msbuildExeName, ".exe");
                }
            }

#if FEATURE_NODE_REUSE
            // Try to connect to idle nodes if node reuse is enabled.
            if (_componentHost.BuildParameters.EnableNodeReuse)
            {
                (string expectedProcessName, List<Process> processes) runningNodesTuple = GetPossibleRunningNodes(msbuildLocation);

                CommunicationsUtilities.Trace("Attempting to connect to each existing {1} process in turn to establish node {0}...", nodeId, runningNodesTuple.expectedProcessName);
                foreach (Process nodeProcess in runningNodesTuple.processes)
                {
                    if (nodeProcess.Id == Process.GetCurrentProcess().Id)
                    {
                        continue;
                    }

                    // Get the full context of this inspection so that we can always skip this process when we have the same taskhost context
                    string nodeLookupKey = GetProcessesToIgnoreKey(hostHandshake, nodeProcess.Id);
                    if (_processesToIgnore.Contains(nodeLookupKey))
                    {
                        continue;
                    }

                    // We don't need to check this again
                    _processesToIgnore.Add(nodeLookupKey);

                    // Attempt to connect to each process in turn.
                    Stream nodeStream = TryConnectToProcess(nodeProcess.Id, 0 /* poll, don't wait for connections */, hostHandshake);
                    if (nodeStream != null)
                    {
                        // Connection successful, use this node.
                        CommunicationsUtilities.Trace("Successfully connected to existed node {0} which is PID {1}", nodeId, nodeProcess.Id);
                        return new NodeContext(nodeId, nodeProcess.Id, nodeStream, factory, terminateNode);
                    }
                }
            }
#endif

            // None of the processes we tried to connect to allowed a connection, so create a new one.
            // We try this in a loop because it is possible that there is another MSBuild multiproc
            // host process running somewhere which is also trying to create nodes right now.  It might
            // find our newly created node and connect to it before we get a chance.
            CommunicationsUtilities.Trace("Could not connect to existing process, now creating a process...");
            int retries = NodeCreationRetries;
            while (retries-- > 0)
            {
#if FEATURE_NET35_TASKHOST
                // We will also check to see if .NET 3.5 is installed in the case where we need to launch a CLR2 OOP TaskHost.
                // Failure to detect this has been known to stall builds when Windows pops up a related dialog.
                // It's also a waste of time when we attempt several times to launch multiple MSBuildTaskHost.exe (CLR2 TaskHost)
                // nodes because we should never be able to connect in this case.
                string taskHostNameForClr2TaskHost = Path.GetFileNameWithoutExtension(NodeProviderOutOfProcTaskHost.TaskHostNameForClr2TaskHost);
                if (Path.GetFileNameWithoutExtension(msbuildLocation).Equals(taskHostNameForClr2TaskHost, StringComparison.OrdinalIgnoreCase))
                {
                    if (FrameworkLocationHelper.GetPathToDotNetFrameworkV35(DotNetFrameworkArchitecture.Current) == null)
                    {
                        CommunicationsUtilities.Trace
                            (
                                "Failed to launch node from {0}. The required .NET Framework v3.5 is not installed or enabled. CommandLine: {1}",
                                msbuildLocation,
                                commandLineArgs
                            );

                        string nodeFailedToLaunchError = ResourceUtilities.GetResourceString("TaskHostNodeFailedToLaunchErrorCodeNet35NotInstalled");
                        throw new NodeFailedToLaunchException(null, nodeFailedToLaunchError);
                    }
                }
#endif

                // Create the node process
                int msbuildProcessId = LaunchNode(msbuildLocation, commandLineArgs);
                _processesToIgnore.Add(GetProcessesToIgnoreKey(hostHandshake, msbuildProcessId));

                // Note, when running under IMAGEFILEEXECUTIONOPTIONS registry key to debug, the process ID
                // gotten back from CreateProcess is that of the debugger, which causes this to try to connect
                // to the debugger process. Instead, use MSBUILDDEBUGONSTART=1

                // Now try to connect to it.
                Stream nodeStream = TryConnectToProcess(msbuildProcessId, TimeoutForNewNodeCreation, hostHandshake);
                if (nodeStream != null)
                {
                    // Connection successful, use this node.
                    CommunicationsUtilities.Trace("Successfully connected to created node {0} which is PID {1}", nodeId, msbuildProcessId);
                    return new NodeContext(nodeId, msbuildProcessId, nodeStream, factory, terminateNode);
                }
            }

            // We were unable to launch a node.
            CommunicationsUtilities.Trace("FAILED TO CONNECT TO A CHILD NODE");
            return null;
        }

        /// <summary>
        /// Finds processes named after either msbuild or msbuildtaskhost.
        /// </summary>
        /// <param name="msbuildLocation"></param>
        /// <returns>
        /// Item 1 is the name of the process being searched for.
        /// Item 2 is the list of processes themselves.
        /// </returns>
        private (string expectedProcessName, List<Process> nodeProcesses) GetPossibleRunningNodes(string msbuildLocation = null)
        {
            if (String.IsNullOrEmpty(msbuildLocation))
            {
                msbuildLocation = "MSBuild.exe";
            }

            var expectedProcessName = Path.GetFileNameWithoutExtension(GetCurrentHost() ?? msbuildLocation);

            List<Process> nodeProcesses = new List<Process>(Process.GetProcessesByName(expectedProcessName));

            // Trivial sort to try to prefer most recently used nodes
            nodeProcesses.Sort((left, right) => left.Id - right.Id);

            return (expectedProcessName, nodeProcesses);
        }

        /// <summary>
        /// Generate a string from task host context and the remote process to be used as key to lookup processes we have already
        /// attempted to connect to or are already connected to
        /// </summary>
        private string GetProcessesToIgnoreKey(Handshake hostHandshake, int nodeProcessId)
        {
            return hostHandshake.ToString() + "|" + nodeProcessId.ToString(CultureInfo.InvariantCulture);
        }

#if !FEATURE_PIPEOPTIONS_CURRENTUSERONLY
        //  This code needs to be in a separate method so that we don't try (and fail) to load the Windows-only APIs when JIT-ing the code
        //  on non-Windows operating systems
        private void ValidateRemotePipeSecurityOnWindows(NamedPipeClientStream nodeStream)
        {
            SecurityIdentifier identifier = WindowsIdentity.GetCurrent().Owner;
#if FEATURE_PIPE_SECURITY
            PipeSecurity remoteSecurity = nodeStream.GetAccessControl();
#else
            var remoteSecurity = new PipeSecurity(nodeStream.SafePipeHandle, System.Security.AccessControl.AccessControlSections.Access |
                System.Security.AccessControl.AccessControlSections.Owner | System.Security.AccessControl.AccessControlSections.Group);
#endif
            IdentityReference remoteOwner = remoteSecurity.GetOwner(typeof(SecurityIdentifier));
            if (remoteOwner != identifier)
            {
                CommunicationsUtilities.Trace("The remote pipe owner {0} does not match {1}", remoteOwner.Value, identifier.Value);
                throw new UnauthorizedAccessException();
            }
        }
#endif

        /// <summary>
        /// Attempts to connect to the specified process.
        /// </summary>
        private Stream TryConnectToProcess(int nodeProcessId, int timeout, Handshake handshake)
        {
            // Try and connect to the process.
            string pipeName = NamedPipeUtil.GetPipeNameOrPath("MSBuild" + nodeProcessId);

            NamedPipeClientStream nodeStream = new NamedPipeClientStream(".", pipeName, PipeDirection.InOut, PipeOptions.Asynchronous
#if FEATURE_PIPEOPTIONS_CURRENTUSERONLY
                                                                         | PipeOptions.CurrentUserOnly
#endif
                                                                         );
            CommunicationsUtilities.Trace("Attempting connect to PID {0} with pipe {1} with timeout {2} ms", nodeProcessId, pipeName, timeout);

            try
            {
                nodeStream.Connect(timeout);

#if !FEATURE_PIPEOPTIONS_CURRENTUSERONLY
                if (NativeMethodsShared.IsWindows && !NativeMethodsShared.IsMono)
                {
                    // Verify that the owner of the pipe is us.  This prevents a security hole where a remote node has
                    // been faked up with ACLs that would let us attach to it.  It could then issue fake build requests back to
                    // us, potentially causing us to execute builds that do harmful or unexpected things.  The pipe owner can
                    // only be set to the user's own SID by a normal, unprivileged process.  The conditions where a faked up
                    // remote node could set the owner to something else would also let it change owners on other objects, so
                    // this would be a security flaw upstream of us.
                    ValidateRemotePipeSecurityOnWindows(nodeStream);
                }
#endif

                int[] handshakeComponents = handshake.RetrieveHandshakeComponents();
                for (int i = 0; i < handshakeComponents.Length; i++)
                {
                    CommunicationsUtilities.Trace("Writing handshake part {0} to pipe {1}", i, pipeName);
                    nodeStream.WriteIntForHandshake(handshakeComponents[i]);
                }

                // This indicates that we have finished all the parts of our handshake; hopefully the endpoint has as well.
                nodeStream.WriteEndOfHandshakeSignal();

                CommunicationsUtilities.Trace("Reading handshake from pipe {0}", pipeName);

#if NETCOREAPP2_1 || MONO
                nodeStream.ReadEndOfHandshakeSignal(true, timeout);
#else
                nodeStream.ReadEndOfHandshakeSignal(true);
#endif
                // We got a connection.
                CommunicationsUtilities.Trace("Successfully connected to pipe {0}...!", pipeName);
                return nodeStream;
            }
            catch (Exception e) when (!ExceptionHandling.IsCriticalException(e))
            {
                // Can be:
                // UnauthorizedAccessException -- Couldn't connect, might not be a node.
                // IOException -- Couldn't connect, already in use.
                // TimeoutException -- Couldn't connect, might not be a node.
                // InvalidOperationException – Couldn’t connect, probably a different build
                CommunicationsUtilities.Trace("Failed to connect to pipe {0}. {1}", pipeName, e.Message.TrimEnd());

                // If we don't close any stream, we might hang up the child
                nodeStream?.Dispose();
            }

            return null;
        }

        /// <summary>
        /// Creates a new MSBuild process
        /// </summary>
        private int LaunchNode(string msbuildLocation, string commandLineArgs)
        {
            // Should always have been set already.
            ErrorUtilities.VerifyThrowInternalLength(msbuildLocation, nameof(msbuildLocation));

            if (!FileSystems.Default.FileExists(msbuildLocation))
            {
                throw new BuildAbortedException(ResourceUtilities.FormatResourceStringStripCodeAndKeyword("CouldNotFindMSBuildExe", msbuildLocation));
            }

            // Repeat the executable name as the first token of the command line because the command line
            // parser logic expects it and will otherwise skip the first argument
            commandLineArgs = msbuildLocation + " " + commandLineArgs;

            BackendNativeMethods.STARTUP_INFO startInfo = new BackendNativeMethods.STARTUP_INFO();
            startInfo.cb = Marshal.SizeOf<BackendNativeMethods.STARTUP_INFO>();

            // Null out the process handles so that the parent process does not wait for the child process
            // to exit before it can exit.
            uint creationFlags = 0;
            if (Traits.Instance.EscapeHatches.EnsureStdOutForChildNodesIsPrimaryStdout)
            {
                creationFlags = BackendNativeMethods.NORMALPRIORITYCLASS;
            }

            if (String.IsNullOrEmpty(Environment.GetEnvironmentVariable("MSBUILDNODEWINDOW")))
            {
                if (!Traits.Instance.EscapeHatches.EnsureStdOutForChildNodesIsPrimaryStdout)
                {
                    // Redirect the streams of worker nodes so that this MSBuild.exe's
                    // parent doesn't wait on idle worker nodes to close streams
                    // after the build is complete.
                    startInfo.hStdError = BackendNativeMethods.InvalidHandle;
                    startInfo.hStdInput = BackendNativeMethods.InvalidHandle;
                    startInfo.hStdOutput = BackendNativeMethods.InvalidHandle;
                    startInfo.dwFlags = BackendNativeMethods.STARTFUSESTDHANDLES;
                    creationFlags |= BackendNativeMethods.CREATENOWINDOW;
                }
            }
            else
            {
                creationFlags |= BackendNativeMethods.CREATE_NEW_CONSOLE;
            }

            BackendNativeMethods.SECURITY_ATTRIBUTES processSecurityAttributes = new BackendNativeMethods.SECURITY_ATTRIBUTES();
            BackendNativeMethods.SECURITY_ATTRIBUTES threadSecurityAttributes = new BackendNativeMethods.SECURITY_ATTRIBUTES();
            processSecurityAttributes.nLength = Marshal.SizeOf<BackendNativeMethods.SECURITY_ATTRIBUTES>();
            threadSecurityAttributes.nLength = Marshal.SizeOf<BackendNativeMethods.SECURITY_ATTRIBUTES>();

            CommunicationsUtilities.Trace("Launching node from {0}", msbuildLocation);

            string exeName = msbuildLocation;

#if RUNTIME_TYPE_NETCORE || MONO
            // Mono automagically uses the current mono, to execute a managed assembly
            if (!NativeMethodsShared.IsMono)
            {
                // Run the child process with the same host as the currently-running process.
                exeName = GetCurrentHost();
                commandLineArgs = "\"" + msbuildLocation + "\" " + commandLineArgs;
            }
#endif

            if (!NativeMethodsShared.IsWindows)
            {
                ProcessStartInfo processStartInfo = new ProcessStartInfo();
                processStartInfo.FileName = exeName;
                processStartInfo.Arguments = commandLineArgs;
                if (!Traits.Instance.EscapeHatches.EnsureStdOutForChildNodesIsPrimaryStdout)
                {
                    // Redirect the streams of worker nodes so that this MSBuild.exe's
                    // parent doesn't wait on idle worker nodes to close streams
                    // after the build is complete.
                    processStartInfo.RedirectStandardInput = true;
                    processStartInfo.RedirectStandardOutput = true;
                    processStartInfo.RedirectStandardError = true;
                    processStartInfo.CreateNoWindow = (creationFlags | BackendNativeMethods.CREATENOWINDOW) == BackendNativeMethods.CREATENOWINDOW;
                }
                processStartInfo.UseShellExecute = false;

                Process process;
                try
                {
                    process = Process.Start(processStartInfo);
                }
                catch (Exception ex)
                {
                    CommunicationsUtilities.Trace
                       (
                           "Failed to launch node from {0}. CommandLine: {1}" + Environment.NewLine + "{2}",
                           msbuildLocation,
                           commandLineArgs,
                           ex.ToString()
                       );

                    throw new NodeFailedToLaunchException(ex);
                }

                CommunicationsUtilities.Trace("Successfully launched {1} node with PID {0}", process.Id, exeName);
                return process.Id;
            }
            else
            {
#if RUNTIME_TYPE_NETCORE
                if (NativeMethodsShared.IsWindows)
                {
                    // Repeat the executable name in the args to suit CreateProcess
                    commandLineArgs = "\"" + exeName + "\" " + commandLineArgs;
                }
#endif

                BackendNativeMethods.PROCESS_INFORMATION processInfo = new BackendNativeMethods.PROCESS_INFORMATION();

                bool result = BackendNativeMethods.CreateProcess
                    (
                        exeName,
                        commandLineArgs,
                        ref processSecurityAttributes,
                        ref threadSecurityAttributes,
                        false,
                        creationFlags,
                        BackendNativeMethods.NullPtr,
                        null,
                        ref startInfo,
                        out processInfo
                    );

                if (!result)
                {
                    // Creating an instance of this exception calls GetLastWin32Error and also converts it to a user-friendly string.
                    System.ComponentModel.Win32Exception e = new System.ComponentModel.Win32Exception();

                    CommunicationsUtilities.Trace
                        (
                            "Failed to launch node from {0}. System32 Error code {1}. Description {2}. CommandLine: {2}",
                            msbuildLocation,
                            e.NativeErrorCode.ToString(CultureInfo.InvariantCulture),
                            e.Message,
                            commandLineArgs
                        );

                    throw new NodeFailedToLaunchException(e.NativeErrorCode.ToString(CultureInfo.InvariantCulture), e.Message);
                }

                int childProcessId = processInfo.dwProcessId;

                if (processInfo.hProcess != IntPtr.Zero && processInfo.hProcess != NativeMethods.InvalidHandle)
                {
                    NativeMethodsShared.CloseHandle(processInfo.hProcess);
                }

                if (processInfo.hThread != IntPtr.Zero && processInfo.hThread != NativeMethods.InvalidHandle)
                {
                    NativeMethodsShared.CloseHandle(processInfo.hThread);
                }

                CommunicationsUtilities.Trace("Successfully launched {1} node with PID {0}", childProcessId, exeName);
                return childProcessId;
            }
        }

#if RUNTIME_TYPE_NETCORE || MONO
        private static string CurrentHost;
#endif

        /// <summary>
        /// Identify the .NET host of the current process.
        /// </summary>
        /// <returns>The full path to the executable hosting the current process, or null if running on Full Framework on Windows.</returns>
        private static string GetCurrentHost()
        {
#if RUNTIME_TYPE_NETCORE || MONO
            if (CurrentHost == null)
            {
                using (Process currentProcess = Process.GetCurrentProcess())
                {
                    CurrentHost = currentProcess.MainModule.FileName;
                }
            }

            return CurrentHost;
#else
            return null;
#endif
        }

        /// <summary>
        /// Class which wraps up the communications infrastructure for a given node.
        /// </summary>
        internal class NodeContext
        {
            // The pipe(s) used to communicate with the node.
            private Stream _clientToServerStream;
            private Stream _serverToClientStream;

            /// <summary>
            /// The factory used to create packets from data read off the pipe.
            /// </summary>
            private INodePacketFactory _packetFactory;

            /// <summary>
            /// The node id assigned by the node provider.
            /// </summary>
            private int _nodeId;

            /// <summary>
            /// The process id
            /// </summary>
            private int _processId;

            /// <summary>
            /// An array used to store the header byte for each packet when read.
            /// </summary>
            private byte[] _headerByte;

            /// <summary>
            /// A buffer typically big enough to handle a packet body.
            /// </summary>
            private byte[] _smallReadBuffer;

            /// <summary>
            /// Event indicating the node has terminated.
            /// </summary>
            private ManualResetEvent _nodeTerminated;

            /// <summary>
            /// Delegate called when the context terminates.
            /// </summary>
            private NodeContextTerminateDelegate _terminateDelegate;

            /// <summary>
            /// Per node read buffers
            /// </summary>
            private SharedReadBuffer _sharedReadBuffer;

            /// <summary>
            /// Constructor.
            /// </summary>
            public NodeContext(int nodeId, int processId,
                Stream nodePipe,
                INodePacketFactory factory, NodeContextTerminateDelegate terminateDelegate)
            {
                _nodeId = nodeId;
                _processId = processId;
                _clientToServerStream = nodePipe;
                _serverToClientStream = nodePipe;
                _packetFactory = factory;
                _headerByte = new byte[5]; // 1 for the packet type, 4 for the body length
                _smallReadBuffer = new byte[1000]; // 1000 was just an average seen on one profile run.
                _nodeTerminated = new ManualResetEvent(false);
                _terminateDelegate = terminateDelegate;
                _sharedReadBuffer = InterningBinaryReader.CreateSharedBuffer();
            }

            /// <summary>
            /// Starts a new asynchronous read operation for this node.
            /// </summary>
            public void BeginAsyncPacketRead()
            {
#if FEATURE_APM
                _clientToServerStream.BeginRead(_headerByte, 0, _headerByte.Length, HeaderReadComplete, this);
#else
                ThreadPool.QueueUserWorkItem(delegate
                {
                    var ignored = RunPacketReadLoopAsync();
                });
#endif
            }

#if !FEATURE_APM
            public async Task RunPacketReadLoopAsync()
            {
                while (true)
                {
                    try
                    {
                        int bytesRead = await CommunicationsUtilities.ReadAsync(_clientToServerStream, _headerByte, _headerByte.Length);
                        if (!ProcessHeaderBytesRead(bytesRead))
                        {
                            return;
                        }
                    }
                    catch (IOException e)
                    {
                        CommunicationsUtilities.Trace(_nodeId, "EXCEPTION in RunPacketReadLoopAsync: {0}", e);
                        _packetFactory.RoutePacket(_nodeId, new NodeShutdown(NodeShutdownReason.ConnectionFailed));
                        Close();
                        return;
                    }

                    NodePacketType packetType = (NodePacketType)_headerByte[0];
                    int packetLength = BitConverter.ToInt32(_headerByte, 1);

                    byte[] packetData;
                    if (packetLength < _smallReadBuffer.Length)
                    {
                        packetData = _smallReadBuffer;
                    }
                    else
                    {
                        // Preallocated buffer is not large enough to hold the body. Allocate now, but don't hold it forever.
                        packetData = new byte[packetLength];
                    }

                    try
                    {
                        int bytesRead = await CommunicationsUtilities.ReadAsync(_clientToServerStream, packetData, packetLength);
                        if (!ProcessBodyBytesRead(bytesRead, packetLength, packetType))
                        {
                            return;
                        }
                    }
                    catch (IOException e)
                    {
                        CommunicationsUtilities.Trace(_nodeId, "EXCEPTION in RunPacketReadLoopAsync (Reading): {0}", e);
                        _packetFactory.RoutePacket(_nodeId, new NodeShutdown(NodeShutdownReason.ConnectionFailed));
                        Close();
                        return;
                    }

                    // Read and route the packet.
                    if (!ReadAndRoutePacket(packetType, packetData, packetLength))
                    {
                        return;
                    }

                    if (packetType == NodePacketType.NodeShutdown)
                    {
                        Close();
                        return;
                    }
                }
            }
#endif

            /// <summary>
            /// Sends the specified packet to this node.
            /// </summary>
            /// <param name="packet">The packet to send.</param>
            public void SendData(INodePacket packet)
            {
                MemoryStream writeStream = new MemoryStream();
                ITranslator writeTranslator = BinaryTranslator.GetWriteTranslator(writeStream);
                try
                {
                    writeStream.WriteByte((byte)packet.Type);

                    // Pad for the packet length
                    writeStream.Write(BitConverter.GetBytes((int)0), 0, 4);
                    packet.Translate(writeTranslator);

                    // Now plug in the real packet length
                    writeStream.Position = 1;
                    writeStream.Write(BitConverter.GetBytes((int)writeStream.Length - 5), 0, 4);

                    byte[] writeStreamBuffer = writeStream.GetBuffer();

                    for (int i = 0; i < writeStream.Length; i += MaxPacketWriteSize)
                    {
                        int lengthToWrite = Math.Min((int)writeStream.Length - i, MaxPacketWriteSize);
                        if ((int)writeStream.Length - i <= MaxPacketWriteSize)
                        {
                            // We are done, write the last bit asynchronously.  This is actually the general case for
                            // most packets in the build, and the asynchronous behavior here is desirable.
#if FEATURE_APM
                            _serverToClientStream.BeginWrite(writeStreamBuffer, i, lengthToWrite, PacketWriteComplete, null);
#else
                            _serverToClientStream.WriteAsync(writeStreamBuffer, i, lengthToWrite);
#endif
                            return;
                        }
                        else
                        {
                            // If this packet is longer that we can write in one go, then we need to break it up.  We can't
                            // return out of this function and let the rest of the system continue because another operation
                            // might want to send data immediately afterward, and that could result in overlapping writes
                            // to the pipe on different threads.
#if FEATURE_APM
                            IAsyncResult result = _serverToClientStream.BeginWrite(writeStream.GetBuffer(), i, lengthToWrite, null, null);
                            _serverToClientStream.EndWrite(result);
#else
                            _serverToClientStream.Write(writeStreamBuffer, i, lengthToWrite);
#endif
                        }
                    }
                }
                catch (IOException e)
                {
                    // Do nothing here because any exception will be caught by the async read handler
                    CommunicationsUtilities.Trace(_nodeId, "EXCEPTION in SendData: {0}", e);
                }
                catch (ObjectDisposedException) // This happens if a child dies unexpectedly
                {
                    // Do nothing here because any exception will be caught by the async read handler
                }
            }

            /// <summary>
            /// Closes the node's context, disconnecting it from the node.
            /// </summary>
            public void Close()
            {
                _clientToServerStream.Dispose();
                if (!object.ReferenceEquals(_clientToServerStream, _serverToClientStream))
                {
                    _serverToClientStream.Dispose();
                }
                _terminateDelegate(_nodeId);
            }

#if FEATURE_APM
            /// <summary>
            /// Completes the asynchronous packet write to the node.
            /// </summary>
            private void PacketWriteComplete(IAsyncResult result)
            {
                try
                {
                    _serverToClientStream.EndWrite(result);
                }
                catch (IOException)
                {
                    // Do nothing here because any exception will be caught by the async read handler
                }
            }
#endif

            private bool ProcessHeaderBytesRead(int bytesRead)
            {
                if (bytesRead != _headerByte.Length)
                {
                    CommunicationsUtilities.Trace(_nodeId, "COMMUNICATIONS ERROR (HRC) Node: {0} Process: {1} Bytes Read: {2} Expected: {3}", _nodeId, _processId, bytesRead, _headerByte.Length);
                    try
                    {
                        Process childProcess = Process.GetProcessById(_processId);
                        if (childProcess?.HasExited != false)
                        {
                            CommunicationsUtilities.Trace(_nodeId, "   Child Process {0} has exited.", _processId);
                        }
                        else
                        {
                            CommunicationsUtilities.Trace(_nodeId, "   Child Process {0} is still running.", _processId);
                        }
                    }
                    catch (Exception e) when (!ExceptionHandling.IsCriticalException(e))
                    {
                        CommunicationsUtilities.Trace(_nodeId, "Unable to retrieve remote process information. {0}", e);
                    }

                    _packetFactory.RoutePacket(_nodeId, new NodeShutdown(NodeShutdownReason.ConnectionFailed));
                    Close();
                    return false;
                }

                return true;
            }

#if FEATURE_APM
            /// <summary>
            /// Callback invoked by the completion of a read of a header byte on one of the named pipes.
            /// </summary>
            private void HeaderReadComplete(IAsyncResult result)
            {
                int bytesRead;
                try
                {
                    try
                    {
                        bytesRead = _clientToServerStream.EndRead(result);
                    }

                    // Workaround for CLR stress bug; it sporadically calls us twice on the same async
                    // result, and EndRead will throw on the second one. Pretend the second one never happened.
                    catch (ArgumentException)
                    {
                        CommunicationsUtilities.Trace(_nodeId, "Hit CLR bug #825607: called back twice on same async result; ignoring");
                        return;
                    }

                    if (!ProcessHeaderBytesRead(bytesRead))
                    {
                        return;
                    }
                }
                catch (IOException e)
                {
                    CommunicationsUtilities.Trace(_nodeId, "EXCEPTION in HeaderReadComplete: {0}", e);
                    _packetFactory.RoutePacket(_nodeId, new NodeShutdown(NodeShutdownReason.ConnectionFailed));
                    Close();
                    return;
                }

                int packetLength = BitConverter.ToInt32(_headerByte, 1);
                MSBuildEventSource.Log.PacketReadSize(packetLength);

                byte[] packetData;
                if (packetLength < _smallReadBuffer.Length)
                {
                    packetData = _smallReadBuffer;
                }
                else
                {
                    // Preallocated buffer is not large enough to hold the body. Allocate now, but don't hold it forever.
                    packetData = new byte[packetLength];
                }

                _clientToServerStream.BeginRead(packetData, 0, packetLength, BodyReadComplete, new Tuple<byte[], int>(packetData, packetLength));
            }
#endif

            private bool ProcessBodyBytesRead(int bytesRead, int packetLength, NodePacketType packetType)
            {
                if (bytesRead != packetLength)
                {
                    CommunicationsUtilities.Trace(_nodeId, "Bad packet read for packet {0} - Expected {1} bytes, got {2}", packetType, packetLength, bytesRead);
                    _packetFactory.RoutePacket(_nodeId, new NodeShutdown(NodeShutdownReason.ConnectionFailed));
                    Close();
                    return false;
                }
                return true;
            }

            private bool ReadAndRoutePacket(NodePacketType packetType, byte [] packetData, int packetLength)
            {
                try
                {
                    // The buffer is publicly visible so that InterningBinaryReader doesn't have to copy to an intermediate buffer.
                    // Since the buffer is publicly visible dispose right away to discourage outsiders from holding a reference to it.
                    using (var packetStream = new MemoryStream(packetData, 0, packetLength, /*writeable*/ false, /*bufferIsPubliclyVisible*/ true))
                    {
                        ITranslator readTranslator = BinaryTranslator.GetReadTranslator(packetStream, _sharedReadBuffer);
                        _packetFactory.DeserializeAndRoutePacket(_nodeId, packetType, readTranslator);
                    }
                }
                catch (IOException e)
                {
                    CommunicationsUtilities.Trace(_nodeId, "EXCEPTION in ReadAndRoutPacket: {0}", e);
                    _packetFactory.RoutePacket(_nodeId, new NodeShutdown(NodeShutdownReason.ConnectionFailed));
                    Close();
                    return false;
                }
                return true;
            }

#if FEATURE_APM
            /// <summary>
            /// Method called when the body of a packet has been read.
            /// </summary>
            private void BodyReadComplete(IAsyncResult result)
            {
                NodePacketType packetType = (NodePacketType)_headerByte[0];
                var state = (Tuple<byte[], int>)result.AsyncState;
                byte[] packetData = state.Item1;
                int packetLength = state.Item2;
                int bytesRead;

                try
                {
                    try
                    {
                        bytesRead = _clientToServerStream.EndRead(result);
                    }

                    // Workaround for CLR stress bug; it sporadically calls us twice on the same async
                    // result, and EndRead will throw on the second one. Pretend the second one never happened.
                    catch (ArgumentException)
                    {
                        CommunicationsUtilities.Trace(_nodeId, "Hit CLR bug #825607: called back twice on same async result; ignoring");
                        return;
                    }

                    if (!ProcessBodyBytesRead(bytesRead, packetLength, packetType))
                    {
                        return;
                    }
                }
                catch (IOException e)
                {
                    CommunicationsUtilities.Trace(_nodeId, "EXCEPTION in BodyReadComplete (Reading): {0}", e);
                    _packetFactory.RoutePacket(_nodeId, new NodeShutdown(NodeShutdownReason.ConnectionFailed));
                    Close();
                    return;
                }

                // Read and route the packet.
                if (!ReadAndRoutePacket(packetType, packetData, packetLength))
                {
                    return;
                }

                if (packetType != NodePacketType.NodeShutdown)
                {
                    // Read the next packet.
                    BeginAsyncPacketRead();
                }
                else
                {
                    Close();
                }
            }
#endif
        }
    }
}<|MERGE_RESOLUTION|>--- conflicted
+++ resolved
@@ -92,14 +92,7 @@
 
             foreach (NodeContext nodeContext in contextsToShutDown)
             {
-<<<<<<< HEAD
-                if (nodeContext != null)
-                {
-                    nodeContext.SendData(new NodeBuildComplete(enableReuse));
-                }
-=======
                 nodeContext?.SendData(new NodeBuildComplete(enableReuse));
->>>>>>> fd9321ac
             }
         }
 
