--- conflicted
+++ resolved
@@ -584,7 +584,7 @@
             /// <summary>
             /// A queue used for enqueuing packets to write to the stream asynchronously.
             /// </summary>
-            private readonly ConcurrentQueue<INodePacket> _packetWriteQueue = new ConcurrentQueue<INodePacket>();
+            private readonly ConcurrentQueue<INodePacket> _packetWriteQueue;
 
             /// <summary>
             /// Delegate called when the context terminates.
@@ -592,25 +592,27 @@
             private readonly NodeContextTerminateDelegate _terminateDelegate;
 
             /// <summary>
+            /// A dedicated thread to consume enqueued packets.
+            /// </summary>
+            private readonly Thread _drainPacketQueueThread;
+
+            /// <summary>
+            /// Used to signal the consuming thread that a packet has been enqueued;
+            /// </summary>
+            private readonly AutoResetEvent _packetEnqueued;
+
+            /// <summary>
+            /// Used to signal that the exit packet has been sent and we no longer need to wait for the queue to drain.
+            /// </summary>
+            private readonly CancellationTokenSource _packetQueueDrainDelayCancellation;
+
+            /// <summary>
             /// Tracks the state of the packet sent to terminate the node.
             /// </summary>
             private ExitPacketState _exitPacketState;
 
-            /// <summary>
-<<<<<<< HEAD
-            /// Per node read buffers
-            /// </summary>
-            private BinaryReaderFactory _binaryReaderFactory;
-
-            private AutoResetEvent _packetEnqueued;
-
-            private CancellationTokenSource _packetQueueDrainDelayCancellation;
-
-            private Thread drainPacketQueueThread;
-
-            /// <summary>
-=======
->>>>>>> 074cf71a
+
+            /// <summary>
             /// Constructor.
             /// </summary>
             public NodeContext(int nodeId, Process process,
@@ -627,18 +629,15 @@
                 _readTranslator = BinaryTranslator.GetReadTranslator(_readBufferMemoryStream, InterningBinaryReader.CreateSharedBuffer());
                 _writeTranslator = BinaryTranslator.GetWriteTranslator(_writeBufferMemoryStream);
                 _terminateDelegate = terminateDelegate;
-<<<<<<< HEAD
-                _binaryReaderFactory = InterningBinaryReader.CreateSharedBuffer();
-
+
+                _packetWriteQueue = new ConcurrentQueue<INodePacket>();
                 _packetEnqueued = new AutoResetEvent(false);
                 _packetQueueDrainDelayCancellation = new CancellationTokenSource();
 
                 // specify the smallest stack size - 64kb
-                drainPacketQueueThread = new Thread(DrainPacketQueue, 64 * 1024);
-                drainPacketQueueThread.IsBackground = true;
-                drainPacketQueueThread.Start(this);
-=======
->>>>>>> 074cf71a
+                _drainPacketQueueThread = new Thread(DrainPacketQueue, 64 * 1024);
+                _drainPacketQueueThread.IsBackground = true;
+                _drainPacketQueueThread.Start(this);
             }
 
             /// <summary>
@@ -757,34 +756,20 @@
             {
                 NodeContext context = (NodeContext)state;
                 MemoryStream writeStream = context._writeBufferMemoryStream;
-                Stream serverToClientStream = context._serverToClientStream;
-                ITranslator writeTranslator = BinaryTranslator.GetWriteTranslator(writeStream);
+                Stream serverToClientStream = context._pipeStream;
 
                 while (true)
                 {
                     context._packetEnqueued.WaitOne();
-                    while (context._packetWriteQueue.TryDequeue(out var packet))
+                    while (context._packetWriteQueue.TryDequeue(out INodePacket packet))
                     {
                         // clear the buffer but keep the underlying capacity to avoid reallocations
                         writeStream.SetLength(0);
 
-<<<<<<< HEAD
+                        ITranslator writeTranslator = context._writeTranslator;
                         try
                         {
                             writeStream.WriteByte((byte)packet.Type);
-=======
-                            // clear the buffer but keep the underlying capacity to avoid reallocations
-                            writeStream.SetLength(0);
-
-                            ITranslator writeTranslator = context._writeTranslator;
-                            try
-                            {
-                                writeStream.WriteByte((byte)packet.Type);
-
-                                // Pad for the packet length
-                                WriteInt32(writeStream, 0);
-                                packet.Translate(writeTranslator);
->>>>>>> 074cf71a
 
                             // Pad for the packet length
                             WriteInt32(writeStream, 0);
@@ -796,17 +781,7 @@
                             writeStream.Position = 1;
                             WriteInt32(writeStream, writeStreamLength - 5);
 
-<<<<<<< HEAD
                             byte[] writeStreamBuffer = writeStream.GetBuffer();
-=======
-                                for (int i = 0; i < writeStreamLength; i += MaxPacketWriteSize)
-                                {
-                                    int lengthToWrite = Math.Min(writeStreamLength - i, MaxPacketWriteSize);
-#pragma warning disable CA1835 // Prefer the 'Memory'-based overloads for 'ReadAsync' and 'WriteAsync'
-                                    await context._pipeStream.WriteAsync(writeStreamBuffer, i, lengthToWrite, CancellationToken.None);
-#pragma warning restore CA1835 // Prefer the 'Memory'-based overloads for 'ReadAsync' and 'WriteAsync'
-                                }
->>>>>>> 074cf71a
 
                             for (int i = 0; i < writeStreamLength; i += MaxPacketWriteSize)
                             {
