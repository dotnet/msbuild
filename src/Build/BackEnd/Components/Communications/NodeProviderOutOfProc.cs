﻿// Copyright (c) Microsoft. All rights reserved.
// Licensed under the MIT license. See LICENSE file in the project root for full license information.

using System;
using System.Collections.Concurrent;
using System.Collections.Generic;
using System.Diagnostics;
using System.Linq;
using Microsoft.Build.Shared;
using Microsoft.Build.Exceptions;
using Microsoft.Build.Framework;
using Microsoft.Build.Internal;
<<<<<<< HEAD
=======
using System.Linq;
>>>>>>> fc6cfc6d

#nullable disable

namespace Microsoft.Build.BackEnd
{
    /// <summary>
    /// The provider for out-of-proc nodes.  This manages the lifetime of external MSBuild.exe processes
    /// which act as child nodes for the build system.
    /// </summary>
    internal class NodeProviderOutOfProc : NodeProviderOutOfProcBase, INodeProvider
    {
        /// <summary>
        /// A mapping of all the nodes managed by this provider.
        /// </summary>
        private ConcurrentDictionary<int, NodeContext> _nodeContexts;

        /// <summary>
        /// Constructor.
        /// </summary>
        private NodeProviderOutOfProc()
        {
        }

        #region INodeProvider Members

        /// <summary>
        /// Returns the node provider type.
        /// </summary>
        public NodeProviderType ProviderType
        {
            [DebuggerStepThrough]
            get
            { return NodeProviderType.OutOfProc; }
        }

        /// <summary>
        /// Returns the number of available nodes.
        /// </summary>
        public int AvailableNodes
        {
            get
            {
                return ComponentHost.BuildParameters.MaxNodeCount - _nodeContexts.Count;
            }
        }

        /// <summary>
        /// Magic number sent by the host to the client during the handshake.
        /// Derived from the binary timestamp to avoid mixing binary versions,
        /// Is64BitProcess to avoid mixing bitness, and enableNodeReuse to
        /// ensure that a /nr:false build doesn't reuse clients left over from
        /// a prior /nr:true build. The enableLowPriority flag is to ensure that
        /// a build with /low:false doesn't reuse clients left over for a prior
        /// /low:true build.
        /// </summary>
        /// <param name="enableNodeReuse">Is reuse of build nodes allowed?</param>
        /// <param name="enableLowPriority">Is the build running at low priority?</param>
        internal static Handshake GetHandshake(bool enableNodeReuse, bool enableLowPriority)
        {
            CommunicationsUtilities.Trace("MSBUILDNODEHANDSHAKESALT=\"{0}\", msbuildDirectory=\"{1}\", enableNodeReuse={2}, enableLowPriority={3}", Traits.MSBuildNodeHandshakeSalt, BuildEnvironmentHelper.Instance.MSBuildToolsDirectory32, enableNodeReuse, enableLowPriority);
            return new Handshake(CommunicationsUtilities.GetHandshakeOptions(taskHost: false, architectureFlagToSet: XMakeAttributes.GetCurrentMSBuildArchitecture(), nodeReuse: enableNodeReuse, lowPriority: enableLowPriority));
        }

        /// <summary>
        /// Instantiates a new MSBuild processes acting as a child nodes or connect to existing ones.
        /// </summary>
        public IList<NodeInfo> CreateNodes(int nextNodeId, INodePacketFactory factory, Func<NodeInfo, NodeConfiguration> configurationFactory, int numberOfNodesToCreate)
        {
            ErrorUtilities.VerifyThrowArgumentNull(factory, nameof(factory));

            // This can run concurrently. To be properly detect internal bug when we create more nodes than allowed
            //   we add into _nodeContexts premise of future node and verify that it will not cross limits.
            if (_nodeContexts.Count + numberOfNodesToCreate > ComponentHost.BuildParameters.MaxNodeCount)
            {
                ErrorUtilities.ThrowInternalError("Exceeded max node count of '{0}', current count is '{1}' ", ComponentHost.BuildParameters.MaxNodeCount, _nodeContexts.Count);
                return new List<NodeInfo>();
            }

            ConcurrentBag<NodeInfo> nodes = new();

            // Start the new process.  We pass in a node mode with a node number of 1, to indicate that we
            // want to start up just a standard MSBuild out-of-proc node.
            // Note: We need to always pass /nodeReuse to ensure the value for /nodeReuse from msbuild.rsp
            // (next to msbuild.exe) is ignored.
            string commandLineArgs = $"/nologo /nodemode:1 /nodeReuse:{ComponentHost.BuildParameters.EnableNodeReuse.ToString().ToLower()} /low:{ComponentHost.BuildParameters.LowPriority.ToString().ToLower()}";

            CommunicationsUtilities.Trace("Starting to acquire {1} new or existing node(s) to establish nodes from ID {0} to {2}...", nextNodeId, numberOfNodesToCreate, nextNodeId + numberOfNodesToCreate - 1);

            Handshake hostHandshake = new(CommunicationsUtilities.GetHandshakeOptions(taskHost: false, nodeReuse: ComponentHost.BuildParameters.EnableNodeReuse, lowPriority: ComponentHost.BuildParameters.LowPriority, is64Bit: EnvironmentUtilities.Is64BitProcess));

<<<<<<< HEAD
            IList<NodeContext> nodeContexts = GetNodes(null, commandLineArgs, nextNodeId, factory, hostHandshake, NodeContextCreated, NodeContextTerminated, numberOfNodesToCreate);
=======
            Handshake hostHandshake = new Handshake(CommunicationsUtilities.GetHandshakeOptions(taskHost: false, architectureFlagToSet: XMakeAttributes.GetCurrentMSBuildArchitecture(), nodeReuse: ComponentHost.BuildParameters.EnableNodeReuse, lowPriority: ComponentHost.BuildParameters.LowPriority));
            NodeContext context = GetNode(null, commandLineArgs, nodeId, factory, hostHandshake, NodeContextTerminated);
>>>>>>> fc6cfc6d

            if (nodeContexts.Count > 0)
            {
                return nodeContexts
                    .Select(nc => new NodeInfo(nc.NodeId, ProviderType))
                    .ToList();
            }

            throw new BuildAbortedException(ResourceUtilities.FormatResourceStringStripCodeAndKeyword("CouldNotConnectToMSBuildExe", ComponentHost.BuildParameters.NodeExeLocation));

            void NodeContextCreated(NodeContext context)
            {
                NodeInfo nodeInfo = new NodeInfo(context.NodeId, ProviderType);

                _nodeContexts[context.NodeId] = context;

                // Start the asynchronous read.
                context.BeginAsyncPacketRead();

                // Configure the node.
                context.SendData(configurationFactory(nodeInfo));
            }
        }

        /// <summary>
        /// Sends data to the specified node.
        /// </summary>
        /// <param name="nodeId">The node to which data shall be sent.</param>
        /// <param name="packet">The packet to send.</param>
        public void SendData(int nodeId, INodePacket packet)
        {
            ErrorUtilities.VerifyThrow(_nodeContexts.ContainsKey(nodeId), "Invalid node id specified: {0}.", nodeId);

            SendData(_nodeContexts[nodeId], packet);
        }

        /// <summary>
        /// Shuts down all of the connected managed nodes.
        /// </summary>
        /// <param name="enableReuse">Flag indicating if nodes should prepare for reuse.</param>
        public void ShutdownConnectedNodes(bool enableReuse)
        {
            // Send the build completion message to the nodes, causing them to shutdown or reset.
            var contextsToShutDown = new List<NodeContext>(_nodeContexts.Values);

            ShutdownConnectedNodes(contextsToShutDown, enableReuse);
        }

        /// <summary>
        /// Shuts down all of the managed nodes permanently.
        /// </summary>
        public void ShutdownAllNodes()
        {
            // If no BuildParameters were specified for this build,
            // we must be trying to shut down idle nodes from some
            // other, completed build. If they're still around,
            // they must have been started with node reuse.
            bool nodeReuse = ComponentHost.BuildParameters?.EnableNodeReuse ?? true;

            // To avoid issues with mismatched priorities not shutting
            // down all the nodes on exit, we will attempt to shutdown
            // all matching nodes with and without the priority bit set.
            // This means we need both versions of the handshake.
            ShutdownAllNodes(nodeReuse, NodeContextTerminated);
        }

        #endregion

        #region IBuildComponent Members

        /// <summary>
        /// Initializes the component.
        /// </summary>
        /// <param name="host">The component host.</param>
        public void InitializeComponent(IBuildComponentHost host)
        {
            this.ComponentHost = host;
            _nodeContexts = new ConcurrentDictionary<int, NodeContext>();
        }

        /// <summary>
        /// Shuts down the component
        /// </summary>
        public void ShutdownComponent()
        {
        }

        #endregion

        /// <summary>
        /// Static factory for component creation.
        /// </summary>
        static internal IBuildComponent CreateComponent(BuildComponentType componentType)
        {
            ErrorUtilities.VerifyThrow(componentType == BuildComponentType.OutOfProcNodeProvider, "Factory cannot create components of type {0}", componentType);
            return new NodeProviderOutOfProc();
        }

        /// <summary>
        /// Method called when a context terminates.
        /// </summary>
        private void NodeContextTerminated(int nodeId)
        {
            _nodeContexts.TryRemove(nodeId, out _);
        }

        public IEnumerable<Process> GetProcesses()
        {
            return _nodeContexts.Values.Select(context => context.Process);
        }
    }
}<|MERGE_RESOLUTION|>--- conflicted
+++ resolved
@@ -10,10 +10,7 @@
 using Microsoft.Build.Exceptions;
 using Microsoft.Build.Framework;
 using Microsoft.Build.Internal;
-<<<<<<< HEAD
-=======
 using System.Linq;
->>>>>>> fc6cfc6d
 
 #nullable disable
 
@@ -102,14 +99,8 @@
 
             CommunicationsUtilities.Trace("Starting to acquire {1} new or existing node(s) to establish nodes from ID {0} to {2}...", nextNodeId, numberOfNodesToCreate, nextNodeId + numberOfNodesToCreate - 1);
 
-            Handshake hostHandshake = new(CommunicationsUtilities.GetHandshakeOptions(taskHost: false, nodeReuse: ComponentHost.BuildParameters.EnableNodeReuse, lowPriority: ComponentHost.BuildParameters.LowPriority, is64Bit: EnvironmentUtilities.Is64BitProcess));
-
-<<<<<<< HEAD
+            Handshake hostHandshake = new(CommunicationsUtilities.GetHandshakeOptions(taskHost: false, architectureFlagToSet: XMakeAttributes.GetCurrentMSBuildArchitecture(), nodeReuse: ComponentHost.BuildParameters.EnableNodeReuse, lowPriority: ComponentHost.BuildParameters.LowPriority));
             IList<NodeContext> nodeContexts = GetNodes(null, commandLineArgs, nextNodeId, factory, hostHandshake, NodeContextCreated, NodeContextTerminated, numberOfNodesToCreate);
-=======
-            Handshake hostHandshake = new Handshake(CommunicationsUtilities.GetHandshakeOptions(taskHost: false, architectureFlagToSet: XMakeAttributes.GetCurrentMSBuildArchitecture(), nodeReuse: ComponentHost.BuildParameters.EnableNodeReuse, lowPriority: ComponentHost.BuildParameters.LowPriority));
-            NodeContext context = GetNode(null, commandLineArgs, nodeId, factory, hostHandshake, NodeContextTerminated);
->>>>>>> fc6cfc6d
 
             if (nodeContexts.Count > 0)
             {
