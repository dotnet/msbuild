﻿// Licensed to the .NET Foundation under one or more agreements.
// The .NET Foundation licenses this file to you under the MIT license.

using System;
using System.Collections.Generic;

#if FEATURE_APARTMENT_STATE
using System.Diagnostics.CodeAnalysis;
#endif
using System.Linq;
using System.Reflection;
#if FEATURE_APARTMENT_STATE
using System.Runtime.ExceptionServices;
#endif
using System.Threading;
using System.Threading.Tasks;
using Microsoft.Build.BackEnd.Components.RequestBuilder;
using Microsoft.Build.Collections;
using Microsoft.Build.Evaluation;
using Microsoft.Build.Eventing;
using Microsoft.Build.Exceptions;
using Microsoft.Build.Execution;
using Microsoft.Build.Framework;
using Microsoft.Build.Shared;
using Microsoft.Build.Shared.FileSystem;
using ElementLocation = Microsoft.Build.Construction.ElementLocation;
using ProjectItemInstanceFactory = Microsoft.Build.Execution.ProjectItemInstance.TaskItem.ProjectItemInstanceFactory;
using ReservedPropertyNames = Microsoft.Build.Internal.ReservedPropertyNames;
using TargetLoggingContext = Microsoft.Build.BackEnd.Logging.TargetLoggingContext;
using TaskLoggingContext = Microsoft.Build.BackEnd.Logging.TaskLoggingContext;

#nullable disable

namespace Microsoft.Build.BackEnd
{
    /// <summary>
    /// The possible values for a task's ContinueOnError attribute.
    /// </summary>
    internal enum ContinueOnError
    {
        /// <summary>
        /// If the task fails, error and stop.
        /// </summary>
        ErrorAndStop,

        /// <summary>
        /// If the task fails, error and continue.
        /// </summary>
        ErrorAndContinue,

        /// <summary>
        /// If the task fails, warn and continue.
        /// </summary>
        WarnAndContinue
    }

    /// <summary>
    /// The TaskBuilder is one of two components related to building tasks, the other being the TaskExecutionHost.  The TaskBuilder is
    /// responsible for all parts dealing with the XML/task declaration.  It determines if the task is intrinsic or extrinsic,
    /// looks up the task in the task registry, determines the task parameters and requests them to be set, and requests outputs
    /// when task execution has been completed.  It is not responsible for reflection over the task instance or anything which
    /// requires dealing with the task instance directly - those actions are handled by the TaskExecutionHost.
    /// </summary>
    internal class TaskBuilder : ITaskBuilder, IBuildComponent
    {
        /// <summary>
        /// The Build Request Entry for which this task is executing.
        /// </summary>
        private BuildRequestEntry _buildRequestEntry;

        /// <summary>
        /// The cancellation token
        /// </summary>
        private CancellationToken _cancellationToken;

        /// <summary>
        /// The build component host.
        /// </summary>
        private IBuildComponentHost _componentHost;

        /// <summary>
        /// The original target child instance
        /// </summary>
        private ProjectTargetInstanceChild _targetChildInstance;

        /// <summary>
        /// The task instance for extrinsic tasks
        /// </summary>
        private ProjectTaskInstance _taskNode;

        /// <summary>
        /// Host callback for host-aware tasks.
        /// </summary>
        private ITaskHost _taskHostObject;

        /// <summary>
        /// indicates whether to ignore task execution failures
        /// </summary>
        private ContinueOnError _continueOnError;

        /// <summary>
        /// The logging context for the target in which we are executing.
        /// </summary>
        private TargetLoggingContext _targetLoggingContext;

        /// <summary>
        /// Full path to the project.
        /// </summary>
        private string _projectFullPath;

        /// <summary>
        /// The target builder callback.
        /// </summary>
        private ITargetBuilderCallback _targetBuilderCallback;

        /// <summary>
        /// The task execution host for in-proc tasks.
        /// </summary>
        private TaskExecutionHost _taskExecutionHost;

        /// <summary>
        /// The object used to synchronize access to the task execution host.
        /// </summary>
        private LockType _taskExecutionHostSync = new();

        /// <summary>
        /// Constructor
        /// </summary>
        internal TaskBuilder()
        {
        }

        /// <summary>
        /// Builds the task specified by the XML.
        /// </summary>
        /// <param name="loggingContext">The logging context of the target</param>
        /// <param name="requestEntry">The build request entry being built</param>
        /// <param name="targetBuilderCallback">The target builder callback.</param>
        /// <param name="taskInstance">The task instance.</param>
        /// <param name="mode">The mode in which to execute tasks.</param>
        /// <param name="inferLookup">The lookup to be used for inference.</param>
        /// <param name="executeLookup">The lookup to be used during execution.</param>
        /// <param name="cancellationToken">The <see cref="CancellationToken"/> to use when executing the task.</param>
        /// <returns>The result of running the task batch.</returns>
        /// <remarks>
        /// The ExecuteTask method takes a task as specified by XML and executes it.  This procedure is comprised
        /// of the following steps:
        /// 1. Loading the Task from its containing assembly by looking it up in the task registry
        /// 2. Determining if the task is batched.  If it is, create the batches and execute each as if it were a non-batched task
        /// 3. If the task is not batched, execute it.
        /// 4. If the task was batched, hold on to its Lookup until all of the natches are done, then merge them.
        /// </remarks>
        public async Task<WorkUnitResult> ExecuteTask(TargetLoggingContext loggingContext, BuildRequestEntry requestEntry, ITargetBuilderCallback targetBuilderCallback, ProjectTargetInstanceChild taskInstance, TaskExecutionMode mode, Lookup inferLookup, Lookup executeLookup, CancellationToken cancellationToken)
        {
            ErrorUtilities.VerifyThrow(taskInstance != null, "Need to specify the task instance.");

            _buildRequestEntry = requestEntry;

            _targetBuilderCallback = targetBuilderCallback;
            _cancellationToken = cancellationToken;
            _targetChildInstance = taskInstance;

            // In the case of Intrinsic tasks, taskNode will end up null.  Currently this is how we distinguish
            // intrinsic from extrinsic tasks.
            _taskNode = taskInstance as ProjectTaskInstance;

            if (_taskNode != null && requestEntry.Request.HostServices != null)
            {
                try
                {
                    _taskHostObject = requestEntry.Request.HostServices.GetHostObject(requestEntry.RequestConfiguration.Project.FullPath, loggingContext.Target.Name, _taskNode.Name);
                }
                catch (HostObjectException ex)
                {
                    loggingContext.LogWarning(
                        null,
                        new BuildEventFileInfo(taskInstance.Location),
                        "HostObjectFailure",
                        _taskNode.Name,
                        ex.Message);
                    _taskHostObject = null;
                }
            }

            _projectFullPath = requestEntry.RequestConfiguration.Project.FullPath;

            // this.handleId = handleId; No handles
            // this.parentModule = parentModule; No task execution module
            _continueOnError = ContinueOnError.ErrorAndStop;

            _targetLoggingContext = loggingContext;

            WorkUnitResult taskResult = new WorkUnitResult(WorkUnitResultCode.Failed, WorkUnitActionCode.Stop, null);
            if ((mode & TaskExecutionMode.InferOutputsOnly) == TaskExecutionMode.InferOutputsOnly)
            {
                taskResult = await ExecuteTask(TaskExecutionMode.InferOutputsOnly, inferLookup);
            }

            if ((mode & TaskExecutionMode.ExecuteTaskAndGatherOutputs) == TaskExecutionMode.ExecuteTaskAndGatherOutputs)
            {
                taskResult = await ExecuteTask(TaskExecutionMode.ExecuteTaskAndGatherOutputs, executeLookup);
            }

            return taskResult;
        }

        #region IBuildComponent Members

        /// <summary>
        /// Sets the build component host.
        /// </summary>
        /// <param name="host">The component host.</param>
        public void InitializeComponent(IBuildComponentHost host)
        {
            _componentHost = host;
            _taskExecutionHost = new TaskExecutionHost(host);
        }

        /// <summary>
        /// Shuts down the component.
        /// </summary>
        public void ShutdownComponent()
        {
            lock (_taskExecutionHostSync)
            {
                ErrorUtilities.VerifyThrow(_taskExecutionHost != null, "taskExecutionHost not initialized.");
                _componentHost = null;

                IDisposable disposable = _taskExecutionHost as IDisposable;
                disposable?.Dispose();

                _taskExecutionHost = null;
            }
        }

        #endregion

        /// <summary>
        /// Class factory for component creation.
        /// </summary>
        internal static IBuildComponent CreateComponent(BuildComponentType type)
        {
            ErrorUtilities.VerifyThrow(type == BuildComponentType.TaskBuilder, "Cannot create components of type {0}", type);
            return new TaskBuilder();
        }

        #region Methods

        /// <summary>
        /// Build up a list of all parameters on the task, including those in any Output tags,
        /// in order to find batchable metadata references
        /// </summary>
        /// <returns>The list of parameter values</returns>
        private List<string> CreateListOfParameterValues()
        {
            if (_taskNode == null)
            {
                // This is an intrinsic task.  Batching is not handled here.
                return new List<string>();
            }

            List<string> taskParameters = new List<string>(_taskNode.ParametersForBuild.Count + _taskNode.Outputs.Count);

            foreach (KeyValuePair<string, (string, ElementLocation)> taskParameter in _taskNode.ParametersForBuild)
            {
                taskParameters.Add(taskParameter.Value.Item1);
            }

            // Add parameters on any output tags
            // Perf: Moved to indexed based for loop to avoid boxing of the enumerator for IList.
            for (int i = 0; i < _taskNode.Outputs.Count; i++)
            {
                ProjectTaskInstanceChild taskOutputSpecification = _taskNode.Outputs[i];
                if (taskOutputSpecification is ProjectTaskOutputItemInstance outputItemInstance)
                {
                    taskParameters.Add(outputItemInstance.TaskParameter);
                    taskParameters.Add(outputItemInstance.ItemType);
                }

                if (taskOutputSpecification is ProjectTaskOutputPropertyInstance outputPropertyInstance)
                {
                    taskParameters.Add(outputPropertyInstance.TaskParameter);
                    taskParameters.Add(outputPropertyInstance.PropertyName);
                }

                if (!String.IsNullOrEmpty(taskOutputSpecification.Condition))
                {
                    taskParameters.Add(taskOutputSpecification.Condition);
                }
            }

            if (!String.IsNullOrEmpty(_taskNode.Condition))
            {
                taskParameters.Add(_taskNode.Condition);
            }

            if (!String.IsNullOrEmpty(_taskNode.ContinueOnError))
            {
                taskParameters.Add(_taskNode.ContinueOnError);
            }

            return taskParameters;
        }

        /// <summary>
        /// Called to execute a task within a target. This method instantiates the task, sets its parameters, and executes it.
        /// </summary>
        /// <returns>true, if successful</returns>
        private async ValueTask<WorkUnitResult> ExecuteTask(TaskExecutionMode mode, Lookup lookup)
        {
            ErrorUtilities.VerifyThrowArgumentNull(lookup);

            WorkUnitResult taskResult = new WorkUnitResult(WorkUnitResultCode.Failed, WorkUnitActionCode.Stop, null);
            TaskHost taskHost = null;

            List<ItemBucket> buckets = null;

            try
            {
                if (_taskNode != null)
                {
                    taskHost = new TaskHost(_componentHost, _buildRequestEntry, _targetChildInstance.Location, _targetBuilderCallback);
                    _taskExecutionHost.InitializeForTask(
                        taskHost,
                        _targetLoggingContext,
                        _buildRequestEntry.RequestConfiguration.Project,
                        _taskNode.Name,
                        _taskNode.Location,
                        _taskHostObject,
                        _continueOnError != ContinueOnError.ErrorAndStop,
                        _projectFullPath,
#if FEATURE_APPDOMAIN
                        taskHost.AppDomainSetup,
#endif
<<<<<<< HEAD
#if !NET35
                        _buildRequestEntry.Request.HostServices,
#endif
                        taskHost.IsOutOfProc,
                        _cancellationToken);
=======
                        taskHost.IsOutOfProc, _cancellationToken, _buildRequestEntry.TaskEnvironment);
>>>>>>> 2b3cc4df
                }

                List<string> taskParameterValues = CreateListOfParameterValues();
                buckets = BatchingEngine.PrepareBatchingBuckets(taskParameterValues, lookup, _targetChildInstance.Location, _targetLoggingContext);

                Dictionary<string, string> lookupHash = null;

                // Only create a hash table if there are more than one bucket as this is the only time a property can be overridden
                if (buckets.Count > 1)
                {
                    lookupHash ??= new Dictionary<string, string>(MSBuildNameIgnoreCaseComparer.Default);
                }

                WorkUnitResult aggregateResult = new WorkUnitResult();

                // Loop through each of the batch buckets and execute them one at a time
                for (int i = 0; i < buckets.Count; i++)
                {
                    // Execute the batch bucket, pass in which bucket we are executing so that we know when to get a new taskId for the bucket.
                    taskResult = await ExecuteBucket(taskHost, (ItemBucket)buckets[i], mode, lookupHash);

                    aggregateResult = aggregateResult.AggregateResult(taskResult);

                    if (aggregateResult.ActionCode == WorkUnitActionCode.Stop)
                    {
                        break;
                    }
                }

                taskResult = aggregateResult;
            }
            finally
            {
                _taskExecutionHost.CleanupForTask();

                taskHost?.MarkAsInactive();

                // Now all task batches are done, apply all item adds to the outer
                // target batch; we do this even if the task wasn't found (in that case,
                // no items or properties will have been added to the scope)
                if (buckets != null)
                {
                    foreach (ItemBucket bucket in buckets)
                    {
                        bucket.LeaveScope();
                    }
                }
            }

            return taskResult;
        }

        /// <summary>
        /// Execute a single bucket
        /// </summary>
        /// <returns>true if execution succeeded</returns>
        private async ValueTask<WorkUnitResult> ExecuteBucket(TaskHost taskHost, ItemBucket bucket, TaskExecutionMode howToExecuteTask, Dictionary<string, string> lookupHash)
        {
            // On Intrinsic tasks, we do not allow batchable params, therefore metadata is excluded.
            ParserOptions parserOptions = (_taskNode == null) ? ParserOptions.AllowPropertiesAndItemLists : ParserOptions.AllowAll;
            WorkUnitResult taskResult = new WorkUnitResult(WorkUnitResultCode.Failed, WorkUnitActionCode.Stop, null);

            bool condition = ConditionEvaluator.EvaluateCondition(
                _targetChildInstance.Condition,
                parserOptions,
                bucket.Expander,
                ExpanderOptions.ExpandAll,
                _buildRequestEntry.ProjectRootDirectory,
                _targetChildInstance.ConditionLocation,
                FileSystems.Default,
                loggingContext: _targetLoggingContext);

            if (!condition)
            {
                LogSkippedTask(bucket, howToExecuteTask);
                return new WorkUnitResult(WorkUnitResultCode.Skipped, WorkUnitActionCode.Continue, null);
            }

            // Some tests do not provide an actual taskNode; checking if _taskNode == null prevents those tests from failing.
            // If this is an Intrinsic task, it gets handled in a special fashion.
            if (_taskNode == null)
            {
                try
                {
                    ExecuteIntrinsicTask(bucket);
                    taskResult = new WorkUnitResult(WorkUnitResultCode.Success, WorkUnitActionCode.Continue, null);
                }
                catch (InvalidProjectFileException e)
                {
                    // Make sure the Invalid Project error gets logged *before* TaskFinished.  Otherwise,
                    // the log is confusing.
                    _targetLoggingContext.LogInvalidProjectFileError(e);
                    _continueOnError = ContinueOnError.ErrorAndStop;
                    taskResult = new WorkUnitResult(WorkUnitResultCode.Failed, WorkUnitActionCode.Stop, e);
                }
            }
            else
            {
                if (_componentHost.BuildParameters.SaveOperatingEnvironment)
                {
                    // Change to the project root directory.
                    // If that directory does not exist, do nothing. (Do not check first as it is almost always there and it is slow)
                    // This is because if the project has not been saved, this directory may not exist, yet it is often useful to still be able to build the project.
                    // No errors are masked by doing this: errors loading the project from disk are reported at load time, if necessary.
                    _buildRequestEntry.TaskEnvironment.ProjectDirectory = new AbsolutePath(_buildRequestEntry.ProjectRootDirectory, ignoreRootedCheck: true);
                }

                if (howToExecuteTask == TaskExecutionMode.ExecuteTaskAndGatherOutputs)
                {
                    // We need to find the task before logging the task started event so that the using task statement comes before the task started event
                    TaskHostParameters taskIdentityParameters = GatherTaskIdentityParameters(bucket.Expander);
                    (TaskRequirements? requirements, TaskFactoryWrapper taskFactoryWrapper) = _taskExecutionHost.FindTask(taskIdentityParameters);
                    string taskAssemblyLocation = taskFactoryWrapper?.TaskFactoryLoadedType?.Path;

                    if (requirements != null)
                    {
                        TaskLoggingContext taskLoggingContext = _targetLoggingContext.LogTaskBatchStarted(_projectFullPath, _targetChildInstance, taskAssemblyLocation);
                        MSBuildEventSource.Log.ExecuteTaskStart(_taskNode?.Name, taskLoggingContext.BuildEventContext.TaskId);
                        if (_componentHost.BuildParameters.IsTelemetryEnabled)
                        {
                            taskFactoryWrapper?.Statistics?.ExecutionStarted();
                        }

                        _buildRequestEntry.Request.CurrentTaskContext = taskLoggingContext.BuildEventContext;

                        try
                        {
                            if (
                                (requirements.Value & TaskRequirements.RequireSTAThread) == TaskRequirements.RequireSTAThread
#if FEATURE_APARTMENT_STATE
                                && (Thread.CurrentThread.GetApartmentState() != ApartmentState.STA)
#endif
                                )
                            {
#if FEATURE_APARTMENT_STATE
                                taskResult = ExecuteTaskInSTAThread(bucket, taskLoggingContext, taskIdentityParameters, taskHost, howToExecuteTask);
#else
                                throw new PlatformNotSupportedException(TaskRequirements.RequireSTAThread.ToString());
#endif
                            }
                            else
                            {
                                taskResult = await InitializeAndExecuteTask(taskLoggingContext, bucket, taskIdentityParameters, taskHost, howToExecuteTask);
                            }

                            if (lookupHash != null)
                            {
                                List<string> overrideMessages = bucket.Lookup.GetPropertyOverrideMessages(lookupHash);
                                if (overrideMessages != null)
                                {
                                    foreach (string s in overrideMessages)
                                    {
                                        taskLoggingContext.LogCommentFromText(MessageImportance.Low, s);
                                    }
                                }
                            }
                        }
                        catch (InvalidProjectFileException e)
                        {
                            // Make sure the Invalid Project error gets logged *before* TaskFinished.  Otherwise,
                            // the log is confusing.
                            taskLoggingContext.LogInvalidProjectFileError(e);
                            _continueOnError = ContinueOnError.ErrorAndStop;
                            taskResult = new WorkUnitResult(WorkUnitResultCode.Failed, WorkUnitActionCode.Stop, e);
                        }
                        finally
                        {
                            _buildRequestEntry.Request.CurrentTaskContext = null;

                            // Flag the completion of the task.
                            taskLoggingContext.LogTaskBatchFinished(_projectFullPath, taskResult.ResultCode == WorkUnitResultCode.Success || taskResult.ResultCode == WorkUnitResultCode.Skipped);
                            if (_componentHost.BuildParameters.IsTelemetryEnabled)
                            {
                                taskFactoryWrapper?.Statistics?.ExecutionStopped();
                            }

                            if (taskResult.ResultCode == WorkUnitResultCode.Failed && _continueOnError == ContinueOnError.WarnAndContinue)
                            {
                                // We coerce the failing result to a successful result.
                                taskResult = new WorkUnitResult(WorkUnitResultCode.Success, taskResult.ActionCode, taskResult.Exception);
                            }

                            MSBuildEventSource.Log.ExecuteTaskStop(_taskNode?.Name, taskLoggingContext.BuildEventContext.TaskId);
                        }
                    }
                }
                else
                {
                    ErrorUtilities.VerifyThrow(howToExecuteTask == TaskExecutionMode.InferOutputsOnly, "should be inferring");

                    ErrorUtilities.VerifyThrow(
                        GatherTaskOutputs(null, howToExecuteTask, bucket),
                        "The method GatherTaskOutputs() should never fail when inferring task outputs.");

                    if (lookupHash != null)
                    {
                        List<string> overrideMessages = bucket.Lookup.GetPropertyOverrideMessages(lookupHash);
                        if (overrideMessages != null)
                        {
                            foreach (string s in overrideMessages)
                            {
                                _targetLoggingContext.LogCommentFromText(MessageImportance.Low, s);
                            }
                        }
                    }

                    taskResult = new WorkUnitResult(WorkUnitResultCode.Success, WorkUnitActionCode.Continue, null);
                }
            }

            return taskResult;
        }

        /// <summary>
        /// Returns the set of parameters that can contribute to a task's identity, and their values for this particular task.
        /// </summary>
        private TaskHostParameters GatherTaskIdentityParameters(Expander<ProjectPropertyInstance, ProjectItemInstance> expander)
        {
            ErrorUtilities.VerifyThrowInternalNull(_taskNode, "taskNode"); // taskNode should never be null when we're calling this method.

            string msbuildArchitecture = expander.ExpandIntoStringAndUnescape(_taskNode.MSBuildArchitecture ?? String.Empty, ExpanderOptions.ExpandAll, _taskNode.MSBuildArchitectureLocation ?? ElementLocation.EmptyLocation);
            string msbuildRuntime = expander.ExpandIntoStringAndUnescape(_taskNode.MSBuildRuntime ?? String.Empty, ExpanderOptions.ExpandAll, _taskNode.MSBuildRuntimeLocation ?? ElementLocation.EmptyLocation);

            // only bother to create a task identity parameter set if we're putting anything in there -- otherwise,
            // a null set will be treated as equivalent to all parameters being "don't care".
            if (msbuildRuntime != string.Empty || msbuildArchitecture != string.Empty)
            {
                msbuildArchitecture = msbuildArchitecture == string.Empty ? XMakeAttributes.MSBuildArchitectureValues.any : msbuildArchitecture.Trim();
                msbuildRuntime = msbuildRuntime == string.Empty ? XMakeAttributes.MSBuildRuntimeValues.any : msbuildRuntime.Trim();

                return new TaskHostParameters(msbuildRuntime, msbuildArchitecture);
            }

            return TaskHostParameters.Empty;
        }

#if FEATURE_APARTMENT_STATE
        /// <summary>
        /// Executes the task using an STA thread.
        /// </summary>
        /// <comment>
        /// STA thread launching also being used in XMakeCommandLine\OutOfProcTaskAppDomainWrapperBase.cs, InstantiateAndExecuteTaskInSTAThread method.
        /// Any bug fixes made to this code, please ensure that you also fix that code.
        /// </comment>
        [SuppressMessage("Microsoft.Design", "CA1031:DoNotCatchGeneralExceptionTypes", Justification = "Exception is caught and rethrown in the correct thread.")]
        private WorkUnitResult ExecuteTaskInSTAThread(ItemBucket bucket, TaskLoggingContext taskLoggingContext, TaskHostParameters taskIdentityParameters, TaskHost taskHost, TaskExecutionMode howToExecuteTask)
        {
            WorkUnitResult taskResult = new WorkUnitResult(WorkUnitResultCode.Failed, WorkUnitActionCode.Stop, null);
            Thread staThread = null;
            ExceptionDispatchInfo exceptionFromExecution = null;
            ManualResetEvent taskRunnerFinished = new ManualResetEvent(false);
            try
            {
                ThreadStart taskRunnerDelegate = delegate ()
                {
                    Lookup.Scope scope = bucket.Lookup.EnterScope("STA Thread for Task");
                    try
                    {
                        taskResult = InitializeAndExecuteTask(taskLoggingContext, bucket, taskIdentityParameters, taskHost, howToExecuteTask).Result;
                    }
                    catch (Exception e) when (!ExceptionHandling.IsCriticalException(e))
                    {
                        exceptionFromExecution = ExceptionDispatchInfo.Capture(e);
                    }
                    finally
                    {
                        scope.LeaveScope();
                        taskRunnerFinished.Set();
                    }
                };

                staThread = new Thread(taskRunnerDelegate);
                staThread.SetApartmentState(ApartmentState.STA);
                staThread.Name = "MSBuild STA task runner thread";
                staThread.CurrentCulture = _componentHost.BuildParameters.Culture;
                staThread.CurrentUICulture = _componentHost.BuildParameters.UICulture;
                staThread.Start();

                // TODO: Why not just Join on the thread???
                taskRunnerFinished.WaitOne();
            }
            finally
            {
                taskRunnerFinished.Close();
                taskRunnerFinished = null;
            }

            exceptionFromExecution?.Throw();

            return taskResult;
        }
#endif

        /// <summary>
        /// Logs a task skipped message if necessary.
        /// </summary>
        private void LogSkippedTask(ItemBucket bucket, TaskExecutionMode howToExecuteTask)
        {
            // If this is an Intrinsic task, it does not log skips.
            if (_taskNode != null)
            {
                if (howToExecuteTask == TaskExecutionMode.ExecuteTaskAndGatherOutputs)
                {
                    if (_targetLoggingContext.LoggingService.MinimumRequiredMessageImportance > MessageImportance.Low &&
                        !_targetLoggingContext.LoggingService.OnlyLogCriticalEvents)
                    {
                        // Expand the expression for the Log.  Since we know the condition evaluated to false, leave unexpandable properties in the condition so as not to cause an error
                        string expanded = bucket.Expander.ExpandIntoStringAndUnescape(_targetChildInstance.Condition, ExpanderOptions.ExpandAll | ExpanderOptions.LeavePropertiesUnexpandedOnError | ExpanderOptions.Truncate, _targetChildInstance.ConditionLocation);

                        // Whilst we are within the processing of the task, we haven't actually started executing it, so
                        // our skip task message needs to be in the context of the target. However any errors should be reported
                        // at the point where the task appears in the project.
                        _targetLoggingContext.LogComment(
                            MessageImportance.Low,
                            "TaskSkippedFalseCondition",
                            _taskNode.Name,
                            _targetChildInstance.Condition,
                            expanded);
                    }
                }
            }
        }

        /// <summary>
        /// Runs an intrinsic task.
        /// </summary>
        private void ExecuteIntrinsicTask(ItemBucket bucket)
        {
            IntrinsicTask task = IntrinsicTask.InstantiateTask(
                _targetChildInstance,
                _targetLoggingContext,
                _buildRequestEntry.RequestConfiguration.Project,
                _taskExecutionHost.LogTaskInputs);

            task.ExecuteTask(bucket.Lookup);
        }

        /// <summary>
        /// Initializes and executes the task.
        /// </summary>
        private async Task<WorkUnitResult> InitializeAndExecuteTask(TaskLoggingContext taskLoggingContext, ItemBucket bucket, TaskHostParameters taskIdentityParameters, TaskHost taskHost, TaskExecutionMode howToExecuteTask)
        {
            if (!_taskExecutionHost.InitializeForBatch(taskLoggingContext, bucket, taskIdentityParameters, _buildRequestEntry.Request.ScheduledNodeId))
            {
                ProjectErrorUtilities.ThrowInvalidProject(_targetChildInstance.Location, "TaskDeclarationOrUsageError", _taskNode.Name);
            }

            using var assemblyLoadsTracker = AssemblyLoadsTracker.StartTracking(taskLoggingContext, AssemblyLoadingContext.TaskRun, _taskExecutionHost?.TaskInstance?.GetType());

            try
            {
                // UNDONE: Move this and the task host.
                taskHost.LoggingContext = taskLoggingContext;
                return await ExecuteInstantiatedTask(_taskExecutionHost, taskLoggingContext, taskHost, bucket, howToExecuteTask);
            }
            finally
            {
                _taskExecutionHost.CleanupForBatch();
            }
        }

        /// <summary>
        /// Recomputes the task's "ContinueOnError" setting.
        /// </summary>
        /// <param name="bucket">The bucket being executed.</param>
        /// <param name="taskHost">The task host to use.</param>
        /// <remarks>
        /// There are four possible values:
        /// false - Error and stop if the task fails.
        /// true - Warn and continue if the task fails.
        /// ErrorAndContinue - Error and continue if the task fails.
        /// WarnAndContinue - Same as true.
        /// </remarks>
        private void UpdateContinueOnError(ItemBucket bucket, TaskHost taskHost)
        {
            string continueOnErrorAttribute = _taskNode.ContinueOnError;
            _continueOnError = ContinueOnError.ErrorAndStop;

            if (_taskNode.ContinueOnErrorLocation != null)
            {
                string expandedValue = bucket.Expander.ExpandIntoStringAndUnescape(continueOnErrorAttribute, ExpanderOptions.ExpandAll, _taskNode.ContinueOnErrorLocation); // expand embedded item vectors after expanding properties and item metadata
                try
                {
                    if (String.Equals(XMakeAttributes.ContinueOnErrorValues.errorAndContinue, expandedValue, StringComparison.OrdinalIgnoreCase))
                    {
                        _continueOnError = ContinueOnError.ErrorAndContinue;
                    }
                    else if (String.Equals(XMakeAttributes.ContinueOnErrorValues.warnAndContinue, expandedValue, StringComparison.OrdinalIgnoreCase))
                    {
                        _continueOnError = ContinueOnError.WarnAndContinue;
                    }
                    else if (String.Equals(XMakeAttributes.ContinueOnErrorValues.errorAndStop, expandedValue, StringComparison.OrdinalIgnoreCase))
                    {
                        _continueOnError = ContinueOnError.ErrorAndStop;
                    }
                    else
                    {
                        // if attribute doesn't exist, default to "false"
                        // otherwise, convert its value to a boolean
                        bool value = ConversionUtilities.ConvertStringToBool(expandedValue);
                        _continueOnError = value ? ContinueOnError.WarnAndContinue : ContinueOnError.ErrorAndStop;
                    }
                }
                catch (ArgumentException e)
                {
                    // handle errors in string-->bool conversion
                    ProjectErrorUtilities.ThrowInvalidProject(_taskNode.ContinueOnErrorLocation, "InvalidContinueOnErrorAttribute", _taskNode.Name, e.Message);
                }
            }

            // We need to access an internal method of the EngineProxy in order to update the value
            // of continueOnError that will be returned to the task when the task queries IBuildEngine for it
            taskHost.ContinueOnError = (_continueOnError != ContinueOnError.ErrorAndStop);
            taskHost.ConvertErrorsToWarnings = (_continueOnError == ContinueOnError.WarnAndContinue);
        }

        /// <summary>
        /// Execute a task object for a given bucket.
        /// </summary>
        /// <param name="taskExecutionHost">The host used to execute the task.</param>
        /// <param name="taskLoggingContext">The logging context.</param>
        /// <param name="taskHost">The task host for the task.</param>
        /// <param name="bucket">The batching bucket</param>
        /// <param name="howToExecuteTask">The task execution mode</param>
        /// <returns>The result of running the task.</returns>
        private async ValueTask<WorkUnitResult> ExecuteInstantiatedTask(TaskExecutionHost taskExecutionHost, TaskLoggingContext taskLoggingContext, TaskHost taskHost, ItemBucket bucket, TaskExecutionMode howToExecuteTask)
        {
            UpdateContinueOnError(bucket, taskHost);

            bool taskResult = false;

            WorkUnitResultCode resultCode = WorkUnitResultCode.Success;
            WorkUnitActionCode actionCode = WorkUnitActionCode.Continue;

            if (!taskExecutionHost.SetTaskParameters(_taskNode.ParametersForBuild))
            {
                // The task cannot be initialized.
                ProjectErrorUtilities.ThrowInvalidProject(_targetChildInstance.Location, "TaskParametersError", _taskNode.Name, String.Empty);
            }
            else
            {
                bool taskReturned = false;
                Exception taskException = null;

                // If this is the MSBuild task, we need to execute it's special internal method.
                try
                {
                    if (taskExecutionHost.TaskInstance is MSBuild msbuildTask)
                    {
                        var undeclaredProjects = GetUndeclaredProjects(msbuildTask);

                        if (undeclaredProjects?.Count > 0)
                        {
                            _continueOnError = ContinueOnError.ErrorAndStop;

                            taskException = new InvalidProjectFileException(
                                taskHost.ProjectFileOfTaskNode,
                                taskHost.LineNumberOfTaskNode,
                                taskHost.ColumnNumberOfTaskNode,
                                0,
                                0,
                                ResourceUtilities.FormatResourceStringIgnoreCodeAndKeyword(
                                    "UndeclaredMSBuildTasksNotAllowedInIsolatedGraphBuilds",
                                    string.Join(";", undeclaredProjects.Select(p => $"\"{p}\"")),
                                    taskExecutionHost.ProjectInstance.FullPath),
                                null,
                                null,
                                null);
                        }
                        else
                        {
                            _targetBuilderCallback.EnterMSBuildCallbackState();

                            try
                            {
                                taskResult = await msbuildTask.ExecuteInternal();
                            }
                            finally
                            {
                                _targetBuilderCallback.ExitMSBuildCallbackState();
                            }
                        }
                    }
                    else if (taskExecutionHost.TaskInstance is CallTarget callTargetTask)
                    {
                        taskResult = await callTargetTask.ExecuteInternal();
                    }
                    else
                    {
#if FEATURE_FILE_TRACKER
                        using (FullTracking.Track(taskLoggingContext.TargetLoggingContext.Target.Name, _taskNode.Name, _buildRequestEntry.ProjectRootDirectory, _buildRequestEntry.RequestConfiguration.Project.PropertiesToBuildWith))
#endif
                        {
                            taskResult = taskExecutionHost.Execute();
                        }
                    }
                }
                catch (Exception ex)
                {
                    if (ExceptionHandling.IsCriticalException(ex) || Environment.GetEnvironmentVariable("MSBUILDDONOTCATCHTASKEXCEPTIONS") == "1")
                    {
                        taskLoggingContext.LogFatalTaskError(
                            ex,
                            new BuildEventFileInfo(_targetChildInstance.Location),
                            _taskNode.Name);

                        throw new CriticalTaskException(ex);
                    }

                    taskException = ex;
                }

                if (taskException == null)
                {
                    taskReturned = true;

                    // Set the property "MSBuildLastTaskResult" to reflect whether the task succeeded or not.
                    // The main use of this is if ContinueOnError is true -- so that the next task can consult the result.
                    // So we want it to be "false" even if ContinueOnError is true.
                    // The constants "true" and "false" should NOT be localized. They become property values.
                    bucket.Lookup.SetProperty(ProjectPropertyInstance.Create(ReservedPropertyNames.lastTaskResult, taskResult ? "true" : "false", true/* may be reserved */, _buildRequestEntry.RequestConfiguration.Project.IsImmutable));
                }
                else
                {
                    var type = taskException.GetType();

                    if (type == typeof(LoggerException))
                    {
                        // if a logger has failed, abort immediately
                        // Polite logger failure
                        _continueOnError = ContinueOnError.ErrorAndStop;

                        // Rethrow wrapped in order to avoid losing the callstack
                        throw new LoggerException(taskException.Message, taskException);
                    }
                    else if (type == typeof(InternalLoggerException))
                    {
                        // Logger threw arbitrary exception
                        _continueOnError = ContinueOnError.ErrorAndStop;
                        InternalLoggerException ex = taskException as InternalLoggerException;

                        // Rethrow wrapped in order to avoid losing the callstack
                        throw new InternalLoggerException(taskException.Message, taskException, ex.BuildEventArgs, ex.ErrorCode, ex.HelpKeyword, ex.InitializationException);
                    }
                    else if (type == typeof(ThreadAbortException))
                    {
#if !NET
                        Thread.ResetAbort();
#endif
                        _continueOnError = ContinueOnError.ErrorAndStop;

                        // Cannot rethrow wrapped as ThreadAbortException is sealed and has no appropriate constructor
                        // Stack will be lost
                        throw taskException;
                    }
                    else if (type == typeof(BuildAbortedException))
                    {
                        _continueOnError = ContinueOnError.ErrorAndStop;

                        // Rethrow wrapped in order to avoid losing the callstack
                        throw new BuildAbortedException(taskException.Message, (BuildAbortedException)taskException);
                    }
                    else if (type == typeof(CircularDependencyException))
                    {
                        _continueOnError = ContinueOnError.ErrorAndStop;
                        ProjectErrorUtilities.ThrowInvalidProject(taskLoggingContext.Task.Location, "CircularDependency", taskLoggingContext.TargetLoggingContext.Target.Name);
                    }
                    else if (type == typeof(InvalidProjectFileException))
                    {
                        // Just in case this came out of a task, make sure it's not
                        // marked as having been logged.
                        InvalidProjectFileException ipex = (InvalidProjectFileException)taskException;
                        ipex.HasBeenLogged = false;

                        if (_continueOnError != ContinueOnError.ErrorAndStop)
                        {
                            taskLoggingContext.LogInvalidProjectFileError(ipex);
                            taskLoggingContext.LogComment(MessageImportance.Normal, "ErrorConvertedIntoWarning");
                        }
                        else
                        {
                            // Rethrow wrapped in order to avoid losing the callstack
                            throw new InvalidProjectFileException(ipex.Message, ipex);
                        }
                    }
                    else if (type == typeof(Exception) || type.GetTypeInfo().IsSubclassOf(typeof(Exception)))
                    {
                        // Occasionally, when debugging a very uncommon task exception, it is useful to loop the build with
                        // a debugger attached to break on 2nd chance exceptions.
                        // That requires that there needs to be a way to not catch here, by setting an environment variable.
                        if (ExceptionHandling.IsCriticalException(taskException) || (Environment.GetEnvironmentVariable("MSBUILDDONOTCATCHTASKEXCEPTIONS") == "1"))
                        {
                            // Wrapping in an Exception will unfortunately mean that this exception would fly through any IsCriticalException above.
                            // However, we should not have any, also we should not have stashed such an exception anyway.
                            throw new Exception(taskException.Message, taskException);
                        }

                        Exception exceptionToLog = taskException;

                        if (exceptionToLog is TargetInvocationException)
                        {
                            exceptionToLog = exceptionToLog.InnerException;
                        }

                        // handle any exception thrown by the task during execution
                        // NOTE: We catch ALL exceptions here, to attempt to completely isolate the Engine
                        // from failures in the task.
                        if (_continueOnError == ContinueOnError.WarnAndContinue)
                        {
                            taskLoggingContext.LogTaskWarningFromException(
                                exceptionToLog,
                                new BuildEventFileInfo(_targetChildInstance.Location),
                                _taskNode.Name);

                            // Log a message explaining why we converted the previous error into a warning.
                            taskLoggingContext.LogComment(MessageImportance.Normal, "ErrorConvertedIntoWarning");
                        }
                        else
                        {
                            taskLoggingContext.LogFatalTaskError(
                                exceptionToLog,
                                new BuildEventFileInfo(_targetChildInstance.Location),
                                _taskNode.Name);
                        }
                    }
                    else
                    {
                        ErrorUtilities.ThrowInternalErrorUnreachable();
                    }
                }

                // When a task fails it must log an error. If a task fails to do so,
                // that is logged as an error. MSBuild tasks are an exception because
                // errors are not logged directly from them, but the tasks spawned by them.
                IBuildEngine be = taskExecutionHost.TaskInstance.BuildEngine;
                if (taskReturned // if the task returned
                    && !taskResult // and it returned false
                    && !taskLoggingContext.HasLoggedErrors // and it didn't log any errors
                    && (be is TaskHost th ? th.BuildRequestsSucceeded : false)
                    && !(_cancellationToken.CanBeCanceled && _cancellationToken.IsCancellationRequested)) // and it wasn't cancelled
                {
                    // Then decide how to log MSB4181
                    if (be is IBuildEngine7 be7 && be7.AllowFailureWithoutError)
                    {
                        // If it's allowed to fail without error, log as a message
                        taskLoggingContext.LogComment(MessageImportance.Normal, "TaskReturnedFalseButDidNotLogError", _taskNode.Name);
                    }
                    else if (_continueOnError == ContinueOnError.WarnAndContinue)
                    {
                        taskLoggingContext.LogWarning(null,
                            new BuildEventFileInfo(_targetChildInstance.Location),
                            "TaskReturnedFalseButDidNotLogError",
                            _taskNode.Name);

                        taskLoggingContext.LogComment(MessageImportance.Normal, "ErrorConvertedIntoWarning");
                    }
                    else
                    {
                        taskLoggingContext.LogError(new BuildEventFileInfo(_targetChildInstance.Location),
                            "TaskReturnedFalseButDidNotLogError",
                            _taskNode.Name);
                    }
                }

                // If the task returned attempt to gather its outputs.  If gathering outputs fails set the taskResults
                // to false
                if (taskReturned)
                {
                    taskResult = GatherTaskOutputs(taskExecutionHost, howToExecuteTask, bucket) && taskResult;
                }

                // If the taskResults are false look at ContinueOnError.  If ContinueOnError=false (default)
                // mark the taskExecutedSuccessfully=false.  Otherwise let the task succeed but log a normal
                // pri message that says this task is continuing because ContinueOnError=true
                resultCode = taskResult ? WorkUnitResultCode.Success : WorkUnitResultCode.Failed;
                actionCode = WorkUnitActionCode.Continue;
                if (resultCode == WorkUnitResultCode.Failed)
                {
                    if (_continueOnError == ContinueOnError.ErrorAndStop)
                    {
                        actionCode = WorkUnitActionCode.Stop;
                    }
                    else
                    {
                        // This is the ErrorAndContinue or WarnAndContinue case...
                        string settingString = "true";
                        if (_taskNode.ContinueOnErrorLocation != null)
                        {
                            settingString = bucket.Expander.ExpandIntoStringAndUnescape(_taskNode.ContinueOnError, ExpanderOptions.ExpandAll, _taskNode.ContinueOnErrorLocation); // expand embedded item vectors after expanding properties and item metadata
                        }

                        taskLoggingContext.LogComment(
                            MessageImportance.Normal,
                            "TaskContinuedDueToContinueOnError",
                            "ContinueOnError",
                            _taskNode.Name,
                            settingString);

                        actionCode = WorkUnitActionCode.Continue;
                    }
                }
            }

            WorkUnitResult result = new WorkUnitResult(resultCode, actionCode, null);

            return result;
        }

        private List<string> GetUndeclaredProjects(MSBuild msbuildTask)
        {
            ProjectIsolationMode isolateProjects = _componentHost.BuildParameters.ProjectIsolationMode;
            if (isolateProjects == ProjectIsolationMode.False || isolateProjects == ProjectIsolationMode.MessageUponIsolationViolation)
            {
                return null;
            }

            var projectReferenceItems = _buildRequestEntry.RequestConfiguration.Project.GetItems(ItemTypeNames.ProjectReference);

            var declaredProjects = new HashSet<string>(projectReferenceItems.Count + 1, FileUtilities.PathComparer);

            foreach (var projectReferenceItem in projectReferenceItems)
            {
                declaredProjects.Add(FileUtilities.NormalizePath(projectReferenceItem.EvaluatedInclude));
            }

            // allow a project to msbuild itself
            declaredProjects.Add(FileUtilities.NormalizePath(_taskExecutionHost.ProjectInstance.FullPath));

            List<string> undeclaredProjects = null;

            foreach (var msbuildProject in msbuildTask.Projects)
            {
                var normalizedMSBuildProject = FileUtilities.NormalizePath(msbuildProject.ItemSpec);

                if (
                    !(declaredProjects.Contains(normalizedMSBuildProject)
                      || _buildRequestEntry.RequestConfiguration.ShouldSkipIsolationConstraintsForReference(normalizedMSBuildProject)))
                {
                    undeclaredProjects ??= new List<string>(projectReferenceItems.Count);
                    undeclaredProjects.Add(normalizedMSBuildProject);
                }
            }

            return undeclaredProjects;
        }

        /// <summary>
        /// Gathers task outputs in two ways:
        /// 1) Given an instantiated task that has finished executing, it extracts the outputs using .NET reflection.
        /// 2) Otherwise, it parses the task's output specifications and (statically) infers the outputs.
        /// </summary>
        /// <param name="taskExecutionHost">The task execution host.</param>
        /// <param name="howToExecuteTask">The task execution mode</param>
        /// <param name="bucket">The bucket to which the task execution belongs.</param>
        /// <returns>true, if successful</returns>
        private bool GatherTaskOutputs(TaskExecutionHost taskExecutionHost, TaskExecutionMode howToExecuteTask, ItemBucket bucket)
        {
            bool gatheredTaskOutputsSuccessfully = true;

            foreach (ProjectTaskInstanceChild taskOutputSpecification in _taskNode.Outputs)
            {
                // if the task's outputs are supposed to be gathered
                bool condition = ConditionEvaluator.EvaluateCondition(
                    taskOutputSpecification.Condition,
                    ParserOptions.AllowAll,
                    bucket.Expander,
                    ExpanderOptions.ExpandAll,
                    _buildRequestEntry.ProjectRootDirectory,
                    taskOutputSpecification.ConditionLocation,
                    FileSystems.Default,
                    _targetLoggingContext);

                if (condition)
                {
                    string taskParameterName = null;
                    bool outputTargetIsItem = false;
                    string outputTargetName = null;

                    // check where the outputs are going -- into a vector, or a property?
                    ProjectTaskOutputItemInstance taskOutputItemInstance = taskOutputSpecification as ProjectTaskOutputItemInstance;

                    if (taskOutputItemInstance != null)
                    {
                        // expand all embedded properties, item metadata and item vectors in the item type name
                        outputTargetIsItem = true;
                        outputTargetName = bucket.Expander.ExpandIntoStringAndUnescape(taskOutputItemInstance.ItemType, ExpanderOptions.ExpandAll, taskOutputItemInstance.ItemTypeLocation);
                        taskParameterName = taskOutputItemInstance.TaskParameter;

                        ProjectErrorUtilities.VerifyThrowInvalidProject(
                            outputTargetName.Length > 0,
                            taskOutputItemInstance.ItemTypeLocation,
                            "InvalidEvaluatedAttributeValue",
                            outputTargetName,
                            taskOutputItemInstance.ItemType,
                            XMakeAttributes.itemName,
                            XMakeElements.output);
                    }
                    else
                    {
                        ProjectTaskOutputPropertyInstance taskOutputPropertyInstance = taskOutputSpecification as ProjectTaskOutputPropertyInstance;
                        outputTargetIsItem = false;

                        // expand all embedded properties, item metadata and item vectors in the property name
                        outputTargetName = bucket.Expander.ExpandIntoStringAndUnescape(taskOutputPropertyInstance.PropertyName, ExpanderOptions.ExpandAll, taskOutputPropertyInstance.PropertyNameLocation);
                        taskParameterName = taskOutputPropertyInstance.TaskParameter;

                        ProjectErrorUtilities.VerifyThrowInvalidProject(
                            outputTargetName.Length > 0,
                            taskOutputPropertyInstance.PropertyNameLocation,
                            "InvalidEvaluatedAttributeValue",
                            outputTargetName,
                            taskOutputPropertyInstance.PropertyName,
                            XMakeAttributes.propertyName,
                            XMakeElements.output);
                    }

                    string unexpandedTaskParameterName = taskParameterName;
                    taskParameterName = bucket.Expander.ExpandIntoStringAndUnescape(taskParameterName, ExpanderOptions.ExpandAll, taskOutputSpecification.TaskParameterLocation);

                    ProjectErrorUtilities.VerifyThrowInvalidProject(
                        taskParameterName.Length > 0,
                        taskOutputSpecification.TaskParameterLocation,
                        "InvalidEvaluatedAttributeValue",
                        taskParameterName,
                        unexpandedTaskParameterName,
                        XMakeAttributes.taskParameter,
                        XMakeElements.output);

                    // if we're gathering outputs by .NET reflection
                    if (howToExecuteTask == TaskExecutionMode.ExecuteTaskAndGatherOutputs)
                    {
                        gatheredTaskOutputsSuccessfully = taskExecutionHost.GatherTaskOutputs(taskParameterName, taskOutputSpecification.Location, outputTargetIsItem, outputTargetName);
                    }
                    else
                    {
                        // If we're inferring outputs based on information in the task and <Output> tags
                        ErrorUtilities.VerifyThrow(howToExecuteTask == TaskExecutionMode.InferOutputsOnly, "should be inferring");

                        // UNDONE: Refactor this method to use the same flag/string paradigm we use above, rather than two strings and the task output spec.
                        InferTaskOutputs(bucket.Lookup, taskOutputSpecification, taskParameterName, outputTargetName, outputTargetName, bucket);
                    }
                }

                if (!gatheredTaskOutputsSuccessfully)
                {
                    break;
                }
            }

            return gatheredTaskOutputsSuccessfully;
        }

        /// <summary>
        /// Uses the given task output specification to (statically) infer the task's outputs.
        /// </summary>
        /// <param name="lookup">The lookup</param>
        /// <param name="taskOutputSpecification">The task output specification</param>
        /// <param name="taskParameterName">The task parameter name</param>
        /// <param name="itemName">can be null</param>
        /// <param name="propertyName">can be null</param>
        /// <param name="bucket">The bucket for the batch.</param>
        private void InferTaskOutputs(
            Lookup lookup,
            ProjectTaskInstanceChild taskOutputSpecification,
            string taskParameterName,
            string itemName,
            string propertyName,
            ItemBucket bucket)
        {
            string taskParameterAttribute = _taskNode.GetParameter(taskParameterName);

            if (taskParameterAttribute != null)
            {
                ProjectTaskOutputItemInstance taskItemInstance = taskOutputSpecification as ProjectTaskOutputItemInstance;
                if (taskItemInstance != null)
                {
                    // This is an output item.
                    // Expand only with properties first, so that expressions like Include="@(foo)" will transfer the metadata of the "foo" items as well, not just their item specs.
                    var outputItemSpecs = bucket.Expander.ExpandIntoStringListLeaveEscaped(taskParameterAttribute, ExpanderOptions.ExpandPropertiesAndMetadata, taskItemInstance.TaskParameterLocation);
                    ProjectItemInstanceFactory itemFactory = new ProjectItemInstanceFactory(_buildRequestEntry.RequestConfiguration.Project, itemName);

                    foreach (string outputItemSpec in outputItemSpecs)
                    {
                        ICollection<ProjectItemInstance> items = bucket.Expander.ExpandIntoItemsLeaveEscaped(outputItemSpec, itemFactory, ExpanderOptions.ExpandItems, taskItemInstance.TaskParameterLocation);

                        lookup.AddNewItemsOfItemType(itemName, items);
                    }
                }
                else
                {
                    // This is an output property.
                    ProjectTaskOutputPropertyInstance taskPropertyInstance = (ProjectTaskOutputPropertyInstance)taskOutputSpecification;

                    string taskParameterValue = bucket.Expander.ExpandIntoStringAndUnescape(taskParameterAttribute, ExpanderOptions.ExpandAll, taskPropertyInstance.TaskParameterLocation);

                    if (!String.IsNullOrEmpty(taskParameterValue))
                    {
                        lookup.SetProperty(ProjectPropertyInstance.Create(propertyName, taskParameterValue, taskPropertyInstance.TaskParameterLocation, _buildRequestEntry.RequestConfiguration.Project.IsImmutable));
                    }
                }
            }
        }

        #endregion
    }
}<|MERGE_RESOLUTION|>--- conflicted
+++ resolved
@@ -332,15 +332,12 @@
 #if FEATURE_APPDOMAIN
                         taskHost.AppDomainSetup,
 #endif
-<<<<<<< HEAD
 #if !NET35
                         _buildRequestEntry.Request.HostServices,
 #endif
                         taskHost.IsOutOfProc,
-                        _cancellationToken);
-=======
-                        taskHost.IsOutOfProc, _cancellationToken, _buildRequestEntry.TaskEnvironment);
->>>>>>> 2b3cc4df
+                        _cancellationToken,
+                        _buildRequestEntry.TaskEnvironment);
                 }
 
                 List<string> taskParameterValues = CreateListOfParameterValues();
