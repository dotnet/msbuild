--- conflicted
+++ resolved
@@ -911,11 +911,7 @@
                 batchableTargetParameters.Add(_target.Outputs);
             }
 
-<<<<<<< HEAD
-            if (_target.Returns?.Length > 0)
-=======
             if (!string.IsNullOrEmpty(_target.Returns))
->>>>>>> e8c17c12
             {
                 batchableTargetParameters.Add(_target.Returns);
             }
