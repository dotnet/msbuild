﻿// Licensed to the .NET Foundation under one or more agreements.
// The .NET Foundation licenses this file to you under the MIT license.

using System;
using System.Collections.Concurrent;
using System.Collections.Generic;
using System.Diagnostics;
using System.Globalization;
using System.IO;
using System.Linq;
using System.Threading;
using System.Threading.Tasks;
using Microsoft.Build.BackEnd.Logging;
using Microsoft.Build.Collections;
using Microsoft.Build.Evaluation;
using Microsoft.Build.Eventing;
using Microsoft.Build.Exceptions;
using Microsoft.Build.Execution;
using Microsoft.Build.Experimental.BuildCheck;
using Microsoft.Build.Experimental.BuildCheck.Infrastructure;
using Microsoft.Build.Framework;
using Microsoft.Build.Internal;
using Microsoft.Build.Shared;
using NodeLoggingContext = Microsoft.Build.BackEnd.Logging.NodeLoggingContext;
using ProjectLoggingContext = Microsoft.Build.BackEnd.Logging.ProjectLoggingContext;

#nullable disable

namespace Microsoft.Build.BackEnd
{
    /// <summary>
    /// Implementation of IRequestBuilder
    /// </summary>
    internal class RequestBuilder : IRequestBuilder, IRequestBuilderCallback, IBuildComponent
    {
        /// <summary>
        /// The dedicated scheduler object.
        /// </summary>
        private static readonly TaskScheduler s_dedicatedScheduler = new DedicatedThreadsTaskScheduler();

        /// <summary>
        /// The event used to signal that this request should immediately terminate.
        /// </summary>
        private ManualResetEvent _terminateEvent;

        /// <summary>
        /// The event used to signal that this request should wake up from its wait state.
        /// </summary>
        private AutoResetEvent _continueEvent;

        /// <summary>
        /// The results used when a build request entry continues.
        /// </summary>
        private IDictionary<int, BuildResult> _continueResults;

        /// <summary>
        /// Queue of actions to call when a resource request is responded to.
        /// </summary>
        private ConcurrentQueue<Action<ResourceResponse>> _pendingResourceRequests;

        /// <summary>
        /// The task representing the currently-executing build request.
        /// </summary>
        private Task _requestTask;

        /// <summary>
        /// The cancellation token source for the currently-executing build request.
        /// </summary>
        private CancellationTokenSource _cancellationTokenSource;

        /// <summary>
        /// The build request entry being built.
        /// </summary>
        private BuildRequestEntry _requestEntry;

        /// <summary>
        /// The component host.
        /// </summary>
        private IBuildComponentHost _componentHost;

        /// <summary>
        /// The node logging context
        /// </summary>
        private NodeLoggingContext _nodeLoggingContext;

        /// <summary>
        /// The project logging context
        /// </summary>
        private ProjectLoggingContext _projectLoggingContext;

        /// <summary>
        /// The target builder.
        /// </summary>
        private ITargetBuilder _targetBuilder;

        /// <summary>
        /// Block type
        /// </summary>
        private BlockType _blockType = BlockType.Unblocked;

        /// <summary>
        /// Flag indicating we are in an MSBuild callback
        /// </summary>
        private bool _inMSBuildCallback = false;

        /// <summary>
        /// Flag indicating whether this request builder has been zombied by a cancellation request.
        /// </summary>
        private bool _isZombie = false;

        /// <summary>
        /// Creates a new request builder.
        /// </summary>
        internal RequestBuilder()
        {
            _terminateEvent = new ManualResetEvent(false);
            _continueEvent = new AutoResetEvent(false);
            _pendingResourceRequests = new ConcurrentQueue<Action<ResourceResponse>>();
        }

        /// <summary>
        /// The event raised when a new build request should be issued.
        /// </summary>
        public event NewBuildRequestsDelegate OnNewBuildRequests;

        /// <summary>
        /// The event raised when the build request has completed.
        /// </summary>
        public event BuildRequestCompletedDelegate OnBuildRequestCompleted;

        /// <summary>
        /// The event raised when the build request has completed.
        /// </summary>
        public event BuildRequestBlockedDelegate OnBuildRequestBlocked;

        /// <summary>
        /// The event raised when resources are requested.
        /// </summary>
        public event ResourceRequestDelegate OnResourceRequest;

        /// <summary>
        /// The current block type
        /// </summary>
        private enum BlockType
        {
            /// <summary>
            /// We are blocked waiting on a target in progress.
            /// </summary>
            BlockedOnTargetInProgress,

            /// <summary>
            /// We are blocked waiting for results from child requests.
            /// </summary>
            BlockedOnChildRequests,

            /// <summary>
            /// We are blocked because we have yielded control
            /// </summary>
            Yielded,

            /// <summary>
            /// We are not blocked at all.
            /// </summary>
            Unblocked
        }

        /// <summary>
        /// Retrieves the request entry associated with this RequestBuilder.
        /// </summary>
        internal BuildRequestEntry RequestEntry
        {
            get
            {
                VerifyIsNotZombie();
                return _requestEntry;
            }
        }

        /// <summary>
        /// Returns true if this RequestBuilder has an active build request
        /// </summary>
        internal bool HasActiveBuildRequest
        {
            get
            {
                VerifyIsNotZombie();

                return (_requestTask?.IsCompleted == false) || (_componentHost.LegacyThreadingData.MainThreadSubmissionId != -1);
            }
        }

        /// <summary>
        /// Starts a build request
        /// </summary>
        /// <param name="loggingContext">The logging context for the node.</param>
        /// <param name="entry">The entry to build.</param>
        public void BuildRequest(NodeLoggingContext loggingContext, BuildRequestEntry entry)
        {
            ErrorUtilities.VerifyThrowArgumentNull(loggingContext, nameof(loggingContext));
            ErrorUtilities.VerifyThrowArgumentNull(entry, nameof(entry));
            ErrorUtilities.VerifyThrow(_componentHost != null, "Host not set.");
            ErrorUtilities.VerifyThrow(_targetBuilder == null, "targetBuilder not null");
            ErrorUtilities.VerifyThrow(_nodeLoggingContext == null, "nodeLoggingContext not null");
            ErrorUtilities.VerifyThrow(_requestEntry == null, "requestEntry not null");
            ErrorUtilities.VerifyThrow(!_terminateEvent.WaitOne(0), "Cancel already called");

            _nodeLoggingContext = loggingContext;
            _blockType = BlockType.Unblocked;
            _requestEntry = entry;
            _requestEntry.Continue();
            _continueResults = null;

            _targetBuilder = (ITargetBuilder)_componentHost.GetComponent(BuildComponentType.TargetBuilder);

            VerifyEntryInActiveState();
            InitializeOperatingEnvironment();
            StartBuilderThread();
        }

        /// <summary>
        /// Continues a build request
        /// </summary>
        public void ContinueRequest()
        {
            ErrorUtilities.VerifyThrow(HasActiveBuildRequest, "Request not building");
            ErrorUtilities.VerifyThrow(!_terminateEvent.WaitOne(0), "Request already terminated");
            ErrorUtilities.VerifyThrow(!_continueEvent.WaitOne(0), "Request already continued");
            VerifyEntryInReadyState();

            _continueResults = _requestEntry.Continue();
            ErrorUtilities.VerifyThrow(_blockType == BlockType.BlockedOnTargetInProgress || _blockType == BlockType.Yielded || (_continueResults != null), "Unexpected null results for request {0} (nr {1})", _requestEntry.Request.GlobalRequestId, _requestEntry.Request.NodeRequestId);

            // Setting the continue event will wake up the build thread, which is suspended in StartNewBuildRequests.
            _continueEvent.Set();
        }

        /// <summary>
        /// Continues a build request after receiving a resource response.
        /// </summary>
        public void ContinueRequestWithResources(ResourceResponse response)
        {
            ErrorUtilities.VerifyThrow(HasActiveBuildRequest, "Request not building");
            ErrorUtilities.VerifyThrow(!_terminateEvent.WaitOne(0), "Request already terminated");
            ErrorUtilities.VerifyThrow(_pendingResourceRequests.Any(), "No pending resource requests");
            VerifyEntryInActiveOrWaitingState();

            _pendingResourceRequests.Dequeue()(response);
        }

        /// <summary>
        /// Terminates the build request
        /// </summary>
        /// <remarks>
        /// Once we have entered this method, no more methods will be invoked on this class (save ShutdownComponent)
        /// as we should no longer be receiving any messages from the BuildManager.
        /// </remarks>
        public void CancelRequest()
        {
            this.BeginCancel();
            this.WaitForCancelCompletion();
        }

        /// <summary>
        /// Starts to cancel an existing request.
        /// </summary>
        public void BeginCancel()
        {
            _terminateEvent.Set();

            // Cancel the current build.
            if (_cancellationTokenSource != null)
            {
                if (_cancellationTokenSource.IsCancellationRequested)
                {
                    return;
                }

                _cancellationTokenSource.Cancel();
            }
        }

        /// <summary>
        /// Waits for the cancellation until it's completed, and cleans up the internal states.
        /// </summary>
        public void WaitForCancelCompletion()
        {
            // Wait for the request thread to terminate.
            if (_requestTask != null)
            {
                bool taskCleanedUp = false;

                try
                {
                    taskCleanedUp = _requestTask.Wait(BuildParameters.RequestBuilderShutdownTimeout);
                }
                catch (AggregateException e) when (InnerExceptionsAreAllCancelledExceptions(e))
                {
                    // ignore -- just indicates that the task finished cancelling before we got a chance to wait on it.
                    taskCleanedUp = true;
                }

                if (!taskCleanedUp)
                {
                    // This can happen when a task has locked us up.
                    _projectLoggingContext.LogError(new BuildEventFileInfo(String.Empty), "FailedToReceiveTaskThreadStatus", BuildParameters.RequestBuilderShutdownTimeout);
                    ErrorUtilities.ThrowInvalidOperation("UnableToCancel");
                }
            }

            _isZombie = true;
        }

        private bool InnerExceptionsAreAllCancelledExceptions(AggregateException e)
        {
            return e.Flatten().InnerExceptions.All(ex => ex is TaskCanceledException || ex is OperationCanceledException);
        }

        #region IRequestBuilderCallback Members

        /// <summary>
        /// This method instructs the request builder to build the specified projects using the specified parameters.  This is
        /// what is ultimately used by something like an MSBuild task which needs to invoke a project-to-project reference.  IBuildEngine
        /// and IBuildEngine2 have BuildProjectFile methods which boil down to an invocation of this method as well.
        /// </summary>
        /// <param name="projectFiles">An array of projects to be built.</param>
        /// <param name="properties">The property groups to use for each project.  Must be the same number as there are project files.</param>
        /// <param name="toolsVersions">The tools version to use for each project.  Must be the same number as there are project files.</param>
        /// <param name="targets">The targets to be built.  Each project will be built with the same targets.</param>
        /// <param name="waitForResults">True to wait for the results </param>
        /// <param name="skipNonexistentTargets">If set, skip targets that are not defined in the projects to be built.</param>
        /// <returns>True if the requests were satisfied, false if they were aborted.</returns>
        public async Task<BuildResult[]> BuildProjects(string[] projectFiles, PropertyDictionary<ProjectPropertyInstance>[] properties, string[] toolsVersions, string[] targets, bool waitForResults, bool skipNonexistentTargets = false)
        {
            VerifyIsNotZombie();
            ErrorUtilities.VerifyThrowArgumentNull(projectFiles, nameof(projectFiles));
            ErrorUtilities.VerifyThrowArgumentNull(properties, nameof(properties));
            ErrorUtilities.VerifyThrowArgumentNull(targets, nameof(targets));
            ErrorUtilities.VerifyThrowArgumentNull(toolsVersions, nameof(toolsVersions));
            ErrorUtilities.VerifyThrow(_componentHost != null, "No host object set");
            ErrorUtilities.VerifyThrow(projectFiles.Length == properties.Length, "Properties and project counts not the same");
            ErrorUtilities.VerifyThrow(projectFiles.Length == toolsVersions.Length, "Tools versions and project counts not the same");

            FullyQualifiedBuildRequest[] requests = new FullyQualifiedBuildRequest[projectFiles.Length];

            for (int i = 0; i < projectFiles.Length; ++i)
            {
                if (!Path.IsPathRooted(projectFiles[i]))
                {
                    projectFiles[i] = Path.Combine(_requestEntry.ProjectRootDirectory, projectFiles[i]);
                }

                // Canonicalize
                projectFiles[i] = FileUtilities.NormalizePath(projectFiles[i]);

                // A tools version specified by an MSBuild task or similar has priority
                string explicitToolsVersion = toolsVersions[i];

                // Otherwise go to any explicit tools version on the project who made this callback
                if (explicitToolsVersion == null && _requestEntry.RequestConfiguration.ExplicitToolsVersionSpecified)
                {
                    explicitToolsVersion = _requestEntry.RequestConfiguration.ToolsVersion;
                }

                // Otherwise let the BuildRequestConfiguration figure out what tools version will be used
                BuildRequestData data = new BuildRequestData(projectFiles[i], properties[i].ToDictionary(), explicitToolsVersion, targets, null);

                BuildRequestConfiguration config = new BuildRequestConfiguration(data, _componentHost.BuildParameters.DefaultToolsVersion);
                ProjectIsolationMode isolateProjects = _componentHost.BuildParameters.ProjectIsolationMode;
                bool skipStaticGraphIsolationConstraints = (isolateProjects != ProjectIsolationMode.False && _requestEntry.RequestConfiguration.ShouldSkipIsolationConstraintsForReference(config.ProjectFullPath))
                    || isolateProjects == ProjectIsolationMode.MessageUponIsolationViolation;
                requests[i] = new FullyQualifiedBuildRequest(
                    config: config,
                    targets: targets,
                    resultsNeeded: waitForResults,
                    skipStaticGraphIsolationConstraints: skipStaticGraphIsolationConstraints,
                    flags: skipNonexistentTargets
                        ? BuildRequestDataFlags.SkipNonexistentTargets
                        : BuildRequestDataFlags.None);
            }

            // Send the requests off
            BuildResult[] results = await StartNewBuildRequests(requests);

            ErrorUtilities.VerifyThrow(requests.Length == results.Length, "# results != # requests");

            return results;
        }

        /// <summary>
        /// This method is called when the current request needs to build a target which is already in progress on this configuration, but which
        /// is being built by another request.
        /// </summary>
        /// <param name="blockingGlobalRequestId">The id of the request on which we are blocked.</param>
        /// <param name="blockingTarget">The target on which we are blocked.</param>
        /// <param name="partialBuildResult">A BuildResult with results from an incomplete build request.</param>
        public async Task BlockOnTargetInProgress(int blockingGlobalRequestId, string blockingTarget, BuildResult partialBuildResult = null)
        {
            VerifyIsNotZombie();
            SaveOperatingEnvironment();

            _blockType = BlockType.BlockedOnTargetInProgress;

            RaiseOnBlockedRequest(blockingGlobalRequestId, blockingTarget, partialBuildResult);

            WaitHandle[] handles = new WaitHandle[] { _terminateEvent, _continueEvent };

            int handle;
            if (IsBuilderUsingLegacyThreadingSemantics(_componentHost, _requestEntry))
            {
                handle = WaitHandle.WaitAny(handles);
            }
            else
            {
                handle = await handles.ToTask();
            }

            RestoreOperatingEnvironment();

            if (handle == 0)
            {
                // We've been aborted
                throw new BuildAbortedException();
            }

            _blockType = BlockType.Unblocked;

            VerifyEntryInActiveState();
        }

        /// <summary>
        /// Yields the node.
        /// </summary>
        public void Yield()
        {
            VerifyIsNotZombie();
            SaveOperatingEnvironment();

            _blockType = BlockType.Yielded;

            RaiseOnBlockedRequest(_requestEntry.Request.GlobalRequestId, null);
        }

        /// <summary>
        /// Waits for the node to be reacquired.
        /// </summary>
        public void Reacquire()
        {
            VerifyIsNotZombie();
            RaiseOnBlockedRequest(_requestEntry.Request.GlobalRequestId, String.Empty);

            WaitHandle[] handles = new WaitHandle[] { _terminateEvent, _continueEvent };

            int handle = WaitHandle.WaitAny(handles);

            RestoreOperatingEnvironment();

            if (handle == 0)
            {
                // We've been aborted
                throw new BuildAbortedException();
            }

            _blockType = BlockType.Unblocked;

            VerifyEntryInActiveState();
        }

        /// <summary>
        /// Enters the state where we are going to perform a build request callback.
        /// </summary>
        public void EnterMSBuildCallbackState()
        {
            VerifyIsNotZombie();
            ErrorUtilities.VerifyThrow(!_inMSBuildCallback, "Already in an MSBuild callback!");
            _inMSBuildCallback = true;
        }

        /// <summary>
        /// Exits the build request callback state.
        /// </summary>
        public void ExitMSBuildCallbackState()
        {
            VerifyIsNotZombie();
            ErrorUtilities.VerifyThrow(_inMSBuildCallback, "Not in an MSBuild callback!");
            _inMSBuildCallback = false;
        }

        /// <summary>
        /// Requests CPU resources from the scheduler.
        /// </summary>
        public int RequestCores(object monitorLockObject, int requestedCores, bool waitForCores)
        {
            ErrorUtilities.VerifyThrow(Monitor.IsEntered(monitorLockObject), "Not running under the given lock");
            VerifyIsNotZombie();

            // The task may be calling RequestCores from multiple threads and the call may be blocking, so in general, we have to maintain
            // a queue of pending requests.
            ResourceResponse responseObject = null;
            using AutoResetEvent responseEvent = new AutoResetEvent(false);
            _pendingResourceRequests.Enqueue((ResourceResponse response) =>
            {
                responseObject = response;
                responseEvent.Set();
            });

            RaiseResourceRequest(ResourceRequest.CreateAcquireRequest(_requestEntry.Request.GlobalRequestId, requestedCores, waitForCores));

            // Wait for one of two events to be signaled: 1) The build was canceled, 2) The response to our request was received.
            WaitHandle[] waitHandles = new WaitHandle[] { _terminateEvent, responseEvent };
            int waitResult;

            // Drop the lock so that the same task can call ReleaseCores from other threads to unblock itself.
            Monitor.Exit(monitorLockObject);
            try
            {
                waitResult = WaitHandle.WaitAny(waitHandles);
            }
            finally
            {
                // Now re-take the lock before continuing.
                Monitor.Enter(monitorLockObject);
            }

            if (waitResult == 0)
            {
                // We've been aborted.
                throw new BuildAbortedException();
            }

            VerifyEntryInActiveOrWaitingState();
            return responseObject.NumCores;
        }

        /// <summary>
        /// Returns CPU resources to the scheduler.
        /// </summary>
        public void ReleaseCores(int coresToRelease)
        {
            VerifyIsNotZombie();
            RaiseResourceRequest(ResourceRequest.CreateReleaseRequest(_requestEntry.Request.GlobalRequestId, coresToRelease));
        }

        #endregion

        #region IBuildComponent Members

        /// <summary>
        /// Sets the component host.
        /// </summary>
        /// <param name="host">The component host.</param>
        public void InitializeComponent(IBuildComponentHost host)
        {
            ErrorUtilities.VerifyThrowArgumentNull(host, nameof(host));
            ErrorUtilities.VerifyThrow(_componentHost == null, "RequestBuilder already initialized.");
            _componentHost = host;
        }

        /// <summary>
        /// Shuts down this component
        /// </summary>
        public void ShutdownComponent()
        {
            _componentHost = null;
        }

        #endregion

        /// <summary>
        /// Returns true if this builder is using legacy threading semantics.
        /// </summary>
        internal static bool IsBuilderUsingLegacyThreadingSemantics(IBuildComponentHost host, BuildRequestEntry entry)
        {
            return host.BuildParameters.LegacyThreadingSemantics && (host.LegacyThreadingData.MainThreadSubmissionId == entry.Request.SubmissionId);
        }

        /// <summary>
        /// This method waits for the specified handles, but will also spawn a request builder "thread" if that event is set.
        /// This mechanism is used to implement running RequestBuilder threads on the main UI thread in VS.
        /// </summary>
        /// <returns>The index of the handle which was signaled.</returns>
        internal static int WaitWithBuilderThreadStart(WaitHandle[] handles, bool recursive, LegacyThreadingData threadingData, int submissionId)
        {
            WaitHandle[] allHandles = new WaitHandle[handles.Length + 1];
            allHandles[0] = threadingData.GetStartRequestBuilderMainThreadEventForSubmission(submissionId);
            Array.Copy(handles, 0, allHandles, 1, handles.Length);

            while (true)
            {
                try
                {
                    int signaledIndex = WaitHandle.WaitAny(allHandles, Timeout.Infinite);

                    if (signaledIndex == 0)
                    {
                        // Grab the request builder reserved for running on this thread.
                        RequestBuilder builder = threadingData.InstanceForMainThread;

                        // This clears out the value so we can re-enter with legacy-threading semantics on another request builder
                        // which must use this same thread.  It is safe to perform this operation because request activations cannot
                        // happen in parallel on the same thread, so there is no race.
                        threadingData.InstanceForMainThread = null;

                        // Now wait for the request to build.
                        builder.RequestThreadProc(setThreadParameters: false).Wait();
                    }
                    else
                    {
                        // We were signalled on one of the other handles.  Return control to the caller.
                        return signaledIndex - 1;
                    }
                }
                finally
                {
                    // If this was the top level submission doing the waiting, we are done with this submission and it's
                    // main thread building context
                    if (!recursive)
                    {
                        // Set the event indicating the legacy thread is no longer being used, so it is safe to clean up.
                        threadingData.SignalLegacyThreadEnd(submissionId);
                    }
                }
            }
        }

        /// <summary>
        /// Class factory for component creation.
        /// </summary>
        internal static IBuildComponent CreateComponent(BuildComponentType type)
        {
            ErrorUtilities.VerifyThrow(type == BuildComponentType.RequestBuilder, "Cannot create components of type {0}", type);
            return new RequestBuilder();
        }

        /// <summary>
        /// Starts the thread used to build
        /// </summary>
        private void StartBuilderThread()
        {
            ErrorUtilities.VerifyThrow(_requestTask == null, "Already have a task.");

            _cancellationTokenSource = new CancellationTokenSource();

            // IMPLEMENTATION NOTE: It may look strange that we are creating new tasks here which immediately turn around and create
            // more tasks that look async.  The reason for this is that while these methods are technically async, they really only
            // unwind at very specific times according to the needs of MSBuild, in particular when we are waiting for results from
            // another project or when we are Yielding the Build Engine while running certain tasks.  Essentially, the Request Builder
            // and related components form a giant state machine and the tasks are used to implement one very deep co-routine.
            if (IsBuilderUsingLegacyThreadingSemantics(_componentHost, _requestEntry))
            {
                // Create a task which completes when the legacy threading task thread is finished.
                _componentHost.LegacyThreadingData.SignalLegacyThreadStart(this);

                _requestTask = Task.Factory.StartNew(
                    () =>
                    {
                        // If this is a very quick-running request, it is possible that the request will have built and completed in
                        // the time between when StartBuilderThread is called, and when the threadpool gets around to actually servicing
                        // this request.  If that's the case, it's also possible that ShutdownComponent() could have already been called,
                        // in which case the componentHost will be null.

                        // In that circumstance, by definition we don't have anyone who will want to wait on the LegacyThreadInactiveEvent
                        // task, so we can safely just return. Take a snapshot so that we don't fall victim to componentHost being set
                        // to null between the null check and asking the LegacyThreadingData for the Task.
                        IBuildComponentHost componentHostSnapshot = _componentHost;

                        if (componentHostSnapshot?.LegacyThreadingData != null)
                        {
                            return componentHostSnapshot.LegacyThreadingData.GetLegacyThreadInactiveTask(_requestEntry.Request.SubmissionId);
                        }
                        else
                        {
                            return Task.FromResult<object>(null);
                        }
                    },
                    _cancellationTokenSource.Token,
                    TaskCreationOptions.None,
                    TaskScheduler.Default).Unwrap();
            }
            else
            {
                ErrorUtilities.VerifyThrow(_componentHost.LegacyThreadingData.MainThreadSubmissionId != _requestEntry.Request.SubmissionId, "Can't start builder thread when we are using legacy threading semantics for this request.");

                // We do not run in STA by default.  Most code does not
                // require the STA apartment and the .Net default is to
                // create threads with MTA semantics.  We provide this
                // switch so that those few tasks which may require it
                // can be made to work.
                if (Environment.GetEnvironmentVariable("MSBUILDFORCESTA") == "1")
                {
                    _requestTask = Task.Factory.StartNew(
                        () =>
                        {
                            return this.RequestThreadProc(setThreadParameters: true);
                        },
                        _cancellationTokenSource.Token,
                        TaskCreationOptions.None,
                        AwaitExtensions.OneSTAThreadPerTaskSchedulerInstance).Unwrap();
                }
                else
                {
                    // Start up the request thread.  When it starts it will begin building our current entry.
                    _requestTask = Task.Factory.StartNew(
                        () =>
                        {
                            return this.RequestThreadProc(setThreadParameters: true);
                        },
                        _cancellationTokenSource.Token,
                        TaskCreationOptions.None,
                        s_dedicatedScheduler).Unwrap();
                }
            }
        }

        /// <summary>
        /// Set some parameters common to all worker threads we use
        /// </summary>
        private void SetCommonWorkerThreadParameters()
        {
            CultureInfo.CurrentCulture = _componentHost.BuildParameters.Culture;
            CultureInfo.CurrentUICulture = _componentHost.BuildParameters.UICulture;

            Thread.CurrentThread.Priority = _componentHost.BuildParameters.BuildThreadPriority;
            Thread.CurrentThread.IsBackground = true;

            // NOTE: This is safe to do because we have specified long-running so we get our own new thread.
            string threadName = "RequestBuilder thread";

#if FEATURE_APARTMENT_STATE
            if (Thread.CurrentThread.GetApartmentState() == ApartmentState.STA)
            {
                // NOTE: This is safe to do because the STA scheduler always gives us our own new thread.
                threadName = "RequestBuilder STA thread";
            }
#endif
            if (string.IsNullOrEmpty(Thread.CurrentThread.Name))
            {
                Thread.CurrentThread.Name = threadName;
            }
        }

        /// <summary>
        /// Asserts that the entry is in the ready state.
        /// </summary>
        private void VerifyEntryInReadyState()
        {
            ErrorUtilities.VerifyThrow(_requestEntry.State == BuildRequestEntryState.Ready, "Entry is not in the Ready state, it is in the {0} state.", _requestEntry.State);
        }

        /// <summary>
        /// Asserts that the entry is in the active state.
        /// </summary>
        private void VerifyEntryInActiveState()
        {
            ErrorUtilities.VerifyThrow(_requestEntry.State == BuildRequestEntryState.Active, "Entry is not in the Active state, it is in the {0} state.", _requestEntry.State);
        }

        /// <summary>
        /// Asserts that the entry is in the active or waiting state.
        /// </summary>
        private void VerifyEntryInActiveOrWaitingState()
        {
            ErrorUtilities.VerifyThrow(_requestEntry.State == BuildRequestEntryState.Active || _requestEntry.State == BuildRequestEntryState.Waiting,
                "Entry is not in the Active or Waiting state, it is in the {0} state.", _requestEntry.State);
        }

        /// <summary>
        /// The entry point for the request builder thread.
        /// Launch the project and gather the results, reporting them back to the BuildRequestEngine.
        /// </summary>
        private async Task RequestThreadProc(bool setThreadParameters)
        {
            Exception thrownException = null;
            BuildResult result = null;

            try
            {
                if (setThreadParameters)
                {
                    SetCommonWorkerThreadParameters();
                }
                MSBuildEventSource.Log.RequestThreadProcStart();
                VerifyEntryInActiveState();
                result = await BuildProject();
                MSBuildEventSource.Log.RequestThreadProcStop();
            }
            catch (InvalidProjectFileException ex)
            {
                if (_projectLoggingContext != null)
                {
                    _projectLoggingContext.LogInvalidProjectFileError(ex);
                }
                else
                {
                    _nodeLoggingContext.LogInvalidProjectFileError(ex);
                }

                thrownException = ex;
            }
            // This is a workaround for https://github.com/dotnet/msbuild/issues/2064. It catches the exception case and turns it into a more understandable warning.
            catch (UnbuildableProjectTypeException ex)
            {
                thrownException = ex;
                if (_projectLoggingContext is null)
                {
                    _nodeLoggingContext.LogWarning("SolutionParseUnknownProjectType", ex.Message);
                }
                else
                {
                    _projectLoggingContext.LogWarning("SolutionParseUnknownProjectType", ex.Message);
                }
            }
            catch (Exception ex)
            {
                thrownException = ex;
                if (ex is BuildAbortedException)
                {
                    // The build was likely cancelled. We do not need to log an error in this case.
                }
                else if (ex is InternalLoggerException)
                {
                    string realMessage = TaskLoggingHelper.GetInnerExceptionMessageString(ex);
                    LoggingContext loggingContext = ((LoggingContext)_projectLoggingContext) ?? _nodeLoggingContext;
                    loggingContext.LogError(
                        BuildEventFileInfo.Empty,
                        "FatalErrorWhileLoggingWithInnerException",
                        realMessage);

                    loggingContext.LogCommentFromText(MessageImportance.Low, ex.ToString());
                }
                else if (ex is ThreadAbortException)
                {
                    // Do nothing.  This will happen when the thread is forcibly terminated because we are shutting down, for example
                    // when the unit test framework terminates.
                    throw;
                }
                else if (ex is not CriticalTaskException)
                {
                    (((LoggingContext)_projectLoggingContext) ?? _nodeLoggingContext).LogError(BuildEventFileInfo.Empty, "UnhandledMSBuildError", ex.ToString());
                }

                if (ExceptionHandling.IsCriticalException(ex))
                {
                    // Dump all engine exceptions to a temp file
                    // so that we have something to go on in the
                    // event of a failure
                    ExceptionHandling.DumpExceptionToFile(ex);

                    // This includes InternalErrorException, which we definitely want a callstack for.
                    // Fortunately the default console UnhandledExceptionHandler will log the callstack even
                    // for unhandled exceptions thrown from threads other than the main thread, like here.
                    // Less fortunately NUnit doesn't.

                    // This is fatal: process will terminate: make sure the
                    // debugger launches
                    ErrorUtilities.ThrowInternalError(ex.Message, ex);
                    throw;
                }
            }
            finally
            {
                _blockType = BlockType.Unblocked;

                if (thrownException != null)
                {
                    ErrorUtilities.VerifyThrow(result == null, "Result already set when exception was thrown.");
                    result = new BuildResult(_requestEntry.Request, thrownException);
                }

                ReportResultAndCleanUp(result);
            }
        }

        /// <summary>
        /// Reports this result to the engine and cleans up.
        /// </summary>
        private void ReportResultAndCleanUp(BuildResult result)
        {
            if (_projectLoggingContext != null)
            {
                try
                {
                    _projectLoggingContext.LogProjectFinished(result.OverallResult == BuildResultCode.Success);
                }
                catch (Exception ex) when (!ExceptionHandling.IsCriticalException(ex))
                {
                    if (result.Exception == null)
                    {
                        result.Exception = ex;
                    }
                }
            }

            // Clear out our state now in case any of these callbacks cause the engine to try and immediately
            // reuse this builder.
            BuildRequestEntry entryToComplete = _requestEntry;
            _nodeLoggingContext = null;
            _requestEntry = null;
            if (_targetBuilder != null)
            {
                ((IBuildComponent)_targetBuilder).ShutdownComponent();
            }

            if (_componentHost.BuildParameters.SaveOperatingEnvironment)
            {
                entryToComplete.RequestConfiguration.SavedCurrentDirectory = NativeMethodsShared.GetCurrentDirectory();
                entryToComplete.RequestConfiguration.SavedEnvironmentVariables = CommunicationsUtilities.GetEnvironmentVariables();
            }

            entryToComplete.Complete(result);
            RaiseBuildRequestCompleted(entryToComplete);
        }

        /// <summary>
        /// This is called back when this request needs to issue new requests and possible wait on them.  This method will
        /// block the builder's thread if any of the requests require us to wait for their results.
        /// </summary>
        /// <param name="requests">The list of build requests to be built.</param>
        /// <returns>The results, or null if the build should terminate.</returns>
        private async Task<BuildResult[]> StartNewBuildRequests(FullyQualifiedBuildRequest[] requests)
        {
            // Determine if we need to wait for results from any of these requests.
            // UNDONE: Currently we never set ResultsNeeded to anything but true.  The purpose of this flag would be
            // to issue another top-level build request which no other request depends on, but which must finish in order for
            // the build to be considered complete.  This would be brand new semantics.
            bool waitForResults = false;
            foreach (FullyQualifiedBuildRequest request in requests)
            {
                if (request.ResultsNeeded)
                {
                    waitForResults = true;
                    break;
                }
            }

            _blockType = BlockType.BlockedOnChildRequests;

            // Save the current operating environment, if necessary
            if (waitForResults)
            {
                SaveOperatingEnvironment();
            }

            // Issue the requests to the engine
            RaiseOnNewBuildRequests(requests);

            // TODO: OPTIMIZATION: By returning null here, we commit to having to unwind the stack all the
            // way back to RequestThreadProc and then shutting down the thread before we can receive the
            // results and continue with them.  It is not always the case that this will be desirable, however,
            // particularly if the results we need are immediately available.  In those cases, it would be
            // useful to wait here for a short period in case those results become available - one second
            // might be enough.  This means we may occasionally get more than one builder thread lying around
            // waiting for something to happen, but that would be short lived.  At the same time it would
            // allow these already-available results to be utilized immediately without the unwind
            // semantics.

            // Now wait for results if we are supposed to.
            BuildResult[] results;
            if (waitForResults)
            {
                WaitHandle[] handles = new WaitHandle[] { _terminateEvent, _continueEvent };

                int handle;
                if (IsBuilderUsingLegacyThreadingSemantics(_componentHost, _requestEntry))
                {
                    handle = RequestBuilder.WaitWithBuilderThreadStart(handles, true, _componentHost.LegacyThreadingData, _requestEntry.Request.SubmissionId);
                }
                else if (_inMSBuildCallback)
                {
                    CultureInfo savedCulture = CultureInfo.CurrentCulture;
                    CultureInfo savedUICulture = CultureInfo.CurrentUICulture;

                    handle = await handles.ToTask();

                    CultureInfo.CurrentCulture = savedCulture;
                    CultureInfo.CurrentUICulture = savedUICulture;
                }
                else
                {
                    handle = WaitHandle.WaitAny(handles);
                }

                // If this is not a shutdown case, then the entry should be in the active state.
                if (handle == 1)
                {
                    // Restore the operating environment.
                    RestoreOperatingEnvironment();
                    VerifyEntryInActiveState();
                }

                results = GetResultsForContinuation(requests, handle == 1);
            }
            else
            {
                results = Array.Empty<BuildResult>();
            }

            ErrorUtilities.VerifyThrow(requests.Length == results.Length, "# results != # requests");

            _blockType = BlockType.Unblocked;
            return results;
        }

        /// <summary>
        /// Gets the results uses to continue the current build request.
        /// </summary>
        private BuildResult[] GetResultsForContinuation(FullyQualifiedBuildRequest[] requests, bool isContinue)
        {
            IDictionary<int, BuildResult> results = _continueResults;
            _continueResults = null;
            if (results == null)
            {
                // This catches the case where an MSBuild call is making a series of non-parallel build requests after Cancel has been
                // invoked.  In this case, the wait above will immediately fall through and there will be no results.  We just need to be
                // sure that we return a complete set of results which indicate we are aborting.
                ErrorUtilities.VerifyThrow(!isContinue, "Unexpected null results during continue");
                results = new Dictionary<int, BuildResult>();
                for (int i = 0; i < requests.Length; i++)
                {
                    results[i] = new BuildResult(new BuildRequest(), new BuildAbortedException());
                }
            }

            // See if we got any exceptions we should throw.
            foreach (BuildResult result in results.Values)
            {
                if (result.CircularDependency)
                {
                    throw new CircularDependencyException();
                }
            }

            // The build results will have node request IDs in the same order as the requests were issued,
            // which is in the array order above.
            List<BuildResult> resultsList = new List<BuildResult>(results.Values);
            resultsList.Sort(delegate (BuildResult left, BuildResult right)
            {
                if (left.NodeRequestId < right.NodeRequestId)
                {
                    return -1;
                }
                else if (left.NodeRequestId == right.NodeRequestId)
                {
                    return 0;
                }

                return 1;
            });

            return resultsList.ToArray();
        }

        /// <summary>
        /// Invokes the OnNewBuildRequests event
        /// </summary>
        /// <param name="requests">The requests to be fulfilled.</param>
        private void RaiseOnNewBuildRequests(FullyQualifiedBuildRequest[] requests)
        {
            OnNewBuildRequests?.Invoke(_requestEntry, requests);
        }

        /// <summary>
        /// Invokes the OnBuildRequestCompleted event
        /// </summary>
        private void RaiseBuildRequestCompleted(BuildRequestEntry entryToComplete)
        {
            OnBuildRequestCompleted?.Invoke(entryToComplete);
        }

        /// <summary>
        /// Invokes the OnBlockedRequest event
        /// </summary>
        private void RaiseOnBlockedRequest(int blockingGlobalRequestId, string blockingTarget, BuildResult partialBuildResult = null)
        {
            OnBuildRequestBlocked?.Invoke(_requestEntry, blockingGlobalRequestId, blockingTarget, partialBuildResult);
        }

        /// <summary>
        /// Invokes the OnResourceRequest event
        /// </summary>
        /// <param name="request"></param>
        private void RaiseResourceRequest(ResourceRequest request)
        {
            OnResourceRequest?.Invoke(request);
        }

        /// <summary>
        /// This method is called to reset the current directory to the one appropriate for this project.  It should be called any time
        /// the project is resumed.
        /// If the directory does not exist, does nothing.
        /// This is because if the project has not been saved, this directory may not exist, yet it is often useful to still be able to build the project.
        /// No errors are masked by doing this: errors loading the project from disk are reported at load time, if necessary.
        /// </summary>
        private void SetProjectCurrentDirectory()
        {
            if (_componentHost.BuildParameters.SaveOperatingEnvironment)
            {
                NativeMethodsShared.SetCurrentDirectory(_requestEntry.ProjectRootDirectory);
            }
        }

        /// <summary>
        /// Kicks off the build of the project file.  Doesn't return until the build is complete (or aborted.)
        /// </summary>
        private async Task<BuildResult> BuildProject()
        {
            ErrorUtilities.VerifyThrow(_targetBuilder != null, "Target builder is null");

            // We consider this the entrypoint for the project build for purposes of BuildCheck processing 
            bool isRestoring = _requestEntry.RequestConfiguration.GlobalProperties[MSBuildConstants.MSBuildIsRestoring] is not null;

            var buildCheckManager = isRestoring
                ? null
                : (_componentHost.GetComponent(BuildComponentType.BuildCheckManagerProvider) as IBuildCheckManagerProvider)!.Instance;

            buildCheckManager?.SetDataSource(BuildCheckDataSource.BuildExecution);

            // Make sure it is null before loading the configuration into the request, because if there is a problem
            // we do not wand to have an invalid projectLoggingContext floating around. Also if this is null the error will be
            // logged with the node logging context
            _projectLoggingContext = null;

            MSBuildEventSource.Log.BuildProjectStart(_requestEntry.RequestConfiguration.ProjectFullPath);

            try
            {
                // Load the project
                if (!_requestEntry.RequestConfiguration.IsLoaded)
                {
                    buildCheckManager?.ProjectFirstEncountered(
                        BuildCheckDataSource.BuildExecution,
                        new CheckLoggingContext(_nodeLoggingContext.LoggingService, _requestEntry.Request.BuildEventContext),
                        _requestEntry.RequestConfiguration.ProjectFullPath);

                    _requestEntry.RequestConfiguration.LoadProjectIntoConfiguration(
                        _componentHost,
                        RequestEntry.Request.BuildRequestDataFlags,
                        RequestEntry.Request.SubmissionId,
                        _nodeLoggingContext.BuildEventContext.NodeId);
                }
            }
            catch
            {
                // make sure that any errors thrown by a child project are logged in the context of their parent project: create a temporary projectLoggingContext
                _projectLoggingContext = new ProjectLoggingContext(
                    _nodeLoggingContext,
                    _requestEntry.Request,
                    _requestEntry.RequestConfiguration.ProjectFullPath,
                    _requestEntry.RequestConfiguration.ToolsVersion);

                throw;
            }
            finally
            {
                buildCheckManager?.EndProjectEvaluation(
                    _requestEntry.Request.BuildEventContext);
            }

<<<<<<< HEAD
            
=======
>>>>>>> bc692d0f
            try
            {
                HandleProjectStarted(buildCheckManager);

                // Make sure to extract known immutable folders from properties and register them for fast up-to-date check
                ConfigureKnownImmutableFolders();

                // See comment on Microsoft.Build.Internal.Utilities.GenerateToolsVersionToUse
                _requestEntry.RequestConfiguration.RetrieveFromCache();
                if (_requestEntry.RequestConfiguration.Project.UsingDifferentToolsVersionFromProjectFile)
                {
                    _projectLoggingContext.LogComment(MessageImportance.Low,
                        "UsingDifferentToolsVersionFromProjectFile",
                        _requestEntry.RequestConfiguration.Project.OriginalProjectToolsVersion,
                        _requestEntry.RequestConfiguration.Project.ToolsVersion);
                }

                _requestEntry.Request.BuildEventContext = _projectLoggingContext.BuildEventContext;

                // Determine the set of targets we need to build
                (string name, TargetBuiltReason reason)[] allTargets = _requestEntry.RequestConfiguration
                    .GetTargetsUsedToBuildRequest(_requestEntry.Request).ToArray();

                ProjectErrorUtilities.VerifyThrowInvalidProject(allTargets.Length > 0,
                    _requestEntry.RequestConfiguration.Project.ProjectFileLocation, "NoTargetSpecified");

                // Set the current directory to that required by the project.
                SetProjectCurrentDirectory();

                // Transfer results and state from the previous node, if necessary.
                // In order for the check for target completeness for this project to be valid, all of the target results from the project must be present
                // in the results cache.  It is possible that this project has been moved from its original node and when it was its results did not come
                // with it.  This would be signified by the ResultsNode value in the configuration pointing to a different node than the current one.  In that
                // case we will need to request those results be moved from their original node to this one.
                if ((_requestEntry.RequestConfiguration.ResultsNodeId != Scheduler.InvalidNodeId) &&
                    (_requestEntry.RequestConfiguration.ResultsNodeId != _componentHost.BuildParameters.NodeId))
                {
                    // This indicates to the system that we will block waiting for a results transfer.  We will block here until those results become available.
                    await BlockOnTargetInProgress(Microsoft.Build.BackEnd.BuildRequest.InvalidGlobalRequestId, null);

                    // All of the results should now be on this node.
                    ErrorUtilities.VerifyThrow(
                        _requestEntry.RequestConfiguration.ResultsNodeId == _componentHost.BuildParameters.NodeId,
                        "Results for configuration {0} were not retrieved from node {1}",
                        _requestEntry.RequestConfiguration.ConfigurationId,
                        _requestEntry.RequestConfiguration.ResultsNodeId);
                }

                // Build the targets
                BuildResult result = await _targetBuilder.BuildTargets(_projectLoggingContext, _requestEntry, this,
                    allTargets, _requestEntry.RequestConfiguration.BaseLookup, _cancellationTokenSource.Token);

                result = _requestEntry.Request.ProxyTargets == null
                    ? result
                    : CopyTargetResultsFromProxyTargetsToRealTargets(result);

                if (MSBuildEventSource.Log.IsEnabled())
                {
                    MSBuildEventSource.Log.BuildProjectStop(_requestEntry.RequestConfiguration.ProjectFullPath,
                        string.Join(", ", allTargets));
                }

                return result;
            }
            finally
            {
                buildCheckManager?.EndProjectRequest(
                    new CheckLoggingContext(_nodeLoggingContext.LoggingService, _projectLoggingContext.BuildEventContext),
                    _requestEntry.RequestConfiguration.ProjectFullPath);
            }

            BuildResult CopyTargetResultsFromProxyTargetsToRealTargets(BuildResult resultFromTargetBuilder)
            {
                var proxyTargetMapping = _requestEntry.Request.ProxyTargets.ProxyTargetToRealTargetMap;

                var resultsCache = (IResultsCache)_componentHost.GetComponent(BuildComponentType.ResultsCache);
                var cachedResult = resultsCache.GetResultsForConfiguration(_requestEntry.Request.ConfigurationId);

                // Some proxy targets do not point to real targets. Exclude those.
                foreach (var proxyMapping in proxyTargetMapping.Where(kvp => kvp.Value != null))
                {
                    var proxyTarget = proxyMapping.Key;
                    var realTarget = proxyMapping.Value;

                    var proxyTargetResult = resultFromTargetBuilder.ResultsByTarget[proxyTarget];

                    // Update the results cache.
                    cachedResult.AddResultsForTarget(
                        realTarget,
                        proxyTargetResult);

                    // Update and return this one because TargetBuilder.BuildTargets did some mutations on it not present in the cached result.
                    resultFromTargetBuilder.AddResultsForTarget(
                        realTarget,
                        proxyTargetResult);
                }

                return resultFromTargetBuilder;
            }
        }

        /// <summary>
        /// Saves the current operating environment.
        /// </summary>
        private void SaveOperatingEnvironment()
        {
            if (_componentHost.BuildParameters.SaveOperatingEnvironment)
            {
                _requestEntry.RequestConfiguration.SavedCurrentDirectory = NativeMethodsShared.GetCurrentDirectory();
                _requestEntry.RequestConfiguration.SavedEnvironmentVariables = CommunicationsUtilities.GetEnvironmentVariables();
            }
        }

        private void HandleProjectStarted(IBuildCheckManager buildCheckManager)
        {
            (ProjectStartedEventArgs args, ProjectLoggingContext ctx) = _nodeLoggingContext.CreateProjectLoggingContext(_requestEntry);

            _projectLoggingContext = ctx;
            ConfigureWarningsAsErrorsAndMessages();
            ILoggingService loggingService = _projectLoggingContext?.LoggingService;
            BuildEventContext projectBuildEventContext = _projectLoggingContext?.BuildEventContext;

            // We can set the warning as errors and messages only after the project logging context has been created (as it creates the new ProjectContextId)
            if (buildCheckManager != null && loggingService != null && projectBuildEventContext != null)
            {
                args.WarningsAsErrors = loggingService.GetWarningsAsErrors(projectBuildEventContext).ToHashSet(StringComparer.OrdinalIgnoreCase);
                args.WarningsAsMessages = loggingService.GetWarningsAsMessages(projectBuildEventContext).ToHashSet(StringComparer.OrdinalIgnoreCase);
                args.WarningsNotAsErrors = loggingService.GetWarningsNotAsErrors(projectBuildEventContext).ToHashSet(StringComparer.OrdinalIgnoreCase);
            }

            // We can log the event only after the warning as errors and messages have been set and added
            loggingService?.LogProjectStarted(args);

            buildCheckManager?.StartProjectRequest(
                new CheckLoggingContext(_nodeLoggingContext.LoggingService, _projectLoggingContext!.BuildEventContext),
                _requestEntry.RequestConfiguration.ProjectFullPath);
        }

        /// <summary>
        /// Sets the operationg environment to the initial build environment.
        /// </summary>
        private void InitializeOperatingEnvironment()
        {
            if (_requestEntry.RequestConfiguration.SavedEnvironmentVariables != null && _componentHost.BuildParameters.SaveOperatingEnvironment)
            {
                // Restore the saved environment variables.
                SetEnvironmentVariableBlock(_requestEntry.RequestConfiguration.SavedEnvironmentVariables);
            }
            else
            {
                // Restore the original build environment variables.
                SetEnvironmentVariableBlock(_componentHost.BuildParameters.BuildProcessEnvironment);
            }
        }

        /// <summary>
        /// Restores a previously saved operating environment.
        /// </summary>
        private void RestoreOperatingEnvironment()
        {
            if (_componentHost.BuildParameters.SaveOperatingEnvironment)
            {
                ErrorUtilities.VerifyThrow(_requestEntry.RequestConfiguration.SavedCurrentDirectory != null, "Current directory not previously saved.");
                ErrorUtilities.VerifyThrow(_requestEntry.RequestConfiguration.SavedEnvironmentVariables != null, "Current environment not previously saved.");

                // Restore the saved environment variables.
                SetEnvironmentVariableBlock(_requestEntry.RequestConfiguration.SavedEnvironmentVariables);
                NativeMethodsShared.SetCurrentDirectory(_requestEntry.RequestConfiguration.SavedCurrentDirectory);
            }
        }

        /// <summary>
        /// Sets the environment block to the set of saved variables.
        /// </summary>
        private void SetEnvironmentVariableBlock(IDictionary<string, string> savedEnvironment)
        {
            IDictionary<string, string> currentEnvironment = CommunicationsUtilities.GetEnvironmentVariables();
            ClearVariablesNotInEnvironment(savedEnvironment, currentEnvironment);
            UpdateEnvironmentVariables(savedEnvironment, currentEnvironment);
        }

        /// <summary>
        /// Clears from the current environment any variables which do not exist in the saved environment
        /// </summary>
        private void ClearVariablesNotInEnvironment(IDictionary<string, string> savedEnvironment, IDictionary<string, string> currentEnvironment)
        {
            foreach (KeyValuePair<string, string> entry in currentEnvironment)
            {
                if (!savedEnvironment.ContainsKey(entry.Key))
                {
                    Environment.SetEnvironmentVariable(entry.Key, null);
                }
            }
        }

        /// <summary>
        /// Updates the current environment with values in the saved environment which differ or are not yet set.
        /// </summary>
        private void UpdateEnvironmentVariables(IDictionary<string, string> savedEnvironment, IDictionary<string, string> currentEnvironment)
        {
            foreach (KeyValuePair<string, string> entry in savedEnvironment)
            {
                // If the environment doesn't have the variable set, or if its value differs from what we have saved, set it
                // to the saved value.  Doing the comparison before setting is faster than unconditionally setting it using
                // the API.
                string value;
                if (!currentEnvironment.TryGetValue(entry.Key, out value) || !String.Equals(entry.Value, value, StringComparison.Ordinal))
                {
                    Environment.SetEnvironmentVariable(entry.Key, entry.Value);
                }
            }
        }

        /// <summary>
        /// Throws if the RequestBuilder has been zombied.
        /// </summary>
        private void VerifyIsNotZombie()
        {
            ErrorUtilities.VerifyThrow(!_isZombie, "RequestBuilder has been zombied.");
        }

        /// <summary>
        /// Configure warnings as messages and errors based on properties defined in the project.
        /// </summary>
        private void ConfigureWarningsAsErrorsAndMessages()
        {
            // Gather needed objects
            ProjectInstance project = _requestEntry?.RequestConfiguration?.Project;
            BuildEventContext buildEventContext = _projectLoggingContext?.BuildEventContext;
            ILoggingService loggingService = _projectLoggingContext?.LoggingService;

            // Ensure everything that is required is available at this time
            if (project != null && buildEventContext != null && loggingService != null && buildEventContext.ProjectInstanceId != BuildEventContext.InvalidProjectInstanceId)
            {
                if (String.Equals(project.GetEngineRequiredPropertyValue(MSBuildConstants.TreatWarningsAsErrors)?.Trim(), "true", StringComparison.OrdinalIgnoreCase))
                {
                    // If <MSBuildTreatWarningsAsErrors was specified then an empty ISet<string> signals the IEventSourceSink to treat all warnings as errors
                    loggingService.AddWarningsAsErrors(buildEventContext, new HashSet<string>());
                }
                else
                {
                    ISet<string> warningsAsErrors = ParseWarningCodes(project.GetEngineRequiredPropertyValue(MSBuildConstants.WarningsAsErrors));

                    if (warningsAsErrors?.Count > 0)
                    {
                        loggingService.AddWarningsAsErrors(buildEventContext, warningsAsErrors);
                    }
                }

                ISet<string> warningsNotAsErrors = ParseWarningCodes(project.GetEngineRequiredPropertyValue(MSBuildConstants.WarningsNotAsErrors));

                if (warningsNotAsErrors?.Count > 0)
                {
                    loggingService.AddWarningsNotAsErrors(buildEventContext, warningsNotAsErrors);
                }

                ISet<string> warningsAsMessages = ParseWarningCodes(project.GetEngineRequiredPropertyValue(MSBuildConstants.WarningsAsMessages));

                if (warningsAsMessages?.Count > 0)
                {
                    loggingService.AddWarningsAsMessages(buildEventContext, warningsAsMessages);
                }
            }
        }

        private void ConfigureKnownImmutableFolders()
        {
            ProjectInstance project = _requestEntry?.RequestConfiguration?.Project;
            if (project != null)
            {
                FileClassifier.Shared.RegisterKnownImmutableLocations(project.GetPropertyValue);
            }
        }

        private static ISet<string> ParseWarningCodes(string warnings)
        {
            if (String.IsNullOrWhiteSpace(warnings))
            {
                return null;
            }

            return new HashSet<string>(ExpressionShredder.SplitSemiColonSeparatedList(warnings), StringComparer.OrdinalIgnoreCase);
        }

        private sealed class DedicatedThreadsTaskScheduler : TaskScheduler
        {
            private readonly BlockingCollection<Task> _tasks = new BlockingCollection<Task>();
            private int _availableThreads = 0;

            protected override void QueueTask(Task task)
            {
                RequestThread();
                _tasks.Add(task);
            }

            protected override bool TryExecuteTaskInline(Task task, bool taskWasPreviouslyQueued) => false;

            protected override IEnumerable<Task> GetScheduledTasks() => _tasks;

            private void RequestThread()
            {
                // Decrement available thread count; don't drop below zero
                // Prior value is stored in count
                var count = Volatile.Read(ref _availableThreads);
                while (count > 0)
                {
                    var prev = Interlocked.CompareExchange(ref _availableThreads, count - 1, count);
                    if (prev == count)
                    {
                        break;
                    }
                    count = prev;
                }

                if (count == 0)
                {
                    // No threads were available for request
                    InjectThread();
                }
            }

            private void InjectThread()
            {
                var thread = new Thread(() =>
                {
                    foreach (Task t in _tasks.GetConsumingEnumerable())
                    {
                        TryExecuteTask(t);
                        Interlocked.Increment(ref _availableThreads);
                    }
                });
                thread.IsBackground = true;
                thread.Start();
            }
        }
    }
}<|MERGE_RESOLUTION|>--- conflicted
+++ resolved
@@ -1155,10 +1155,6 @@
                     _requestEntry.Request.BuildEventContext);
             }
 
-<<<<<<< HEAD
-            
-=======
->>>>>>> bc692d0f
             try
             {
                 HandleProjectStarted(buildCheckManager);
