--- conflicted
+++ resolved
@@ -364,13 +364,8 @@
                                                 _targetOutputs,
                                                 UnloadProjectsOnCompletion,
                                                 ToolsVersion,
-<<<<<<< HEAD
                                                 SkipNonexistentTargets,
-                                                _executionContext
-                                                );
-=======
-                                                SkipNonexistentTargets);
->>>>>>> c0242cf3
+                                                _executionContext);
 
                         if (!executeResult)
                         {
@@ -390,14 +385,8 @@
                     }
                     else
                     {
-<<<<<<< HEAD
                         ErrorUtilities.VerifyThrow(_skipNonexistentProjects == SkipNonexistentProjectsBehavior.Error, "skipNonexistentProjects has unexpected value {0}", _skipNonexistentProjects);
-                        System.Diagnostics.Debugger.Launch();
                         Log.LogErrorWithCodeFromResources("MSBuild.ProjectFileNotFound", projectPath);
-=======
-                        ErrorUtilities.VerifyThrow(skipNonExistProjects == SkipNonExistentProjectsBehavior.Error, "skipNonexistentProjects has unexpected value {0}", skipNonExistProjects);
-                        Log.LogErrorWithCodeFromResources("MSBuild.ProjectFileNotFound", project.ItemSpec);
->>>>>>> c0242cf3
                         success = false;
                     }
                 }
@@ -447,13 +436,8 @@
                 _targetOutputs,
                 UnloadProjectsOnCompletion,
                 ToolsVersion,
-<<<<<<< HEAD
                 SkipNonexistentTargets,
-                _executionContext
-            );
-=======
-                SkipNonexistentTargets);
->>>>>>> c0242cf3
+                _executionContext);
 
             if (!executeResult)
             {
