﻿// Licensed to the .NET Foundation under one or more agreements.
// The .NET Foundation licenses this file to you under the MIT license.

using System;
using System.Collections;
using System.Collections.Generic;
using System.Diagnostics;
using System.Globalization;
using System.Linq;
using System.Reflection;
#if FEATURE_APPDOMAIN
using System.Runtime.Remoting;
#endif
using System.Text;
using System.Threading;

using Microsoft.Build.BackEnd.Logging;
using Microsoft.Build.Construction;
using Microsoft.Build.Evaluation;
using Microsoft.Build.Exceptions;
using Microsoft.Build.Execution;
using Microsoft.Build.Framework;
using Microsoft.Build.Shared;

using TaskItem = Microsoft.Build.Execution.ProjectItemInstance.TaskItem;
using Task = System.Threading.Tasks.Task;
using Microsoft.Build.Collections;

#nullable disable

namespace Microsoft.Build.BackEnd
{
    /// <summary>
    /// Flags returned by TaskExecutionHost.FindTask().
    /// </summary>
    [Flags]
    internal enum TaskRequirements
    {
        /// <summary>
        /// The task was not found.
        /// </summary>
        None = 0,

        /// <summary>
        /// The task must be executed on an STA thread.
        /// </summary>
        RequireSTAThread = 0x01,

        /// <summary>
        /// The task must be executed in a separate AppDomain.
        /// </summary>
        RequireSeparateAppDomain = 0x02
    }

    /// <summary>
    /// The TaskExecutionHost is responsible for instantiating tasks, setting their parameters and gathering outputs using
    /// reflection, and executing the task in the appropriate context.The TaskExecutionHost does not deal with any part of the task declaration or
    /// XML.
    /// </summary>
    internal class TaskExecutionHost : IDisposable
    {
        /// <summary>
        /// Time interval in miliseconds to wait between receiving a cancelation signal and emitting the first warning that a non-cancelable task has not finished
        /// </summary>
        private const int CancelFirstWarningWaitInterval = 5000;

        /// <summary>
        /// Time interval in miliseconds between subsequent warnings that a non-cancelable task has not finished
        /// </summary>
        private const int CancelWarningWaitInterval = 15000;

#if FEATURE_APPDOMAIN
        /// <summary>
        /// Resolver to assist in resolving types when a new appdomain is created
        /// </summary>
        private TaskEngineAssemblyResolver _resolver;
#endif

        /// <summary>
        /// The interface used to call back into the build engine.
        /// </summary>
        private IBuildEngine2 _buildEngine;

        /// <summary>
        /// The project instance in whose context we are executing
        /// </summary>
        private ProjectInstance _projectInstance;

        // Items required for all batches of a task

        /// <summary>
        /// The logging context for the target.
        /// </summary>
        private TargetLoggingContext _targetLoggingContext;

        /// <summary>
        /// The logging context for the task.
        /// </summary>
        private TaskLoggingContext _taskLoggingContext;

        /// <summary>
        /// The registration which handles the callback when task cancellation is invoked.
        /// </summary>
        private CancellationTokenRegistration _cancellationTokenRegistration;

        /// <summary>
        /// The name of the task to execute.
        /// </summary>
        private string _taskName;

        /// <summary>
        /// The project file path that runs the task.
        /// </summary>
        private string _projectFile;

        /// <summary>
        /// The XML location of the task element.
        /// </summary>
        private ElementLocation _taskLocation;

        /// <summary>
        /// The arbitrary task host object.
        /// </summary>
        private ITaskHost _taskHost;

        // Items required for a particular batch of a task

        /// <summary>
        /// The bucket used to evaluate items and properties.
        /// </summary>
        private ItemBucket _batchBucket;

        /// <summary>
        /// The task type retrieved from the assembly.
        /// </summary>
        private TaskFactoryWrapper _taskFactoryWrapper;

        /// <summary>
        /// Set to true if the execution has been cancelled.
        /// </summary>
        private bool _cancelled;

        /// <summary>
        /// Event which is signalled when a task is not executing.  Used for cancellation.
        /// </summary>
        private readonly ManualResetEvent _taskExecutionIdle = new ManualResetEvent(true);

        /// <summary>
        /// The task items that we remoted across the appdomain boundary
        /// we use this list to disconnect the task items once we're done.
        /// </summary>
        private List<TaskItem> _remotedTaskItems;

        /// <summary>
        /// We need access to the build component host so that we can get at the
        /// task host node provider when running a task wrapped by TaskHostTask
        /// </summary>
        private readonly IBuildComponentHost _buildComponentHost;

        /// <summary>
        /// The set of intrinsic tasks mapped for this process.
        /// </summary>
        private readonly Dictionary<string, TaskFactoryWrapper> _intrinsicTasks = new Dictionary<string, TaskFactoryWrapper>(StringComparer.OrdinalIgnoreCase);

        private readonly PropertyTrackingSetting _propertyTrackingSettings;

        /// <summary>
        /// The task environment to be used by IMultiThreadableTask instances.
        /// </summary>
        internal TaskEnvironment TaskEnvironment { get; set; }

        /// <summary>
        /// Constructor
        /// </summary>
        internal TaskExecutionHost(IBuildComponentHost host)
        {
            _buildComponentHost = host;
            if (host?.BuildParameters != null)
            {
                LogTaskInputs = host.BuildParameters.LogTaskInputs;
            }

            // If this is false, check the environment variable to see if it's there:
            if (!LogTaskInputs)
            {
                LogTaskInputs = Traits.Instance.EscapeHatches.LogTaskInputs;
            }

            _propertyTrackingSettings = (PropertyTrackingSetting)Traits.Instance.LogPropertyTracking;
        }

        /// <summary>
        /// Initializes a new instance of the <see cref="TaskExecutionHost"/> class
        /// for unit testing only.
        /// </summary>
        internal TaskExecutionHost()
        {
            // do nothing
        }

        /// <summary>
        /// Finalizes an instance of the <see cref="TaskExecutionHost"/> class.
        /// </summary>
        ~TaskExecutionHost()
        {
            Debug.Fail("Unexpected finalization.  Dispose should already have been called.");
            Dispose(false);
        }

        /// <summary>
        /// Flag to determine whether or not to log task inputs.
        /// </summary>
        public bool LogTaskInputs { get; }

        /// <summary>
        /// The associated project.
        /// </summary>
        public ProjectInstance ProjectInstance => _projectInstance;

        /// <summary>
        /// Gets the task instance
        /// </summary>
        internal ITask TaskInstance { get; private set; }

        /// <summary>
        /// FOR UNIT TESTING ONLY
        /// </summary>
        internal TaskFactoryWrapper _UNITTESTONLY_TaskFactoryWrapper
        {
            get => _taskFactoryWrapper;
            set => _taskFactoryWrapper = value;
        }

#if !NET35
        private HostServices _hostServices;
#endif

#if FEATURE_APPDOMAIN
        /// <summary>
        /// App domain configuration.
        /// </summary>
        internal AppDomainSetup AppDomainSetup { get; set; }
#endif

        /// <summary>
        /// Whether or not this is out-of-proc.
        /// </summary>
        internal bool IsOutOfProc { get; set; }

        /// <summary>
        /// Implementation of IDisposable
        /// </summary>
        public virtual void Dispose()
        {
            Dispose(true);
            GC.SuppressFinalize(this);
        }

        #region ITaskExecutionHost Members

        /// <summary>
        /// Initialize to run a specific task.
        /// </summary>
        public void InitializeForTask(
            IBuildEngine2 buildEngine,
            TargetLoggingContext loggingContext,
            ProjectInstance projectInstance,
            string taskName,
            ElementLocation taskLocation,
            ITaskHost taskHost,
            bool continueOnError,
            string projectFile,
#if FEATURE_APPDOMAIN
            AppDomainSetup appDomainSetup,
#endif
<<<<<<< HEAD
#if !NET35
            HostServices hostServices,
#endif
            bool isOutOfProc,
            CancellationToken cancellationToken)
=======
            bool isOutOfProc, CancellationToken cancellationToken, TaskEnvironment taskEnvironment)
>>>>>>> 2b3cc4df
        {
            _buildEngine = buildEngine;
            _projectInstance = projectInstance;
            _targetLoggingContext = loggingContext;
            _taskName = taskName;
            _projectFile = projectFile;
            _taskLocation = taskLocation;
            _cancellationTokenRegistration = cancellationToken.Register(Cancel);
            _taskHost = taskHost;
            _taskExecutionIdle.Set();
#if FEATURE_APPDOMAIN
            AppDomainSetup = appDomainSetup;
#endif
#if !NET35
            _hostServices = hostServices;
#endif
            IsOutOfProc = isOutOfProc;
            TaskEnvironment = taskEnvironment;
        }

        /// <summary>
        /// Ask the task host to find its task in the registry and get it ready for initializing the batch
        /// </summary>
        /// <returns>The task requirements and task factory wrapper if the task is found, (null, null) otherwise.</returns>
        public (TaskRequirements? requirements, TaskFactoryWrapper taskFactoryWrapper) FindTask(in TaskHostParameters taskIdentityParameters)
        {
            _taskFactoryWrapper ??= FindTaskInRegistry(taskIdentityParameters);

            if (_taskFactoryWrapper is null)
            {
                return (null, null);
            }

            TaskRequirements requirements = TaskRequirements.None;

            if (_taskFactoryWrapper.TaskFactoryLoadedType.HasSTAThreadAttribute)
            {
                requirements |= TaskRequirements.RequireSTAThread;
            }

            if (_taskFactoryWrapper.TaskFactoryLoadedType.HasLoadInSeparateAppDomainAttribute)
            {
                requirements |= TaskRequirements.RequireSeparateAppDomain;

                // we're going to be remoting across the appdomain boundary, so
                // create the list that we'll use to disconnect the taskitems once we're done
                _remotedTaskItems = new List<TaskItem>();
            }

            return (requirements, _taskFactoryWrapper);
        }

        /// <summary>
        /// Initialize to run a specific batch of the current task.
        /// </summary>
        public bool InitializeForBatch(TaskLoggingContext loggingContext, ItemBucket batchBucket, in TaskHostParameters taskIdentityParameters, int scheduledNodeId)
        {
            ErrorUtilities.VerifyThrowArgumentNull(loggingContext);

            _taskLoggingContext = loggingContext;
            _batchBucket = batchBucket;

            if (_taskFactoryWrapper == null)
            {
                return false;
            }

#if FEATURE_APPDOMAIN
            // If the task assembly is loaded into a separate AppDomain using LoadFrom, then we have a problem
            // to solve - when the task class Type is marshalled back into our AppDomain, it's not just transferred
            // here. Instead, NDP will try to Load (not LoadFrom!) the task assembly into our AppDomain, and since
            // we originally used LoadFrom, it will fail miserably not knowing where to find it.
            // We need to temporarily subscribe to the AppDomain.AssemblyResolve event to fix it.
            if (_resolver == null)
            {
                _resolver = new TaskEngineAssemblyResolver();
                _resolver.Initialize(_taskFactoryWrapper.TaskFactoryLoadedType.Assembly.AssemblyFile);
                _resolver.InstallHandler();
            }
#endif

            // We instantiate a new task object for each batch
            TaskInstance = InstantiateTask(scheduledNodeId, taskIdentityParameters);

            if (TaskInstance == null)
            {
                return false;
            }

            string realTaskAssemblyLocation = TaskInstance.GetType().Assembly.Location;

            // When MSBuild loads a task assembly, it uses Assembly.LoadFrom() with a specific path,
            // but .NET then loads based on the assembly identity with that path only as a hint.
            // This can result in the assembly being loaded from a different location than expected:
            //
            // 1. Assembly loading from the Global Assembly Cache (GAC) if that assembly version is GACed
            // 2. Assembly loading from elsewhere if someone already loaded an assembly with the same 
            //    identity from a different path
            //
            // Both scenarios can result in confusing task behavior because you're not loading the 
            // assembly you intended. MSBuild tells .NET Framework to load a specific assembly,
            // but .NET Framework may load something else entirely.
            //
            // Common example: A NuGet package task that doesn't change its assembly version between 
            // package versions. When you update the package and build while worker nodes are still 
            // alive, the task stays loaded from the old version instead of the new one.
            //
            // This validation helps identify these scenarios by checking if the loaded assembly 
            // location matches what we expected, and logging a message when there's a mismatch
            // to help diagnose confusing task behavior issues.
            if (!string.IsNullOrWhiteSpace(realTaskAssemblyLocation) && realTaskAssemblyLocation != _taskFactoryWrapper.TaskFactoryLoadedType.Path)
            {
                if (!IsTaskAssemblyMatchFactoryType())
                {
                    _taskLoggingContext.LogComment(MessageImportance.Normal, "TaskAssemblyLocationMismatch", realTaskAssemblyLocation, _taskFactoryWrapper.TaskFactoryLoadedType.Path);
                }
            }

            TaskInstance.BuildEngine = _buildEngine;
            TaskInstance.HostObject = _taskHost;
            
            if (TaskInstance is IMultiThreadableTask multiThreadableTask)
            {
                multiThreadableTask.TaskEnvironment = TaskEnvironment;
            }

            return true;

            // Function to validate that if this is a TaskHostTask, the assembly it loaded is the same one we found in the registry.
            bool IsTaskAssemblyMatchFactoryType() => TaskInstance is not TaskHostTask tht
                || tht.LoadedTaskAssemblyInfo.AssemblyLocation == _taskFactoryWrapper.TaskFactoryLoadedType.Path;
        }

        /// <summary>
        /// Sets all of the specified parameters on the task.
        /// </summary>
        /// <param name="parameters">The name/value pairs for the parameters.</param>
        /// <returns>True if the parameters were set correctly, false otherwise.</returns>
        public bool SetTaskParameters(IDictionary<string, (string, ElementLocation)> parameters)
        {
            ErrorUtilities.VerifyThrowArgumentNull(parameters);

            bool taskInitialized = true;

            // Get the properties that exist on this task.  We need to gather all of the ones that are marked
            // "required" so that we can keep track of whether or not they all get set.
            var setParameters = new Dictionary<string, string>(StringComparer.OrdinalIgnoreCase);
            IReadOnlyDictionary<string, string> requiredParameters = GetNamesOfPropertiesWithRequiredAttribute();

            // look through all the attributes of the task element
            foreach (KeyValuePair<string, (string, ElementLocation)> parameter in parameters)
            {
                bool taskParameterSet = false;  // Did we actually call the setter on this task parameter?
                bool success;

                try
                {
                    success = SetTaskParameter(parameter.Key, parameter.Value.Item1, parameter.Value.Item2, requiredParameters.ContainsKey(parameter.Key), out taskParameterSet);
                }
                catch (Exception e) when (!ExceptionHandling.NotExpectedReflectionException(e))
                {
                    // Reflection related exception
                    _taskLoggingContext.LogError(new BuildEventFileInfo(_taskLocation), "TaskParametersError", _taskName, e.Message);

                    success = false;
                }

                if (!success)
                {
                    // stop processing any more attributes
                    taskInitialized = false;
                    break;
                }
                else if (taskParameterSet)
                {
                    // Keep track that we've set a value for this property.  Note that this will
                    // keep track of non-required properties as well, but that's okay.  We just
                    // to check at the end that there are no values in the requiredParameters
                    // table that aren't also in the setParameters table.
                    setParameters[parameter.Key] = String.Empty;
                }
            }

            if (TaskInstance is IIncrementalTask incrementalTask)
            {
                incrementalTask.FailIfNotIncremental = _buildComponentHost.BuildParameters.Question;
            }

            if (taskInitialized)
            {
                // See if any required properties were not set
                foreach (KeyValuePair<string, string> requiredParameter in requiredParameters)
                {
                    ProjectErrorUtilities.VerifyThrowInvalidProject(
                        setParameters.ContainsKey(requiredParameter.Key),
                        _taskLocation,
                        "RequiredPropertyNotSetError",
                        _taskName,
                        requiredParameter.Key);
                }
            }

            return taskInitialized;
        }

        /// <summary>
        /// Retrieve the outputs from the task.
        /// </summary>
        /// <returns>True of the outputs were gathered successfully, false otherwise.</returns>
        public bool GatherTaskOutputs(string parameterName, ElementLocation parameterLocation, bool outputTargetIsItem, string outputTargetName)
        {
            ErrorUtilities.VerifyThrow(_taskFactoryWrapper != null, "Need a taskFactoryWrapper to retrieve outputs from.");

            bool gatheredGeneratedOutputsSuccessfully = true;

            try
            {
                TaskPropertyInfo parameter = _taskFactoryWrapper.GetProperty(parameterName);
                foreach (TaskPropertyInfo prop in _taskFactoryWrapper.TaskFactoryLoadedType.Properties)
                {
                    if (prop.Name.Equals(parameterName, StringComparison.OrdinalIgnoreCase))
                    {
                        parameter = prop;
                        break;
                    }
                }

                // flag an error if we find a parameter that has no .NET property equivalent
                ProjectErrorUtilities.VerifyThrowInvalidProject(
                    parameter != null,
                    parameterLocation,
                    "UnexpectedTaskOutputAttribute",
                    parameterName,
                    _taskName);

                // output parameters must have their corresponding .NET properties marked with the Output attribute
                ProjectErrorUtilities.VerifyThrowInvalidProject(
                    _taskFactoryWrapper.GetNamesOfPropertiesWithOutputAttribute.ContainsKey(parameterName),
                    parameterLocation,
                    "UnmarkedOutputTaskParameter",
                    parameter.Name,
                    _taskName);

                EnsureParameterInitialized(parameter, _batchBucket.Lookup);

                if (parameter.IsAssignableToITask)
                {
                    ITaskItem[] outputs = GetItemOutputs(parameter);
                    GatherTaskItemOutputs(outputTargetIsItem, outputTargetName, outputs, parameterLocation, parameter);
                }
                else if (parameter.IsValueTypeOutputParameter)
                {
                    string[] outputs = GetValueOutputs(parameter);
                    GatherArrayStringAndValueOutputs(outputTargetIsItem, outputTargetName, outputs, parameterLocation, parameter);
                }
                else
                {
                    ProjectErrorUtilities.ThrowInvalidProject(
                        parameterLocation,
                        "UnsupportedTaskParameterTypeError",
                        parameter.PropertyType.FullName,
                        parameter.Name,
                        _taskName);
                }
            }
            catch (InvalidOperationException e)
            {
                // handle invalid TaskItems in task outputs
                _targetLoggingContext.LogError(
                    new BuildEventFileInfo(parameterLocation),
                    "InvalidTaskItemsInTaskOutputs",
                    _taskName,
                    parameterName,
                    e.Message);

                gatheredGeneratedOutputsSuccessfully = false;
            }
            catch (TargetInvocationException e)
            {
                // handle any exception thrown by the task's getter
                // Exception thrown by the called code itself
                // Log the stack, so the task vendor can fix their code
                // Log the task line number, whatever the value of ContinueOnError;
                // because this will be a hard error anyway.
                _targetLoggingContext.LogFatalTaskError(
                    e.InnerException,
                    new BuildEventFileInfo(parameterLocation),
                    _taskName);

                // We do not recover from a task exception while getting outputs,
                // so do not merely set gatheredGeneratedOutputsSuccessfully = false; here
                ProjectErrorUtilities.ThrowInvalidProject(
                    parameterLocation,
                    "FailedToRetrieveTaskOutputs",
                    _taskName,
                    parameterName,
                    e.InnerException?.Message);
            }
            catch (Exception e) when (!ExceptionHandling.NotExpectedReflectionException(e))
            {
                ProjectErrorUtilities.ThrowInvalidProject(
                    parameterLocation,
                    "FailedToRetrieveTaskOutputs",
                    _taskName,
                    parameterName,
                    e.Message);
            }

            return gatheredGeneratedOutputsSuccessfully;
        }

        /// <summary>
        /// Cleans up after running a batch.
        /// </summary>
        public void CleanupForBatch()
        {
            try
            {
                if (_taskFactoryWrapper != null && TaskInstance != null)
                {
                    _taskFactoryWrapper.TaskFactory.CleanupTask(TaskInstance);
                }
            }
            finally
            {
                TaskInstance = null;
            }
        }

        /// <summary>
        /// Cleans up after running the task.
        /// </summary>
        public void CleanupForTask()
        {
#if FEATURE_APPDOMAIN
            if (_resolver != null)
            {
                _resolver.RemoveHandler();
                _resolver = null;
            }
#endif

            _taskFactoryWrapper = null;

            // We must null this out because it could be a COM object (or any other ref-counted object) which needs to
            // be released.
            _taskHost = null;
            CleanupCancellationToken();

            ErrorUtilities.VerifyThrow(TaskInstance == null, "Task Instance should be null");
        }

        /// <summary>
        /// Executes the task.
        /// </summary>
        public bool Execute()
        {
            // If cancel is called before we get here, we simply don't execute and return failure.  If cancel is called after this check
            // the task needs to be able to handle the possibility that Cancel has been called before the task has done anything meaningful,
            // and Execute may not even have been called yet.
            _taskExecutionIdle.Reset();

            if (_cancelled)
            {
                _taskExecutionIdle.Set();
                return false;
            }

            bool taskReturnValue;

            try
            {
                Debug.Assert(TaskInstance is not IMultiThreadableTask multiThreadableTask || multiThreadableTask.TaskEnvironment != null, "task environment missing for multi-threadable task");
                taskReturnValue = TaskInstance.Execute();
            }
            finally
            {
                _taskExecutionIdle.Set();
            }

            return taskReturnValue;
        }

        #endregion

        /// <summary>
        /// Implementation of IDisposable
        /// </summary>
        protected virtual void Dispose(bool disposing)
        {
            if (disposing)
            {
                _taskExecutionIdle.Dispose();
                CleanupCancellationToken();
            }

#if FEATURE_APPDOMAIN
            // if we've been asked to remote these items then
            // we need to disconnect them from .NET Remoting now we're all done with them
            if (_remotedTaskItems != null)
            {
                foreach (TaskItem item in _remotedTaskItems)
                {
                    // Tell remoting to forget connections to the taskitem
                    RemotingServices.Disconnect(item);
                }
            }

            _remotedTaskItems = null;
#endif
        }

        /// <summary>
        /// Disposes of the cancellation token registration.
        /// </summary>
        private void CleanupCancellationToken()
        {
            _cancellationTokenRegistration.Dispose();
        }

        /// <summary>
        /// Cancels the currently-running task.
        /// Kick off a task to wait for the currently-running task and log the wait message.
        /// </summary>
        private void Cancel()
        {
            // This will prevent the current and any future tasks from running on this TaskExecutionHost, because we don't reset the cancelled flag.
            _cancelled = true;

            ITask currentInstance = TaskInstance;
            ICancelableTask cancellableTask = null;
            if (currentInstance != null)
            {
                cancellableTask = currentInstance as ICancelableTask;
            }

            if (cancellableTask != null)
            {
                try
                {
                    cancellableTask.Cancel();
                }
                catch (Exception e) when (!ExceptionHandling.IsCriticalException(e))
                {
                    try
                    {
                        _taskLoggingContext.LogFatalTaskError(e, new BuildEventFileInfo(_taskLocation), ((ProjectTaskInstance)_taskLoggingContext.Task).Name);
                    }

                    // If this fails it could be due to the task logging context no longer being valid due to a race condition where the task completes while we
                    // are in this method.  In that case we simply ignore the exception and carry on since we can't log anything anyhow.
                    catch (InternalErrorException) when (!_taskLoggingContext.IsValid)
                    {
                    }
                }
            }

            // Let the task finish now.  If cancellation worked, hopefully it finishes sooner than it would have otherwise.
            // If the task builder crashed, this could have already been disposed
            if (!_taskExecutionIdle.SafeWaitHandle.IsClosed)
            {
                // Kick off a task to log the message so that we don't block the calling thread.
                Task.Run(async delegate
                {
                    await _taskExecutionIdle.ToTask(CancelFirstWarningWaitInterval);
                    if (!_taskExecutionIdle.WaitOne(0))
                    {
                        DisplayCancelWaitMessage();
                        await _taskExecutionIdle.ToTask(CancelWarningWaitInterval);
                        while (!_taskExecutionIdle.WaitOne(0))
                        {
                            DisplayCancelWaitMessage();
                            await _taskExecutionIdle.ToTask(CancelWarningWaitInterval);
                        }
                    }
                });
            }
        }

        #region Local Methods
        /// <summary>
        /// Called on the local side.
        /// </summary>
        private bool SetTaskItemParameter(TaskPropertyInfo parameter, ITaskItem item)
        {
            return InternalSetTaskParameter(parameter, item);
        }

        /// <summary>
        /// Called on the local side.
        /// </summary>
        private bool SetValueParameter(TaskPropertyInfo parameter, Type parameterType, string expandedParameterValue)
        {
            if (parameterType == typeof(bool))
            {
                // Convert the string to the appropriate datatype, and set the task's parameter.
                return InternalSetTaskParameter(parameter, ConversionUtilities.ConvertStringToBool(expandedParameterValue));
            }
            else if (parameterType == typeof(string))
            {
                return InternalSetTaskParameter(parameter, expandedParameterValue);
            }
            else
            {
                return InternalSetTaskParameter(parameter, Convert.ChangeType(expandedParameterValue, parameterType, CultureInfo.InvariantCulture));
            }
        }

        /// <summary>
        /// Called on the local side.
        /// </summary>
        private bool SetParameterArray(TaskPropertyInfo parameter, Type parameterType, IList<TaskItem> taskItems, ElementLocation parameterLocation)
        {
            TaskItem currentItem = null;

            try
            {
                // Loop through all the TaskItems in our arraylist, and convert them.
                ArrayList finalTaskInputs = new ArrayList(taskItems.Count);

                if (parameterType != typeof(ITaskItem[]))
                {
                    foreach (TaskItem item in taskItems)
                    {
                        currentItem = item;
                        if (parameterType == typeof(string[]))
                        {
                            finalTaskInputs.Add(item.ItemSpec);
                        }
                        else if (parameterType == typeof(bool[]))
                        {
                            finalTaskInputs.Add(ConversionUtilities.ConvertStringToBool(item.ItemSpec));
                        }
                        else
                        {
                            finalTaskInputs.Add(Convert.ChangeType(item.ItemSpec, parameterType.GetElementType(), CultureInfo.InvariantCulture));
                        }
                    }
                }
                else
                {
                    foreach (TaskItem item in taskItems)
                    {
                        // if we've been asked to remote these items then
                        // remember them so we can disconnect them from remoting later
                        RecordItemForDisconnectIfNecessary(item);

                        finalTaskInputs.Add(item);
                    }
                }

                return InternalSetTaskParameter(parameter, finalTaskInputs.ToArray(parameterType.GetElementType()));
            }
            catch (Exception ex)
            {
                if (ex is InvalidCastException || // invalid type
                    ex is ArgumentException || // can't convert to bool
                    ex is FormatException || // bad string representation of a type
                    ex is OverflowException) // overflow when converting string representation of a numerical type
                {
                    ProjectErrorUtilities.ThrowInvalidProject(
                        parameterLocation,
                        "InvalidTaskParameterValueError",
                        currentItem.ItemSpec,
                        parameter.Name,
                        parameterType.FullName,
                        _taskName);
                }

                throw;
            }
        }

        /// <summary>
        /// Remember this TaskItem so that we can disconnect it when this Task has finished executing
        /// Only if we're passing TaskItems to another AppDomain is this necessary. This call
        /// Will make that determination for you.
        /// </summary>
        private void RecordItemForDisconnectIfNecessary(TaskItem item)
        {
            // remember that we need to disconnect this item
            _remotedTaskItems?.Add(item);
        }

        /// <summary>
        /// Gets the outputs (as an array of ITaskItem) from the specified output parameter.
        /// </summary>
        private ITaskItem[] GetItemOutputs(TaskPropertyInfo parameter)
        {
            object outputs = _taskFactoryWrapper.GetPropertyValue(TaskInstance, parameter);

            if (!(outputs is ITaskItem[] taskItemOutputs))
            {
                taskItemOutputs = [(ITaskItem)outputs];
            }

            return taskItemOutputs;
        }

        /// <summary>
        /// Gets the outputs (as an array of string values) from the specified output parameter.
        /// </summary>
        private string[] GetValueOutputs(TaskPropertyInfo parameter)
        {
            object outputs = _taskFactoryWrapper.GetPropertyValue(TaskInstance, parameter);

            Array convertibleOutputs = parameter.PropertyType.IsArray ? (Array)outputs : new[] { outputs };

            if (convertibleOutputs == null)
            {
                return null;
            }

            var stringOutputs = new string[convertibleOutputs.Length];
            for (int i = 0; i < convertibleOutputs.Length; i++)
            {
                object output = convertibleOutputs.GetValue(i);
                if (output != null)
                {
                    stringOutputs[i] = (string)Convert.ChangeType(output, typeof(string), CultureInfo.InvariantCulture);
                }
            }

            return stringOutputs;
        }

        #endregion

        /// <summary>
        /// Given the task name, this method tries to find the task. It uses the following search order:
        /// 1) checks the tasks declared by the project, searching by exact name and task identity parameters
        /// 2) checks the global task declarations (in *.TASKS in MSbuild bin dir), searching by exact name and task identity parameters
        /// 3) checks the tasks declared by the project, searching by fuzzy match (missing namespace, etc.) and task identity parameters
        /// 4) checks the global task declarations (in *.TASKS in MSbuild bin dir), searching by fuzzy match (missing namespace, etc.) and task identity parameters
        /// 5) 1-4 again in order without the task identity parameters, to gather additional information for the user (if the task identity
        ///    parameters don't match, it is an error, but at least we can return them a more useful error in this case than just "could not
        ///    find task")
        ///
        /// The search ordering is meant to reduce the number of assemblies we scan, because loading assemblies can be expensive.
        /// The tasks and assemblies declared by the project are scanned first, on the assumption that if the project declared
        /// them, they are likely used.
        ///
        /// If the set of task identity parameters are defined, only tasks that match that identity are chosen.
        /// </summary>
        /// <returns>The Type of the task, or null if it was not found.</returns>
        private TaskFactoryWrapper FindTaskInRegistry(in TaskHostParameters taskIdentityParameters)
        {
            if (!_intrinsicTasks.TryGetValue(_taskName, out TaskFactoryWrapper returnClass))
            {
                returnClass = _projectInstance.TaskRegistry.GetRegisteredTask(_taskName, null, taskIdentityParameters, true /* exact match */, _targetLoggingContext, _taskLocation, _buildComponentHost?.BuildParameters?.MultiThreaded ?? false);
                if (returnClass == null)
                {
                    returnClass = _projectInstance.TaskRegistry.GetRegisteredTask(_taskName, null, taskIdentityParameters, false /* fuzzy match */, _targetLoggingContext, _taskLocation, _buildComponentHost?.BuildParameters?.MultiThreaded ?? false);

                    if (returnClass == null)
                    {
                        returnClass = _projectInstance.TaskRegistry.GetRegisteredTask(_taskName, null, TaskHostParameters.Empty, true /* exact match */, _targetLoggingContext, _taskLocation, _buildComponentHost?.BuildParameters?.MultiThreaded ?? false);

                        if (returnClass == null)
                        {
                            returnClass = _projectInstance.TaskRegistry.GetRegisteredTask(_taskName, null, TaskHostParameters.Empty, false /* fuzzy match */, _targetLoggingContext, _taskLocation, _buildComponentHost?.BuildParameters?.MultiThreaded ?? false);

                            if (returnClass == null)
                            {
                                _targetLoggingContext.LogError(
                                        new BuildEventFileInfo(_taskLocation),
                                        "MissingTaskError",
                                        _taskName,
                                        _projectInstance.TaskRegistry.Toolset.ToolsPath);

                                return null;
                            }
                        }

                        _targetLoggingContext.LogError(
                                new BuildEventFileInfo(_taskLocation),
                                "TaskExistsButHasMismatchedIdentityError",
                                _taskName,
                                returnClass.FactoryIdentityParameters.Runtime ?? XMakeAttributes.MSBuildRuntimeValues.any,
                                returnClass.FactoryIdentityParameters.Architecture ?? XMakeAttributes.MSBuildArchitectureValues.any,
                                taskIdentityParameters.Runtime ?? XMakeAttributes.MSBuildRuntimeValues.any,
                                taskIdentityParameters.Architecture ?? XMakeAttributes.MSBuildArchitectureValues.any);

                        // if we've logged this error, even though we've found something, we want to act like we didn't.
                        return null;
                    }
                }

                // Map to an intrinsic task, if necessary.
                if (String.Equals(returnClass.TaskFactory.TaskType.FullName, "Microsoft.Build.Tasks.MSBuild", StringComparison.OrdinalIgnoreCase))
                {
                    Assembly taskExecutionHostAssembly = typeof(TaskExecutionHost).GetTypeInfo().Assembly;
                    returnClass = new TaskFactoryWrapper(new IntrinsicTaskFactory(typeof(MSBuild)), new LoadedType(typeof(MSBuild), AssemblyLoadInfo.Create(taskExecutionHostAssembly.FullName, null), taskExecutionHostAssembly, typeof(ITaskItem)), _taskName, TaskHostParameters.Empty);
                    _intrinsicTasks[_taskName] = returnClass;
                }
                else if (String.Equals(returnClass.TaskFactory.TaskType.FullName, "Microsoft.Build.Tasks.CallTarget", StringComparison.OrdinalIgnoreCase))
                {
                    Assembly taskExecutionHostAssembly = typeof(TaskExecutionHost).GetTypeInfo().Assembly;
                    returnClass = new TaskFactoryWrapper(new IntrinsicTaskFactory(typeof(CallTarget)), new LoadedType(typeof(CallTarget), AssemblyLoadInfo.Create(taskExecutionHostAssembly.FullName, null), taskExecutionHostAssembly, typeof(ITaskItem)), _taskName, TaskHostParameters.Empty);
                    _intrinsicTasks[_taskName] = returnClass;
                }
            }

            return returnClass;
        }

        /// <summary>
        /// Instantiates the task.
        /// </summary>
        private ITask InstantiateTask(int scheduledNodeId, in TaskHostParameters taskIdentityParameters)
        {
            ITask task = null;

            try
            {
                if (_taskFactoryWrapper.TaskFactory is AssemblyTaskFactory assemblyTaskFactory)
                {
                    task = assemblyTaskFactory.CreateTaskInstance(
                        _taskLocation,
                        _taskLoggingContext,
                        _buildComponentHost,
                        taskIdentityParameters,
                        _projectFile,
#if !NET35
                        _hostServices,
#endif
#if FEATURE_APPDOMAIN
                        AppDomainSetup,
#endif
                        IsOutOfProc,
                        scheduledNodeId,
                        ProjectInstance.GetProperty,
                        TaskEnvironment);
                }
                else
                {
                    TaskFactoryEngineContext taskFactoryEngineContext = new TaskFactoryEngineContext(_buildEngine.IsRunningMultipleNodes, _taskLocation, _taskLoggingContext, _buildComponentHost?.BuildParameters?.MultiThreaded ?? false, Traits.Instance.ForceTaskFactoryOutOfProc);
                    bool isTaskHost = false;
                    try
                    {
                        // Check if we should force out-of-process execution for non-AssemblyTaskFactory instances
                        // This happens when: 1) Environment variable is set, OR 2) MultiThreaded build is enabled
                        // IntrinsicTaskFactory tasks run in proc always
                        bool shouldRunOutOfProc = TaskFactoryUtilities.ShouldCompileForOutOfProcess(taskFactoryEngineContext)
                                                  && _taskFactoryWrapper.TaskFactory is not IntrinsicTaskFactory;

                        if (shouldRunOutOfProc)
                        {
                            // Custom Task factories are not supported, internal TaskFactories implement this marker interface
                            if (_taskFactoryWrapper.TaskFactory is not IOutOfProcTaskFactory outOfProcTaskFactory)
                            {
                                _taskLoggingContext.LogError(
                                    new BuildEventFileInfo(_taskLocation),
                                    "CustomTaskFactoryOutOfProcNotSupported",
                                    _taskFactoryWrapper.TaskFactory.FactoryName,
                                    _taskName);
                                return null;
                            }

                            task = CreateTaskHostTaskForOutOfProcFactory(taskIdentityParameters, taskFactoryEngineContext, outOfProcTaskFactory, scheduledNodeId);
                            isTaskHost = true;
                        }

                        // Normal in-process execution for custom task factories
                        else
                        {
                            // ITaskFactory2 is here for compat reasons
                            if (_taskFactoryWrapper.TaskFactory is ITaskFactory2 taskFactory2)
                            {
                                task = taskFactory2.CreateTask(taskFactoryEngineContext, taskIdentityParameters.ToDictionary());
                            }
                            else
                            {
                                task = _taskFactoryWrapper.TaskFactory is ITaskFactory3 taskFactory3
                                    ? taskFactory3.CreateTask(taskFactoryEngineContext, taskIdentityParameters)
                                    : _taskFactoryWrapper.TaskFactory.CreateTask(taskFactoryEngineContext);
                            }
                        }

                        // Track telemetry for non-AssemblyTaskFactory task factories
                        _taskLoggingContext?.TargetLoggingContext?.ProjectLoggingContext?.ProjectTelemetry?.AddTaskExecution(_taskFactoryWrapper.TaskFactory.GetType().FullName, isTaskHost);
                    }
                    finally
                    {
#if FEATURE_APPDOMAIN
                        taskFactoryEngineContext.MarkAsInactive();
#endif
                    }
                }
            }
            catch (InvalidCastException e)
            {
                _taskLoggingContext.LogError(
                    new BuildEventFileInfo(_taskLocation),
                    "TaskInstantiationFailureErrorInvalidCast",
                    _taskName,
                    _taskFactoryWrapper.TaskFactory.FactoryName,
                    e.Message);
            }
            catch (TargetInvocationException e)
            {
                // Exception thrown by the called code itself
                // Log the stack, so the task vendor can fix their code
                _taskLoggingContext.LogError(
                    new BuildEventFileInfo(_taskLocation),
                    "TaskInstantiationFailureError",
                    _taskName,
                    _taskFactoryWrapper.TaskFactory.FactoryName,
                    Environment.NewLine + e.InnerException);
            }
            catch (Exception e) when (!ExceptionHandling.IsCriticalException(e))
            {
                // Reflection related exception
                _taskLoggingContext.LogError(
                    new BuildEventFileInfo(_taskLocation),
                    "TaskInstantiationFailureError",
                    _taskName,
                    _taskFactoryWrapper.TaskFactory.FactoryName,
                    e.Message);
            }

            return task;
        }

        /// <summary>
        /// Set the specified parameter based on its type.
        /// </summary>
        private bool SetTaskParameter(
            string parameterName,
            string parameterValue,
            ElementLocation parameterLocation,
            bool isRequired,
            out bool parameterSet)
        {
            bool success = false;
            parameterSet = false;

            try
            {
                // check if the task has a .NET property corresponding to the parameter
                LoadedType loadedType = _taskFactoryWrapper.TaskFactoryLoadedType;
                int indexOfParameter = -1;
                for (int i = 0; i < loadedType.Properties.Length; i++)
                {
                    if (loadedType.Properties[i].Name.Equals(parameterName))
                    {
                        indexOfParameter = i;
                        break;
                    }
                }

                // For most tasks, finding the parameter in our list of known properties is equivalent to
                // saying the task was properly invoked, as far as this parameter is concerned. However,
                // that is not true for CodeTaskFactories like RoslynCodeTaskFactory. In that case, they
                // will often have a list of parameters under the UsingTask declaration. Fortunately, if
                // your TaskFactory is RoslynCodeTaskFactory, it isn't TaskHostFactory, which means the
                // types are fully loaded at this stage, and we can access them as we had in the past.
                TaskPropertyInfo parameter = null;
                Type parameterType = null;
                if (indexOfParameter != -1)
                {
                    parameter = loadedType.Properties[indexOfParameter];
                    parameterType = Type.GetType(
                        loadedType.PropertyAssemblyQualifiedNames?[indexOfParameter] ??
                        parameter.PropertyType.AssemblyQualifiedName);
                }
                else
                {
                    parameter = _taskFactoryWrapper.GetProperty(parameterName);
                    if (parameter != null)
                    {
                        parameterType = Type.GetType(parameter.PropertyType.AssemblyQualifiedName);
                    }
                }

                if (parameter != null)
                {
                    EnsureParameterInitialized(parameter, _batchBucket.Lookup);

                    // try to set the parameter
                    if (TaskParameterTypeVerifier.IsValidScalarInputParameter(parameterType))
                    {
                        success = InitializeTaskScalarParameter(
                            parameter,
                            parameterType,
                            parameterValue,
                            parameterLocation,
                            out parameterSet);
                    }
                    else if (TaskParameterTypeVerifier.IsValidVectorInputParameter(parameterType))
                    {
                        success = InitializeTaskVectorParameter(
                            parameter,
                            parameterType,
                            parameterValue,
                            parameterLocation,
                            isRequired,
                            out parameterSet);
                    }
                    else
                    {
                        _taskLoggingContext.LogError(
                            new BuildEventFileInfo(parameterLocation),
                            "UnsupportedTaskParameterTypeError",
                            parameterType.FullName,
                            parameter.Name,
                            _taskName);
                    }

                    if (!success)
                    {
                        // flag an error if the parameter could not be set
                        _taskLoggingContext.LogError(
                            new BuildEventFileInfo(parameterLocation),
                            "InvalidTaskAttributeError",
                            parameterName,
                            parameterValue,
                            _taskName);
                    }
                }
                else
                {
                    // flag an error if we find a parameter that has no .NET property equivalent
                    _taskLoggingContext.LogError(
                        new BuildEventFileInfo(parameterLocation),
                        "UnexpectedTaskAttribute",
                        parameterName,
                        _taskName,
                        _taskFactoryWrapper.TaskFactoryLoadedType.LoadedAssemblyName.FullName,
                        _taskFactoryWrapper.TaskFactoryLoadedType.Path);
                }
            }
            catch (AmbiguousMatchException)
            {
                _taskLoggingContext.LogError(
                    new BuildEventFileInfo(parameterLocation),
                    "AmbiguousTaskParameterError",
                    _taskName,
                    parameterName);
            }
            catch (ArgumentException)
            {
                ProjectErrorUtilities.ThrowInvalidProject(
                    parameterLocation,
                    "SetAccessorNotAvailableOnTaskParameter",
                    parameterName,
                    _taskName);
            }

            return success;
        }

        /// <summary>
        /// Given an instantiated task, this helper method sets the specified scalar parameter based on its type.
        /// </summary>
        private bool InitializeTaskScalarParameter(
            TaskPropertyInfo parameter,
            Type parameterType,
            string parameterValue,
            ElementLocation parameterLocation,
            out bool taskParameterSet)
        {
            taskParameterSet = false;

            bool success;

            try
            {
                if (parameterType == typeof(ITaskItem))
                {
                    // We don't know how many items we're going to end up with, but we'll
                    // keep adding them to this arraylist as we find them.
                    IList<TaskItem> finalTaskItems = _batchBucket.Expander.ExpandIntoTaskItemsLeaveEscaped(parameterValue, ExpanderOptions.ExpandAll, parameterLocation);

                    if (finalTaskItems.Count == 0)
                    {
                        success = true;
                    }
                    else
                    {
                        if (finalTaskItems.Count != 1)
                        {
                            // We only allow a single item to be passed into a parameter of ITaskItem.

                            // Some of the computation (expansion) here is expensive, so don't switch to VerifyThrowInvalidProject.
                            ProjectErrorUtilities.ThrowInvalidProject(
                                parameterLocation,
                                "CannotPassMultipleItemsIntoScalarParameter",
                                _batchBucket.Expander.ExpandIntoStringAndUnescape(parameterValue, ExpanderOptions.ExpandAll, parameterLocation),
                                parameter.Name,
                                parameterType.FullName,
                                _taskName);
                        }

                        RecordItemForDisconnectIfNecessary(finalTaskItems[0]);

                        success = SetTaskItemParameter(parameter, finalTaskItems[0]);

                        taskParameterSet = true;
                    }
                }
                else
                {
                    // Expand out all the metadata, properties, and item vectors in the string.
                    string expandedParameterValue = _batchBucket.Expander.ExpandIntoStringAndUnescape(parameterValue, ExpanderOptions.ExpandAll, parameterLocation);

                    if (expandedParameterValue.Length == 0)
                    {
                        success = true;
                    }
                    else
                    {
                        success = SetValueParameter(parameter, parameterType, expandedParameterValue);
                        taskParameterSet = true;
                    }
                }
            }
            catch (Exception ex)
            {
                if (ex is InvalidCastException || // invalid type
                    ex is ArgumentException || // can't convert to bool
                    ex is FormatException || // bad string representation of a type
                    ex is OverflowException) // overflow when converting string representation of a numerical type
                {
                    ProjectErrorUtilities.ThrowInvalidProject(
                        parameterLocation,
                        "InvalidTaskParameterValueError",
                        _batchBucket.Expander.ExpandIntoStringAndUnescape(parameterValue, ExpanderOptions.ExpandAll, parameterLocation),
                        parameter.Name,
                        parameterType.FullName,
                        _taskName);
                }

                throw;
            }

            return success;
        }

        private void EnsureParameterInitialized(TaskPropertyInfo parameter, Lookup lookup)
        {
            if (parameter.Initialized)
            {
                return;
            }

            parameter.Initialized = true;

            // PERF: Be careful to avoid unnecessary string allocations. Appending '_taskName + "_" + parameter.Name' happens in both paths,
            // but we don't want to allocate the string if we don't need to.
            string key = "DisableLogTaskParameter_" + _taskName + "_" + parameter.Name;

            if (string.Equals(lookup.GetProperty(key)?.EvaluatedValue, "true", StringComparison.OrdinalIgnoreCase))
            {
                parameter.Log = false;
            }
            else
            {
                string metadataKey = "DisableLogTaskParameterItemMetadata_" + _taskName + "_" + parameter.Name;
                if (string.Equals(lookup.GetProperty(metadataKey)?.EvaluatedValue, "true", StringComparison.OrdinalIgnoreCase))
                {
                    parameter.LogItemMetadata = false;
                }
            }
        }

        /// <summary>
        /// Given an instantiated task, this helper method sets the specified vector parameter. Vector parameters can be composed
        /// of multiple item vectors. The semicolon is the only separator allowed, and white space around the semicolon is
        /// ignored. Any item separator strings are not allowed, and embedded item vectors are not allowed.
        /// </summary>
        /// <remarks>This method is marked "internal" for unit-testing purposes only -- it should be "private" ideally.</remarks>
        /// <example>
        /// If @(CPPFiles) is a vector for the files a.cpp and b.cpp, and @(IDLFiles) is a vector for the files a.idl and b.idl:
        ///
        ///     "@(CPPFiles)"                               converts to     { a.cpp, b.cpp }
        ///
        ///     "@(CPPFiles); c.cpp; @(IDLFiles); c.idl"    converts to     { a.cpp, b.cpp, c.cpp, a.idl, b.idl, c.idl }
        ///
        ///     "@(CPPFiles,';')"                           converts to     &lt;error&gt;
        ///
        ///     "xxx@(CPPFiles)xxx"                         converts to     &lt;error&gt;
        /// </example>
        private bool InitializeTaskVectorParameter(
            TaskPropertyInfo parameter,
            Type parameterType,
            string parameterValue,
            ElementLocation parameterLocation,
            bool isRequired,
            out bool taskParameterSet)
        {
            ErrorUtilities.VerifyThrow(parameterValue != null, "Didn't expect null parameterValue in InitializeTaskVectorParameter");

            taskParameterSet = false;
            bool success;
            IList<TaskItem> finalTaskItems = _batchBucket.Expander.ExpandIntoTaskItemsLeaveEscaped(parameterValue, ExpanderOptions.ExpandAll, parameterLocation);

            // If there were no items, don't change the parameter's value.  EXCEPT if it's marked as a required
            // parameter, in which case we made an explicit decision to pass in an empty array.  This is
            // to avoid project authors having to add Conditions on all their tasks to avoid calling them
            // when a particular item list is empty.  This way, we just call the task with an empty list,
            // the task will loop over an empty list, and return quickly.
            if ((finalTaskItems.Count > 0) || isRequired)
            {
                // If the task parameter is not a ITaskItem[], then we need to convert
                // all the TaskItem's in our arraylist to the appropriate datatype.
                success = SetParameterArray(parameter, parameterType, finalTaskItems, parameterLocation);
                taskParameterSet = true;
            }
            else
            {
                success = true;
            }

            return success;
        }

        private static readonly string TaskParameterFormatString = ItemGroupLoggingHelper.TaskParameterPrefix + "{0}={1}";

        /// <summary>
        /// Given an instantiated task, this helper method sets the specified parameter
        /// </summary>
        private bool InternalSetTaskParameter(
            TaskPropertyInfo parameter,
            object parameterValue)
        {
            bool success = false;

            if (LogTaskInputs && !_taskLoggingContext.LoggingService.OnlyLogCriticalEvents)
            {
                IList parameterValueAsList = parameterValue as IList;
                bool legacyBehavior = !ChangeWaves.AreFeaturesEnabled(ChangeWaves.Wave17_12);

                // Legacy textual logging for parameters that are not lists.
                if (legacyBehavior && parameterValueAsList == null)
                {
                    _taskLoggingContext.LogCommentFromText(
                       MessageImportance.Low,
                       TaskParameterFormatString,
                       parameter.Name,
                       ItemGroupLoggingHelper.GetStringFromParameterValue(parameterValue));
                }

                if (parameter.Log)
                {
                    // Structured logging for all parameters that have logging enabled and are not empty lists.
                    if (parameterValueAsList?.Count > 0 || (parameterValueAsList == null && !legacyBehavior))
                    {
                        // Note: We're setting TaskParameterEventArgs.ItemType to parameter name for backward compatibility with
                        // older loggers and binlog viewers.
                        ItemGroupLoggingHelper.LogTaskParameter(
                            _taskLoggingContext,
                            TaskParameterMessageKind.TaskInput,
                            parameterName: parameter.Name,
                            propertyName: null,
                            itemType: parameter.Name,
                            parameterValueAsList ?? (object[])[parameterValue],
                            parameter.LogItemMetadata);
                    }
                }
            }

            try
            {
                _taskFactoryWrapper.SetPropertyValue(TaskInstance, parameter, parameterValue);
                success = true;
            }
            catch (TargetInvocationException e)
            {
                // handle any exception thrown by the task's setter itself
                // At this point, the interesting stack is the internal exception.
                // Log the task line number, whatever the value of ContinueOnError;
                // because this will be a hard error anyway.

                // Exception thrown by the called code itself
                // Log the stack, so the task vendor can fix their code
                _taskLoggingContext.LogFatalTaskError(
                    e.InnerException,
                    new BuildEventFileInfo(_taskLocation),
                    _taskName);
            }
            // If a logger has failed, abort immediately. This is the polite LoggerException.
            // InternalLoggerException is an arbitrary logger exception.
            catch (Exception e) when (e is not LoggerException && e is not InternalLoggerException && !ExceptionHandling.NotExpectedReflectionException(e))
            {
                _taskLoggingContext.LogFatalTaskError(
                    e,
                    new BuildEventFileInfo(_taskLocation),
                    _taskName);
            }

            return success;
        }

        /// <summary>
        /// Gets task item outputs
        /// </summary>
        private void GatherTaskItemOutputs(bool outputTargetIsItem, string outputTargetName, ITaskItem[] outputs, ElementLocation parameterLocation, TaskPropertyInfo parameter)
        {
            // if the task has generated outputs (if it didn't, don't do anything)
            if (outputs != null)
            {
                if (outputTargetIsItem)
                {
                    // Only count non-null elements. We sometimes have a single-element array where the element is null
                    bool hasElements = false;

                    foreach (ITaskItem output in outputs)
                    {
                        // if individual items in the array are null, ignore them
                        if (output != null)
                        {
                            hasElements = true;

                            ProjectItemInstance newItem;

                            TaskItem outputAsProjectItem = output as TaskItem;
                            string parameterLocationEscaped = EscapingUtilities.EscapeWithCaching(parameterLocation.File);

                            if (outputAsProjectItem != null)
                            {
                                // The common case -- all items involved are Microsoft.Build.Execution.ProjectItemInstance.TaskItems.
                                // Furthermore, because that is true, we know by definition that they also implement ITaskItem2.
                                newItem = new ProjectItemInstance(_projectInstance, outputTargetName, outputAsProjectItem.IncludeEscaped, parameterLocationEscaped);

                                newItem.SetMetadata(outputAsProjectItem.MetadataCollection); // copy-on-write!
                            }
                            else
                            {
                                if (output is ITaskItem2 outputAsITaskItem2)
                                {
                                    // Probably a Microsoft.Build.Utilities.TaskItem.  Not quite as good, but we can still preserve escaping.
                                    newItem = new ProjectItemInstance(_projectInstance, outputTargetName, outputAsITaskItem2.EvaluatedIncludeEscaped, parameterLocationEscaped);

                                    // If found, directly pass the backing copy-on-write dictionary.
                                    // Otherwise, retrieve a cloned dictionary from the task item.
                                    IMetadataContainer outputAsMetadataContainer = output as IMetadataContainer;
                                    SerializableMetadata backingMetadata = outputAsMetadataContainer?.BackingMetadata ?? default;

                                    if (backingMetadata.HasValue)
                                    {
                                        newItem.SetMetadataOnTaskOutput(backingMetadata.Dictionary);
                                    }
                                    else
                                    {
                                        newItem.SetMetadataOnTaskOutput(outputAsITaskItem2.CloneCustomMetadataEscaped().Cast<KeyValuePair<string, string>>());
                                    }
                                }
                                else
                                {
                                    // Not a ProjectItemInstance.TaskItem or even a ITaskItem2, so we have to fake it.
                                    // Setting an item spec expects the escaped value, as does setting metadata.
                                    newItem = new ProjectItemInstance(_projectInstance, outputTargetName, EscapingUtilities.Escape(output.ItemSpec), parameterLocationEscaped);

                                    newItem.SetMetadataOnTaskOutput(EnumerateMetadata(output.CloneCustomMetadata()));

                                    static IEnumerable<KeyValuePair<string, string>> EnumerateMetadata(IDictionary customMetadata)
                                    {
                                        if (customMetadata is CopyOnWriteDictionary<string> copyOnWriteDictionary)
                                        {
                                            foreach (KeyValuePair<string, string> kvp in copyOnWriteDictionary)
                                            {
                                                yield return new KeyValuePair<string, string>(kvp.Key, EscapingUtilities.Escape(kvp.Value));
                                            }
                                        }
                                        else if (customMetadata is Dictionary<string, string> dictionary)
                                        {
                                            foreach (KeyValuePair<string, string> kvp in dictionary)
                                            {
                                                yield return new KeyValuePair<string, string>(kvp.Key, EscapingUtilities.Escape(kvp.Value));
                                            }
                                        }
                                        else
                                        {
                                            foreach (DictionaryEntry de in customMetadata)
                                            {
                                                yield return new KeyValuePair<string, string>((string)de.Key, EscapingUtilities.Escape((string)de.Value));
                                            }
                                        }
                                    }
                                }
                            }

                            _batchBucket.Lookup.AddNewItem(newItem);
                        }
                    }

                    if (hasElements && LogTaskInputs && !_taskLoggingContext.LoggingService.OnlyLogCriticalEvents && parameter.Log)
                    {
                        ItemGroupLoggingHelper.LogTaskParameter(
                            _taskLoggingContext,
                            TaskParameterMessageKind.TaskOutput,
                            parameterName: parameter.Name,
                            propertyName: null,
                            itemType: outputTargetName,
                            outputs,
                            parameter.LogItemMetadata);
                    }
                }
                else
                {
                    // to store an ITaskItem array in a property, join all the item-specs with semi-colons to make the
                    // property value, and ignore/discard the attributes on the ITaskItems.
                    //
                    // An empty ITaskItem[] should create a blank value property, for compatibility.
                    StringBuilder joinedOutputs = (outputs.Length == 0) ? new StringBuilder() : null;

                    foreach (ITaskItem output in outputs)
                    {
                        // if individual items in the array are null, ignore them
                        if (output != null)
                        {
                            joinedOutputs ??= new StringBuilder();

                            if (joinedOutputs.Length > 0)
                            {
                                joinedOutputs.Append(';');
                            }

                            if (output is ITaskItem2 outputAsITaskItem2)
                            {
                                joinedOutputs.Append(outputAsITaskItem2.EvaluatedIncludeEscaped);
                            }
                            else
                            {
                                joinedOutputs.Append(EscapingUtilities.Escape(output.ItemSpec));
                            }
                        }
                    }

                    if (joinedOutputs != null)
                    {
                        var outputString = joinedOutputs.ToString();
                        if (LogTaskInputs && !_taskLoggingContext.LoggingService.OnlyLogCriticalEvents)
                        {
                            if (ChangeWaves.AreFeaturesEnabled(ChangeWaves.Wave17_12))
                            {
                                // Note: We're setting TaskParameterEventArgs.ItemType to property name for backward compatibility with
                                // older loggers and binlog viewers.
                                ItemGroupLoggingHelper.LogTaskParameter(
                                    _taskLoggingContext,
                                    TaskParameterMessageKind.TaskOutput,
                                    parameterName: parameter.Name,
                                    propertyName: outputTargetName,
                                    itemType: outputTargetName,
                                    (object[])[outputString],
                                    parameter.LogItemMetadata);
                            }
                            else
                            {
                                _taskLoggingContext.LogComment(MessageImportance.Low, "OutputPropertyLogMessage", outputTargetName, outputString);
                            }
                        }

                        _batchBucket.Lookup.SetProperty(ProjectPropertyInstance.Create(outputTargetName, outputString, parameterLocation, _projectInstance.IsImmutable));
                    }
                }
            }
        }

        /// <summary>
        /// Gather task outputs in array form
        /// </summary>
        private void GatherArrayStringAndValueOutputs(bool outputTargetIsItem, string outputTargetName, string[] outputs, ElementLocation parameterLocation, TaskPropertyInfo parameter)
        {
            // if the task has generated outputs (if it didn't, don't do anything)
            if (outputs != null)
            {
                if (outputTargetIsItem)
                {
                    // to store the outputs as items, use the string representations of the outputs as item-specs
                    foreach (string output in outputs)
                    {
                        // if individual outputs in the array are null, ignore them
                        // attempting to put an empty string into an item is a no-op.
                        if (output?.Length > 0)
                        {
                            _batchBucket.Lookup.AddNewItem(new ProjectItemInstance(_projectInstance, outputTargetName, EscapingUtilities.Escape(output), EscapingUtilities.Escape(parameterLocation.File)));
                        }
                    }

                    if (LogTaskInputs && !_taskLoggingContext.LoggingService.OnlyLogCriticalEvents && outputs.Length > 0 && parameter.Log)
                    {
                        ItemGroupLoggingHelper.LogTaskParameter(
                            _taskLoggingContext,
                            TaskParameterMessageKind.TaskOutput,
                            parameterName: parameter.Name,
                            propertyName: null,
                            itemType: outputTargetName,
                            outputs,
                            parameter.LogItemMetadata);
                    }
                }
                else
                {
                    // to store an object array in a property, join all the string representations of the objects with
                    // semi-colons to make the property value
                    //
                    // An empty ITaskItem[] should create a blank value property, for compatibility.
                    StringBuilder joinedOutputs = (outputs.Length == 0) ? new StringBuilder() : null;

                    foreach (string output in outputs)
                    {
                        // if individual outputs in the array are null, ignore them
                        if (output != null)
                        {
                            joinedOutputs ??= new StringBuilder();

                            if (joinedOutputs.Length > 0)
                            {
                                joinedOutputs.Append(';');
                            }

                            joinedOutputs.Append(EscapingUtilities.Escape(output));
                        }
                    }

                    if (joinedOutputs != null)
                    {
                        var outputString = joinedOutputs.ToString();
                        if (LogTaskInputs && !_taskLoggingContext.LoggingService.OnlyLogCriticalEvents)
                        {
                            if (ChangeWaves.AreFeaturesEnabled(ChangeWaves.Wave17_12))
                            {
                                // Note: We're setting TaskParameterEventArgs.ItemType to property name for backward compatibility with
                                // older loggers and binlog viewers.
                                ItemGroupLoggingHelper.LogTaskParameter(
                                    _taskLoggingContext,
                                    TaskParameterMessageKind.TaskOutput,
                                    parameterName: parameter.Name,
                                    propertyName: outputTargetName,
                                    itemType: outputTargetName,
                                    (object[])[outputString],
                                    parameter.LogItemMetadata);
                            }
                            else
                            {
                                _taskLoggingContext.LogComment(MessageImportance.Low, "OutputPropertyLogMessage", outputTargetName, outputString);
                            }
                        }

                        PropertyTrackingUtils.LogPropertyAssignment(
                            _propertyTrackingSettings,
                            outputTargetName,
                            outputString,
                            parameterLocation,
                            _projectInstance.GetProperty(outputTargetName)?.EvaluatedValue ?? null,
                            _taskLoggingContext);

                        _batchBucket.Lookup.SetProperty(ProjectPropertyInstance.Create(outputTargetName, outputString, parameterLocation, _projectInstance.IsImmutable));
                    }
                }
            }
        }

        /// <summary>
        /// Finds all the task properties that are required.
        /// Returns them as keys in a dictionary.
        /// </summary>
        /// <returns>Gets a list of properties which are required.</returns>
        private IReadOnlyDictionary<string, string> GetNamesOfPropertiesWithRequiredAttribute()
        {
            ErrorUtilities.VerifyThrow(_taskFactoryWrapper != null, "Expected taskFactoryWrapper to not be null");
            IReadOnlyDictionary<string, string> requiredParameters = null;

            try
            {
                requiredParameters = _taskFactoryWrapper.GetNamesOfPropertiesWithRequiredAttribute;
            }
            catch (Exception e) when (!ExceptionHandling.NotExpectedReflectionException(e))
            {
                // Reflection related exception
                _targetLoggingContext.LogError(new BuildEventFileInfo(_taskLocation), "AttributeTypeLoadError", _taskName, e.Message);

                ProjectErrorUtilities.VerifyThrowInvalidProject(false, _taskLocation, "TaskDeclarationOrUsageError", _taskName);
            }

            return requiredParameters;
        }

        /// <summary>
        /// Show a message that cancel has not yet finished.
        /// </summary>
        private void DisplayCancelWaitMessage()
        {
            string message = ResourceUtilities.FormatResourceStringStripCodeAndKeyword(out string warningCode, out string helpKeyword, "UnableToCancelTask", _taskName);
            try
            {
                _taskLoggingContext.LogWarningFromText(null, warningCode, helpKeyword, new BuildEventFileInfo(_taskLocation), message);
            }
            catch (InternalErrorException) when (!_taskLoggingContext.IsValid)
            {
                // We can get an exception from this when we encounter a race between a task finishing and a cancel occurring.  In this situation
                // if the task logging context is no longer valid, we choose to eat the exception because we can't log the message anyway.
            }
        }

        /// <summary>
        /// Creates a <see cref="TaskHostTask"/> wrapper to run a non-AssemblyTaskFactory task out of process.
        /// This is used when Traits.Instance.ForceTaskFactoryOutOfProc=1 is true or the multi-threaded mode is active to ensure
        /// non-AssemblyTaskFactory tasks run in isolation.
        /// </summary>
        /// <param name="taskIdentityParameters">Task identity parameters.</param>
        /// <param name="taskFactoryEngineContext">The engine context to use for the task.</param>
        /// <param name="outOfProcTaskFactory">The out-of-process task factory instance.</param>
        /// <param name="scheduledNodeId">Node for which the task host should be called</param>
        /// <returns>A TaskHostTask that will execute the inner task out of process, or <code>null</code> if task creation fails.</returns>
        private ITask CreateTaskHostTaskForOutOfProcFactory(
            in TaskHostParameters taskIdentityParameters,
            TaskFactoryEngineContext taskFactoryEngineContext,
            IOutOfProcTaskFactory outOfProcTaskFactory,
            int scheduledNodeId)
        {
            ITask innerTask;

            // ITaskFactory2 is used for compatibility reasons
            if (_taskFactoryWrapper.TaskFactory is ITaskFactory2 taskFactory2)
            {
                innerTask = taskFactory2.CreateTask(taskFactoryEngineContext, taskIdentityParameters.ToDictionary());
            }
            else
            {
                innerTask = _taskFactoryWrapper.TaskFactory is ITaskFactory3 taskFactory3
                    ? taskFactory3.CreateTask(taskFactoryEngineContext, taskIdentityParameters)
                    : _taskFactoryWrapper.TaskFactory.CreateTask(taskFactoryEngineContext);
            }

            if (innerTask == null)
            {
                return null;
            }

            // Create a LoadedType for the actual task type so we can wrap it in TaskHostTask
            Type taskType = innerTask.GetType();

            // For out-of-process inline tasks, get the assembly path from the factory
            // (Assembly.Location is typically empty for inline tasks loaded from bytes)
            string resolvedAssemblyLocation = outOfProcTaskFactory.GetAssemblyPath();

            // This should never happen - if the factory can create a task, it should know where the assembly is
            ErrorUtilities.VerifyThrow(
                !string.IsNullOrEmpty(resolvedAssemblyLocation),
                $"IOutOfProcTaskFactory {_taskFactoryWrapper.TaskFactory.FactoryName} created a task but returned null/empty assembly path");

            LoadedType taskLoadedType = new LoadedType(
                taskType,
                AssemblyLoadInfo.Create(null, resolvedAssemblyLocation),
                taskType.Assembly,
                typeof(ITaskItem));

            // Default task host parameters for out-of-process execution for inline tasks
            TaskHostParameters taskHostParameters = new(XMakeAttributes.GetCurrentMSBuildRuntime(), XMakeAttributes.GetCurrentMSBuildArchitecture());

            // Merge with any existing task identity parameters
            if (!taskIdentityParameters.IsEmpty)
            {
                taskHostParameters = TaskHostParameters.MergeTaskHostParameters(taskHostParameters, taskIdentityParameters);
            }

            // Clean up the original task since we're going to wrap it
            _taskFactoryWrapper.TaskFactory.CleanupTask(innerTask);

            return new TaskHostTask(
                _taskLocation,
                _taskLoggingContext,
                _buildComponentHost,
                taskHostParameters,
                taskLoadedType,
                useSidecarTaskHost: true,
                _projectFile,
#if FEATURE_APPDOMAIN
                AppDomainSetup,
#endif
<<<<<<< HEAD
#if !NET35
                _hostServices,
#endif
                scheduledNodeId);
=======
                scheduledNodeId,
                TaskEnvironment);
>>>>>>> 2b3cc4df
        }
    }
}<|MERGE_RESOLUTION|>--- conflicted
+++ resolved
@@ -273,15 +273,12 @@
 #if FEATURE_APPDOMAIN
             AppDomainSetup appDomainSetup,
 #endif
-<<<<<<< HEAD
 #if !NET35
             HostServices hostServices,
 #endif
             bool isOutOfProc,
-            CancellationToken cancellationToken)
-=======
-            bool isOutOfProc, CancellationToken cancellationToken, TaskEnvironment taskEnvironment)
->>>>>>> 2b3cc4df
+            CancellationToken cancellationToken,
+            TaskEnvironment taskEnvironment)
         {
             _buildEngine = buildEngine;
             _projectInstance = projectInstance;
@@ -1855,15 +1852,11 @@
 #if FEATURE_APPDOMAIN
                 AppDomainSetup,
 #endif
-<<<<<<< HEAD
 #if !NET35
                 _hostServices,
 #endif
-                scheduledNodeId);
-=======
                 scheduledNodeId,
                 TaskEnvironment);
->>>>>>> 2b3cc4df
         }
     }
 }