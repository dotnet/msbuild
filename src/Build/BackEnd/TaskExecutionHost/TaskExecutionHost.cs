﻿// Copyright (c) Microsoft. All rights reserved.
// Licensed under the MIT license. See LICENSE file in the project root for full license information.

using System;
using System.Collections;
using System.Collections.Generic;
using System.Text;
using System.Threading;
using System.Threading.Tasks;
using Microsoft.Build.Framework;
using Microsoft.Build.Shared;

using Microsoft.Build.Execution;
using Microsoft.Build.Exceptions;
using Microsoft.Build.Evaluation;
using Microsoft.Build.Construction;
using Microsoft.Build.BackEnd.Logging;
using System.Globalization;
using System.Reflection;
#if FEATURE_APPDOMAIN
using System.Runtime.Remoting;
#endif

using TaskItem = Microsoft.Build.Execution.ProjectItemInstance.TaskItem;

namespace Microsoft.Build.BackEnd
{
    /// <summary>
    /// The TaskExecutionHost is responsible for instantiating tasks, setting their parameters and gathering outputs using
    /// reflection, and executing the task in the appropriate context.The TaskExecutionHost does not deal with any part of the task declaration or
    /// XML.
    /// </summary>
    internal class TaskExecutionHost : ITaskExecutionHost, IDisposable
    {
        /// <summary>
        /// Time interval in miliseconds to wait between receiving a cancelation signal and emitting the first warning that a non-cancelable task has not finished
        /// </summary>
        private const int CancelFirstWarningWaitInterval = 5000;

        /// <summary>
        /// Time interval in miliseconds between subsequent warnings that a non-cancelable task has not finished
        /// </summary>
        private const int CancelWarningWaitInterval = 15000;

#if FEATURE_APPDOMAIN
        /// <summary>
        /// Resolver to assist in resolving types when a new appdomain is created
        /// </summary>
        private TaskEngineAssemblyResolver _resolver;
#endif

        /// <summary>
        /// The interface used to call back into the build engine.
        /// </summary>
        private IBuildEngine2 _buildEngine;

        /// <summary>
        /// The project instance in whose context we are executing
        /// </summary>
        private ProjectInstance _projectInstance;

        // Items required for all batches of a task

        /// <summary>
        /// The logging context for the target.
        /// </summary>
        private TargetLoggingContext _targetLoggingContext;

        /// <summary>
        /// The logging context for the task.
        /// </summary>
        private TaskLoggingContext _taskLoggingContext;

        /// <summary>
        /// The registration which handles the callback when task cancellation is invoked.
        /// </summary>
        private CancellationTokenRegistration _cancellationTokenRegistration;

        /// <summary>
        /// The name of the task to execute.
        /// </summary>
        private string _taskName;

        /// <summary>
        /// The XML location of the task element.
        /// </summary>
        private ElementLocation _taskLocation;

        /// <summary>
        /// The arbitrary task host object.
        /// </summary>
        private ITaskHost _taskHost;

        // Items required for a particular batch of a task

        /// <summary>
        /// The bucket used to evaluate items and properties.
        /// </summary>
        private ItemBucket _batchBucket;

        /// <summary>
        /// The task type retrieved from the assembly.
        /// </summary>
        private TaskFactoryWrapper _taskFactoryWrapper;

        /// <summary>
        /// Set to true if the execution has been cancelled.
        /// </summary>
        private bool _cancelled;

        /// <summary>
        /// Event which is signalled when a task is not executing.  Used for cancellation.
        /// </summary>
        private readonly ManualResetEvent _taskExecutionIdle = new ManualResetEvent(true);

        /// <summary>
        /// The task items that we remoted across the appdomain boundary
        /// we use this list to disconnect the task items once we're done.
        /// </summary>
        private List<TaskItem> _remotedTaskItems;

        /// <summary>
        /// We need access to the build component host so that we can get at the 
        /// task host node provider when running a task wrapped by TaskHostTask
        /// </summary>
        private readonly IBuildComponentHost _buildComponentHost;

        /// <summary>
        /// The set of intrinsic tasks mapped for this process.
        /// </summary>
        private readonly Dictionary<string, TaskFactoryWrapper> _intrinsicTasks = new Dictionary<string, TaskFactoryWrapper>(StringComparer.OrdinalIgnoreCase);

        /// <summary>
        /// Constructor
        /// </summary>
        internal TaskExecutionHost(IBuildComponentHost host)
        {
            _buildComponentHost = host;
            if (host?.BuildParameters != null)
            {
                LogTaskInputs = host.BuildParameters.LogTaskInputs;
            }

            // If this is false, check the environment variable to see if it's there:
            if (!LogTaskInputs)
            {
                LogTaskInputs = (Environment.GetEnvironmentVariable("MSBUILDLOGTASKINPUTS") == "1");
            }
        }

        /// <summary>
        /// Constructor, for unit testing only.  
        /// </summary>
        internal TaskExecutionHost()
        {
            // do nothing
        }

        /// <summary>
        /// Finalizer
        /// </summary>
        ~TaskExecutionHost()
        {
            // Debug.Fail("Unexpected finalization.  Dispose should already have been called.");
            Dispose(false);
        }

        /// <summary>
        /// Flag to determine whether or not to log task inputs.
        /// </summary>
        public bool LogTaskInputs { get; }

        /// <summary>
        /// The associated project.
        /// </summary>
        ProjectInstance ITaskExecutionHost.ProjectInstance => _projectInstance;

        /// <summary>
        /// Gets the task instance
        /// </summary>
        internal ITask TaskInstance { get; private set; }

        /// <summary>
        /// FOR UNIT TESTING ONLY
        /// </summary>
        internal TaskFactoryWrapper _UNITTESTONLY_TaskFactoryWrapper
        {
            get => _taskFactoryWrapper;
            set => _taskFactoryWrapper = value;
        }

#if FEATURE_APPDOMAIN
        /// <summary>
        /// App domain configuration.
        /// </summary>
        internal AppDomainSetup AppDomainSetup { get; set; }
#endif

        /// <summary>
        /// Whether or not this is out-of-proc.
        /// </summary>
        internal bool IsOutOfProc { get; set; }

        /// <summary>
        /// Implementation of IDisposable
        /// </summary>
        public virtual void Dispose()
        {
            Dispose(true);
            GC.SuppressFinalize(this);
        }

        #region ITaskExecutionHost Members

        /// <summary>
        /// Initialize to run a specific task.
        /// </summary>
        void ITaskExecutionHost.InitializeForTask(IBuildEngine2 buildEngine, TargetLoggingContext loggingContext, ProjectInstance projectInstance, string taskName, ElementLocation taskLocation, ITaskHost taskHost, bool continueOnError,
#if FEATURE_APPDOMAIN
            AppDomainSetup appDomainSetup,
#endif
            bool isOutOfProc, CancellationToken cancellationToken)
        {
            _buildEngine = buildEngine;
            _projectInstance = projectInstance;
            _targetLoggingContext = loggingContext;
            _taskName = taskName;
            _taskLocation = taskLocation;
            _cancellationTokenRegistration = cancellationToken.Register(Cancel);
            _taskHost = taskHost;
            _taskExecutionIdle.Set();
#if FEATURE_APPDOMAIN
            AppDomainSetup = appDomainSetup;
#endif
            IsOutOfProc = isOutOfProc;
        }

        /// <summary>
        /// Ask the task host to find its task in the registry and get it ready for initializing the batch
        /// </summary>
        /// <returns>True if the task is found in the task registry false if otherwise.</returns>
        TaskRequirements? ITaskExecutionHost.FindTask(IDictionary<string, string> taskIdentityParameters)
        {
            if (_taskFactoryWrapper == null)
            {
                _taskFactoryWrapper = FindTaskInRegistry(taskIdentityParameters);
            }

            if (_taskFactoryWrapper == null)
            {
                return null;
            }

            TaskRequirements requirements = TaskRequirements.None;

            if (_taskFactoryWrapper.TaskFactoryLoadedType.HasSTAThreadAttribute())
            {
                requirements = requirements | TaskRequirements.RequireSTAThread;
            }

            if (_taskFactoryWrapper.TaskFactoryLoadedType.HasLoadInSeparateAppDomainAttribute())
            {
                requirements = requirements | TaskRequirements.RequireSeparateAppDomain;

                // we're going to be remoting across the appdomain boundary, so
                // create the list that we'll use to disconnect the taskitems once we're done
                _remotedTaskItems = new List<TaskItem>();
            }

            return requirements;
        }

        /// <summary>
        /// Initialize to run a specific batch of the current task.
        /// </summary>
        bool ITaskExecutionHost.InitializeForBatch(TaskLoggingContext loggingContext, ItemBucket batchBucket, IDictionary<string, string> taskIdentityParameters)
        {
            ErrorUtilities.VerifyThrowArgumentNull(loggingContext, nameof(loggingContext));
            ErrorUtilities.VerifyThrowArgumentNull(batchBucket, nameof(batchBucket));

            _taskLoggingContext = loggingContext;
            _batchBucket = batchBucket;

            if (_taskFactoryWrapper == null)
            {
                return false;
            }

#if FEATURE_APPDOMAIN
            // If the task assembly is loaded into a separate AppDomain using LoadFrom, then we have a problem
            // to solve - when the task class Type is marshalled back into our AppDomain, it's not just transferred
            // here. Instead, NDP will try to Load (not LoadFrom!) the task assembly into our AppDomain, and since
            // we originally used LoadFrom, it will fail miserably not knowing where to find it.
            // We need to temporarily subscribe to the AppDomain.AssemblyResolve event to fix it.
            if (null == _resolver)
            {
                _resolver = new TaskEngineAssemblyResolver();
                _resolver.Initialize(_taskFactoryWrapper.TaskFactoryLoadedType.Assembly.AssemblyFile);
                _resolver.InstallHandler();
            }
#endif

            // We instantiate a new task object for each batch
            TaskInstance = InstantiateTask(taskIdentityParameters);

            if (TaskInstance == null)
            {
                return false;
            }

            TaskInstance.BuildEngine = _buildEngine;
            TaskInstance.HostObject = _taskHost;

            return true;
        }

        /// <summary>
        /// Sets all of the specified parameters on the task.
        /// </summary>
        /// <param name="parameters">The name/value pairs for the parameters.</param>
        /// <returns>True if the parameters were set correctly, false otherwise.</returns>
        bool ITaskExecutionHost.SetTaskParameters(IDictionary<string, Tuple<string, ElementLocation>> parameters)
        {
            ErrorUtilities.VerifyThrowArgumentNull(parameters, nameof(parameters));

            bool taskInitialized = true;

            // Get the properties that exist on this task.  We need to gather all of the ones that are marked
            // "required" so that we can keep track of whether or not they all get set.
            var setParameters = new Dictionary<string, string>(StringComparer.OrdinalIgnoreCase);
            IDictionary<string, string> requiredParameters = GetNamesOfPropertiesWithRequiredAttribute();

            // look through all the attributes of the task element
            foreach (KeyValuePair<string, Tuple<string, ElementLocation>> parameter in parameters)
            {
                bool taskParameterSet = false;  // Did we actually call the setter on this task parameter?
                bool success;

                try
                {
                    success = SetTaskParameter(parameter.Key, parameter.Value.Item1, parameter.Value.Item2, requiredParameters.ContainsKey(parameter.Key), out taskParameterSet);
                }
                catch (Exception e) // Catching Exception, but rethrowing unless it's a well-known exception.
                {
                    if (ExceptionHandling.NotExpectedReflectionException(e))
                    {
                        throw;
                    }

                    // Reflection related exception
                    _taskLoggingContext.LogError(new BuildEventFileInfo(_taskLocation), "TaskParametersError", _taskName, e.Message);

                    success = false;
                }

                if (!success)
                {
                    // stop processing any more attributes
                    taskInitialized = false;
                    break;
                }
                else if (taskParameterSet)
                {
                    // Keep track that we've set a value for this property.  Note that this will
                    // keep track of non-required properties as well, but that's okay.  We just
                    // to check at the end that there are no values in the requiredParameters
                    // table that aren't also in the setParameters table.
                    setParameters[parameter.Key] = String.Empty;
                }
            }

            if (taskInitialized)
            {
                // See if any required properties were not set
                foreach (KeyValuePair<string, string> requiredParameter in requiredParameters)
                {
                    ProjectErrorUtilities.VerifyThrowInvalidProject
                    (
                        setParameters.ContainsKey(requiredParameter.Key),
                        _taskLocation,
                        "RequiredPropertyNotSetError",
                        _taskName,
                        requiredParameter.Key
                    );
                }
            }

            return taskInitialized;
        }

        /// <summary>
        /// Retrieve the outputs from the task.
        /// </summary>
        /// <returns>True of the outputs were gathered successfully, false otherwise.</returns>
        bool ITaskExecutionHost.GatherTaskOutputs(string parameterName, ElementLocation parameterLocation, bool outputTargetIsItem, string outputTargetName)
        {
            ErrorUtilities.VerifyThrow(_taskFactoryWrapper != null, "Need a taskFactoryWrapper to retrieve outputs from.");

            bool gatheredGeneratedOutputsSuccessfully = true;

            try
            {
                TaskPropertyInfo parameter = _taskFactoryWrapper.GetProperty(parameterName);

                // flag an error if we find a parameter that has no .NET property equivalent
                ProjectErrorUtilities.VerifyThrowInvalidProject
                (
                    parameter != null,
                    parameterLocation,
                    "UnexpectedTaskOutputAttribute",
                    parameterName,
                    _taskName
                );

                // output parameters must have their corresponding .NET properties marked with the Output attribute
                ProjectErrorUtilities.VerifyThrowInvalidProject
                (
                    _taskFactoryWrapper.GetNamesOfPropertiesWithOutputAttribute.ContainsKey(parameterName),
                    parameterLocation,
                    "UnmarkedOutputTaskParameter",
                    parameter.Name,
                    _taskName
                );

                // grab the outputs from the task's designated output parameter (which is a .NET property)
                Type type = parameter.PropertyType;

                if (TaskParameterTypeVerifier.IsAssignableToITask(type))
                {
                    ITaskItem[] outputs = GetItemOutputs(parameter);
                    GatherTaskItemOutputs(outputTargetIsItem, outputTargetName, outputs, parameterLocation);
                }
                else if (TaskParameterTypeVerifier.IsValueTypeOutputParameter(type))
                {
                    string[] outputs = GetValueOutputs(parameter);
                    GatherArrayStringAndValueOutputs(outputTargetIsItem, outputTargetName, outputs, parameterLocation);
                }
                else
                {
                    ProjectErrorUtilities.VerifyThrowInvalidProject
                    (
                        false,
                        parameterLocation,
                        "UnsupportedTaskParameterTypeError",
                        parameter.PropertyType.FullName,
                        parameter.Name,
                        _taskName
                    );
                }
            }
            catch (InvalidOperationException e)
            {
                // handle invalid TaskItems in task outputs
                _targetLoggingContext.LogError
                (
                    new BuildEventFileInfo(parameterLocation),
                    "InvalidTaskItemsInTaskOutputs",
                    _taskName,
                    parameterName,
                    e.Message
                );

                gatheredGeneratedOutputsSuccessfully = false;
            }
            catch (TargetInvocationException e)
            {
                // handle any exception thrown by the task's getter
                // Exception thrown by the called code itself
                // Log the stack, so the task vendor can fix their code
                // Log the task line number, whatever the value of ContinueOnError;
                // because this will be a hard error anyway.
                _targetLoggingContext.LogFatalTaskError
                (
                    e.InnerException,
                    new BuildEventFileInfo(parameterLocation),
                    _taskName);

                // We do not recover from a task exception while getting outputs,
                // so do not merely set gatheredGeneratedOutputsSuccessfully = false; here
                ProjectErrorUtilities.VerifyThrowInvalidProject
                (
                    false,
                    parameterLocation,
                    "FailedToRetrieveTaskOutputs",
                    _taskName,
                    parameterName,
                    e.InnerException?.Message
                );
            }
            catch (Exception e)
            {
                // Catching Exception, but rethrowing unless it's a well-known exception.
                if (ExceptionHandling.NotExpectedReflectionException(e))
                {
                    throw;
                }

                ProjectErrorUtilities.VerifyThrowInvalidProject
                (
                    false,
                    parameterLocation,
                    "FailedToRetrieveTaskOutputs",
                    _taskName,
                    parameterName,
                    e.Message
                );
            }

            return gatheredGeneratedOutputsSuccessfully;
        }

        /// <summary>
        /// Cleans up after running a batch.
        /// </summary>
        void ITaskExecutionHost.CleanupForBatch()
        {
            try
            {
                if (_taskFactoryWrapper != null && TaskInstance != null)
                {
                    _taskFactoryWrapper.TaskFactory.CleanupTask(TaskInstance);
                }
            }
            finally
            {
                TaskInstance = null;
            }
        }

        /// <summary>
        /// Cleans up after running the task.
        /// </summary>
        void ITaskExecutionHost.CleanupForTask()
        {
#if FEATURE_APPDOMAIN
            if (_resolver != null)
            {
                _resolver.RemoveHandler();
                _resolver = null;
            }
#endif

            _taskFactoryWrapper = null;

            // We must null this out because it could be a COM object (or any other ref-counted object) which needs to
            // be released.
            _taskHost = null;
            CleanupCancellationToken();

            ErrorUtilities.VerifyThrow(TaskInstance == null, "Task Instance should be null");
        }

        /// <summary>
        /// Executes the task.
        /// </summary>
        bool ITaskExecutionHost.Execute()
        {
            // If cancel is called before we get here, we simply don't execute and return failure.  If cancel is called after this check
            // the task needs to be able to handle the possibility that Cancel has been called before the task has done anything meaningful,
            // and Execute may not even have been called yet.
            _taskExecutionIdle.Reset();

            if (_cancelled)
            {
                _taskExecutionIdle.Set();
                return false;
            }

            bool taskReturnValue;

            try
            {
                taskReturnValue = TaskInstance.Execute();
            }
            finally
            {
                _taskExecutionIdle.Set();
            }

            return taskReturnValue;
        }

        #endregion

        /// <summary>
        /// Implementation of IDisposable
        /// </summary>
        protected virtual void Dispose(bool disposing)
        {
            if (disposing)
            {
                _taskExecutionIdle.Dispose();
                CleanupCancellationToken();
            }

#if FEATURE_APPDOMAIN
            // if we've been asked to remote these items then
            // we need to disconnect them from .NET Remoting now we're all done with them
            if (_remotedTaskItems != null)
            {
                foreach (TaskItem item in _remotedTaskItems)
                {
                    // Tell remoting to forget connections to the taskitem
                    RemotingServices.Disconnect(item);
                }
            }

            _remotedTaskItems = null;
#endif
        }

        /// <summary>
        /// Disposes of the cancellation token registration.
        /// </summary>
        private void CleanupCancellationToken()
        {
            _cancellationTokenRegistration.Dispose();
        }

        /// <summary>
        /// Cancels the currently-running task.
        /// Kick off a task to wait for the currently-running task and log the wait message.
        /// </summary>
        private void Cancel()
        {
            // This will prevent the current and any future tasks from running on this TaskExecutionHost, because we don't reset the cancelled flag.
            _cancelled = true;

            ITask currentInstance = TaskInstance;
            ICancelableTask cancellableTask = null;
            if (currentInstance != null)
            {
                cancellableTask = currentInstance as ICancelableTask;
            }

            if (cancellableTask != null)
            {
                try
                {
                    cancellableTask.Cancel();
                }
                catch (Exception e)
                {
                    if (ExceptionHandling.IsCriticalException(e))
                    {
                        throw;
                    }

                    try
                    {
                        _taskLoggingContext.LogFatalTaskError(e, new BuildEventFileInfo(_taskLocation), ((ProjectTaskInstance)_taskLoggingContext.Task).Name);
                    }
                    catch (InternalErrorException)
                    {
                        // If this fails it could be due to the task logging context no longer being valid due to a race condition where the task completes while we
                        // are in this method.  In that case we simply ignore the exception and carry on since we can't log anything anyhow.
                        if (_taskLoggingContext.IsValid)
                        {
                            throw;
                        }
                    }
                }
            }

            // Let the task finish now.  If cancellation worked, hopefully it finishes sooner than it would have otherwise.
            // If the task builder crashed, this could have already been disposed
#if FEATURE_HANDLE_SAFEWAITHANDLE
            if (!_taskExecutionIdle.SafeWaitHandle.IsClosed)
#else
            if (!_taskExecutionIdle.GetSafeWaitHandle().IsClosed)
#endif
            {
                // Kick off a task to log the message so that we don't block the calling thread.
                Task.Run(async delegate
                {
                    await _taskExecutionIdle.ToTask(CancelFirstWarningWaitInterval);
                    if (!_taskExecutionIdle.WaitOne(0))
                    {
                        DisplayCancelWaitMessage();
                        await _taskExecutionIdle.ToTask(CancelWarningWaitInterval);
                        while (!_taskExecutionIdle.WaitOne(0))
                        {
                            DisplayCancelWaitMessage();
                            await _taskExecutionIdle.ToTask(CancelWarningWaitInterval);
                        }
                    }
                });
            }
        }

        #region Local Methods
        /// <summary>
        /// Called on the local side.
        /// </summary>
        private bool SetTaskItemParameter(TaskPropertyInfo parameter, ITaskItem item)
        {
            return InternalSetTaskParameter(parameter, item);
        }

        /// <summary>
        /// Called on the local side.
        /// </summary>
        private bool SetValueParameter(TaskPropertyInfo parameter, Type parameterType, string expandedParameterValue)
        {
            if (parameterType == typeof(bool))
            {
                // Convert the string to the appropriate datatype, and set the task's parameter.
                return InternalSetTaskParameter(parameter, ConversionUtilities.ConvertStringToBool(expandedParameterValue));
            }
            else if (parameterType == typeof(string))
            {
                return InternalSetTaskParameter(parameter, expandedParameterValue);
            }
            else
            {
                return InternalSetTaskParameter(parameter, Convert.ChangeType(expandedParameterValue, parameterType, CultureInfo.InvariantCulture));
            }
        }

        /// <summary>
        /// Called on the local side.
        /// </summary>
        private bool SetParameterArray(TaskPropertyInfo parameter, Type parameterType, IList<TaskItem> taskItems, ElementLocation parameterLocation)
        {
            TaskItem currentItem = null;

            try
            {
                // Loop through all the TaskItems in our arraylist, and convert them.
                ArrayList finalTaskInputs = new ArrayList(taskItems.Count);

                if (parameterType != typeof(ITaskItem[]))
                {
                    foreach (TaskItem item in taskItems)
                    {
                        currentItem = item;
                        if (parameterType == typeof(string[]))
                        {
                            finalTaskInputs.Add(item.ItemSpec);
                        }
                        else if (parameterType == typeof(bool[]))
                        {
                            finalTaskInputs.Add(ConversionUtilities.ConvertStringToBool(item.ItemSpec));
                        }
                        else
                        {
                            finalTaskInputs.Add(Convert.ChangeType(item.ItemSpec, parameterType.GetElementType(), CultureInfo.InvariantCulture));
                        }
                    }
                }
                else
                {
                    foreach (TaskItem item in taskItems)
                    {
                        // if we've been asked to remote these items then
                        // remember them so we can disconnect them from remoting later
                        RecordItemForDisconnectIfNecessary(item);

                        finalTaskInputs.Add(item);
                    }
                }

                return InternalSetTaskParameter(parameter, finalTaskInputs.ToArray(parameterType.GetElementType()));
            }
            catch (Exception ex)
            {
                if (ex is InvalidCastException || // invalid type
                    ex is ArgumentException || // can't convert to bool
                    ex is FormatException || // bad string representation of a type
                    ex is OverflowException) // overflow when converting string representation of a numerical type
                {
                    ProjectErrorUtilities.ThrowInvalidProject
                    (
                        parameterLocation,
                        "InvalidTaskParameterValueError",
                        currentItem.ItemSpec,
                        parameter.Name,
                        parameterType.FullName,
                        _taskName
                    );
                }

                throw;
            }
        }

        /// <summary>
        /// Remember this TaskItem so that we can disconnect it when this Task has finished executing
        /// Only if we're passing TaskItems to another AppDomain is this necessary. This call
        /// Will make that determination for you.
        /// </summary>
        private void RecordItemForDisconnectIfNecessary(TaskItem item)
        {
            // remember that we need to disconnect this item
            _remotedTaskItems?.Add(item);
        }

        /// <summary>
        /// Gets the outputs (as an array of ITaskItem) from the specified output parameter.
        /// </summary>
        private ITaskItem[] GetItemOutputs(TaskPropertyInfo parameter)
        {
            object outputs = _taskFactoryWrapper.GetPropertyValue(TaskInstance, parameter);

            if (!(outputs is ITaskItem[] taskItemOutputs))
            {
                taskItemOutputs = new[] { (ITaskItem)outputs };
            }

            return taskItemOutputs;
        }

        /// <summary>
        /// Gets the outputs (as an array of string values) from the specified output parameter.
        /// </summary>
        private string[] GetValueOutputs(TaskPropertyInfo parameter)
        {
            object outputs = _taskFactoryWrapper.GetPropertyValue(TaskInstance, parameter);

            Array convertibleOutputs = parameter.PropertyType.IsArray ? (Array)outputs : new[] { outputs };

            if (convertibleOutputs == null)
            {
                return null;
            }

            var stringOutputs = new string[convertibleOutputs.Length];
            for (int i = 0; i < convertibleOutputs.Length; i++)
            {
                object output = convertibleOutputs.GetValue(i);
                if (output != null)
                {
                    stringOutputs[i] = (string)Convert.ChangeType(output, typeof(string), CultureInfo.InvariantCulture);
                }
            }

            return stringOutputs;
        }

        #endregion

        /// <summary>
        /// Given the task name, this method tries to find the task. It uses the following search order:
        /// 1) checks the tasks declared by the project, searching by exact name and task identity parameters
        /// 2) checks the global task declarations (in *.TASKS in MSbuild bin dir), searching by exact name and task identity parameters
        /// 3) checks the tasks declared by the project, searching by fuzzy match (missing namespace, etc.) and task identity parameters
        /// 4) checks the global task declarations (in *.TASKS in MSbuild bin dir), searching by fuzzy match (missing namespace, etc.) and task identity parameters
        /// 5) 1-4 again in order without the task identity parameters, to gather additional information for the user (if the task identity 
        ///    parameters don't match, it is an error, but at least we can return them a more useful error in this case than just "could not 
        ///    find task")
        /// 
        /// The search ordering is meant to reduce the number of assemblies we scan, because loading assemblies can be expensive.
        /// The tasks and assemblies declared by the project are scanned first, on the assumption that if the project declared
        /// them, they are likely used.
        /// 
        /// If the set of task identity parameters are defined, only tasks that match that identity are chosen. 
        /// </summary>
        /// <returns>The Type of the task, or null if it was not found.</returns>
        private TaskFactoryWrapper FindTaskInRegistry(IDictionary<string, string> taskIdentityParameters)
        {
            if (!_intrinsicTasks.TryGetValue(_taskName, out TaskFactoryWrapper returnClass))
            {
                returnClass = _projectInstance.TaskRegistry.GetRegisteredTask(_taskName, null, taskIdentityParameters, true /* exact match */, _targetLoggingContext, _taskLocation);
                if (null == returnClass)
                {
                    returnClass = _projectInstance.TaskRegistry.GetRegisteredTask(_taskName, null, taskIdentityParameters, false /* fuzzy match */, _targetLoggingContext, _taskLocation);

                    if (null == returnClass)
                    {
                        returnClass = _projectInstance.TaskRegistry.GetRegisteredTask(_taskName, null, null, true /* exact match */, _targetLoggingContext, _taskLocation);

                        if (null == returnClass)
                        {
                            returnClass = _projectInstance.TaskRegistry.GetRegisteredTask(_taskName, null, null, false /* fuzzy match */, _targetLoggingContext, _taskLocation);

                            if (null == returnClass)
                            {
                                _targetLoggingContext.LogError
                                    (
                                        new BuildEventFileInfo(_taskLocation),
                                        "MissingTaskError",
                                        _taskName,
                                        _projectInstance.TaskRegistry.Toolset.ToolsPath
                                    );

                                return null;
                            }
                        }

                        string usingTaskRuntime = null;
                        string usingTaskArchitecture = null;

                        if (returnClass.FactoryIdentityParameters != null)
                        {
                            returnClass.FactoryIdentityParameters.TryGetValue(XMakeAttributes.runtime, out usingTaskRuntime);
                            returnClass.FactoryIdentityParameters.TryGetValue(XMakeAttributes.architecture, out usingTaskArchitecture);
                        }

                        taskIdentityParameters.TryGetValue(XMakeAttributes.runtime, out string taskRuntime);
                        taskIdentityParameters.TryGetValue(XMakeAttributes.architecture, out string taskArchitecture);

                        _targetLoggingContext.LogError
                            (
                                new BuildEventFileInfo(_taskLocation),
                                "TaskExistsButHasMismatchedIdentityError",
                                _taskName,
                                usingTaskRuntime ?? XMakeAttributes.MSBuildRuntimeValues.any,
                                usingTaskArchitecture ?? XMakeAttributes.MSBuildArchitectureValues.any,
                                taskRuntime ?? XMakeAttributes.MSBuildRuntimeValues.any,
                                taskArchitecture ?? XMakeAttributes.MSBuildArchitectureValues.any
                            );

                        // if we've logged this error, even though we've found something, we want to act like we didn't.  
                        return null;
                    }
                }

                // Map to an intrinsic task, if necessary.
                if (String.Equals(returnClass.TaskFactory.TaskType.FullName, "Microsoft.Build.Tasks.MSBuild", StringComparison.OrdinalIgnoreCase))
                {
                    returnClass = new TaskFactoryWrapper(new IntrinsicTaskFactory(typeof(MSBuild)), new LoadedType(typeof(MSBuild), AssemblyLoadInfo.Create(typeof(TaskExecutionHost).GetTypeInfo().Assembly.FullName, null)), _taskName, null);
                    _intrinsicTasks[_taskName] = returnClass;
                }
                else if (String.Equals(returnClass.TaskFactory.TaskType.FullName, "Microsoft.Build.Tasks.CallTarget", StringComparison.OrdinalIgnoreCase))
                {
                    returnClass = new TaskFactoryWrapper(new IntrinsicTaskFactory(typeof(CallTarget)), new LoadedType(typeof(CallTarget), AssemblyLoadInfo.Create(typeof(TaskExecutionHost).GetTypeInfo().Assembly.FullName, null)), _taskName, null);
                    _intrinsicTasks[_taskName] = returnClass;
                }
            }

            return returnClass;
        }

        /// <summary>
        /// Instantiates the task.
        /// </summary>
        private ITask InstantiateTask(IDictionary<string, string> taskIdentityParameters)
        {
            ITask task = null;

            try
            {
                if (_taskFactoryWrapper.TaskFactory is AssemblyTaskFactory assemblyTaskFactory)
                {
                    task = assemblyTaskFactory.CreateTaskInstance(_taskLocation, _taskLoggingContext, _buildComponentHost, taskIdentityParameters,
#if FEATURE_APPDOMAIN
                        AppDomainSetup,
#endif
                        IsOutOfProc);
                }
                else
                {
                    TaskFactoryLoggingHost loggingHost = new TaskFactoryLoggingHost(_buildEngine.IsRunningMultipleNodes, _taskLocation, _taskLoggingContext);
                    ITaskFactory2 taskFactory2 = _taskFactoryWrapper.TaskFactory as ITaskFactory2;
                    try
                    {
                        if (taskFactory2 == null)
                        {
                            task = _taskFactoryWrapper.TaskFactory.CreateTask(loggingHost);
                        }
                        else
                        {
                            task = taskFactory2.CreateTask(loggingHost, taskIdentityParameters);
                        }
                    }
                    finally
                    {
#if FEATURE_APPDOMAIN
                        loggingHost.MarkAsInactive();
#endif
                    }
                }
            }
            catch (InvalidCastException e)
            {
                _taskLoggingContext.LogError
                (
                    new BuildEventFileInfo(_taskLocation),
                    "TaskInstantiationFailureErrorInvalidCast",
                    _taskName,
                    _taskFactoryWrapper.TaskFactory.FactoryName,
                    e.Message
                );
            }
            catch (TargetInvocationException e)
            {
                // Exception thrown by the called code itself
                // Log the stack, so the task vendor can fix their code
                _taskLoggingContext.LogError
                (
                    new BuildEventFileInfo(_taskLocation),
                    "TaskInstantiationFailureError",
                    _taskName,
                    _taskFactoryWrapper.TaskFactory.FactoryName,
                    Environment.NewLine + e.InnerException
                );
            }
            catch (Exception e) // Catching Exception, but rethrowing unless it's a well-known exception.
            {
                if (ExceptionHandling.IsCriticalException(e))
                {
                    throw;
                }

                // Reflection related exception
                _taskLoggingContext.LogError
                (
                    new BuildEventFileInfo(_taskLocation),
                    "TaskInstantiationFailureError",
                    _taskName,
                    _taskFactoryWrapper.TaskFactory.FactoryName,
                    e.Message
                );
            }

            return task;
        }

        /// <summary>
        /// Set the specified parameter based on its type.
        /// </summary>
        private bool SetTaskParameter
        (
            string parameterName,
            string parameterValue,
            ElementLocation parameterLocation,
            bool isRequired,
            out bool parameterSet
        )
        {
            bool success = false;
            parameterSet = false;

            try
            {
                // check if the task has a .NET property corresponding to the parameter
                TaskPropertyInfo parameter = _taskFactoryWrapper.GetProperty(parameterName);

                if (parameter != null)
                {
                    Type parameterType = parameter.PropertyType;

                    // try to set the parameter
                    if (TaskParameterTypeVerifier.IsValidScalarInputParameter(parameterType))
                    {
                        success = InitializeTaskScalarParameter
                            (
                            parameter,
                            parameterType,
                            parameterValue,
                            parameterLocation,
                            out parameterSet
                            );
                    }
                    else if (TaskParameterTypeVerifier.IsValidVectorInputParameter(parameterType))
                    {
                        success = InitializeTaskVectorParameter
                            (
                            parameter,
                            parameterType,
                            parameterValue,
                            parameterLocation,
                            isRequired,
                            out parameterSet
                            );
                    }
                    else
                    {
                        _taskLoggingContext.LogError
                            (
                            new BuildEventFileInfo(parameterLocation),
                            "UnsupportedTaskParameterTypeError",
                            parameterType.FullName,
                            parameter.Name,
                            _taskName
                            );
                    }

                    if (!success)
                    {
                        // flag an error if the parameter could not be set
                        _taskLoggingContext.LogError
                            (
                            new BuildEventFileInfo(parameterLocation),
                            "InvalidTaskAttributeError",
                            parameterName,
                            parameterValue,
                            _taskName
                            );
                    }
                }
                else
                {
                    // flag an error if we find a parameter that has no .NET property equivalent
                    _taskLoggingContext.LogError
                        (
                        new BuildEventFileInfo(parameterLocation),
                        "UnexpectedTaskAttribute",
                        parameterName,
                        _taskName
                        );
                }
            }
            catch (AmbiguousMatchException)
            {
                _taskLoggingContext.LogError
                    (
                    new BuildEventFileInfo(parameterLocation),
                    "AmbiguousTaskParameterError",
                    _taskName,
                    parameterName
                    );
            }
            catch (ArgumentException)
            {
                ProjectErrorUtilities.ThrowInvalidProject
                    (
                    parameterLocation,
                    "SetAccessorNotAvailableOnTaskParameter",
                    parameterName,
                    _taskName
                    );
            }

            return success;
        }

        /// <summary>
        /// Given an instantiated task, this helper method sets the specified scalar parameter based on its type.
        /// </summary>
        private bool InitializeTaskScalarParameter
        (
            TaskPropertyInfo parameter,
            Type parameterType,
            string parameterValue,
            ElementLocation parameterLocation,
            out bool taskParameterSet
        )
        {
            taskParameterSet = false;

            bool success;

            try
            {
                if (parameterType == typeof(ITaskItem))
                {
                    // We don't know how many items we're going to end up with, but we'll
                    // keep adding them to this arraylist as we find them.
                    IList<TaskItem> finalTaskItems = _batchBucket.Expander.ExpandIntoTaskItemsLeaveEscaped(parameterValue, ExpanderOptions.ExpandAll, parameterLocation);

                    if (finalTaskItems.Count == 0)
                    {
                        success = true;
                    }
                    else
                    {
                        if (finalTaskItems.Count != 1)
                        {
                            // We only allow a single item to be passed into a parameter of ITaskItem.

                            // Some of the computation (expansion) here is expensive, so don't make the above
                            // "if" statement directly part of the first param to VerifyThrowInvalidProject.
                            ProjectErrorUtilities.VerifyThrowInvalidProject
                                (
                                false,
                                parameterLocation,
                                "CannotPassMultipleItemsIntoScalarParameter",
                                _batchBucket.Expander.ExpandIntoStringAndUnescape(parameterValue, ExpanderOptions.ExpandAll, parameterLocation),
                                parameter.Name,
                                parameterType.FullName,
                                _taskName
                                );
                        }

                        RecordItemForDisconnectIfNecessary(finalTaskItems[0]);

                        success = SetTaskItemParameter(parameter, finalTaskItems[0]);

                        taskParameterSet = true;
                    }
                }
                else
                {
                    // Expand out all the metadata, properties, and item vectors in the string.
                    string expandedParameterValue = _batchBucket.Expander.ExpandIntoStringAndUnescape(parameterValue, ExpanderOptions.ExpandAll, parameterLocation);

                    if (expandedParameterValue.Length == 0)
                    {
                        success = true;
                    }
                    else
                    {
<<<<<<< HEAD
                        expandedParameterValue = FileUtilities.FixFilePath(expandedParameterValue);
                        success = SetValueParameter(parameter, parameterType, expandedParameterValue, parameterLocation);
=======
                        success = SetValueParameter(parameter, parameterType, expandedParameterValue);
>>>>>>> a75c5a9e
                        taskParameterSet = true;
                    }
                }
            }
            catch (Exception ex)
            {
                if (ex is InvalidCastException || // invalid type
                    ex is ArgumentException || // can't convert to bool
                    ex is FormatException || // bad string representation of a type
                    ex is OverflowException) // overflow when converting string representation of a numerical type
                {
                    ProjectErrorUtilities.ThrowInvalidProject
                    (
                        parameterLocation,
                        "InvalidTaskParameterValueError",
                        _batchBucket.Expander.ExpandIntoStringAndUnescape(parameterValue, ExpanderOptions.ExpandAll, parameterLocation),
                        parameter.Name,
                        parameterType.FullName,
                        _taskName
                    );
                }

                throw;
            }

            return success;
        }

        /// <summary>
        /// Given an instantiated task, this helper method sets the specified vector parameter. Vector parameters can be composed
        /// of multiple item vectors. The semicolon is the only separator allowed, and white space around the semicolon is
        /// ignored. Any item separator strings are not allowed, and embedded item vectors are not allowed.
        /// </summary>
        /// <remarks>This method is marked "internal" for unit-testing purposes only -- it should be "private" ideally.</remarks>
        /// <example>
        /// If @(CPPFiles) is a vector for the files a.cpp and b.cpp, and @(IDLFiles) is a vector for the files a.idl and b.idl:
        ///
        ///     "@(CPPFiles)"                               converts to     { a.cpp, b.cpp }
        ///
        ///     "@(CPPFiles); c.cpp; @(IDLFiles); c.idl"    converts to     { a.cpp, b.cpp, c.cpp, a.idl, b.idl, c.idl }
        ///
        ///     "@(CPPFiles,';')"                           converts to     &lt;error&gt;
        ///
        ///     "xxx@(CPPFiles)xxx"                         converts to     &lt;error&gt;
        /// </example>
        private bool InitializeTaskVectorParameter
        (
            TaskPropertyInfo parameter,
            Type parameterType,
            string parameterValue,
            ElementLocation parameterLocation,
            bool isRequired,
            out bool taskParameterSet
        )
        {
            ErrorUtilities.VerifyThrow(parameterValue != null, "Didn't expect null parameterValue in InitializeTaskVectorParameter");

            taskParameterSet = false;
            bool success;
            IList<TaskItem> finalTaskItems = _batchBucket.Expander.ExpandIntoTaskItemsLeaveEscaped(parameterValue, ExpanderOptions.ExpandAll, parameterLocation);

            // If there were no items, don't change the parameter's value.  EXCEPT if it's marked as a required 
            // parameter, in which case we made an explicit decision to pass in an empty array.  This is 
            // to avoid project authors having to add Conditions on all their tasks to avoid calling them
            // when a particular item list is empty.  This way, we just call the task with an empty list,
            // the task will loop over an empty list, and return quickly.
            if ((finalTaskItems.Count > 0) || isRequired)
            {
                // If the task parameter is not a ITaskItem[], then we need to convert
                // all the TaskItem's in our arraylist to the appropriate datatype.
                success = SetParameterArray(parameter, parameterType, finalTaskItems, parameterLocation);
                taskParameterSet = true;
            }
            else
            {
                success = true;
            }

            return success;
        }

        /// <summary>
        /// Variation to handle arrays, to help with logging the parameters.
        /// </summary>
        /// <remarks>
        /// Logging currently enabled only by an env var.
        /// </remarks>
        private bool InternalSetTaskParameter(TaskPropertyInfo parameter, IList parameterValue)
        {
            if (LogTaskInputs && !_taskLoggingContext.LoggingService.OnlyLogCriticalEvents && parameterValue.Count > 0)
            {
                string parameterText = ResourceUtilities.GetResourceString("TaskParameterPrefix");
                parameterText = ItemGroupLoggingHelper.GetParameterText(parameterText, parameter.Name, parameterValue);
                _taskLoggingContext.LogCommentFromText(MessageImportance.Low, parameterText);
            }

            return InternalSetTaskParameter(parameter, (object)parameterValue);
        }

        /// <summary>
        /// Given an instantiated task, this helper method sets the specified parameter
        /// </summary>
        private bool InternalSetTaskParameter
        (
            TaskPropertyInfo parameter,
            object parameterValue
        )
        {
            bool success = false;

            // Logging currently enabled only by an env var.
            if (LogTaskInputs && !_taskLoggingContext.LoggingService.OnlyLogCriticalEvents)
            {
                // If the type is a list, we already logged the parameters
                if (!(parameterValue is IList))
                {
                    _taskLoggingContext.LogCommentFromText(
                        MessageImportance.Low,
                        ResourceUtilities.GetResourceString("TaskParameterPrefix") + parameter.Name + "=" + ItemGroupLoggingHelper.GetStringFromParameterValue(parameterValue));
                }
            }

            try
            {
                _taskFactoryWrapper.SetPropertyValue(TaskInstance, parameter, parameterValue);
                success = true;
            }
            catch (LoggerException)
            {
                // if a logger has failed, abort immediately
                // Polite logger failure
                throw;
            }
            catch (InternalLoggerException)
            {
                // Logger threw arbitrary exception
                throw;
            }
            catch (TargetInvocationException e)
            {
                // handle any exception thrown by the task's setter itself
                // At this point, the interesting stack is the internal exception.
                // Log the task line number, whatever the value of ContinueOnError;
                // because this will be a hard error anyway.

                // Exception thrown by the called code itself
                // Log the stack, so the task vendor can fix their code
                _taskLoggingContext.LogFatalTaskError
                (
                    e.InnerException,
                    new BuildEventFileInfo(_taskLocation),
                    _taskName);
            }
            catch (Exception e)
            {
                // Catching Exception, but rethrowing unless it's a well-known exception.
                if (ExceptionHandling.NotExpectedReflectionException(e))
                {
                    throw;
                }

                _taskLoggingContext.LogFatalTaskError
                (
                    e,
                    new BuildEventFileInfo(_taskLocation),
                    _taskName);
            }

            return success;
        }

        /// <summary>
        /// Gets task item outputs
        /// </summary>
        private void GatherTaskItemOutputs(bool outputTargetIsItem, string outputTargetName, ITaskItem[] outputs, ElementLocation parameterLocation)
        {
            // if the task has generated outputs (if it didn't, don't do anything)
            if (outputs != null)
            {
                if (outputTargetIsItem)
                {
                    foreach (ITaskItem output in outputs)
                    {
                        // if individual items in the array are null, ignore them
                        if (output != null)
                        {
                            ProjectItemInstance newItem;

                            TaskItem outputAsProjectItem = output as TaskItem;
                            string parameterLocationEscaped = EscapingUtilities.EscapeWithCaching(parameterLocation.File);

                            if (outputAsProjectItem != null)
                            {
                                // The common case -- all items involved are Microsoft.Build.Execution.ProjectItemInstance.TaskItems.  
                                // Furthermore, because that is true, we know by definition that they also implement ITaskItem2.
                                newItem = new ProjectItemInstance(_projectInstance, outputTargetName, outputAsProjectItem.IncludeEscaped, parameterLocationEscaped);

                                newItem.SetMetadata(outputAsProjectItem.MetadataCollection); // copy-on-write!
                            }
                            else
                            {
                                if (output is ITaskItem2 outputAsITaskItem2)
                                {
                                    // Probably a Microsoft.Build.Utilities.TaskItem.  Not quite as good, but we can still preserve escaping. 
                                    newItem = new ProjectItemInstance(_projectInstance, outputTargetName, outputAsITaskItem2.EvaluatedIncludeEscaped, parameterLocationEscaped);

                                    // It would be nice to be copy-on-write here, but Utilities.TaskItem doesn't know about CopyOnWritePropertyDictionary. 
                                    foreach (DictionaryEntry entry in outputAsITaskItem2.CloneCustomMetadataEscaped())
                                    {
                                        newItem.SetMetadataOnTaskOutput((string)entry.Key, (string)entry.Value);
                                    }
                                }
                                else
                                {
                                    // Not a ProjectItemInstance.TaskItem or even a ITaskItem2, so we have to fake it.  
                                    // Setting an item spec expects the escaped value, as does setting metadata. 
                                    newItem = new ProjectItemInstance(_projectInstance, outputTargetName, EscapingUtilities.Escape(output.ItemSpec), parameterLocationEscaped);

                                    foreach (DictionaryEntry entry in output.CloneCustomMetadata())
                                    {
                                        newItem.SetMetadataOnTaskOutput((string)entry.Key, EscapingUtilities.Escape((string)entry.Value));
                                    }
                                }
                            }

                            _batchBucket.Lookup.AddNewItem(newItem);
                        }
                    }

                    if (LogTaskInputs && !_taskLoggingContext.LoggingService.OnlyLogCriticalEvents && outputs.Length > 0)
                    {
                        string parameterText = ItemGroupLoggingHelper.GetParameterText(
                            ResourceUtilities.GetResourceString("OutputItemParameterMessagePrefix"),
                            outputTargetName,
                            outputs);

                        _taskLoggingContext.LogCommentFromText(MessageImportance.Low, parameterText);
                    }
                }
                else
                {
                    // to store an ITaskItem array in a property, join all the item-specs with semi-colons to make the
                    // property value, and ignore/discard the attributes on the ITaskItems.
                    //
                    // An empty ITaskItem[] should create a blank value property, for compatibility.                 
                    StringBuilder joinedOutputs = (outputs.Length == 0) ? new StringBuilder() : null;

                    foreach (ITaskItem output in outputs)
                    {
                        // if individual items in the array are null, ignore them
                        if (output != null)
                        {
                            joinedOutputs = joinedOutputs ?? new StringBuilder();

                            if (joinedOutputs.Length > 0)
                            {
                                joinedOutputs.Append(';');
                            }

                            if (output is ITaskItem2 outputAsITaskItem2)
                            {
                                joinedOutputs.Append(outputAsITaskItem2.EvaluatedIncludeEscaped);
                            }
                            else
                            {
                                joinedOutputs.Append(EscapingUtilities.Escape(output.ItemSpec));
                            }
                        }
                    }

                    if (joinedOutputs != null)
                    {
                        var outputString = joinedOutputs.ToString();
                        if (LogTaskInputs && !_taskLoggingContext.LoggingService.OnlyLogCriticalEvents)
                        {
                            _taskLoggingContext.LogComment(MessageImportance.Low, "OutputPropertyLogMessage", outputTargetName, outputString);
                        }

                        _batchBucket.Lookup.SetProperty(ProjectPropertyInstance.Create(outputTargetName, outputString, parameterLocation, _projectInstance.IsImmutable));
                    }
                }
            }
        }

        /// <summary>
        /// Gather task outputs in array form
        /// </summary>
        private void GatherArrayStringAndValueOutputs(bool outputTargetIsItem, string outputTargetName, string[] outputs, ElementLocation parameterLocation)
        {
            // if the task has generated outputs (if it didn't, don't do anything)            
            if (outputs != null)
            {
                if (outputTargetIsItem)
                {
                    // to store the outputs as items, use the string representations of the outputs as item-specs
                    foreach (string output in outputs)
                    {
                        // if individual outputs in the array are null, ignore them
                        // attempting to put an empty string into an item is a no-op.
                        if (output?.Length > 0)
                        {
                            _batchBucket.Lookup.AddNewItem(new ProjectItemInstance(_projectInstance, outputTargetName, EscapingUtilities.Escape(output), EscapingUtilities.Escape(parameterLocation.File)));
                        }
                    }

                    if (LogTaskInputs && !_taskLoggingContext.LoggingService.OnlyLogCriticalEvents && outputs.Length > 0)
                    {
                        string parameterText = ItemGroupLoggingHelper.GetParameterText(ResourceUtilities.GetResourceString("OutputItemParameterMessagePrefix"), outputTargetName, outputs);
                        _taskLoggingContext.LogCommentFromText(MessageImportance.Low, parameterText);
                    }
                }
                else
                {
                    // to store an object array in a property, join all the string representations of the objects with
                    // semi-colons to make the property value
                    //
                    // An empty ITaskItem[] should create a blank value property, for compatibility.                 
                    StringBuilder joinedOutputs = (outputs.Length == 0) ? new StringBuilder() : null;

                    foreach (string output in outputs)
                    {
                        // if individual outputs in the array are null, ignore them
                        if (output != null)
                        {
                            joinedOutputs = joinedOutputs ?? new StringBuilder();

                            if (joinedOutputs.Length > 0)
                            {
                                joinedOutputs.Append(';');
                            }

                            joinedOutputs.Append(EscapingUtilities.Escape(output));
                        }
                    }

                    if (joinedOutputs != null)
                    {
                        var outputString = joinedOutputs.ToString();
                        if (LogTaskInputs && !_taskLoggingContext.LoggingService.OnlyLogCriticalEvents)
                        {
                            _taskLoggingContext.LogComment(MessageImportance.Low, "OutputPropertyLogMessage", outputTargetName, outputString);
                        }

                        _batchBucket.Lookup.SetProperty(ProjectPropertyInstance.Create(outputTargetName, outputString, parameterLocation, _projectInstance.IsImmutable));
                    }
                }
            }
        }

        /// <summary>
        /// Finds all the task properties that are required.
        /// Returns them as keys in a dictionary.
        /// </summary>
        /// <returns>Gets a list of properties which are required.</returns>
        private IDictionary<string, string> GetNamesOfPropertiesWithRequiredAttribute()
        {
            ErrorUtilities.VerifyThrow(_taskFactoryWrapper != null, "Expected taskFactoryWrapper to not be null");
            IDictionary<string, string> requiredParameters = null;

            try
            {
                requiredParameters = _taskFactoryWrapper.GetNamesOfPropertiesWithRequiredAttribute;
            }
            catch (Exception e) // Catching Exception, but rethrowing unless it's a well-known exception.
            {
                if (ExceptionHandling.NotExpectedReflectionException(e))
                {
                    throw;
                }

                // Reflection related exception
                _targetLoggingContext.LogError(new BuildEventFileInfo(_taskLocation), "AttributeTypeLoadError", _taskName, e.Message);

                ProjectErrorUtilities.VerifyThrowInvalidProject(false, _taskLocation, "TaskDeclarationOrUsageError", _taskName);
            }

            return requiredParameters;
        }

        /// <summary>
        /// Show a message that cancel has not yet finished.
        /// </summary>
        private void DisplayCancelWaitMessage()
        {
            string message = ResourceUtilities.FormatResourceString(out string warningCode, out string helpKeyword, "UnableToCancelTask", _taskName);
            try
            {
                _taskLoggingContext.LogWarningFromText(null, warningCode, helpKeyword, new BuildEventFileInfo(_taskLocation), message);
            }
            catch (InternalErrorException) // BUGBUG, should never catch this
            {
                // We can get an exception from this when we encounter a race between a task finishing and a cancel occurring.  In this situation
                // if the task logging context is no longer valid, we choose to eat the exception because we can't log the message anyway.
                if (_taskLoggingContext.IsValid)
                {
                    throw;
                }
            }
        }
    }
}<|MERGE_RESOLUTION|>--- conflicted
+++ resolved
@@ -1191,12 +1191,8 @@
                     }
                     else
                     {
-<<<<<<< HEAD
                         expandedParameterValue = FileUtilities.FixFilePath(expandedParameterValue);
-                        success = SetValueParameter(parameter, parameterType, expandedParameterValue, parameterLocation);
-=======
                         success = SetValueParameter(parameter, parameterType, expandedParameterValue);
->>>>>>> a75c5a9e
                         taskParameterSet = true;
                     }
                 }
