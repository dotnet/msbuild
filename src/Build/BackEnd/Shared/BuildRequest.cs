--- conflicted
+++ resolved
@@ -448,12 +448,9 @@
             translator.Translate(ref _requestedProjectState);
             translator.Translate(ref _hostServices);
             translator.Translate(ref _proxyTargets, ProxyTargets.FactoryForDeserialization);
-<<<<<<< HEAD
+            translator.Translate(ref _projectContextId);
             translator.Translate(ref _inputResultsCacheFiles);
             translator.Translate(ref _outputResultsCacheFile);
-=======
-            translator.Translate(ref _projectContextId);
->>>>>>> a70ee308
 
             // UNDONE: (Compat) Serialize the host object.
         }
