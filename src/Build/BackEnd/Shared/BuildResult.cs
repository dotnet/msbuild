﻿// Licensed to the .NET Foundation under one or more agreements.
// The .NET Foundation licenses this file to you under the MIT license.

using System;
using System.Collections.Concurrent;
using System.Collections.Generic;
using System.Diagnostics;
using System.Linq;
using Microsoft.Build.BackEnd;
using Microsoft.Build.Shared;
using Microsoft.Build.Shared.FileSystem;
using Microsoft.Build.Framework;

namespace Microsoft.Build.Execution
{
    /// <summary>
    /// Overall results for targets and requests
    /// </summary>
    public enum BuildResultCode
    {
        /// <summary>
        /// The target or request was a complete success.
        /// </summary>
        Success,

        /// <summary>
        /// The target or request failed in some way.
        /// </summary>
        Failure
    }

    /// <summary>
    /// Contains the current results for all of the targets which have produced results for a particular configuration.
    /// </summary>
<<<<<<< HEAD
    /// <remarks>
    /// When modifying serialization/deserialization, bump the version and support previous versions in order to keep <see cref="ResultsCache"/> backwards compatible.
    /// </remarks>
    public class BuildResult : INodePacket, IBuildResults
=======
    public class BuildResult : BuildResultBase, INodePacket, IBuildResults
>>>>>>> 06bb1c23
    {
        /// <summary>
        /// The submission with which this result is associated.
        /// </summary>
        private int _submissionId;

        /// <summary>
        /// The configuration ID with which this result is associated.
        /// </summary>
        private int _configurationId;

        /// <summary>
        /// The global build request ID for which these results are intended.
        /// </summary>
        private int _globalRequestId;

        /// <summary>
        /// The global build request ID which issued the request leading to this result.
        /// </summary>
        private int _parentGlobalRequestId;

        /// <summary>
        /// The build request ID on the originating node.
        /// </summary>
        private int _nodeRequestId;

        /// <summary>
        /// The first build request to generate results for a configuration will set this so that future
        /// requests may be properly satisfied from the cache.
        /// </summary>
        private List<string>? _initialTargets;

        /// <summary>
        /// The first build request to generate results for a configuration will set this so that future
        /// requests may be properly satisfied from the cache.
        /// </summary>
        private List<string>? _defaultTargets;

        /// <summary>
        /// The set of results for each target.
        /// </summary>
        private ConcurrentDictionary<string, TargetResult> _resultsByTarget;

        /// <summary>
        /// Version of the build result.
        /// </summary>
        /// <remarks>
        /// Allows to serialize and deserialize different versions of the build result.
        /// </remarks>
        private int _version = Traits.Instance.EscapeHatches.DoNotVersionBuildResult ? 0 : 1;

        /// <summary>
        /// The request caused a circular dependency in scheduling.
        /// </summary>
        private bool _circularDependency;

        /// <summary>
        /// The exception generated while this request was running, if any.
        /// Note that this can be set if the request itself fails, or if it receives
        /// an exception from a target or task.
        /// </summary>
        private Exception? _requestException;

        /// <summary>
        /// The overall result calculated in the constructor.
        /// </summary>
        private bool _baseOverallResult = true;

        /// <summary>
        /// Snapshot of the environment from the configuration this results comes from.
        /// This should only be populated when the configuration for this result is moved between nodes.
        /// </summary>
        private Dictionary<string, string>? _savedEnvironmentVariables;

        /// <summary>
        /// When this key is in the dictionary <see cref="_savedEnvironmentVariables"/>, serialize the build result version.
        /// </summary>
        private const string SpecialKeyForVersion = "=MSBUILDFEATUREBUILDRESULTHASVERSION=";

        /// <summary>
        /// Set of additional keys tat might be added to the dictionary <see cref="_savedEnvironmentVariables"/>.
        /// </summary>
        private static readonly HashSet<string> s_additionalEntriesKeys = new HashSet<string> { SpecialKeyForVersion };

        /// <summary>
        /// Snapshot of the current directory from the configuration this result comes from.
        /// This should only be populated when the configuration for this result is moved between nodes.
        /// </summary>
        private string? _savedCurrentDirectory;

        /// <summary>
        /// <see cref="ProjectInstance"/> state after the build. This is only provided if <see cref="BuildRequest.BuildRequestDataFlags"/>
        /// includes <see cref="BuildRequestDataFlags.ProvideProjectStateAfterBuild"/> or
        /// <see cref="BuildRequestDataFlags.ProvideSubsetOfStateAfterBuild"/> for the build request which this object is a result of,
        /// and will be <c>null</c> otherwise. Where available, it may be a non buildable-dummy object, and should only
        /// be used to retrieve <see cref="ProjectInstance.Properties"/>, <see cref="ProjectInstance.GlobalProperties"/> and
        /// <see cref="ProjectInstance.Items"/> from it. No other operation is guaranteed to be supported.
        /// </summary>
        private ProjectInstance? _projectStateAfterBuild;

        /// <summary>
        /// The flags provide additional control over the build results and may affect the cached value.
        /// </summary>
        /// <remarks>
        /// Is optional, the field is expected to be present starting <see cref="_version"/> 1.
        /// </remarks>
        private BuildRequestDataFlags _buildRequestDataFlags;

        private string? _schedulerInducedError;

        private HashSet<string>? _projectTargets;

        /// <summary>
        /// Constructor for serialization.
        /// </summary>
        public BuildResult()
        {
            _resultsByTarget = CreateTargetResultDictionary(1);
        }

        /// <summary>
        /// Constructor creates an empty build result
        /// </summary>
        /// <param name="request">The build request to which these results should be associated.</param>
        internal BuildResult(BuildRequest request)
            : this(request, null)
        {
        }

        /// <summary>
        /// Constructs a build result with an exception
        /// </summary>
        /// <param name="request">The build request to which these results should be associated.</param>
        /// <param name="exception">The exception, if any.</param>
        internal BuildResult(BuildRequest request, Exception? exception)
            : this(request, null, exception)
        {
        }

        /// <summary>
        /// Constructor creates a build result indicating a circular dependency was created.
        /// </summary>
        /// <param name="request">The build request to which these results should be associated.</param>
        /// <param name="circularDependency">Set to true if a circular dependency was detected.</param>
        internal BuildResult(BuildRequest request, bool circularDependency)
            : this(request, null)
        {
            _circularDependency = circularDependency;
        }

        /// <summary>
        /// Constructs a new build result based on existing results, but filtered by a specified set of target names
        /// </summary>
        /// <param name="existingResults">The existing results.</param>
        /// <param name="targetNames">The target names whose results we will take from the existing results, if they exist.</param>
        internal BuildResult(BuildResult existingResults, string[] targetNames)
        {
            _submissionId = existingResults._submissionId;
            _configurationId = existingResults._configurationId;
            _globalRequestId = existingResults._globalRequestId;
            _parentGlobalRequestId = existingResults._parentGlobalRequestId;
            _nodeRequestId = existingResults._nodeRequestId;
            _requestException = existingResults._requestException;
            _resultsByTarget = CreateTargetResultDictionaryWithContents(existingResults, targetNames);
            _baseOverallResult = existingResults.OverallResult == BuildResultCode.Success;
            _buildRequestDataFlags = existingResults._buildRequestDataFlags;
            _projectStateAfterBuild = existingResults._projectStateAfterBuild;

            _circularDependency = existingResults._circularDependency;
        }

        /// <summary>
        /// Constructs a new build result with existing results, but associated with the specified request.
        /// </summary>
        /// <param name="request">The build request with which these results should be associated.</param>
        /// <param name="existingResults">The existing results, if any.</param>
        /// <param name="exception">The exception, if any</param>
        internal BuildResult(BuildRequest request, BuildResult? existingResults, Exception? exception)
            : this(request, existingResults, null, exception)
        {
        }

        /// <summary>
        /// Constructs a new build result with existing results, but associated with the specified request.
        /// </summary>
        /// <param name="request">The build request with which these results should be associated.</param>
        /// <param name="existingResults">The existing results, if any.</param>
        /// <param name="targetNames">The list of target names that are the subset of results that should be returned.</param>
        /// <param name="exception">The exception, if any</param>
        internal BuildResult(BuildRequest request, BuildResult? existingResults, string[]? targetNames, Exception? exception)
        {
            _submissionId = request.SubmissionId;
            _configurationId = request.ConfigurationId;
            _globalRequestId = request.GlobalRequestId;
            _parentGlobalRequestId = request.ParentGlobalRequestId;
            _nodeRequestId = request.NodeRequestId;
            _circularDependency = false;
            _baseOverallResult = true;
            _buildRequestDataFlags = request.BuildRequestDataFlags;

            if (existingResults == null)
            {
                _requestException = exception;
                _resultsByTarget = CreateTargetResultDictionary(0);
            }
            else
            {
                _requestException = exception ?? existingResults._requestException;
                _resultsByTarget = targetNames == null ? existingResults._resultsByTarget : CreateTargetResultDictionaryWithContents(existingResults, targetNames);
                if (request.RequestedProjectState != null)
                {
                    _projectStateAfterBuild = existingResults._projectStateAfterBuild?.FilteredCopy(request.RequestedProjectState);
                }
            }
        }

        /// <summary>
        /// Constructor which allows reporting results for a different nodeRequestId
        /// </summary>
        internal BuildResult(BuildResult result, int nodeRequestId)
        {
            _configurationId = result._configurationId;
            _globalRequestId = result._globalRequestId;
            _parentGlobalRequestId = result._parentGlobalRequestId;
            _nodeRequestId = nodeRequestId;
            _requestException = result._requestException;
            _resultsByTarget = result._resultsByTarget;
            _circularDependency = result._circularDependency;
            _initialTargets = result._initialTargets;
            _defaultTargets = result._defaultTargets;
            _projectTargets = result._projectTargets;
            _baseOverallResult = result.OverallResult == BuildResultCode.Success;
        }

        internal BuildResult(BuildResult result, int submissionId, int configurationId, int requestId, int parentRequestId, int nodeRequestId)
        {
            _submissionId = submissionId;
            _configurationId = configurationId;
            _globalRequestId = requestId;
            _parentGlobalRequestId = parentRequestId;
            _nodeRequestId = nodeRequestId;

            _requestException = result._requestException;
            _resultsByTarget = result._resultsByTarget;
            _circularDependency = result._circularDependency;
            _initialTargets = result._initialTargets;
            _defaultTargets = result._defaultTargets;
            _projectTargets = result._projectTargets;
            _baseOverallResult = result.OverallResult == BuildResultCode.Success;
        }

        /// <summary>
        /// Constructor for deserialization
        /// </summary>
        private BuildResult(ITranslator translator)
        {
            ((ITranslatable)this).Translate(translator);
            _resultsByTarget ??= CreateTargetResultDictionary(1);
        }

        /// <summary>
        /// Returns the submission id.
        /// </summary>
        public override int SubmissionId
        {
            [DebuggerStepThrough]
            get
            { return _submissionId; }
        }

        /// <summary>
        /// Returns the configuration ID for this result.
        /// </summary>
        public int ConfigurationId
        {
            [DebuggerStepThrough]
            get
            { return _configurationId; }
        }

        /// <summary>
        /// Returns the build request id for which this result was generated
        /// </summary>
        public int GlobalRequestId
        {
            [DebuggerStepThrough]
            get
            { return _globalRequestId; }
        }

        /// <summary>
        /// Returns the build request id for the parent of the request for which this result was generated
        /// </summary>
        public int ParentGlobalRequestId
        {
            [DebuggerStepThrough]
            get
            { return _parentGlobalRequestId; }
        }

        /// <summary>
        /// Returns the node build request id for which this result was generated
        /// </summary>
        public int NodeRequestId
        {
            [DebuggerStepThrough]
            get
            { return _nodeRequestId; }
        }

        /// <summary>
        /// Returns the exception generated while this result was run, if any.
        /// </summary>
        public override Exception? Exception
        {
            [DebuggerStepThrough]
            get
            { return _requestException; }

            [DebuggerStepThrough]
            internal set
            { _requestException = value; }
        }

        /// <summary>
        /// Returns a flag indicating if a circular dependency was detected.
        /// </summary>
        public override bool CircularDependency
        {
            [DebuggerStepThrough]
            get
            { return _circularDependency; }
        }

        /// <summary>
        /// Returns the overall result for this result set.
        /// </summary>
        public override BuildResultCode OverallResult
        {
            get
            {
                if (_requestException != null || _circularDependency || !_baseOverallResult)
                {
                    return BuildResultCode.Failure;
                }

                foreach (KeyValuePair<string, TargetResult> result in _resultsByTarget ?? Enumerable.Empty<KeyValuePair<string, TargetResult>>())
                {
                    if ((result.Value.ResultCode == TargetResultCode.Failure && !result.Value.TargetFailureDoesntCauseBuildFailure)
                        || result.Value.AfterTargetsHaveFailed)
                    {
                        return BuildResultCode.Failure;
                    }
                }

                return BuildResultCode.Success;
            }
        }

        /// <summary>
        /// Returns an enumerator for all target results in this build result
        /// </summary>
        public IDictionary<string, TargetResult> ResultsByTarget
        {
            [DebuggerStepThrough]
            get
            { return _resultsByTarget; }
        }

        /// <summary>
        /// <see cref="ProjectInstance"/> state after the build. In general, it may be a non buildable-dummy object, and should only
        /// be used to retrieve <see cref="ProjectInstance.Properties"/>, <see cref="ProjectInstance.GlobalProperties"/> and
        /// <see cref="ProjectInstance.Items"/> from it. Any other operation is not guaranteed to be supported.
        /// </summary>
        public ProjectInstance? ProjectStateAfterBuild
        {
            get => _projectStateAfterBuild;
            set => _projectStateAfterBuild = value;
        }

        /// <summary>
        /// Gets the flags that were used in the build request to which these results are associated.
        /// See <see cref="Execution.BuildRequestDataFlags"/> for examples of the available flags.
        /// </summary>
        /// <remarks>
        /// Is optional, this property exists starting <see cref="_version"/> 1.
        /// </remarks>
        public BuildRequestDataFlags? BuildRequestDataFlags => (_version > 0) ? _buildRequestDataFlags : null;

        /// <summary>
        /// Returns the node packet type.
        /// </summary>
        NodePacketType INodePacket.Type
        {
            [DebuggerStepThrough]
            get
            { return NodePacketType.BuildResult; }
        }

        /// <summary>
        /// Holds a snapshot of the environment at the time we blocked.
        /// </summary>
        Dictionary<string, string>? IBuildResults.SavedEnvironmentVariables
        {
            get => _savedEnvironmentVariables;

            set => _savedEnvironmentVariables = value;
        }

        /// <summary>
        /// Holds a snapshot of the current working directory at the time we blocked.
        /// </summary>
        string? IBuildResults.SavedCurrentDirectory
        {
            get => _savedCurrentDirectory;

            set => _savedCurrentDirectory = value;
        }

        /// <summary>
        /// Returns the initial targets for the configuration which requested these results.
        /// </summary>
        internal List<string>? InitialTargets
        {
            [DebuggerStepThrough]
            get
            { return _initialTargets; }

            [DebuggerStepThrough]
            set
            { _initialTargets = value; }
        }

        /// <summary>
        /// Returns the default targets for the configuration which requested these results.
        /// </summary>
        internal List<string>? DefaultTargets
        {
            [DebuggerStepThrough]
            get
            { return _defaultTargets; }

            [DebuggerStepThrough]
            set
            { _defaultTargets = value; }
        }

        /// <summary>
        /// The defined targets for the project associated with this build result.
        /// </summary>
        internal HashSet<string>? ProjectTargets
        {
            [DebuggerStepThrough]
            get => _projectTargets;
            [DebuggerStepThrough]
            set => _projectTargets = value;
        }

        /// <summary>
        /// Container used to transport errors from the scheduler (issued while computing a build result)
        /// to the TaskHost that has the proper logging context (project id, target id, task id, file location)
        /// </summary>
        internal string? SchedulerInducedError
        {
            get => _schedulerInducedError;
            set => _schedulerInducedError = value;
        }

        /// <summary>
        /// Indexer which sets or returns results for the specified target
        /// </summary>
        /// <param name="target">The target</param>
        /// <returns>The results for the specified target</returns>
        /// <exception>KeyNotFoundException is returned if the specified target doesn't exist when reading this property.</exception>
        /// <exception>ArgumentException is returned if the specified target already has results.</exception>
        public ITargetResult this[string target]
        {
            [DebuggerStepThrough]
            get
            { return _resultsByTarget![target]; }
        }

        /// <summary>
        /// Adds the results for the specified target to this result collection.
        /// </summary>
        /// <param name="target">The target to which these results apply.</param>
        /// <param name="result">The results for the target.</param>
        public void AddResultsForTarget(string target, TargetResult result)
        {
            ErrorUtilities.VerifyThrowArgumentNull(target, nameof(target));
            ErrorUtilities.VerifyThrowArgumentNull(result, nameof(result));

            lock (this)
            {
                _resultsByTarget ??= CreateTargetResultDictionary(1);
            }

            if (_resultsByTarget.TryGetValue(target, out TargetResult? targetResult))
            {
                ErrorUtilities.VerifyThrow(targetResult.ResultCode == TargetResultCode.Skipped, "Items already exist for target {0}.", target);
            }

            _resultsByTarget[target] = result;
        }

        /// <summary>
        /// Keep the results only for targets in <paramref name="targetsToKeep"/>.
        /// </summary>
        /// <param name="targetsToKeep">The targets whose results to keep.</param>
        internal void KeepSpecificTargetResults(IReadOnlyCollection<string> targetsToKeep)
        {
            ErrorUtilities.VerifyThrow(
                targetsToKeep.Count > 0,
                $"{nameof(targetsToKeep)} should contain at least one target.");

            foreach (string target in _resultsByTarget?.Keys ?? Enumerable.Empty<string>())
            {
                if (!targetsToKeep.Contains(target))
                {
                    _ = _resultsByTarget!.TryRemove(target, out _);
                }
            }
        }

        /// <summary>
        /// Merges the specified results with the results contained herein.
        /// </summary>
        /// <param name="results">The results to merge in.</param>
        public void MergeResults(BuildResult results)
        {
            ErrorUtilities.VerifyThrowArgumentNull(results, nameof(results));
            ErrorUtilities.VerifyThrow(results.ConfigurationId == ConfigurationId, "Result configurations don't match");

            // If we are merging with ourself or with a shallow clone, do nothing.
            if (ReferenceEquals(this, results) || ReferenceEquals(_resultsByTarget, results._resultsByTarget))
            {
                return;
            }

            // Merge in the results
            foreach (KeyValuePair<string, TargetResult> targetResult in results._resultsByTarget ?? Enumerable.Empty<KeyValuePair<string, TargetResult>>())
            {
                // NOTE: I believe that because we only allow results for a given target to be produced and cached once for a given configuration,
                // we can never receive conflicting results for that target, since the cache and build request manager would always return the
                // cached results after the first time the target is built.  As such, we can allow "duplicates" to be merged in because there is
                // no change.  If, however, this turns out not to be the case, we need to re-evaluate this merging and possibly re-enable the
                // assertion below.
                // ErrorUtilities.VerifyThrow(!HasResultsForTarget(targetResult.Key), "Results already exist");

                // Copy the new results in.
                _resultsByTarget![targetResult.Key] = targetResult.Value;
            }

            // If there is an exception and we did not previously have one, add it in.
            _requestException ??= results.Exception;
        }

        /// <summary>
        /// Determines if there are any results for the specified target.
        /// </summary>
        /// <param name="target">The target for which results are desired.</param>
        /// <returns>True if results exist, false otherwise.</returns>
        public bool HasResultsForTarget(string target)
        {
            return _resultsByTarget?.ContainsKey(target) ?? false;
        }

        #region INodePacket Members

        /// <summary>
        /// Reads or writes the packet to the serializer.
        /// </summary>
        void ITranslatable.Translate(ITranslator translator)
        {
            translator.Translate(ref _submissionId);
            translator.Translate(ref _configurationId);
            translator.Translate(ref _globalRequestId);
            translator.Translate(ref _parentGlobalRequestId);
            translator.Translate(ref _nodeRequestId);
            translator.Translate(ref _initialTargets);
            translator.Translate(ref _defaultTargets);
            translator.Translate(ref _projectTargets);
            translator.Translate(ref _circularDependency);
            translator.TranslateException(ref _requestException);
            translator.TranslateDictionary(ref _resultsByTarget, TargetResult.FactoryForDeserialization, CreateTargetResultDictionary);
            translator.Translate(ref _baseOverallResult);
            translator.Translate(ref _projectStateAfterBuild, ProjectInstance.FactoryForDeserialization);
            translator.Translate(ref _savedCurrentDirectory);
            translator.Translate(ref _schedulerInducedError);

            // This is a work-around for the bug https://github.com/dotnet/msbuild/issues/10208
            // We are adding a version field to this class to make the ResultsCache backwards compatible with at least 2 previous releases.
            // The adding of a version field is done without a breaking change in 3 steps, each separated with at least 1 intermediate release.
            //
            // 1st step (done): Add a special key to the _savedEnvironmentVariables dictionary during the serialization. A workaround overload of the TranslateDictionary function is created to achieve it.
            // The presence of this key will indicate that the version is serialized next.
            // When serializing, add a key to the dictionary and serialize a version field.
            // Do not actually save the special key to dictionary during the deserialization, but read a version as a next field if it presents.
            //
            // 2nd step: Stop serialize a special key with the dictionary _savedEnvironmentVariables using the TranslateDictionary function workaround overload. Always serialize and de-serialize the version field.
            // Continue to deserialize _savedEnvironmentVariables with the TranslateDictionary function workaround overload in order not to deserialize dictionary with the special keys.
            //
            // 3rd step: Stop using the TranslateDictionary function workaround overload during _savedEnvironmentVariables deserialization.
            if (_version == 0)
            {
                // Escape hatch: serialize/deserialize without version field.
                translator.TranslateDictionary(ref _savedEnvironmentVariables, StringComparer.OrdinalIgnoreCase);
            }
            else
            {
                Dictionary<string, string> additionalEntries = new();

                if (translator.Mode == TranslationDirection.WriteToStream)
                {
                    // Add the special key SpecialKeyForVersion to additional entries indicating the presence of a version to the _savedEnvironmentVariables dictionary.
                    additionalEntries.Add(SpecialKeyForVersion, String.Empty);

                    // Serialize the special key together with _savedEnvironmentVariables dictionary using the workaround overload of TranslateDictionary:
                    translator.TranslateDictionary(ref _savedEnvironmentVariables, StringComparer.OrdinalIgnoreCase, ref additionalEntries, s_additionalEntriesKeys);

                    // Serialize version
                    translator.Translate(ref _version);
                }
                else if (translator.Mode == TranslationDirection.ReadFromStream)
                {
                    // Read the dictionary using the workaround overload of TranslateDictionary: special keys (additionalEntriesKeys) would be read to additionalEntries instead of the _savedEnvironmentVariables dictionary.
                    translator.TranslateDictionary(ref _savedEnvironmentVariables, StringComparer.OrdinalIgnoreCase, ref additionalEntries, s_additionalEntriesKeys);

                    // If the special key SpecialKeyForVersion present in additionalEntries, also read a version, otherwise set it to 0.
                    if (additionalEntries is not null && additionalEntries.ContainsKey(SpecialKeyForVersion))
                    {
                        translator.Translate(ref _version);
                    }
                    else
                    {
                        _version = 0;
                    }
                }
            }

            // Starting version 1 this _buildRequestDataFlags field is present.
            if (_version > 0)
            {
                translator.TranslateEnum(ref _buildRequestDataFlags, (int)_buildRequestDataFlags);
            }
        }

        /// <summary>
        /// Factory for serialization
        /// </summary>
        internal static BuildResult FactoryForDeserialization(ITranslator translator)
        {
            return new BuildResult(translator);
        }

        #endregion

        /// <summary>
        /// Caches all of the targets results we can.
        /// </summary>
        internal void CacheIfPossible()
        {
            foreach (KeyValuePair<string, TargetResult> targetResultPair in _resultsByTarget ?? Enumerable.Empty<KeyValuePair<string, TargetResult>>())
            {
                targetResultPair.Value.CacheItems(ConfigurationId, targetResultPair.Key);
            }
        }

        /// <summary>
        /// Clear cached files from disk.
        /// </summary>
        internal void ClearCachedFiles()
        {
            string resultsDirectory = TargetResult.GetCacheDirectory(_configurationId, "None" /*Does not matter because we just need the directory name not the file*/);
            if (FileSystems.Default.DirectoryExists(resultsDirectory))
            {
                FileUtilities.DeleteDirectoryNoThrow(resultsDirectory, true /*recursive*/);
            }
        }

        /// <summary>
        /// Clones the build result (the resultsByTarget field is only a shallow copy).
        /// </summary>
        internal BuildResult Clone()
        {
            BuildResult result = new BuildResult
            {
                _submissionId = _submissionId,
                _configurationId = _configurationId,
                _globalRequestId = _globalRequestId,
                _parentGlobalRequestId = _parentGlobalRequestId,
                _nodeRequestId = _nodeRequestId,
                _requestException = _requestException,
                _resultsByTarget = new ConcurrentDictionary<string, TargetResult>(_resultsByTarget, StringComparer.OrdinalIgnoreCase),
                _baseOverallResult = OverallResult == BuildResultCode.Success,
                _circularDependency = _circularDependency
            };

            return result;
        }

        /// <summary>
        /// Sets the overall result.
        /// </summary>
        /// <param name="overallResult"><code>true</code> if the result is success, otherwise <code>false</code>.</param>
        internal void SetOverallResult(bool overallResult)
        {
            _baseOverallResult = false;
        }

        /// <summary>
        /// Creates the target result dictionary.
        /// </summary>
        private static ConcurrentDictionary<string, TargetResult> CreateTargetResultDictionary(int capacity)
        {
            return new ConcurrentDictionary<string, TargetResult>(1, capacity, StringComparer.OrdinalIgnoreCase);
        }

        /// <summary>
        /// Creates the target result dictionary and populates it with however many target results are
        /// available given the list of targets passed.
        /// </summary>
        private static ConcurrentDictionary<string, TargetResult> CreateTargetResultDictionaryWithContents(BuildResult existingResults, string[] targetNames)
        {
            ConcurrentDictionary<string, TargetResult> resultsByTarget = CreateTargetResultDictionary(targetNames.Length);

            foreach (string target in targetNames)
            {
                if (existingResults.ResultsByTarget?.TryGetValue(target, out TargetResult? targetResult) ?? false)
                {
                    resultsByTarget[target] = targetResult;
                }
            }

            return resultsByTarget;
        }
    }
}<|MERGE_RESOLUTION|>--- conflicted
+++ resolved
@@ -32,14 +32,10 @@
     /// <summary>
     /// Contains the current results for all of the targets which have produced results for a particular configuration.
     /// </summary>
-<<<<<<< HEAD
     /// <remarks>
     /// When modifying serialization/deserialization, bump the version and support previous versions in order to keep <see cref="ResultsCache"/> backwards compatible.
     /// </remarks>
-    public class BuildResult : INodePacket, IBuildResults
-=======
     public class BuildResult : BuildResultBase, INodePacket, IBuildResults
->>>>>>> 06bb1c23
     {
         /// <summary>
         /// The submission with which this result is associated.
