--- conflicted
+++ resolved
@@ -1,4 +1,4 @@
-﻿// Copyright (c) Microsoft. All rights reserved.
+// Copyright (c) Microsoft. All rights reserved.
 // Licensed under the MIT license. See LICENSE file in the project root for full license information.
 //-----------------------------------------------------------------------
 // </copyright>
@@ -7,10 +7,6 @@
 
 using System.Collections.Generic;
 using Microsoft.Build.Collections;
-<<<<<<< HEAD
-using NUnit.Framework;
-=======
->>>>>>> 3f8a403e
 using System;
 using Microsoft.Build.Evaluation;
 using Microsoft.Build.UnitTests;
@@ -29,20 +25,12 @@
     /// <summary>
     /// Tests for several of the collections classes
     /// </summary>
-<<<<<<< HEAD
-    [TestFixture]
-=======
->>>>>>> 3f8a403e
     public class OMcollections_Tests
     {
         /// <summary>
         /// End to end test of PropertyDictionary
         /// </summary>
-<<<<<<< HEAD
-        [Test]
-=======
-        [Fact]
->>>>>>> 3f8a403e
+        [Fact]
         public void BasicPropertyDictionary()
         {
             PropertyDictionary<ProjectPropertyInstance> properties = new PropertyDictionary<ProjectPropertyInstance>();
@@ -75,11 +63,7 @@
         /// <summary>
         /// Test dictionary serialization with properties
         /// </summary>
-<<<<<<< HEAD
-        [Test]
-=======
-        [Fact]
->>>>>>> 3f8a403e
+        [Fact]
         public void PropertyDictionarySerialization()
         {
             PropertyDictionary<ProjectPropertyInstance> properties = new PropertyDictionary<ProjectPropertyInstance>();
@@ -109,11 +93,7 @@
         /// <summary>
         /// Test dictionary serialization with no properties
         /// </summary>
-<<<<<<< HEAD
-        [Test]
-=======
-        [Fact]
->>>>>>> 3f8a403e
+        [Fact]
         public void PropertyDictionarySerializationEmpty()
         {
             PropertyDictionary<ProjectPropertyInstance> properties = new PropertyDictionary<ProjectPropertyInstance>();
@@ -128,11 +108,7 @@
         /// <summary>
         /// End to end test of ItemDictionary
         /// </summary>
-<<<<<<< HEAD
-        [Test]
-=======
-        [Fact]
->>>>>>> 3f8a403e
+        [Fact]
         public void BasicItemDictionary()
         {
             ItemDictionary<ProjectItemInstance> items = new ItemDictionary<ProjectItemInstance>();
@@ -209,11 +185,7 @@
         /// <summary>
         /// Null backing collection should be like empty collection
         /// </summary>
-<<<<<<< HEAD
-        [Test]
-=======
-        [Fact]
->>>>>>> 3f8a403e
+        [Fact]
         public void ReadOnlyDictionaryNullBackingClone()
         {
             var dictionary = CreateCloneDictionary<string>(null, StringComparer.OrdinalIgnoreCase);
@@ -223,11 +195,7 @@
         /// <summary>
         /// Null backing collection should be like empty collection
         /// </summary>
-<<<<<<< HEAD
-        [Test]
-=======
-        [Fact]
->>>>>>> 3f8a403e
+        [Fact]
         public void ReadOnlyDictionaryNullBackingWrapper()
         {
             var dictionary = new ObjectModel.ReadOnlyDictionary<string, string>(new Dictionary<string, string>(0));
@@ -237,11 +205,7 @@
         /// <summary>
         /// Cloning constructor should not see subsequent changes
         /// </summary>
-<<<<<<< HEAD
-        [Test]
-=======
-        [Fact]
->>>>>>> 3f8a403e
+        [Fact]
         public void ReadOnlyDictionaryClone()
         {
             var dictionary = new Dictionary<string, string>(StringComparer.OrdinalIgnoreCase);
@@ -258,11 +222,7 @@
         /// <summary>
         /// Wrapping constructor should be "live"
         /// </summary>
-<<<<<<< HEAD
-        [Test]
-=======
-        [Fact]
->>>>>>> 3f8a403e
+        [Fact]
         public void ReadOnlyDictionaryWrapper()
         {
             var dictionary = new Dictionary<string, string>(StringComparer.OrdinalIgnoreCase);
@@ -278,12 +238,7 @@
         /// <summary>
         /// Null backing collection should be an error
         /// </summary>
-<<<<<<< HEAD
-        [Test]
-        [ExpectedException(typeof(InternalErrorException))]
-=======
-        [Fact]
->>>>>>> 3f8a403e
+        [Fact]
         public void ReadOnlyCollectionNullBacking()
         {
             Assert.Throws<InternalErrorException>(() =>
@@ -296,11 +251,7 @@
         /// Verify non generic enumeration does not recurse
         /// ie., GetEnumerator() does not call itself
         /// </summary>
-<<<<<<< HEAD
-        [Test]
-=======
-        [Fact]
->>>>>>> 3f8a403e
+        [Fact]
         public void ReadOnlyDictionaryNonGenericEnumeration()
         {
             var backing = new Dictionary<string, string>();
@@ -316,11 +267,7 @@
         /// <summary>
         /// Verify that the converting collection functions.
         /// </summary>
-<<<<<<< HEAD
-        [Test]
-=======
-        [Fact]
->>>>>>> 3f8a403e
+        [Fact]
         public void ReadOnlyConvertingCollection()
         {
             string[] source = { "1", "2", "3" };
@@ -338,11 +285,7 @@
         /// <summary>
         /// Verify that the converting dictionary functions.
         /// </summary>
-<<<<<<< HEAD
-        [Test]
-=======
-        [Fact]
->>>>>>> 3f8a403e
+        [Fact]
         public void ReadOnlyConvertingDictionary()
         {
             Dictionary<string, string> values = new Dictionary<string, string>();
@@ -369,11 +312,7 @@
         /// Verify non generic enumeration does not recurse
         /// ie., GetEnumerator() does not call itself
         /// </summary>
-<<<<<<< HEAD
-        [Test]
-=======
-        [Fact]
->>>>>>> 3f8a403e
+        [Fact]
         public void ReadOnlyCollectionNonGenericEnumeration()
         {
             var backing = new List<string>();
