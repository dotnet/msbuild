--- conflicted
+++ resolved
@@ -1,4 +1,4 @@
-﻿// Copyright (c) Microsoft. All rights reserved.
+// Copyright (c) Microsoft. All rights reserved.
 // Licensed under the MIT license. See LICENSE file in the project root for full license information.
 
 using System;
@@ -593,12 +593,8 @@
         /// <summary>
         /// Ensure that once keepOnlySpecified is set to true, it remains in effect, and that if a metadata modification is declared as 'keep value' that
         /// the value as lower scopes is retained.
-<<<<<<< HEAD
-        /// </summary>
-        [TestMethod]
-=======
-        [Test]
->>>>>>> dc043c7b
+        /// </summary>
+        [Test]
         public void KeepMetadataOnlySpecifiedPropagate4()
         {
             ProjectInstance project = ProjectHelpers.CreateEmptyProjectInstance();
