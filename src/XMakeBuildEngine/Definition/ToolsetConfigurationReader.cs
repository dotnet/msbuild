﻿// Copyright (c) Microsoft. All rights reserved.
// Licensed under the MIT license. See LICENSE file in the project root for full license information.
//-----------------------------------------------------------------------
// </copyright>
// <summary>A class used to read the Toolset configuration.</summary>
//-----------------------------------------------------------------------

using System;
using System.Collections.Generic;
using System.Configuration;
<<<<<<< HEAD

=======
using System.IO;
using System.Linq;
using Microsoft.Build.Construction;
>>>>>>> ea6af14a
using Microsoft.Build.Collections;
using Microsoft.Build.Construction;
using Microsoft.Build.Execution;
using Microsoft.Build.Shared;

using ErrorUtilities = Microsoft.Build.Shared.ErrorUtilities;
using InvalidToolsetDefinitionException = Microsoft.Build.Exceptions.InvalidToolsetDefinitionException;

namespace Microsoft.Build.Evaluation
{
    /// <summary>
    /// Class used to read toolset configurations.
    /// </summary>
    internal class ToolsetConfigurationReader : ToolsetReader
    {
        /// <summary>
        /// A section of a toolset configuration
        /// </summary>
        private ToolsetConfigurationSection _configurationSection = null;

        /// <summary>
        /// Delegate used to read application configurations
        /// </summary>
        private readonly Func<Configuration> _readApplicationConfiguration;

        /// <summary>
        /// Flag indicating that an attempt has been made to read the configuration
        /// </summary>
        private bool _configurationReadAttempted = false;

        /// <summary>
        /// Character used to separate search paths specified for MSBuildExtensionsPath* in
        /// the config file
        /// </summary>
        private char _separatorForExtensionsPathSearchPaths = ';';

        /// <summary>
<<<<<<< HEAD
        /// map of MSBuildExtensionsPath property kind to list of fallback search paths, per toolsVersion
        /// </summary>
        private Dictionary<string, Dictionary<MSBuildExtensionsPathReferenceKind, IList<string>>> _kindToPathsCachePerToolsVersion;
=======
        /// Cached values of tools version -> project import search paths table
        /// </summary>
        private readonly Dictionary<string, Dictionary<string, List<string>>> _projectImportSearchPathsCache;
>>>>>>> ea6af14a

        /// <summary>
        /// Default constructor
        /// </summary>
        internal ToolsetConfigurationReader(PropertyDictionary<ProjectPropertyInstance> environmentProperties, PropertyDictionary<ProjectPropertyInstance> globalProperties)
            : this(environmentProperties, globalProperties, ReadApplicationConfiguration)
        {
        }

        /// <summary>
        /// Constructor taking a delegate for unit test purposes only
        /// </summary>
        internal ToolsetConfigurationReader(PropertyDictionary<ProjectPropertyInstance> environmentProperties, PropertyDictionary<ProjectPropertyInstance> globalProperties, Func<Configuration> readApplicationConfiguration)
            : base(environmentProperties, globalProperties)
        {
            ErrorUtilities.VerifyThrowArgumentNull(readApplicationConfiguration, "readApplicationConfiguration");
            _readApplicationConfiguration = readApplicationConfiguration;
<<<<<<< HEAD
            _kindToPathsCachePerToolsVersion = new Dictionary<string, Dictionary<MSBuildExtensionsPathReferenceKind, IList<string>>>(StringComparer.OrdinalIgnoreCase);
=======
            _projectImportSearchPathsCache = new Dictionary<string, Dictionary<string, List<string>>>(StringComparer.OrdinalIgnoreCase);
>>>>>>> ea6af14a
        }

        /// <summary>
        /// Returns the list of tools versions
        /// </summary>
        protected override IEnumerable<ToolsetPropertyDefinition> ToolsVersions
        {
            get
            {
                if (ConfigurationSection != null)
                {
                    foreach (ToolsetElement toolset in ConfigurationSection.Toolsets)
                    {
                        ElementLocation location = ElementLocation.Create(
                            toolset.ElementInformation.Source,
                            toolset.ElementInformation.LineNumber,
                            0);

                        if (toolset.toolsVersion != null && toolset.toolsVersion.Length == 0)
                        {
                            InvalidToolsetDefinitionException.Throw(
                                "InvalidToolsetValueInConfigFileValue",
                                location.LocationString);
                        }

                        yield return new ToolsetPropertyDefinition(toolset.toolsVersion, string.Empty, location);
                    }
                }
            }
        }

        /// <summary>
        /// Returns the default tools version, or null if none was specified
        /// </summary>
        protected override string DefaultToolsVersion => ConfigurationSection?.Default;

        /// <summary>
        /// Returns the path to find override tasks, or null if none was specified
        /// </summary>
        protected override string MSBuildOverrideTasksPath => ConfigurationSection?.MSBuildOverrideTasksPath;

        /// <summary>
        /// DefaultOverrideToolsVersion attribute on msbuildToolsets element, specifying the tools version that should be used by 
        /// default to build projects with this version of MSBuild.
        /// </summary>
        protected override string DefaultOverrideToolsVersion => ConfigurationSection?.DefaultOverrideToolsVersion;

        /// <summary>
        /// Lazy getter for the ToolsetConfigurationSection
        /// Returns null if the section is not present
        /// </summary>
        private ToolsetConfigurationSection ConfigurationSection
        {
            get
            {
                if (null == _configurationSection && !_configurationReadAttempted)
                {
                    try
                    {
                        Configuration configuration = _readApplicationConfiguration();
                        _configurationSection = ToolsetConfigurationReaderHelpers.ReadToolsetConfigurationSection(configuration);
                    }
                    catch (ConfigurationException ex)
                    {
                        // ConfigurationException is obsolete, but we catch it rather than 
                        // ConfigurationErrorsException (which is what we throw below) because it is more 
                        // general and we don't want to miss catching some other derived exception.
                        InvalidToolsetDefinitionException.Throw(ex, "ConfigFileReadError", ElementLocation.Create(ex.Source, ex.Line, 0).LocationString, ex.BareMessage);
                    }
                    finally
                    {
                        _configurationReadAttempted = true;
                    }
                }

                return _configurationSection;
            }
        }

        /// <summary>
        /// Provides an enumerator over property definitions for a specified tools version
        /// </summary>
        protected override IEnumerable<ToolsetPropertyDefinition> GetPropertyDefinitions(string toolsVersion)
        {
            ToolsetElement toolsetElement = ConfigurationSection.Toolsets.GetElement(toolsVersion);

            if (toolsetElement == null)
            {
                yield break;
            }

            foreach (ToolsetElement.PropertyElement propertyElement in toolsetElement.PropertyElements)
            {
                ElementLocation location = ElementLocation.Create(propertyElement.ElementInformation.Source, propertyElement.ElementInformation.LineNumber, 0);

                if (propertyElement.Name != null && propertyElement.Name.Length == 0)
                {
                    InvalidToolsetDefinitionException.Throw("InvalidToolsetValueInConfigFileValue", location.LocationString);
                }

                yield return new ToolsetPropertyDefinition(propertyElement.Name, propertyElement.Value, location);
            }
        }

        /// <summary>
        /// Provides an enumerator over the set of sub-toolset names available to a particular
        /// tools version.  MSBuild config files do not currently support sub-toolsets, so
        /// we return nothing. 
        /// </summary>
        /// <param name="toolsVersion">The tools version.</param>
        /// <returns>An enumeration of the sub-toolsets that belong to that tools version.</returns>
        protected override IEnumerable<string> GetSubToolsetVersions(string toolsVersion)
        {
            yield break;
        }

        /// <summary>
        /// Provides an enumerator over property definitions for a specified sub-toolset version 
        /// under a specified toolset version. In the ToolsetConfigurationReader case, breaks 
        /// immediately because we do not currently support sub-toolsets in the configuration file. 
        /// </summary>
        /// <param name="toolsVersion">The tools version.</param>
        /// <param name="subToolsetVersion">The sub-toolset version.</param>
        /// <returns>An enumeration of property definitions.</returns>
        protected override IEnumerable<ToolsetPropertyDefinition> GetSubToolsetPropertyDefinitions(string toolsVersion, string subToolsetVersion)
        {
            yield break;
        }

        /// <summary>
<<<<<<< HEAD
        /// Returns a map of MSBuildExtensionsPath* property names/kind to list of search paths
        /// </summary>
        protected override Dictionary<MSBuildExtensionsPathReferenceKind, IList<string>> GetMSBuildExtensionPathsSearchPathsTable(string toolsVersion, string os)
        {
            Dictionary<MSBuildExtensionsPathReferenceKind, IList<string>> kindToPathsCache;
            var key = toolsVersion + ":" + os;
            if (_kindToPathsCachePerToolsVersion.TryGetValue(key, out kindToPathsCache))
=======
        /// Returns a map of project property names / list of search paths for the specified toolsVersion and os
        /// </summary>
        protected override Dictionary<string, List<string>> GetProjectImportSearchPathsTable(string toolsVersion, string os)
        {
            Dictionary<string, List<string>> kindToPathsCache;
            var key = toolsVersion + ":" + os;
            if (_projectImportSearchPathsCache.TryGetValue(key, out kindToPathsCache))
>>>>>>> ea6af14a
            {
                return kindToPathsCache;
            }

            // Read and populate the map
<<<<<<< HEAD
            kindToPathsCache = new Dictionary<MSBuildExtensionsPathReferenceKind, IList<string>>();
            _kindToPathsCachePerToolsVersion[key] = kindToPathsCache;

            ToolsetElement toolsetElement = ConfigurationSection.Toolsets.GetElement(toolsVersion);
            var propertyCollection = toolsetElement?.AllMSBuildExtensionPathsSearchPaths?.GetElement(os)?.PropertyElements;
=======
            kindToPathsCache = new Dictionary<string, List<string>>();
            _projectImportSearchPathsCache[key] = kindToPathsCache;

            ToolsetElement toolsetElement = ConfigurationSection.Toolsets.GetElement(toolsVersion);
            var propertyCollection = toolsetElement?.AllProjectImportSearchPaths?.GetElement(os)?.PropertyElements;
>>>>>>> ea6af14a
            if (propertyCollection == null || propertyCollection.Count == 0)
            {
                return kindToPathsCache;
            }

<<<<<<< HEAD
            var allPaths = new MSBuildExtensionsPathReferenceKind[] {
                                MSBuildExtensionsPathReferenceKind.Default,
                                MSBuildExtensionsPathReferenceKind.Path32,
                                MSBuildExtensionsPathReferenceKind.Path64,
                                MSBuildExtensionsPathReferenceKind.None
                            };

            foreach (MSBuildExtensionsPathReferenceKind kind in allPaths)
            {
                kindToPathsCache[kind] = ComputeDistinctListOfFallbackPathsFor(kind, propertyCollection);
            }
=======
            kindToPathsCache = ComputeDistinctListOfSearchPaths(propertyCollection);
>>>>>>> ea6af14a

            return kindToPathsCache;
        }

        /// <summary>
<<<<<<< HEAD
        /// Returns a list of the search paths for a given MSBuildExtensionsPathReferenceKind
        /// </summary>
        private List<string> ComputeDistinctListOfFallbackPathsFor(MSBuildExtensionsPathReferenceKind refKind, ToolsetElement.PropertyElementCollection propertyCollection)
        {
            var extnPaths = new List<string>();
            var pathsFromConfig = propertyCollection.GetElement(refKind.StringRepresentation)?.Value;

            //FIXME: handle ; in path on Unix
            if (String.IsNullOrEmpty(pathsFromConfig))
            {
                return extnPaths;
            }

            var pathsTable = new HashSet<string>();
            foreach (var extnPath in pathsFromConfig.Split(new char[]{_separatorForExtensionsPathSearchPaths}, StringSplitOptions.RemoveEmptyEntries))
            {
                if (!pathsTable.Contains(extnPath))
                {
                    pathsTable.Add(extnPath);
                    extnPaths.Add(extnPath);
                }
            }

            return extnPaths;
=======
        /// Returns a list of the search paths for a given search path property collection
        /// </summary>
        private Dictionary<string, List<string>> ComputeDistinctListOfSearchPaths(ToolsetElement.PropertyElementCollection propertyCollection)
        {
            var pathsTable = new Dictionary<string, List<string>>();

            foreach (ToolsetElement.PropertyElement property in propertyCollection)
            {
                if (string.IsNullOrEmpty(property.Value) || string.IsNullOrEmpty(property.Name))
                {
                    continue;
                }

                //FIXME: handle ; in path on Unix
                var paths =
                    property.Value.Split(new[] {_separatorForExtensionsPathSearchPaths},
                        StringSplitOptions.RemoveEmptyEntries).Distinct();

                pathsTable.Add(property.Name, paths.ToList());
            }

            return pathsTable;
>>>>>>> ea6af14a
        }

        /// <summary>
        /// Reads the application configuration file.
        /// NOTE: this is abstracted into a method to support unit testing GetToolsetDataFromConfiguration().
        /// Unit tests wish to avoid reading (nunit.exe) application configuration file.
        /// </summary>
        private static Configuration ReadApplicationConfiguration()
        {
<<<<<<< HEAD
            if (FileUtilities.RunningTests)
            {
                return ConfigurationManager.OpenExeConfiguration(FileUtilities.CurrentExecutablePath);
            }
            else
            {
                return ConfigurationManager.OpenExeConfiguration(ConfigurationUserLevel.None);
            }
=======
            var msbuildExeConfig = FileUtilities.CurrentExecutableConfigurationFilePath;

            // When running from the command-line or from VS, use the msbuild.exe.config file
            if (!FileUtilities.RunningTests && File.Exists(msbuildExeConfig))
            {
                var configFile = new ExeConfigurationFileMap { ExeConfigFilename = msbuildExeConfig };
                return ConfigurationManager.OpenMappedExeConfiguration(configFile, ConfigurationUserLevel.None);
            }

            // When running tests or the expected config file doesn't exist, fall-back to default
            return ConfigurationManager.OpenExeConfiguration(ConfigurationUserLevel.None);
>>>>>>> ea6af14a
        }
    }
}<|MERGE_RESOLUTION|>--- conflicted
+++ resolved
@@ -8,13 +8,9 @@
 using System;
 using System.Collections.Generic;
 using System.Configuration;
-<<<<<<< HEAD
-
-=======
 using System.IO;
 using System.Linq;
 using Microsoft.Build.Construction;
->>>>>>> ea6af14a
 using Microsoft.Build.Collections;
 using Microsoft.Build.Construction;
 using Microsoft.Build.Execution;
@@ -52,15 +48,9 @@
         private char _separatorForExtensionsPathSearchPaths = ';';
 
         /// <summary>
-<<<<<<< HEAD
-        /// map of MSBuildExtensionsPath property kind to list of fallback search paths, per toolsVersion
-        /// </summary>
-        private Dictionary<string, Dictionary<MSBuildExtensionsPathReferenceKind, IList<string>>> _kindToPathsCachePerToolsVersion;
-=======
         /// Cached values of tools version -> project import search paths table
         /// </summary>
         private readonly Dictionary<string, Dictionary<string, List<string>>> _projectImportSearchPathsCache;
->>>>>>> ea6af14a
 
         /// <summary>
         /// Default constructor
@@ -78,11 +68,7 @@
         {
             ErrorUtilities.VerifyThrowArgumentNull(readApplicationConfiguration, "readApplicationConfiguration");
             _readApplicationConfiguration = readApplicationConfiguration;
-<<<<<<< HEAD
-            _kindToPathsCachePerToolsVersion = new Dictionary<string, Dictionary<MSBuildExtensionsPathReferenceKind, IList<string>>>(StringComparer.OrdinalIgnoreCase);
-=======
             _projectImportSearchPathsCache = new Dictionary<string, Dictionary<string, List<string>>>(StringComparer.OrdinalIgnoreCase);
->>>>>>> ea6af14a
         }
 
         /// <summary>
@@ -213,15 +199,6 @@
         }
 
         /// <summary>
-<<<<<<< HEAD
-        /// Returns a map of MSBuildExtensionsPath* property names/kind to list of search paths
-        /// </summary>
-        protected override Dictionary<MSBuildExtensionsPathReferenceKind, IList<string>> GetMSBuildExtensionPathsSearchPathsTable(string toolsVersion, string os)
-        {
-            Dictionary<MSBuildExtensionsPathReferenceKind, IList<string>> kindToPathsCache;
-            var key = toolsVersion + ":" + os;
-            if (_kindToPathsCachePerToolsVersion.TryGetValue(key, out kindToPathsCache))
-=======
         /// Returns a map of project property names / list of search paths for the specified toolsVersion and os
         /// </summary>
         protected override Dictionary<string, List<string>> GetProjectImportSearchPathsTable(string toolsVersion, string os)
@@ -229,76 +206,27 @@
             Dictionary<string, List<string>> kindToPathsCache;
             var key = toolsVersion + ":" + os;
             if (_projectImportSearchPathsCache.TryGetValue(key, out kindToPathsCache))
->>>>>>> ea6af14a
             {
                 return kindToPathsCache;
             }
 
             // Read and populate the map
-<<<<<<< HEAD
-            kindToPathsCache = new Dictionary<MSBuildExtensionsPathReferenceKind, IList<string>>();
-            _kindToPathsCachePerToolsVersion[key] = kindToPathsCache;
-
-            ToolsetElement toolsetElement = ConfigurationSection.Toolsets.GetElement(toolsVersion);
-            var propertyCollection = toolsetElement?.AllMSBuildExtensionPathsSearchPaths?.GetElement(os)?.PropertyElements;
-=======
             kindToPathsCache = new Dictionary<string, List<string>>();
             _projectImportSearchPathsCache[key] = kindToPathsCache;
 
             ToolsetElement toolsetElement = ConfigurationSection.Toolsets.GetElement(toolsVersion);
             var propertyCollection = toolsetElement?.AllProjectImportSearchPaths?.GetElement(os)?.PropertyElements;
->>>>>>> ea6af14a
             if (propertyCollection == null || propertyCollection.Count == 0)
             {
                 return kindToPathsCache;
             }
 
-<<<<<<< HEAD
-            var allPaths = new MSBuildExtensionsPathReferenceKind[] {
-                                MSBuildExtensionsPathReferenceKind.Default,
-                                MSBuildExtensionsPathReferenceKind.Path32,
-                                MSBuildExtensionsPathReferenceKind.Path64,
-                                MSBuildExtensionsPathReferenceKind.None
-                            };
-
-            foreach (MSBuildExtensionsPathReferenceKind kind in allPaths)
-            {
-                kindToPathsCache[kind] = ComputeDistinctListOfFallbackPathsFor(kind, propertyCollection);
-            }
-=======
             kindToPathsCache = ComputeDistinctListOfSearchPaths(propertyCollection);
->>>>>>> ea6af14a
 
             return kindToPathsCache;
         }
 
         /// <summary>
-<<<<<<< HEAD
-        /// Returns a list of the search paths for a given MSBuildExtensionsPathReferenceKind
-        /// </summary>
-        private List<string> ComputeDistinctListOfFallbackPathsFor(MSBuildExtensionsPathReferenceKind refKind, ToolsetElement.PropertyElementCollection propertyCollection)
-        {
-            var extnPaths = new List<string>();
-            var pathsFromConfig = propertyCollection.GetElement(refKind.StringRepresentation)?.Value;
-
-            //FIXME: handle ; in path on Unix
-            if (String.IsNullOrEmpty(pathsFromConfig))
-            {
-                return extnPaths;
-            }
-
-            var pathsTable = new HashSet<string>();
-            foreach (var extnPath in pathsFromConfig.Split(new char[]{_separatorForExtensionsPathSearchPaths}, StringSplitOptions.RemoveEmptyEntries))
-            {
-                if (!pathsTable.Contains(extnPath))
-                {
-                    pathsTable.Add(extnPath);
-                    extnPaths.Add(extnPath);
-                }
-            }
-
-            return extnPaths;
-=======
         /// Returns a list of the search paths for a given search path property collection
         /// </summary>
         private Dictionary<string, List<string>> ComputeDistinctListOfSearchPaths(ToolsetElement.PropertyElementCollection propertyCollection)
@@ -321,7 +249,6 @@
             }
 
             return pathsTable;
->>>>>>> ea6af14a
         }
 
         /// <summary>
@@ -331,16 +258,6 @@
         /// </summary>
         private static Configuration ReadApplicationConfiguration()
         {
-<<<<<<< HEAD
-            if (FileUtilities.RunningTests)
-            {
-                return ConfigurationManager.OpenExeConfiguration(FileUtilities.CurrentExecutablePath);
-            }
-            else
-            {
-                return ConfigurationManager.OpenExeConfiguration(ConfigurationUserLevel.None);
-            }
-=======
             var msbuildExeConfig = FileUtilities.CurrentExecutableConfigurationFilePath;
 
             // When running from the command-line or from VS, use the msbuild.exe.config file
@@ -352,7 +269,6 @@
 
             // When running tests or the expected config file doesn't exist, fall-back to default
             return ConfigurationManager.OpenExeConfiguration(ConfigurationUserLevel.None);
->>>>>>> ea6af14a
         }
     }
 }