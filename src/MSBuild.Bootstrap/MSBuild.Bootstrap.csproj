--- conflicted
+++ resolved
@@ -2,24 +2,12 @@
 
   <PropertyGroup>
     <TargetFrameworks>$(RuntimeOutputTargetFrameworks)</TargetFrameworks>
-    
+
     <!-- Don't warn on incompatability MSIL vs x86 since this isn't an actual working DLL -->
     <ResolveAssemblyWarnOrErrorOnTargetArchitectureMismatch>None</ResolveAssemblyWarnOrErrorOnTargetArchitectureMismatch>
 
     <DeterministicSourcePaths>false</DeterministicSourcePaths>
   </PropertyGroup>
-  <Choose>
-    <When Condition="Exists('$(RepoRoot).dotnet\sdk\$(DotNetCliVersion)\Microsoft.NETCoreSdk.BundledVersions.props')">
-      <PropertyGroup>
-        <BundledVersionsPath>$(RepoRoot).dotnet\sdk\$(DotNetCliVersion)\Microsoft.NETCoreSdk.BundledVersions.props</BundledVersionsPath>
-      </PropertyGroup>
-    </When>
-    <Otherwise>
-      <PropertyGroup>
-        <BundledVersionsPath>$(MSBuildExtensionsPath)Microsoft.NETCoreSdk.BundledVersions.props</BundledVersionsPath>
-      </PropertyGroup>
-    </Otherwise>
-  </Choose>
 
   <ItemGroup>
     <ProjectReference Include="..\MSBuild\MSBuild.csproj" />
@@ -32,7 +20,7 @@
   <ItemGroup>
     <!-- This file is needed so the dotnet CLI knows how to map preview SDK versions to tfms (because tfms do not have preview information on them) -->
     <!-- This is because according to semver, 2.1.0-preview is not >= 2.1.0 -->
-    <Content Include="$(BundledVersionsPath)" CopyToOutputDirectory="PreserveNewest" />
+    <Content Include="$(RepoRoot).dotnet\sdk\$(DotNetCliVersion)\Microsoft.NETCoreSdk.BundledVersions.props" CopyToOutputDirectory="PreserveNewest" />
 
     <!-- Include NuGet build tasks -->
     <PackageReference Include="NuGet.Build.Tasks" />
@@ -53,20 +41,15 @@
 
     <Content Include="$(MSBuildExtensionsPath)\**\*" LinkBase="Extensions" CopyToOutputDirectory="PreserveNewest" />
 
-    <Content Include="$(RepoRoot).dotnet\sdk\$(UsedDotNetCliVersion)\RuntimeIdentifierGraph.json" CopyToOutputDirectory="PreserveNewest" />
+    <Content Include="$(RepoRoot).dotnet\sdk\$(DotNetCliVersion)\RuntimeIdentifierGraph.json" CopyToOutputDirectory="PreserveNewest" />
   </ItemGroup>
 
   <!-- Use deps file from this project with additional dependencies listed instead of the one generated in the MSBuild project -->
   <Target Name="UpdateMSBuildDepsFile" AfterTargets="Build" Condition="'$(MonoBuild)' != 'true' and ($([MSBuild]::IsTargetFrameworkCompatible('$(TargetFramework)', 'netcoreapp2.1')) or '$(TargetFramework)' == 'netstandard2.0')">
     <Copy SourceFiles="$(OutputPath)$(AssemblyName).deps.json" DestinationFiles="$(OutputPath)MSBuild.deps.json" SkipUnchangedFiles="true" />
   </Target>
-<<<<<<< HEAD
-  <Target Name="UpdatePublishedMSBuildDepsFile" AfterTargets="Publish" Condition="'$(TargetFramework)' == 'net6.0'">
-    <Copy SourceFiles="$(PublishDir)$(AssemblyName).deps.json" DestinationFiles="$(PublishDir)MSBuild.deps.json" />
-=======
   <Target Name="UpdatePublishedMSBuildDepsFile" AfterTargets="Publish" Condition="'$(TargetFramework)' == '$(LatestDotNetCoreForMSBuild)'">
     <Copy SourceFiles="$(PublishDir)$(AssemblyName).deps.json" DestinationFiles="$(PublishDir)MSBuild.deps.json" SkipUnchangedFiles="true" />
->>>>>>> 897f086a
   </Target>
 
   <Import Project="..\Package\GetBinPaths.targets" Condition="$(TargetFramework.StartsWith('net4'))"/>
