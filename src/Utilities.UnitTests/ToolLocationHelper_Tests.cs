// Licensed to the .NET Foundation under one or more agreements.
// The .NET Foundation licenses this file to you under the MIT license.

#pragma warning disable 0219

using System;
using System.Collections.Generic;
using System.IO;
using System.Linq;
using System.Reflection;

using Microsoft.Build.Evaluation;
using Microsoft.Build.Framework;
using Microsoft.Build.Shared;
using Microsoft.Build.Utilities;
using Shouldly;
#if FEATURE_WIN32_REGISTRY
using Microsoft.Win32;
#endif

using FrameworkNameVersioning = System.Runtime.Versioning.FrameworkName;
using UtilitiesDotNetFrameworkArchitecture = Microsoft.Build.Utilities.DotNetFrameworkArchitecture;
using SharedDotNetFrameworkArchitecture = Microsoft.Build.Shared.DotNetFrameworkArchitecture;
using Xunit;
using Xunit.Abstractions;
using Xunit.NetCore.Extensions;

#nullable disable

namespace Microsoft.Build.UnitTests
{
    public sealed class ToolLocationHelper_Tests
    {
        private readonly ITestOutputHelper _output;

#if USE_MSBUILD_DLL_EXTN
        private const string MSBuildExeName = "MSBuild.dll";
#else
        private const string MSBuildExeName = "MSBuild.exe";
#endif

        public ToolLocationHelper_Tests(ITestOutputHelper output)
        {
            _output = output;
            ToolLocationHelper.ClearStaticCaches();
        }

        [Fact]
        public void GetApiContractReferencesHandlesEmptyContracts()
        {
            string[] returnValue = ToolLocationHelper.GetApiContractReferences(Enumerable.Empty<ApiContract>(), string.Empty);
            returnValue.Length.ShouldBe(0);
        }

        [Fact]
        public void GetApiContractReferencesHandlesNullContracts()
        {
            string[] returnValue = ToolLocationHelper.GetApiContractReferences(null, string.Empty);
            returnValue.Length.ShouldBe(0);
        }

        [Fact]
        [Trait("Category", "netcore-osx-failing")]
        [Trait("Category", "netcore-linux-failing")]
        public void GetApiContractReferencesHandlesNonExistingLocation()
        {
            string tempDirectory = Path.Combine(Path.GetTempPath(), Path.GetRandomFileName());
            string[] returnValue = ToolLocationHelper.GetApiContractReferences(new[] { new ApiContract { Name = "Foo", Version = "Bar" } }, tempDirectory);
            returnValue.Length.ShouldBe(0);
        }

        [WindowsOnlyFact]
        public void GetApiContractReferencesFindsWinMDs()
        {
            string tempDirectory = Path.Combine(Path.GetTempPath(), Path.GetRandomFileName());
            string referenceDirectory = Path.Combine(tempDirectory, Path.Combine("References", "Foo", "Bar"));

            try
            {
                Directory.CreateDirectory(referenceDirectory);
                File.WriteAllText(Path.Combine(referenceDirectory, "One.winmd"), "First");
                File.WriteAllText(Path.Combine(referenceDirectory, "Two.winmd"), "Second");
                File.WriteAllText(Path.Combine(referenceDirectory, "Three.winmd"), "Third");
                string[] returnValue = ToolLocationHelper.GetApiContractReferences(new[] { new ApiContract { Name = "Foo", Version = "Bar" } }, tempDirectory);
                returnValue.Length.ShouldBe(3);
            }
            finally
            {
                if (Directory.Exists(tempDirectory))
                {
                    FileUtilities.DeleteWithoutTrailingBackslash(tempDirectory, true);
                }
            }
        }

        [WindowsOnlyFact]
        public void GetApiContractReferencesFindsVersionedWinMDs()
        {
            string tempDirectory = Path.Combine(Path.GetTempPath(), Path.GetRandomFileName());
            string tempVersion = "10.0.12345.0";
            string referenceDirectory = Path.Combine(tempDirectory, @"References", tempVersion, @"Foo\Bar");

            try
            {
                Directory.CreateDirectory(referenceDirectory);
                File.WriteAllText(Path.Combine(referenceDirectory, "One.winmd"), "First");
                string[] returnValue = ToolLocationHelper.GetApiContractReferences(new[] { new ApiContract { Name = "Foo", Version = "Bar" } }, tempDirectory, tempVersion);
                returnValue.Length.ShouldBe(1);
            }
            finally
            {
                if (Directory.Exists(tempDirectory))
                {
                    Directory.Delete(tempDirectory, true);
                }
            }
        }

        [WindowsOnlyFact]
        public void GetWinBlueSDKLocation()
        {
            string sdkRootPath = ToolLocationHelper.GetPlatformSDKLocation("Windows", "8.1");

            string returnValue = ToolLocationHelper.GetSDKContentFolderPath("Windows", "8.1", null, null, null, null);
            returnValue.ShouldBe(sdkRootPath);
        }

        [WindowsOnlyFact]
        public void GetWinBlueContentFolderPath()
        {
            string sdkRootPath = ToolLocationHelper.GetPlatformSDKLocation("Windows", "8.1");

            string returnValue = ToolLocationHelper.GetSDKContentFolderPath("Windows", "8.1", null, null, null, @"DesignTime\CommonConfiguration\Neutral");
            returnValue.ShouldBe(Path.Combine(sdkRootPath, @"DesignTime\CommonConfiguration\Neutral"));
        }

        [WindowsOnlyFact]
        public void GetSDKRootLocation()
        {
            string expectedValue = ToolLocationHelper.GetPlatformSDKLocation("Windows", "10.0");

            string versionedSDKValue = ToolLocationHelper.GetSDKContentFolderPath("Windows", "10.0", "UAP", "10.0.14944.0", "10.0.14944.0", null);
            versionedSDKValue.ShouldBe(expectedValue);

            string unversionedSDKValue = ToolLocationHelper.GetSDKContentFolderPath("Windows", "10.0", "UAP", "10.0.10586.0", "10.0.10586.0", null);
            unversionedSDKValue.ShouldBe(expectedValue);
        }

#if RUNTIME_TYPE_NETCORE
        [WindowsOnlyFact(Skip = "https://github.com/dotnet/msbuild/issues/1250")]
#else
        [WindowsOnlyFact(Skip = "https://github.com/dotnet/msbuild/issues/2569")]
#endif
        public void GetUnversionedSDKUnionMetadataLocation()
        {
            string sdkRootPath = ToolLocationHelper.GetPlatformSDKLocation("Windows", "10.0");
            string returnValue = ToolLocationHelper.GetSDKContentFolderPath("Windows", "10.0", "UAP", "10.0.14393.0", "10.0.14393.0", "UnionMetadata");

            returnValue.ShouldNotContain("10.0.14393.0");
            returnValue.ShouldBe(Path.Combine(sdkRootPath, "UnionMetadata"));
        }

        [WindowsOnlyFact]
        public void GetVersionedSDKUnionMetadataLocation()
        {
            // Create manifest file
            string platformRootFolder = Path.Combine(Path.GetTempPath(), @"MockSDK");
            string sdkRootFolder = Path.Combine(platformRootFolder, @"Windows Kits\10");
            string platformFolder = Path.Combine(sdkRootFolder, @"Platforms\UAP\10.0.14944.0");
            string platformFilePath = Path.Combine(platformFolder, "Platform.xml");
            string sdkManifestFilePath = Path.Combine(sdkRootFolder, "SDKManifest.xml");

            bool useTempPlatformFile = false;
            try
            {
                if (!File.Exists(platformFilePath))
                {
                    if (!Directory.Exists(sdkRootFolder))
                    {
                        Directory.CreateDirectory(sdkRootFolder);
                    }

                    if (!Directory.Exists(platformFolder))
                    {
                        Directory.CreateDirectory(platformFolder);
                    }

                    string sdkManifestFileContent = @"<?xml version=""1.0"" encoding=""utf-8"" ?>
<FileList
  TargetPlatform=""UAP""
  TargetPlatformMinVersion=""10.0.0.0""
  TargetPlatformVersion=""10.0.14944.0""
  DisplayName = ""Microsoft Mock SDK for UAP 10.0.14944.0""
  AppliesTo = ""WindowsAppContainer + (Managed | Javascript | Native)""
  MinVSVersion = ""14.0""
  SupportsMultipleVersions=""Error""
  SupportedArchitectures=""x86;x64;ARM;ARM64"">
</FileList>";
                    string platformFileContent = @"<?xml version=""1.0"" encoding=""utf-8""?>
<ApplicationPlatform name=""UAP"" friendlyName=""Windows 10 Anniversary Edition Insider Preview"" version=""10.0.14944.0"">
   <VersionedContent>true</VersionedContent>
</ApplicationPlatform>";

                    File.WriteAllText(platformFilePath, platformFileContent);
                    File.WriteAllText(sdkManifestFilePath, sdkManifestFileContent);

                    useTempPlatformFile = true;
                }

                // Get and verify return value
                string returnValue = ToolLocationHelper.GetSDKContentFolderPath("Windows", "10.0", "UAP", "10.0.14944.0", "10.0.14944.0", "UnionMetadata", platformRootFolder);
                returnValue.ShouldBe(Path.Combine(sdkRootFolder, "UnionMetadata", "10.0.14944.0"));
            }
            finally
            {
                if (useTempPlatformFile)
                {
                    FileUtilities.DeleteDirectoryNoThrow(platformRootFolder, true);
                }
            }
        }

        [Fact]
        [Trait("Category", "netcore-osx-failing")]
        [Trait("Category", "netcore-linux-failing")]
        public void GatherExtensionSDKsInvalidVersionDirectory()
        {
            string tempDirectory = Path.Combine(Path.GetTempPath(), Path.GetRandomFileName());
            string sdkDirectory = Path.Combine(tempDirectory, "Foo", "Bar");

            try
            {
                Directory.CreateDirectory(sdkDirectory);
                DirectoryInfo info = new DirectoryInfo(tempDirectory);
                TargetPlatformSDK sdk = new TargetPlatformSDK("Foo", new Version(0, 0), string.Empty);
                ToolLocationHelper.GatherExtensionSDKs(info, sdk);
                sdk.ExtensionSDKs.Count.ShouldBe(0);
            }
            finally
            {
                if (Directory.Exists(tempDirectory))
                {
                    FileUtilities.DeleteWithoutTrailingBackslash(tempDirectory, true);
                }
            }
        }

        [Fact]
        [Trait("Category", "netcore-osx-failing")]
        [Trait("Category", "netcore-linux-failing")]
        public void GatherExtensionSDKsNoManifest()
        {
            string tempDirectory = Path.Combine(Path.GetTempPath(), Path.GetRandomFileName());
            string sdkDirectory = Path.Combine(tempDirectory, "Foo", "1.0");

            try
            {
                Directory.CreateDirectory(sdkDirectory);
                DirectoryInfo info = new DirectoryInfo(tempDirectory);
                TargetPlatformSDK sdk = new TargetPlatformSDK("Foo", new Version(0, 0), string.Empty);
                ToolLocationHelper.GatherExtensionSDKs(info, sdk);
                sdk.ExtensionSDKs.Count.ShouldBe(0);
            }
            finally
            {
                if (Directory.Exists(tempDirectory))
                {
                    FileUtilities.DeleteWithoutTrailingBackslash(tempDirectory, true);
                }
            }
        }

        [Fact]
        [Trait("Category", "netcore-osx-failing")]
        [Trait("Category", "netcore-linux-failing")]
        public void GatherExtensionSDKsEmptyManifest()
        {
            string tempDirectory = Path.Combine(Path.GetTempPath(), Path.GetRandomFileName());
            string sdkDirectory = Path.Combine(tempDirectory, "Foo", "1.0");

            try
            {
                Directory.CreateDirectory(sdkDirectory);
                File.WriteAllText(Path.Combine(sdkDirectory, "SDKManifest.xml"), "");
                DirectoryInfo info = new DirectoryInfo(tempDirectory);
                TargetPlatformSDK sdk = new TargetPlatformSDK("Foo", new Version(0, 0), string.Empty);
                ToolLocationHelper.GatherExtensionSDKs(info, sdk);
                sdk.ExtensionSDKs.Count.ShouldBe(1);
            }
            finally
            {
                if (Directory.Exists(tempDirectory))
                {
                    FileUtilities.DeleteWithoutTrailingBackslash(tempDirectory, true);
                }
            }
        }

        [Fact]
        [Trait("Category", "netcore-osx-failing")]
        [Trait("Category", "netcore-linux-failing")]
        public void GatherExtensionSDKsGarbageManifest()
        {
            string tempDirectory = Path.Combine(Path.GetTempPath(), Path.GetRandomFileName());
            string sdkDirectory = Path.Combine(tempDirectory, "Foo", "1.0");

            try
            {
                Directory.CreateDirectory(sdkDirectory);
                File.WriteAllText(Path.Combine(sdkDirectory, "SDKManifest.xml"), "Garbaggggge");
                DirectoryInfo info = new DirectoryInfo(tempDirectory);
                TargetPlatformSDK sdk = new TargetPlatformSDK("Foo", new Version(0, 0), string.Empty);
                ToolLocationHelper.GatherExtensionSDKs(info, sdk);
                sdk.ExtensionSDKs.Count.ShouldBe(1);
            }
            finally
            {
                if (Directory.Exists(tempDirectory))
                {
                    FileUtilities.DeleteWithoutTrailingBackslash(tempDirectory, true);
                }
            }
        }

        /// <summary>
        /// Verify the case where we ask for a tool using a target framework version of 3.5
        /// We make sure in the fake sdk path we also create a 4.0 folder in order to make sure we do not return that when we only want the bin directory.
        /// </summary>
        [Fact]
        public void VerifyinternalGetPathToDotNetFrameworkSdkFileNot40()
        {
            string tempDirectory = Path.Combine(Path.GetTempPath(), "VGPTDNFSFN40");
            string temp35Directory = Path.Combine(tempDirectory, "bin");
            string temp40Directory = Path.Combine(temp35Directory, "NETFX 4.0 Tools");
            string toolPath = Path.Combine(temp35Directory, "MyTool.exe");
            string toolPath40 = Path.Combine(temp40Directory, "MyTool.exe");

            try
            {
                if (!Directory.Exists(temp35Directory))
                {
                    Directory.CreateDirectory(temp35Directory);
                }

                // Make a .NET 4.0 Tools so that we can make sure that we do not return it if we are not targeting 4.0
                if (!Directory.Exists(temp40Directory))
                {
                    Directory.CreateDirectory(temp40Directory);
                }

                // Write a tool to disk to the existence check works
                File.WriteAllText(toolPath, "Contents");
                File.WriteAllText(toolPath40, "Contents");

                string foundToolPath = ToolLocationHelper.GetPathToDotNetFrameworkSdkFile("MyTool.exe", temp35Directory, "x86");
                foundToolPath.ShouldNotBeNull();
                foundToolPath.ShouldBe(toolPath, StringCompareShould.IgnoreCase);
            }
            finally
            {
                if (Directory.Exists(tempDirectory))
                {
                    FileUtilities.DeleteWithoutTrailingBackslash(tempDirectory, true);
                }
            }
        }

        /// <summary>
        /// Make sure that if a unknown framework identifier with a root directory which does not exist in it is passed in then we get an empty list back out.
        /// </summary>
        [Fact]
        public void GetFrameworkIdentifiersNoReferenceAssemblies()
        {
            IList<string> installedIdentifiers =
                ToolLocationHelper.GetFrameworkIdentifiers(
                    NativeMethodsShared.IsWindows ? "f:\\IDontExistAtAll" : "/IDontExistAtAll");
            installedIdentifiers.Count.ShouldBe(0);
        }

        /// <summary>
        /// When the root does not exist make sure nothing is returned
        /// </summary>
        [Fact]
        public void HighestVersionOfTargetFrameworkIdentifierRootDoesNotExist()
        {
            FrameworkNameVersioning highestMoniker =
                ToolLocationHelper.HighestVersionOfTargetFrameworkIdentifier(
                    NativeMethodsShared.IsWindows ? "f:\\IDontExistAtAll" : "/IDontExistAtAll",
                    ".UnKNownFramework");
            highestMoniker.ShouldBeNull();
        }

        /// <summary>
        /// When the root contains no folders with versions on them make sure nothing is returned
        /// </summary>
        [Fact]
        public void HighestVersionOfTargetFrameworkIdentifierRootNoVersions()
        {
            string tempPath = Path.GetTempPath();
            string testPath = Path.Combine(tempPath, "HighestVersionOfTargetFrameworkIdentifierRootNoVersions");
            string nonVersionFolder = Path.Combine(testPath, ".UnknownFramework", "NotAVersion");

            if (!Directory.Exists(nonVersionFolder))
            {
                Directory.CreateDirectory(nonVersionFolder);
            }

            FrameworkNameVersioning highestMoniker = ToolLocationHelper.HighestVersionOfTargetFrameworkIdentifier(testPath, ".UnKNownFramework");
            highestMoniker.ShouldBeNull();
        }

        /// <summary>
        /// If a directory contains multiple versions make sure we pick the highest one.
        /// </summary>
        [Fact]
        public void HighestVersionOfTargetFrameworkIdentifierRootMultipleVersions()
        {
            string tempPath = Path.GetTempPath();
            string testPath = Path.Combine(tempPath, "HighestVersionOfTargetFrameworkIdentifierRootMultipleVersions");
            string folder10 = Path.Combine(testPath, ".UnknownFramework", "v1.0");
            string folder20 = Path.Combine(testPath, ".UnknownFramework", "v2.0");
            string folder40 = Path.Combine(testPath, ".UnknownFramework", "v4.0");

            if (!Directory.Exists(folder10))
            {
                Directory.CreateDirectory(folder10);
            }

            if (!Directory.Exists(folder20))
            {
                Directory.CreateDirectory(folder20);
            }

            if (!Directory.Exists(folder40))
            {
                Directory.CreateDirectory(folder40);
            }

            FrameworkNameVersioning highestMoniker =
                ToolLocationHelper.HighestVersionOfTargetFrameworkIdentifier(testPath, ".UnknownFramework");
            highestMoniker.ShouldNotBeNull();
            highestMoniker.Version.Major.ShouldBe(4);
        }

        /// <summary>
        /// Verify the case where we ask for a tool using a target framework version of 4.0
        /// </summary>
        [Fact]
        public void VerifyinternalGetPathToDotNetFrameworkSdkFile40()
        {
            string tempDirectory = Path.Combine(Path.GetTempPath(), "VGPTDNFSF40");
            string temp35Directory = Path.Combine(tempDirectory, "bin");
            string temp40Directory = Path.Combine(temp35Directory, "NETFX 4.0 Tools");
            string toolPath = Path.Combine(temp35Directory, "MyTool.exe");
            string toolPath40 = Path.Combine(temp40Directory, "MyTool.exe");

            try
            {
                if (!Directory.Exists(temp35Directory))
                {
                    Directory.CreateDirectory(temp35Directory);
                }

                // Make a .NET 4.0 Tools so that we can make sure that we do not return it if we are not targeting 4.0
                if (!Directory.Exists(temp40Directory))
                {
                    Directory.CreateDirectory(temp40Directory);
                }

                // Write a tool to disk to the existence check works
                File.WriteAllText(toolPath, "Contents");
                File.WriteAllText(toolPath40, "Contents");

                string foundToolPath = ToolLocationHelper.GetPathToDotNetFrameworkSdkFile("MyTool.exe", temp40Directory, "x86");
                foundToolPath.ShouldNotBeNull();
                foundToolPath.ShouldBe(toolPath40, StringCompareShould.IgnoreCase);
            }
            finally
            {
                if (Directory.Exists(tempDirectory))
                {
                    FileUtilities.DeleteWithoutTrailingBackslash(tempDirectory, true);
                }
            }
        }

        /// <summary>
        /// Make sure if null is passed in for any of the arguments that the method returns null and does not crash.
        /// </summary>
        [Fact]
        public void VerifyinternalGetPathToDotNetFrameworkSdkFileNullPassedIn()
        {
            string foundToolPath = ToolLocationHelper.GetPathToDotNetFrameworkSdkFile("MyTool.exe", "C:\\Path", null);
            foundToolPath.ShouldBeNull();

            foundToolPath = ToolLocationHelper.GetPathToDotNetFrameworkSdkFile("MyTool.exe", null, "x86");
            foundToolPath.ShouldBeNull();

            foundToolPath = ToolLocationHelper.GetPathToDotNetFrameworkSdkFile(null, "c:\\path", "x86");
            foundToolPath.ShouldBeNull();
        }

        /*
          * Method:   FindFrameworksPathRunningThisTest
          *
          * Our FX path should be resolved as the one we're running on by default
          */
        [Fact]
        public void FindFrameworksPathRunningThisTest()
        {
            string path = FrameworkLocationHelper.FindDotNetFrameworkPath(
                Path.GetDirectoryName(typeof(object).GetTypeInfo().Module.FullyQualifiedName),
                ToolLocationHelper.GetDotNetFrameworkVersionFolderPrefix(TargetDotNetFrameworkVersion.Version40),
                DirectoryExists,
                GetDirectories,
                SharedDotNetFrameworkArchitecture.Current);

#if FEATURE_INSTALLED_MSBUILD
            path.ShouldBe(Path.GetDirectoryName(typeof(object).GetTypeInfo().Module.FullyQualifiedName));
#else
            path.ShouldBeNull();
#endif
        }

        /*
         * Method:   FindFrameworksPathRunningUnderWhidbey
         *
         * Search for a whidbey when whidbey is the current version.
         */
        [WindowsOnlyFact]
        public void FindFrameworksPathRunningUnderWhidbey()
        {
            string path = FrameworkLocationHelper.FindDotNetFrameworkPath(
                    @"{runtime-base}\v1.2.x86dbg",    // Simulate "Whidbey" as the current runtime.
                    "v1.2",
                    DirectoryExists,
                    GetDirectories,
                    SharedDotNetFrameworkArchitecture.Current);
            path.ShouldBe(Path.Combine("{runtime-base}", "v1.2.x86dbg"));
        }

        /*
        * Method:   FindFrameworksPathRunningUnderOrcas
        *
        * Search for a whidbey when orcas is the current version.
        */
        [WindowsOnlyFact]
        public void FindFrameworksPathRunningUnderOrcas()
        {
            string path = FrameworkLocationHelper.FindDotNetFrameworkPath(
                    Path.Combine("{runtime-base}", "v1.3.x86dbg"),        // Simulate "Orcas" as the current runtime.}
                    "v1.2",                                              // But we're looking for "Whidbey"
                    DirectoryExists,
                    GetDirectories,
                    SharedDotNetFrameworkArchitecture.Current);
            path.ShouldBe(Path.Combine("{runtime-base}", "v1.2.x86fre"));
        }

        /*
        * Method:   FindFrameworksPathRunningUnderEverett
        *
        * Search for a whidbey when orcas is the current version.
        */
        [WindowsOnlyFact]
        public void FindFrameworksPathRunningUnderEverett()
        {
            string path = FrameworkLocationHelper.FindDotNetFrameworkPath(
                    Path.Combine("{runtime-base}", "v1.1.x86dbg"),       // Simulate "Everett" as the current runtime.
                    "v1.2",                                              // But we're looking for "Whidbey"
                    DirectoryExists,
                    GetDirectories,
                    SharedDotNetFrameworkArchitecture.Current);

            path.ShouldBe(Path.Combine("{runtime-base}", "v1.2.x86fre"));
        }

        /*
        * Method:   FindPathForNonexistentFrameworks
        *
        * Trying to find a non-existent path should return null.
        */
        [Fact]
        public void FindPathForNonexistentFrameworks()
        {
            string path = FrameworkLocationHelper.FindDotNetFrameworkPath(
                    Path.Combine(@"{runtime-base}", "v1.1"),             // Simulate "everett" as the current runtime
                    "v1.3",                                              // And we're trying to find "orchas" runtime which isn't installed.
                    DirectoryExists,
                    GetDirectories,
                    SharedDotNetFrameworkArchitecture.Current);

            path.ShouldBeNull();
        }

        /*
        * Method:   FindPathForEverettThatIsntProperlyInstalled
        *
        * Trying to find a path if GetRequestedRuntimeInfo fails and useHeuristic=false should return null.
        */
        [Fact]
        public void FindPathForEverettThatIsntProperlyInstalled()
        {
            string tempPath = Path.GetTempPath();
            string fakeWhidbeyPath = Path.Combine(tempPath, "v2.0.50224");
            string fakeEverettPath = Path.Combine(tempPath, "v1.1.43225");
            Directory.CreateDirectory(fakeEverettPath);

            string path = FrameworkLocationHelper.FindDotNetFrameworkPath(
                    fakeWhidbeyPath,  // Simulate "whidbey" as the current runtime
                    "v1.1",                 // We're looking for "everett"
                    DirectoryExists,
                    GetDirectories,
                    SharedDotNetFrameworkArchitecture.Current);

            FileUtilities.DeleteWithoutTrailingBackslash(fakeEverettPath);
            path.ShouldBeNull();
        }

        [Fact]
        [Trait("Category", "netcore-osx-failing")]
        [Trait("Category", "netcore-linux-failing")]
        public void ExerciseMiscToolLocationHelperMethods()
        {
            ToolLocationHelper.GetDotNetFrameworkVersionFolderPrefix(TargetDotNetFrameworkVersion.Version11).ShouldBe(FrameworkLocationHelper.dotNetFrameworkVersionFolderPrefixV11);
            ToolLocationHelper.GetDotNetFrameworkVersionFolderPrefix(TargetDotNetFrameworkVersion.Version20).ShouldBe(FrameworkLocationHelper.dotNetFrameworkVersionFolderPrefixV20);
            ToolLocationHelper.GetDotNetFrameworkVersionFolderPrefix(TargetDotNetFrameworkVersion.Version30).ShouldBe(FrameworkLocationHelper.dotNetFrameworkVersionFolderPrefixV30);
            ToolLocationHelper.GetDotNetFrameworkVersionFolderPrefix(TargetDotNetFrameworkVersion.Version35).ShouldBe(FrameworkLocationHelper.dotNetFrameworkVersionFolderPrefixV35);
            ToolLocationHelper.GetDotNetFrameworkVersionFolderPrefix(TargetDotNetFrameworkVersion.Version40).ShouldBe(FrameworkLocationHelper.dotNetFrameworkVersionFolderPrefixV40);
            ToolLocationHelper.GetDotNetFrameworkVersionFolderPrefix(TargetDotNetFrameworkVersion.VersionLatest).ShouldBe(FrameworkLocationHelper.dotNetFrameworkVersionFolderPrefixV40);
            ToolLocationHelper.GetDotNetFrameworkRootRegistryKey(TargetDotNetFrameworkVersion.VersionLatest).ShouldBe(FrameworkLocationHelper.fullDotNetFrameworkRegistryKey);
            ToolLocationHelper.GetDotNetFrameworkVersionFolderPrefix(TargetDotNetFrameworkVersion.Latest).ShouldBe(FrameworkLocationHelper.dotNetFrameworkVersionFolderPrefixV40);
            ToolLocationHelper.GetDotNetFrameworkRootRegistryKey(TargetDotNetFrameworkVersion.Latest).ShouldBe(FrameworkLocationHelper.fullDotNetFrameworkRegistryKey);

            ToolLocationHelper.GetPathToDotNetFramework(TargetDotNetFrameworkVersion.Version11).ShouldBe(FrameworkLocationHelper.PathToDotNetFrameworkV11);
            ToolLocationHelper.GetPathToDotNetFramework(TargetDotNetFrameworkVersion.Version20).ShouldBe(FrameworkLocationHelper.PathToDotNetFrameworkV20);
            ToolLocationHelper.GetPathToDotNetFramework(TargetDotNetFrameworkVersion.Version30).ShouldBe(FrameworkLocationHelper.PathToDotNetFrameworkV30);
            ToolLocationHelper.GetPathToDotNetFramework(TargetDotNetFrameworkVersion.Version35).ShouldBe(FrameworkLocationHelper.PathToDotNetFrameworkV35);
            ToolLocationHelper.GetPathToDotNetFramework(TargetDotNetFrameworkVersion.Version40).ShouldBe(FrameworkLocationHelper.PathToDotNetFrameworkV40);
            ToolLocationHelper.GetPathToDotNetFramework(TargetDotNetFrameworkVersion.VersionLatest).ShouldBe(FrameworkLocationHelper.PathToDotNetFrameworkV40);
            ToolLocationHelper.GetPathToDotNetFramework(TargetDotNetFrameworkVersion.Latest).ShouldBe(FrameworkLocationHelper.PathToDotNetFrameworkV40);

            ToolLocationHelper.GetPathToDotNetFramework(TargetDotNetFrameworkVersion.Version11, UtilitiesDotNetFrameworkArchitecture.Bitness32).ShouldBe(
                    FrameworkLocationHelper.GetPathToDotNetFrameworkV11(SharedDotNetFrameworkArchitecture.Bitness32));
            ToolLocationHelper.GetPathToDotNetFramework(TargetDotNetFrameworkVersion.Version20, UtilitiesDotNetFrameworkArchitecture.Bitness32).ShouldBe(
                    FrameworkLocationHelper.GetPathToDotNetFrameworkV20(SharedDotNetFrameworkArchitecture.Bitness32));
            ToolLocationHelper.GetPathToDotNetFramework(TargetDotNetFrameworkVersion.Version30, UtilitiesDotNetFrameworkArchitecture.Bitness32).ShouldBe(
                    FrameworkLocationHelper.GetPathToDotNetFrameworkV30(SharedDotNetFrameworkArchitecture.Bitness32));
            ToolLocationHelper.GetPathToDotNetFramework(TargetDotNetFrameworkVersion.Version35, UtilitiesDotNetFrameworkArchitecture.Bitness32).ShouldBe(
                    FrameworkLocationHelper.GetPathToDotNetFrameworkV35(SharedDotNetFrameworkArchitecture.Bitness32));

            ToolLocationHelper.GetPathToDotNetFramework(TargetDotNetFrameworkVersion.Version40, UtilitiesDotNetFrameworkArchitecture.Bitness32).ShouldBe(
                    FrameworkLocationHelper.GetPathToDotNetFrameworkV40(SharedDotNetFrameworkArchitecture.Bitness32));
            ToolLocationHelper.GetPathToDotNetFramework(TargetDotNetFrameworkVersion.VersionLatest, UtilitiesDotNetFrameworkArchitecture.Bitness32).ShouldBe(
                    FrameworkLocationHelper.GetPathToDotNetFrameworkV40(SharedDotNetFrameworkArchitecture.Bitness32));
            ToolLocationHelper.GetPathToDotNetFramework(TargetDotNetFrameworkVersion.Latest, UtilitiesDotNetFrameworkArchitecture.Bitness32).ShouldBe(
                    FrameworkLocationHelper.GetPathToDotNetFrameworkV40(SharedDotNetFrameworkArchitecture.Bitness32));

            if (!string.IsNullOrEmpty(Environment.GetEnvironmentVariable("ProgramFiles(x86)")))
            {
                // 64-bit machine, so we should test the 64-bit overloads as well
                ToolLocationHelper.GetPathToDotNetFramework(TargetDotNetFrameworkVersion.Version11, UtilitiesDotNetFrameworkArchitecture.Bitness64).ShouldBe(
                    FrameworkLocationHelper.GetPathToDotNetFrameworkV11(SharedDotNetFrameworkArchitecture.Bitness64));
                ToolLocationHelper.GetPathToDotNetFramework(TargetDotNetFrameworkVersion.Version20, UtilitiesDotNetFrameworkArchitecture.Bitness64).ShouldBe(
                        FrameworkLocationHelper.GetPathToDotNetFrameworkV20(SharedDotNetFrameworkArchitecture.Bitness64));
                ToolLocationHelper.GetPathToDotNetFramework(TargetDotNetFrameworkVersion.Version30, UtilitiesDotNetFrameworkArchitecture.Bitness64).ShouldBe(
                        FrameworkLocationHelper.GetPathToDotNetFrameworkV30(SharedDotNetFrameworkArchitecture.Bitness64));
                ToolLocationHelper.GetPathToDotNetFramework(TargetDotNetFrameworkVersion.Version35, UtilitiesDotNetFrameworkArchitecture.Bitness64).ShouldBe(
                        FrameworkLocationHelper.GetPathToDotNetFrameworkV35(SharedDotNetFrameworkArchitecture.Bitness64));

                ToolLocationHelper.GetPathToDotNetFramework(TargetDotNetFrameworkVersion.Version40, UtilitiesDotNetFrameworkArchitecture.Bitness64).ShouldBe(
                        FrameworkLocationHelper.GetPathToDotNetFrameworkV40(SharedDotNetFrameworkArchitecture.Bitness64));
                ToolLocationHelper.GetPathToDotNetFramework(TargetDotNetFrameworkVersion.VersionLatest, UtilitiesDotNetFrameworkArchitecture.Bitness64).ShouldBe(
                        FrameworkLocationHelper.GetPathToDotNetFrameworkV40(SharedDotNetFrameworkArchitecture.Bitness64));
                ToolLocationHelper.GetPathToDotNetFramework(TargetDotNetFrameworkVersion.Latest, UtilitiesDotNetFrameworkArchitecture.Bitness64).ShouldBe(
                        FrameworkLocationHelper.GetPathToDotNetFrameworkV40(SharedDotNetFrameworkArchitecture.Bitness64));
            }
        }

        [Fact]
        public void TestGetPathToBuildToolsFile()
        {
            string net20Path = ToolLocationHelper.GetPathToDotNetFrameworkFile("MSBuild.exe", TargetDotNetFrameworkVersion.Version20);

            net20Path?.ShouldBe(ToolLocationHelper.GetPathToBuildToolsFile("MSBuild.exe", "2.0"));

            string net35Path = ToolLocationHelper.GetPathToDotNetFrameworkFile("MSBuild.exe", TargetDotNetFrameworkVersion.Version35);

            net35Path?.ShouldBe(ToolLocationHelper.GetPathToBuildToolsFile("MSBuild.exe", "3.5"));

            ToolLocationHelper.GetPathToDotNetFrameworkFile("MSBuild.exe", TargetDotNetFrameworkVersion.Version40).ShouldBe(ToolLocationHelper.GetPathToBuildToolsFile("MSBuild.exe", "4.0"));

            string tv12path = Path.Combine(ProjectCollection.GlobalProjectCollection.GetToolset(ObjectModelHelpers.MSBuildDefaultToolsVersion).ToolsPath, MSBuildExeName);

            tv12path.ShouldBe(ToolLocationHelper.GetPathToBuildToolsFile(MSBuildExeName, ObjectModelHelpers.MSBuildDefaultToolsVersion));
            tv12path.ShouldBe(ToolLocationHelper.GetPathToBuildToolsFile(MSBuildExeName, ToolLocationHelper.CurrentToolsVersion));
        }

#if RUNTIME_TYPE_NETCORE
        [Fact(Skip = "https://github.com/dotnet/msbuild/issues/722")]
#else
        [Fact]
#endif
        public void TestGetPathToBuildToolsFile_32Bit()
        {
            string net20Path = ToolLocationHelper.GetPathToDotNetFrameworkFile("msbuild.exe", TargetDotNetFrameworkVersion.Version20, UtilitiesDotNetFrameworkArchitecture.Bitness32);
            net20Path?.ShouldBe(ToolLocationHelper.GetPathToBuildToolsFile("msbuild.exe", "2.0", UtilitiesDotNetFrameworkArchitecture.Bitness32));

            string net35Path = ToolLocationHelper.GetPathToDotNetFrameworkFile("msbuild.exe", TargetDotNetFrameworkVersion.Version35, UtilitiesDotNetFrameworkArchitecture.Bitness32);
            net35Path?.ShouldBe(ToolLocationHelper.GetPathToBuildToolsFile("msbuild.exe", "3.5", UtilitiesDotNetFrameworkArchitecture.Bitness32));

            ToolLocationHelper.GetPathToDotNetFrameworkFile("msbuild.exe", TargetDotNetFrameworkVersion.Version40, UtilitiesDotNetFrameworkArchitecture.Bitness32).ShouldBe(
                    ToolLocationHelper.GetPathToBuildToolsFile("msbuild.exe", "4.0", UtilitiesDotNetFrameworkArchitecture.Bitness32));

            var toolsPath32 = ProjectCollection.GlobalProjectCollection.GetToolset(ObjectModelHelpers.MSBuildDefaultToolsVersion).Properties["MSBuildToolsPath32"];
            string tv12path = Path.Combine(Path.GetFullPath(toolsPath32.EvaluatedValue), "msbuild.exe");

            tv12path.ShouldBe(ToolLocationHelper.GetPathToBuildToolsFile("msbuild.exe", ObjectModelHelpers.MSBuildDefaultToolsVersion, UtilitiesDotNetFrameworkArchitecture.Bitness32));
            tv12path.ShouldBe(ToolLocationHelper.GetPathToBuildToolsFile("msbuild.exe", ToolLocationHelper.CurrentToolsVersion, UtilitiesDotNetFrameworkArchitecture.Bitness32));
        }

        [Fact]
        public void TestGetDotNetFrameworkSdkRootRegistryKey()
        {
            // Test out of range .net version.
            foreach (var vsVersion in EnumVisualStudioVersions())
            {
                Should.Throw<ArgumentException>(() => ToolLocationHelper.GetDotNetFrameworkSdkRootRegistryKey((TargetDotNetFrameworkVersion)99, vsVersion));
            }

            // Test out of range visual studio version.
            foreach (var dotNetVersion in EnumDotNetFrameworkVersions())
            {
                Should.Throw<ArgumentException>(() => ToolLocationHelper.GetDotNetFrameworkSdkRootRegistryKey(dotNetVersion, (VisualStudioVersion)99));
            }

            foreach (var vsVersion in EnumVisualStudioVersions())
            {
                // v1.1
                ToolLocationHelper.GetDotNetFrameworkSdkRootRegistryKey(TargetDotNetFrameworkVersion.Version11, vsVersion).ShouldBe(FrameworkLocationHelper.fullDotNetFrameworkRegistryKey);

                // v2.0
                ToolLocationHelper.GetDotNetFrameworkSdkRootRegistryKey(TargetDotNetFrameworkVersion.Version20, vsVersion).ShouldBe(FrameworkLocationHelper.fullDotNetFrameworkRegistryKey);

                // v3.0
                Should.Throw<ArgumentException>(() => ToolLocationHelper.GetDotNetFrameworkSdkRootRegistryKey(TargetDotNetFrameworkVersion.Version30, vsVersion));

                // v3.5
                ToolLocationHelper.GetDotNetFrameworkSdkRootRegistryKey(TargetDotNetFrameworkVersion.Version35, vsVersion).ShouldBe(
                    vsVersion == VisualStudioVersion.Version100 ? FrameworkLocationHelper.fullDotNetFrameworkSdkRegistryKeyV35OnVS10 : FrameworkLocationHelper.fullDotNetFrameworkSdkRegistryKeyV35OnVS11);
            }

            string fullDotNetFrameworkSdkRegistryPathForV4ToolsOnManagedToolsSDK70A = @"HKEY_LOCAL_MACHINE\SOFTWARE\Microsoft\Microsoft SDKs\Windows\v7.0A\WinSDK-NetFx40Tools-x86";
            string fullDotNetFrameworkSdkRegistryPathForV4ToolsOnManagedToolsSDK80A = @"HKEY_LOCAL_MACHINE\SOFTWARE\Microsoft\Microsoft SDKs\Windows\v8.0A\WinSDK-NetFx40Tools-x86";
            string fullDotNetFrameworkSdkRegistryPathForV4ToolsOnManagedToolsSDK81A = @"HKEY_LOCAL_MACHINE\SOFTWARE\Microsoft\Microsoft SDKs\Windows\v8.1A\WinSDK-NetFx40Tools-x86";
            string fullDotNetFrameworkSdkRegistryPathForV4ToolsOnManagedToolsSDK46 = @"HKEY_LOCAL_MACHINE\SOFTWARE\Microsoft\Microsoft SDKs\NETFXSDK\4.6\WinSDK-NetFx40Tools-x86";
            string fullDotNetFrameworkSdkRegistryPathForV4ToolsOnManagedToolsSDK461 = @"HKEY_LOCAL_MACHINE\SOFTWARE\Microsoft\Microsoft SDKs\NETFXSDK\4.6.1\WinSDK-NetFx40Tools-x86";
            string fullDotNetFrameworkSdkRegistryPathForV4ToolsOnManagedToolsSDK462 = @"HKEY_LOCAL_MACHINE\SOFTWARE\Microsoft\Microsoft SDKs\NETFXSDK\4.6.2\WinSDK-NetFx40Tools-x86";
            string fullDotNetFrameworkSdkRegistryPathForV4ToolsOnManagedToolsSDK47 = @"HKEY_LOCAL_MACHINE\SOFTWARE\Microsoft\Microsoft SDKs\NETFXSDK\4.7\WinSDK-NetFx40Tools-x86";
            string fullDotNetFrameworkSdkRegistryPathForV4ToolsOnManagedToolsSDK471 = @"HKEY_LOCAL_MACHINE\SOFTWARE\Microsoft\Microsoft SDKs\NETFXSDK\4.7.1\WinSDK-NetFx40Tools-x86";
            string fullDotNetFrameworkSdkRegistryPathForV4ToolsOnManagedToolsSDK472 = @"HKEY_LOCAL_MACHINE\SOFTWARE\Microsoft\Microsoft SDKs\NETFXSDK\4.7.2\WinSDK-NetFx40Tools-x86";
            string fullDotNetFrameworkSdkRegistryPathForV4ToolsOnManagedToolsSDK48 = @"HKEY_LOCAL_MACHINE\SOFTWARE\Microsoft\Microsoft SDKs\NETFXSDK\4.8\WinSDK-NetFx40Tools-x86";
            string fullDotNetFrameworkSdkRegistryPathForV4ToolsOnManagedToolsSDK481 = @"HKEY_LOCAL_MACHINE\SOFTWARE\Microsoft\Microsoft SDKs\NETFXSDK\4.8.1\WinSDK-NetFx40Tools-x86";

            // v4.0
            ToolLocationHelper.GetDotNetFrameworkSdkRootRegistryKey(TargetDotNetFrameworkVersion.Version40, VisualStudioVersion.Version100).ShouldBe(fullDotNetFrameworkSdkRegistryPathForV4ToolsOnManagedToolsSDK70A);
            ToolLocationHelper.GetDotNetFrameworkSdkRootRegistryKey(TargetDotNetFrameworkVersion.Version40, VisualStudioVersion.Version110).ShouldBe(fullDotNetFrameworkSdkRegistryPathForV4ToolsOnManagedToolsSDK80A);
            ToolLocationHelper.GetDotNetFrameworkSdkRootRegistryKey(TargetDotNetFrameworkVersion.Version40, VisualStudioVersion.Version120).ShouldBe(fullDotNetFrameworkSdkRegistryPathForV4ToolsOnManagedToolsSDK81A);
            ToolLocationHelper.GetDotNetFrameworkSdkRootRegistryKey(TargetDotNetFrameworkVersion.Version40, VisualStudioVersion.Version140).ShouldBe(fullDotNetFrameworkSdkRegistryPathForV4ToolsOnManagedToolsSDK46);

            // v4.5
            ToolLocationHelper.GetDotNetFrameworkSdkRootRegistryKey(TargetDotNetFrameworkVersion.Version45, VisualStudioVersion.Version100).ShouldBe(fullDotNetFrameworkSdkRegistryPathForV4ToolsOnManagedToolsSDK80A);
            ToolLocationHelper.GetDotNetFrameworkSdkRootRegistryKey(TargetDotNetFrameworkVersion.Version45, VisualStudioVersion.Version110).ShouldBe(fullDotNetFrameworkSdkRegistryPathForV4ToolsOnManagedToolsSDK80A);
            ToolLocationHelper.GetDotNetFrameworkSdkRootRegistryKey(TargetDotNetFrameworkVersion.Version45, VisualStudioVersion.Version120).ShouldBe(fullDotNetFrameworkSdkRegistryPathForV4ToolsOnManagedToolsSDK81A);
            ToolLocationHelper.GetDotNetFrameworkSdkRootRegistryKey(TargetDotNetFrameworkVersion.Version45, VisualStudioVersion.Version140).ShouldBe(fullDotNetFrameworkSdkRegistryPathForV4ToolsOnManagedToolsSDK46);

            // v4.5.1
            Should.Throw<ArgumentException>(() => ToolLocationHelper.GetDotNetFrameworkSdkRootRegistryKey(TargetDotNetFrameworkVersion.Version451, VisualStudioVersion.Version100));
            Should.Throw<ArgumentException>(() => ToolLocationHelper.GetDotNetFrameworkSdkRootRegistryKey(TargetDotNetFrameworkVersion.Version451, VisualStudioVersion.Version110));
            ToolLocationHelper.GetDotNetFrameworkSdkRootRegistryKey(TargetDotNetFrameworkVersion.Version451, VisualStudioVersion.Version120).ShouldBe(fullDotNetFrameworkSdkRegistryPathForV4ToolsOnManagedToolsSDK81A);
            ToolLocationHelper.GetDotNetFrameworkSdkRootRegistryKey(TargetDotNetFrameworkVersion.Version451, VisualStudioVersion.Version140).ShouldBe(fullDotNetFrameworkSdkRegistryPathForV4ToolsOnManagedToolsSDK46);

            // v4.5.2
            Should.Throw<ArgumentException>(() => ToolLocationHelper.GetDotNetFrameworkSdkRootRegistryKey(TargetDotNetFrameworkVersion.Version452, VisualStudioVersion.Version100));
            Should.Throw<ArgumentException>(() => ToolLocationHelper.GetDotNetFrameworkSdkRootRegistryKey(TargetDotNetFrameworkVersion.Version452, VisualStudioVersion.Version110));
            ToolLocationHelper.GetDotNetFrameworkSdkRootRegistryKey(TargetDotNetFrameworkVersion.Version452, VisualStudioVersion.Version120).ShouldBe(fullDotNetFrameworkSdkRegistryPathForV4ToolsOnManagedToolsSDK81A);
            ToolLocationHelper.GetDotNetFrameworkSdkRootRegistryKey(TargetDotNetFrameworkVersion.Version452, VisualStudioVersion.Version140).ShouldBe(fullDotNetFrameworkSdkRegistryPathForV4ToolsOnManagedToolsSDK46);

            // v4.6
            Should.Throw<ArgumentException>(() => ToolLocationHelper.GetDotNetFrameworkSdkRootRegistryKey(TargetDotNetFrameworkVersion.Version46, VisualStudioVersion.Version100));
            Should.Throw<ArgumentException>(() => ToolLocationHelper.GetDotNetFrameworkSdkRootRegistryKey(TargetDotNetFrameworkVersion.Version46, VisualStudioVersion.Version110));
            Should.Throw<ArgumentException>(() => ToolLocationHelper.GetDotNetFrameworkSdkRootRegistryKey(TargetDotNetFrameworkVersion.Version46, VisualStudioVersion.Version120));
            ToolLocationHelper.GetDotNetFrameworkSdkRootRegistryKey(TargetDotNetFrameworkVersion.Version46, VisualStudioVersion.Version140).ShouldBe(fullDotNetFrameworkSdkRegistryPathForV4ToolsOnManagedToolsSDK46);

            // v4.6.1
            Should.Throw<ArgumentException>(() => ToolLocationHelper.GetDotNetFrameworkSdkRootRegistryKey(TargetDotNetFrameworkVersion.Version461, VisualStudioVersion.Version100));
            Should.Throw<ArgumentException>(() => ToolLocationHelper.GetDotNetFrameworkSdkRootRegistryKey(TargetDotNetFrameworkVersion.Version461, VisualStudioVersion.Version110));
            Should.Throw<ArgumentException>(() => ToolLocationHelper.GetDotNetFrameworkSdkRootRegistryKey(TargetDotNetFrameworkVersion.Version461, VisualStudioVersion.Version120));
            ToolLocationHelper.GetDotNetFrameworkSdkRootRegistryKey(TargetDotNetFrameworkVersion.Version461, VisualStudioVersion.Version140).ShouldBe(fullDotNetFrameworkSdkRegistryPathForV4ToolsOnManagedToolsSDK461);

            // v4.6.2
            Should.Throw<ArgumentException>(() => ToolLocationHelper.GetDotNetFrameworkSdkRootRegistryKey(TargetDotNetFrameworkVersion.Version462, VisualStudioVersion.Version100));
            Should.Throw<ArgumentException>(() => ToolLocationHelper.GetDotNetFrameworkSdkRootRegistryKey(TargetDotNetFrameworkVersion.Version462, VisualStudioVersion.Version110));
            Should.Throw<ArgumentException>(() => ToolLocationHelper.GetDotNetFrameworkSdkRootRegistryKey(TargetDotNetFrameworkVersion.Version462, VisualStudioVersion.Version120));
            ToolLocationHelper.GetDotNetFrameworkSdkRootRegistryKey(TargetDotNetFrameworkVersion.Version462, VisualStudioVersion.Version150).ShouldBe(fullDotNetFrameworkSdkRegistryPathForV4ToolsOnManagedToolsSDK462);

            // v4.7
            Should.Throw<ArgumentException>(() => ToolLocationHelper.GetDotNetFrameworkSdkRootRegistryKey(TargetDotNetFrameworkVersion.Version47, VisualStudioVersion.Version100));
            Should.Throw<ArgumentException>(() => ToolLocationHelper.GetDotNetFrameworkSdkRootRegistryKey(TargetDotNetFrameworkVersion.Version47, VisualStudioVersion.Version110));
            Should.Throw<ArgumentException>(() => ToolLocationHelper.GetDotNetFrameworkSdkRootRegistryKey(TargetDotNetFrameworkVersion.Version47, VisualStudioVersion.Version120));
            ToolLocationHelper.GetDotNetFrameworkSdkRootRegistryKey(TargetDotNetFrameworkVersion.Version47, VisualStudioVersion.Version150).ShouldBe(fullDotNetFrameworkSdkRegistryPathForV4ToolsOnManagedToolsSDK47);

            // v4.7.1
            Should.Throw<ArgumentException>(() => ToolLocationHelper.GetDotNetFrameworkSdkRootRegistryKey(TargetDotNetFrameworkVersion.Version471, VisualStudioVersion.Version100));
            Should.Throw<ArgumentException>(() => ToolLocationHelper.GetDotNetFrameworkSdkRootRegistryKey(TargetDotNetFrameworkVersion.Version471, VisualStudioVersion.Version110));
            Should.Throw<ArgumentException>(() => ToolLocationHelper.GetDotNetFrameworkSdkRootRegistryKey(TargetDotNetFrameworkVersion.Version471, VisualStudioVersion.Version120));
            ToolLocationHelper.GetDotNetFrameworkSdkRootRegistryKey(TargetDotNetFrameworkVersion.Version471, VisualStudioVersion.Version150).ShouldBe(fullDotNetFrameworkSdkRegistryPathForV4ToolsOnManagedToolsSDK471);

            // v4.7.2
            Should.Throw<ArgumentException>(() => ToolLocationHelper.GetDotNetFrameworkSdkRootRegistryKey(TargetDotNetFrameworkVersion.Version472, VisualStudioVersion.Version100));
            Should.Throw<ArgumentException>(() => ToolLocationHelper.GetDotNetFrameworkSdkRootRegistryKey(TargetDotNetFrameworkVersion.Version472, VisualStudioVersion.Version110));
            Should.Throw<ArgumentException>(() => ToolLocationHelper.GetDotNetFrameworkSdkRootRegistryKey(TargetDotNetFrameworkVersion.Version472, VisualStudioVersion.Version120));
            ToolLocationHelper.GetDotNetFrameworkSdkRootRegistryKey(TargetDotNetFrameworkVersion.Version472, VisualStudioVersion.Version150).ShouldBe(fullDotNetFrameworkSdkRegistryPathForV4ToolsOnManagedToolsSDK472);

            // v4.8
            Should.Throw<ArgumentException>(() => ToolLocationHelper.GetDotNetFrameworkSdkRootRegistryKey(TargetDotNetFrameworkVersion.Version48, VisualStudioVersion.Version100));
            Should.Throw<ArgumentException>(() => ToolLocationHelper.GetDotNetFrameworkSdkRootRegistryKey(TargetDotNetFrameworkVersion.Version48, VisualStudioVersion.Version110));
            Should.Throw<ArgumentException>(() => ToolLocationHelper.GetDotNetFrameworkSdkRootRegistryKey(TargetDotNetFrameworkVersion.Version48, VisualStudioVersion.Version120));
            Should.Throw<ArgumentException>(() => ToolLocationHelper.GetDotNetFrameworkSdkRootRegistryKey(TargetDotNetFrameworkVersion.Version48, VisualStudioVersion.Version140));
            ToolLocationHelper.GetDotNetFrameworkSdkRootRegistryKey(TargetDotNetFrameworkVersion.Version48, VisualStudioVersion.Version150).ShouldBe(fullDotNetFrameworkSdkRegistryPathForV4ToolsOnManagedToolsSDK48);
            ToolLocationHelper.GetDotNetFrameworkSdkRootRegistryKey(TargetDotNetFrameworkVersion.Version48, VisualStudioVersion.Version160).ShouldBe(fullDotNetFrameworkSdkRegistryPathForV4ToolsOnManagedToolsSDK48);
            ToolLocationHelper.GetDotNetFrameworkSdkRootRegistryKey(TargetDotNetFrameworkVersion.Version48, VisualStudioVersion.Version170).ShouldBe(fullDotNetFrameworkSdkRegistryPathForV4ToolsOnManagedToolsSDK48);

            // v4.8.1
            Should.Throw<ArgumentException>(() => ToolLocationHelper.GetDotNetFrameworkSdkRootRegistryKey(TargetDotNetFrameworkVersion.Version481, VisualStudioVersion.Version100));
            Should.Throw<ArgumentException>(() => ToolLocationHelper.GetDotNetFrameworkSdkRootRegistryKey(TargetDotNetFrameworkVersion.Version481, VisualStudioVersion.Version110));
            Should.Throw<ArgumentException>(() => ToolLocationHelper.GetDotNetFrameworkSdkRootRegistryKey(TargetDotNetFrameworkVersion.Version481, VisualStudioVersion.Version120));
            Should.Throw<ArgumentException>(() => ToolLocationHelper.GetDotNetFrameworkSdkRootRegistryKey(TargetDotNetFrameworkVersion.Version481, VisualStudioVersion.Version140));
            Should.Throw<ArgumentException>(() => ToolLocationHelper.GetDotNetFrameworkSdkRootRegistryKey(TargetDotNetFrameworkVersion.Version481, VisualStudioVersion.Version150));
            Should.Throw<ArgumentException>(() => ToolLocationHelper.GetDotNetFrameworkSdkRootRegistryKey(TargetDotNetFrameworkVersion.Version481, VisualStudioVersion.Version160));
            ToolLocationHelper.GetDotNetFrameworkSdkRootRegistryKey(TargetDotNetFrameworkVersion.Version481, VisualStudioVersion.Version170).ShouldBe(fullDotNetFrameworkSdkRegistryPathForV4ToolsOnManagedToolsSDK481);

            // Latest
            ToolLocationHelper.GetDotNetFrameworkSdkRootRegistryKey(TargetDotNetFrameworkVersion.Latest, VisualStudioVersion.Version170).ShouldBe(fullDotNetFrameworkSdkRegistryPathForV4ToolsOnManagedToolsSDK481);
        }

        [Fact]
        public void TestGetDotNetFrameworkSdkInstallKeyValue()
        {
            // Test out of range .net version.
            foreach (var vsVersion in EnumVisualStudioVersions())
            {
                Should.Throw<ArgumentException>(() => ToolLocationHelper.GetDotNetFrameworkSdkInstallKeyValue((TargetDotNetFrameworkVersion)99, vsVersion));
            }

            // Test out of range visual studio version.
            foreach (var dotNetVersion in EnumDotNetFrameworkVersions())
            {
                Should.Throw<ArgumentException>(() => ToolLocationHelper.GetDotNetFrameworkSdkInstallKeyValue(dotNetVersion, (VisualStudioVersion)99));
            }

            string InstallationFolder = "InstallationFolder";

            foreach (var vsVersion in EnumVisualStudioVersions())
            {
                // v1.1
                ToolLocationHelper.GetDotNetFrameworkSdkInstallKeyValue(TargetDotNetFrameworkVersion.Version11, vsVersion).ShouldBe(FrameworkLocationHelper.dotNetFrameworkSdkInstallKeyValueV11);

                // v2.0
                ToolLocationHelper.GetDotNetFrameworkSdkInstallKeyValue(TargetDotNetFrameworkVersion.Version20, vsVersion).ShouldBe(FrameworkLocationHelper.dotNetFrameworkSdkInstallKeyValueV20);

                // v3.0
                Should.Throw<ArgumentException>(() => ToolLocationHelper.GetDotNetFrameworkSdkInstallKeyValue(TargetDotNetFrameworkVersion.Version30, vsVersion));

                // v3.5
                ToolLocationHelper.GetDotNetFrameworkSdkInstallKeyValue(TargetDotNetFrameworkVersion.Version35, vsVersion).ShouldBe(InstallationFolder);

                // v4.0
                ToolLocationHelper.GetDotNetFrameworkSdkInstallKeyValue(TargetDotNetFrameworkVersion.Version40, vsVersion).ShouldBe(InstallationFolder);

                // v4.5
                ToolLocationHelper.GetDotNetFrameworkSdkInstallKeyValue(TargetDotNetFrameworkVersion.Version45, vsVersion).ShouldBe(InstallationFolder);
            }

            // v4.5.1
            Should.Throw<ArgumentException>(() => ToolLocationHelper.GetDotNetFrameworkSdkInstallKeyValue(TargetDotNetFrameworkVersion.Version451, VisualStudioVersion.Version100));
            Should.Throw<ArgumentException>(() => ToolLocationHelper.GetDotNetFrameworkSdkInstallKeyValue(TargetDotNetFrameworkVersion.Version451, VisualStudioVersion.Version110));
            ToolLocationHelper.GetDotNetFrameworkSdkInstallKeyValue(TargetDotNetFrameworkVersion.Version451, VisualStudioVersion.Version120).ShouldBe(InstallationFolder);
            ToolLocationHelper.GetDotNetFrameworkSdkInstallKeyValue(TargetDotNetFrameworkVersion.Version451, VisualStudioVersion.Version140).ShouldBe(InstallationFolder);

            // v4.6
            Should.Throw<ArgumentException>(() => ToolLocationHelper.GetDotNetFrameworkSdkInstallKeyValue(TargetDotNetFrameworkVersion.Version46, VisualStudioVersion.Version100));
            Should.Throw<ArgumentException>(() => ToolLocationHelper.GetDotNetFrameworkSdkInstallKeyValue(TargetDotNetFrameworkVersion.Version46, VisualStudioVersion.Version110));
            Should.Throw<ArgumentException>(() => ToolLocationHelper.GetDotNetFrameworkSdkInstallKeyValue(TargetDotNetFrameworkVersion.Version46, VisualStudioVersion.Version120));
            ToolLocationHelper.GetDotNetFrameworkSdkInstallKeyValue(TargetDotNetFrameworkVersion.Version46, VisualStudioVersion.Version140).ShouldBe(InstallationFolder);
        }

#if FEATURE_REGISTRY_SDKS
        [WindowsOnlyFact(Skip = "https://github.com/dotnet/msbuild/issues/995")]
#else
        [WindowsOnlyFact(Skip = "Registry SDKs not supported")]
#endif
        public void GetPathToDotNetFrameworkSdk()
        {
            // Test out of range .net version.
            foreach (var vsVersion in EnumVisualStudioVersions())
            {
                Should.Throw<ArgumentException>(() => ToolLocationHelper.GetPathToDotNetFrameworkSdk((TargetDotNetFrameworkVersion)99, vsVersion));
            }

            // Test out of range visual studio version.
            foreach (var dotNetVersion in EnumDotNetFrameworkVersions())
            {
                Should.Throw<ArgumentException>(() => ToolLocationHelper.GetPathToDotNetFrameworkSdk(dotNetVersion, (VisualStudioVersion)99));
            }

            string pathToSdk35InstallRoot = Path.Combine(FrameworkLocationHelper.programFiles32, @"Microsoft SDKs\Windows\v7.0A\");
            string pathToSdkV4InstallRootOnVS10 = Path.Combine(FrameworkLocationHelper.programFiles32, @"Microsoft SDKs\Windows\v7.0A\");
            string pathToSdkV4InstallRootOnVS11 = Path.Combine(FrameworkLocationHelper.programFiles32, @"Microsoft SDKs\Windows\v8.0A\");

            // After uninstalling the 4.5 (Dev11) SDK, the Bootstrapper folder is left behind, so we can't
            // just check for the root folder.
            if (!Directory.Exists(Path.Combine(pathToSdkV4InstallRootOnVS11, "bin")))
            {
                // falls back to the Dev10 location (7.0A)
                pathToSdkV4InstallRootOnVS11 = pathToSdkV4InstallRootOnVS10;
            }

            string pathToSdkV4InstallRootOnVS12 = Path.Combine(FrameworkLocationHelper.programFiles32, @"Microsoft SDKs\Windows\v8.1A\");

            if (!Directory.Exists(pathToSdkV4InstallRootOnVS12))
            {
                // falls back to the Dev11 location (8.0A)
                pathToSdkV4InstallRootOnVS12 = pathToSdkV4InstallRootOnVS11;
            }

            string pathToSdkV4InstallRootOnVS14 = Path.Combine(FrameworkLocationHelper.programFiles32, @"Microsoft SDKs\Windows\v10.0A\");

            foreach (var vsVersion in EnumVisualStudioVersions())
            {
                // v1.1
                ToolLocationHelper.GetPathToDotNetFrameworkSdk(TargetDotNetFrameworkVersion.Version11, vsVersion).ShouldBe(FrameworkLocationHelper.PathToDotNetFrameworkSdkV11);

                // v2.0
                ToolLocationHelper.GetPathToDotNetFrameworkSdk(TargetDotNetFrameworkVersion.Version20, vsVersion).ShouldBe(FrameworkLocationHelper.PathToDotNetFrameworkSdkV20);

                // v3.0
                Should.Throw<ArgumentException>(() => ToolLocationHelper.GetPathToDotNetFrameworkSdk(TargetDotNetFrameworkVersion.Version30, vsVersion));

                // v3.5
                ToolLocationHelper.GetPathToDotNetFrameworkSdk(TargetDotNetFrameworkVersion.Version35, vsVersion).ShouldBe(pathToSdk35InstallRoot);
            }

            // v4.0
            ToolLocationHelper.GetPathToDotNetFrameworkSdk(TargetDotNetFrameworkVersion.Version40, VisualStudioVersion.Version100).ShouldBe(pathToSdkV4InstallRootOnVS10);
            ToolLocationHelper.GetPathToDotNetFrameworkSdk(TargetDotNetFrameworkVersion.Version40, VisualStudioVersion.Version110).ShouldBe(pathToSdkV4InstallRootOnVS11);
            ToolLocationHelper.GetPathToDotNetFrameworkSdk(TargetDotNetFrameworkVersion.Version40, VisualStudioVersion.Version120).ShouldBe(pathToSdkV4InstallRootOnVS12);
            ToolLocationHelper.GetPathToDotNetFrameworkSdk(TargetDotNetFrameworkVersion.Version40, VisualStudioVersion.Version140).ShouldBe(pathToSdkV4InstallRootOnVS14);

            // v4.5
            ToolLocationHelper.GetPathToDotNetFrameworkSdk(TargetDotNetFrameworkVersion.Version45, VisualStudioVersion.Version100).ShouldBe(pathToSdkV4InstallRootOnVS11);
            ToolLocationHelper.GetPathToDotNetFrameworkSdk(TargetDotNetFrameworkVersion.Version45, VisualStudioVersion.Version110).ShouldBe(pathToSdkV4InstallRootOnVS11);
            ToolLocationHelper.GetPathToDotNetFrameworkSdk(TargetDotNetFrameworkVersion.Version45, VisualStudioVersion.Version120).ShouldBe(pathToSdkV4InstallRootOnVS12);
            ToolLocationHelper.GetPathToDotNetFrameworkSdk(TargetDotNetFrameworkVersion.Version45, VisualStudioVersion.Version140).ShouldBe(pathToSdkV4InstallRootOnVS14);

            // v4.5.1
            Should.Throw<ArgumentException>(() => ToolLocationHelper.GetPathToDotNetFrameworkSdk(TargetDotNetFrameworkVersion.Version451, VisualStudioVersion.Version100));
            Should.Throw<ArgumentException>(() => ToolLocationHelper.GetPathToDotNetFrameworkSdk(TargetDotNetFrameworkVersion.Version451, VisualStudioVersion.Version110));
            ToolLocationHelper.GetPathToDotNetFrameworkSdk(TargetDotNetFrameworkVersion.Version451, VisualStudioVersion.Version120).ShouldBe(pathToSdkV4InstallRootOnVS12);
            ToolLocationHelper.GetPathToDotNetFrameworkSdk(TargetDotNetFrameworkVersion.Version451, VisualStudioVersion.Version140).ShouldBe(pathToSdkV4InstallRootOnVS14);

            // v4.6
            Should.Throw<ArgumentException>(() => ToolLocationHelper.GetPathToDotNetFrameworkSdk(TargetDotNetFrameworkVersion.Version46, VisualStudioVersion.Version100));
            Should.Throw<ArgumentException>(() => ToolLocationHelper.GetPathToDotNetFrameworkSdk(TargetDotNetFrameworkVersion.Version46, VisualStudioVersion.Version110));
            Should.Throw<ArgumentException>(() => ToolLocationHelper.GetPathToDotNetFrameworkSdk(TargetDotNetFrameworkVersion.Version46, VisualStudioVersion.Version120));
            ToolLocationHelper.GetPathToDotNetFrameworkSdk(TargetDotNetFrameworkVersion.Version46, VisualStudioVersion.Version140).ShouldBe(pathToSdkV4InstallRootOnVS14);
        }

#pragma warning disable 618 //The test below tests a deprecated API. We disable the warning for obsolete methods for this particular test
#if FEATURE_WIN32_REGISTRY
        [WindowsOnlyFact]
        public void GetPathToWindowsSdk()
        {
            // Test out of range .net version.
            foreach (var vsVersion in EnumVisualStudioVersions())
            {
                Should.Throw<ArgumentException>(() => ToolLocationHelper.GetPathToWindowsSdk((TargetDotNetFrameworkVersion)99, vsVersion));
            }

            string pathToWindowsSdkV80 = GetRegistryValueHelper(RegistryHive.LocalMachine, RegistryView.Registry32, @"SOFTWARE\Microsoft\Microsoft SDKs\Windows\v8.0", "InstallationFolder");
            string pathToWindowsSdkV81 = GetRegistryValueHelper(RegistryHive.LocalMachine, RegistryView.Registry32, @"SOFTWARE\Microsoft\Microsoft SDKs\Windows\v8.1", "InstallationFolder");

            foreach (var vsVersion in EnumVisualStudioVersions().Concat(new[] { (VisualStudioVersion)99 }))
            {
                // v1.1, v2.0, v3.0, v3.5, v4.0
                foreach (var dotNetVersion in EnumDotNetFrameworkVersions().Where(v => v <= TargetDotNetFrameworkVersion.Version40))
                {
                    Should.Throw<ArgumentException>(() => ToolLocationHelper.GetPathToWindowsSdk(dotNetVersion, vsVersion));
                }

                // v4.5
                ToolLocationHelper.GetPathToWindowsSdk(TargetDotNetFrameworkVersion.Version45, vsVersion).ShouldBe(pathToWindowsSdkV80);

                // v4.5.1
                ToolLocationHelper.GetPathToWindowsSdk(TargetDotNetFrameworkVersion.Version451, vsVersion).ShouldBe(pathToWindowsSdkV81);

                // v4.6
                ToolLocationHelper.GetPathToWindowsSdk(TargetDotNetFrameworkVersion.Version46, vsVersion).ShouldBe(pathToWindowsSdkV81);
            }
        }
#endif

#pragma warning restore 618

#if FEATURE_CODETASKFACTORY
        private const string VerifyToolsetAndToolLocationHelperProjectCommonContent = @"
                                    string currentInstallFolderLocation = null;

                                    using (RegistryKey baseKey = Registry.LocalMachine.OpenSubKey(""SOFTWARE\\Microsoft\\Microsoft SDKs\\Windows""))
                                    {
                                        if (baseKey != null)
                                        {
                                            object keyValue = baseKey.GetValue(""CurrentInstallFolder"");

                                            if (keyValue != null)
                                            {
                                                currentInstallFolderLocation = keyValue.ToString();
                                            }
                                        }
                                    }

                                    string sdk35ToolsPath = Sdk35ToolsPath == null ? Sdk35ToolsPath : Path.GetFullPath(Sdk35ToolsPath);
                                    string sdk40ToolsPath = Sdk40ToolsPath == null ? Sdk40ToolsPath : Path.GetFullPath(Sdk40ToolsPath);
                                    pathTo35Sdk = pathTo35Sdk == null ? pathTo35Sdk : Path.GetFullPath(pathTo35Sdk);
                                    pathTo40Sdk = pathTo40Sdk == null ? pathTo40Sdk : Path.GetFullPath(pathTo40Sdk);
                                    string currentInstall35Location = null;
                                    string currentInstall40Location = null;

                                    if (currentInstallFolderLocation != null)
                                    {
                                        currentInstall35Location = Path.GetFullPath(Path.Combine(currentInstallFolderLocation, ""bin\\""));
                                        currentInstall40Location = Path.GetFullPath(Path.Combine(currentInstallFolderLocation, ""bin\\NetFX 4.0 Tools\\""));
                                    }

                                    Log.LogMessage(MessageImportance.High, ""SDK35ToolsPath           = {0}"", Sdk35ToolsPath);
                                    Log.LogMessage(MessageImportance.High, ""SDK40ToolsPath           = {0}"", Sdk40ToolsPath);
                                    Log.LogMessage(MessageImportance.High, ""pathTo35Sdk              = {0}"", pathTo35Sdk);
                                    Log.LogMessage(MessageImportance.High, ""pathTo40Sdk              = {0}"", pathTo40Sdk);
                                    Log.LogMessage(MessageImportance.High, ""currentInstall35Location = {0}"", currentInstall35Location);
                                    Log.LogMessage(MessageImportance.High, ""currentInstall40Location = {0}"", currentInstall40Location);

                                    if (!String.Equals(sdk35ToolsPath, pathTo35Sdk, StringComparison.OrdinalIgnoreCase) &&
                                        (currentInstall35Location != null &&  /* this will be null on win8 express since 35 tools and this registry key will not be written, for vsultimate it is written*/
                                        !String.Equals(currentInstall35Location, pathTo35Sdk, StringComparison.OrdinalIgnoreCase))
                                       )
                                    {
                                        Log.LogError(""Sdk35ToolsPath is incorrect! Registry: {0}  ToolLocationHelper: {1}  CurrentInstallFolder: {2}"", sdk35ToolsPath, pathTo35Sdk, currentInstall35Location);
                                    }

                                    if (!String.Equals(sdk40ToolsPath, pathTo40Sdk, StringComparison.OrdinalIgnoreCase) &&
                                        (currentInstall40Location != null &&  /* this will be null on win8 express since 35 tools and this registry key will not be written, for vsultimate it is written*/
                                        !String.Equals(currentInstall40Location, pathTo40Sdk, StringComparison.OrdinalIgnoreCase))
                                       )
                                    {
                                        Log.LogError(""Sdk40ToolsPath is incorrect! Registry: {0}  ToolLocationHelper: {1}  CurrentInstallFolder: {2}"", sdk40ToolsPath, pathTo40Sdk, currentInstall40Location);
                                    }
  ";

        [Fact(Skip = "https://github.com/dotnet/msbuild/issues/995")]
        public void VerifyToolsetAndToolLocationHelperAgree()
        {
            string projectContents = ObjectModelHelpers.CleanupFileContents(@"
                    <Project xmlns='msbuildnamespace' ToolsVersion='msbuilddefaulttoolsversion'>
                        <UsingTask TaskName='VerifySdkPaths' TaskFactory='CodeTaskFactory' AssemblyFile='$(MSBuildToolsPath)\Microsoft.Build.Tasks.Core.dll' >
                         <ParameterGroup>
                             <Sdk35ToolsPath />
                             <Sdk40ToolsPath />
                             <WindowsSDK80Path />
                          </ParameterGroup>
                            <Task>
                                <Using Namespace='Microsoft.Win32'/>
                                <Code>
                                <![CDATA[
                                    string pathTo35Sdk = ToolLocationHelper.GetPathToDotNetFrameworkSdkFile(""gacutil.exe"", TargetDotNetFrameworkVersion.Version35);
                                    if (!String.IsNullOrEmpty(pathTo35Sdk))
                                    {
                                        pathTo35Sdk = Path.GetDirectoryName(pathTo35Sdk) + ""\\"";
                                    }

                                    string pathTo40Sdk = ToolLocationHelper.GetPathToDotNetFrameworkSdkFile(""gacutil.exe"", TargetDotNetFrameworkVersion.VersionLatest);

                                    if (!String.IsNullOrEmpty(pathTo40Sdk))
                                    {
                                        pathTo40Sdk = Path.GetDirectoryName(pathTo40Sdk) + ""\\"";
                                    }

                                    string pathTo81WinSDK = ToolLocationHelper.GetPathToWindowsSdk(TargetDotNetFrameworkVersion.VersionLatest, VisualStudioVersion.VersionLatest);" +
                                    VerifyToolsetAndToolLocationHelperProjectCommonContent +
                                  @"if (!String.Equals(WindowsSDK80Path, pathTo81WinSDK, StringComparison.OrdinalIgnoreCase))
                                    {
                                        Log.LogError(""WindowsSDK80Path is incorrect! Registry: {0}  ToolLocationHelper: {1}"", WindowsSDK80Path, pathTo81WinSDK);
                                    }

                                    return !Log.HasLoggedErrors;
                                ]]>
                              </Code>
                            </Task>
                        </UsingTask>
                        <Target Name='Build'>
                            <VerifySdkPaths Sdk35ToolsPath='$(Sdk35ToolsPath)' Sdk40ToolsPath='$(Sdk40ToolsPath)' WindowsSDK80Path='$(WindowsSDK80Path)' />
                        </Target>
                    </Project>");

            ILogger logger = new MockLogger(_output);
            ProjectCollection collection = new ProjectCollection();
            Project p = ObjectModelHelpers.CreateInMemoryProject(collection, projectContents, logger);

            bool success = p.Build(logger);

            success.ShouldBeTrue(); // "Build Failed.  See Std Out for details."
        }

        [Fact]
        public void VerifyToolsetAndToolLocationHelperAgreeWhenVisualStudioVersionIsEmpty()
        {
            string projectContents = @"
                    <Project ToolsVersion='4.0'>
                        <UsingTask TaskName='VerifySdkPaths' TaskFactory='CodeTaskFactory' AssemblyName='Microsoft.Build.Tasks.v4.0, Version=4.0.0.0, Culture=neutral, PublicKeyToken=b03f5f7f11d50a3a' >
                         <ParameterGroup>
                             <Sdk35ToolsPath />
                             <Sdk40ToolsPath />
                             <WindowsSDK80Path />
                          </ParameterGroup>
                            <Task>
                                <Using Namespace='Microsoft.Win32'/>
                                <Code>
                                <![CDATA[
                                    string pathTo35Sdk = ToolLocationHelper.GetPathToDotNetFrameworkSdk(TargetDotNetFrameworkVersion.Version35);
                                    string pathTo40Sdk = ToolLocationHelper.GetPathToDotNetFrameworkSdk(TargetDotNetFrameworkVersion.Version40);

                                    pathTo35Sdk = pathTo35Sdk == null ? pathTo35Sdk : Path.Combine(pathTo35Sdk, ""bin\\"");
                                    pathTo40Sdk = pathTo40Sdk == null ? pathTo40Sdk : Path.Combine(pathTo40Sdk, ""bin\\NetFX 4.0 Tools\\"");" +
                                    VerifyToolsetAndToolLocationHelperProjectCommonContent +
                                  @"return !Log.HasLoggedErrors;
                                ]]>
                              </Code>
                            </Task>
                        </UsingTask>
                        <Target Name='Build'>
                            <VerifySdkPaths Sdk35ToolsPath='$(Sdk35ToolsPath)' Sdk40ToolsPath='$(Sdk40ToolsPath)' WindowsSDK80Path='$(WindowsSDK80Path)' />
                        </Target>
                    </Project>";

            ILogger logger = new MockLogger(_output);

            ProjectCollection collection = new ProjectCollection();
            Project p = ObjectModelHelpers.CreateInMemoryProject(collection, projectContents, "4.0", logger);

            bool success = p.Build(logger);

            success.ShouldBeTrue(); // "Build Failed.  See Std Out for details."
        }

        [Fact]
        public void VerifyToolsetAndToolLocationHelperAgreeWhenVisualStudioVersionIs10()
        {
            string projectContents = @"
                    <Project ToolsVersion='4.0'>
                        <UsingTask TaskName='VerifySdkPaths' TaskFactory='CodeTaskFactory' AssemblyName='Microsoft.Build.Tasks.v4.0, Version=4.0.0.0, Culture=neutral, PublicKeyToken=b03f5f7f11d50a3a' >
                         <ParameterGroup>
                             <Sdk35ToolsPath />
                             <Sdk40ToolsPath />
                             <WindowsSDK80Path />
                          </ParameterGroup>
                            <Task>
                                <Using Namespace='Microsoft.Win32'/>
                                <Code>
                                <![CDATA[
                                    string pathTo35Sdk = ToolLocationHelper.GetPathToDotNetFrameworkSdk(TargetDotNetFrameworkVersion.Version35, VisualStudioVersion.Version100);
                                    string pathTo40Sdk = ToolLocationHelper.GetPathToDotNetFrameworkSdk(TargetDotNetFrameworkVersion.Version40, VisualStudioVersion.Version100);

                                    pathTo35Sdk = pathTo35Sdk == null ? pathTo35Sdk : Path.Combine(pathTo35Sdk, ""bin\\"");
                                    pathTo40Sdk = pathTo40Sdk == null ? pathTo40Sdk : Path.Combine(pathTo40Sdk, ""bin\\NetFX 4.0 Tools\\"");" +
                                    VerifyToolsetAndToolLocationHelperProjectCommonContent +
                                  @"return !Log.HasLoggedErrors;
                                ]]>
                              </Code>
                            </Task>
                        </UsingTask>
                        <Target Name='Build'>
                            <VerifySdkPaths Sdk35ToolsPath='$(Sdk35ToolsPath)' Sdk40ToolsPath='$(Sdk40ToolsPath)' WindowsSDK80Path='$(WindowsSDK80Path)' />
                        </Target>
                    </Project>";

            ILogger logger = new MockLogger(_output);
            IDictionary<string, string> globalProperties = new Dictionary<string, string>();
            globalProperties.Add("VisualStudioVersion", "10.0");

            ProjectCollection collection = new ProjectCollection(globalProperties);
            Project p = ObjectModelHelpers.CreateInMemoryProject(collection, projectContents, "4.0", logger);

            bool success = p.Build(logger);

            success.ShouldBeTrue(); // "Build Failed.  See Std Out for details."
        }

        [WindowsOnlyFact]
        public void VerifyToolsetAndToolLocationHelperAgreeWhenVisualStudioVersionIs11()
        {
            string projectContents = @"
                    <Project ToolsVersion='4.0'>
                        <UsingTask TaskName='VerifySdkPaths' TaskFactory='CodeTaskFactory' AssemblyName='Microsoft.Build.Tasks.v4.0, Version=4.0.0.0, Culture=neutral, PublicKeyToken=b03f5f7f11d50a3a' >
                         <ParameterGroup>
                             <Sdk35ToolsPath />
                             <Sdk40ToolsPath />
                             <WindowsSDK80Path />
                          </ParameterGroup>
                            <Task>
                                <Using Namespace='Microsoft.Win32'/>
                                <Code>
                                <![CDATA[
                                    string pathTo35Sdk = ToolLocationHelper.GetPathToDotNetFrameworkSdk(TargetDotNetFrameworkVersion.Version35, VisualStudioVersion.Version110);
                                    string pathTo40Sdk = ToolLocationHelper.GetPathToDotNetFrameworkSdk(TargetDotNetFrameworkVersion.Version40, VisualStudioVersion.Version110);
                                    string pathTo80WinSDK = ToolLocationHelper.GetPathToWindowsSdk(TargetDotNetFrameworkVersion.Version45, VisualStudioVersion.Version110);

                                    pathTo35Sdk = pathTo35Sdk == null ? pathTo35Sdk : Path.Combine(pathTo35Sdk, ""bin\\"");
                                    pathTo40Sdk = pathTo40Sdk == null ? pathTo40Sdk : Path.Combine(pathTo40Sdk, ""bin\\NetFX 4.0 Tools\\"");" +
                                    VerifyToolsetAndToolLocationHelperProjectCommonContent +
                                   @"if (String.IsNullOrEmpty(WindowsSDK80Path))
                                    {
                                        Log.LogWarning(""WindowsSDK80Path is empty, which is technically not correct, but we're letting it slide for now because the OTG build won't have the updated registry for a while.  Make sure we don't see this warning on PURITs runs, though!"");
                                    }
                                    else if (!String.Equals(WindowsSDK80Path, pathTo80WinSDK, StringComparison.OrdinalIgnoreCase))
                                    {
                                        Log.LogError(""WindowsSDK80Path is incorrect! Registry: {0}  ToolLocationHelper: {1}"", WindowsSDK80Path, pathTo80WinSDK);
                                    }

                                    return !Log.HasLoggedErrors;
                                ]]>
                             </Code>
                            </Task>
                        </UsingTask>
                        <Target Name='Build'>
                            <VerifySdkPaths Sdk35ToolsPath='$(Sdk35ToolsPath)' Sdk40ToolsPath='$(Sdk40ToolsPath)' WindowsSDK80Path='$(WindowsSDK80Path)' />
                        </Target>
                    </Project>";

            ILogger logger = new MockLogger(_output);
            IDictionary<string, string> globalProperties = new Dictionary<string, string>();
            globalProperties.Add("VisualStudioVersion", "11.0");

            ProjectCollection collection = new ProjectCollection(globalProperties);
            Project p = ObjectModelHelpers.CreateInMemoryProject(collection, projectContents, "4.0", logger);

            bool success = p.Build(logger);

            success.ShouldBeTrue(); // "Build Failed.  See Std Out for details."
        }
#endif

        #region GenerateReferenceAssemblyPath
        [Fact]
        public void GenerateReferencAssemblyPathAllElements()
        {
            string targetFrameworkRootPath = NativeMethodsShared.IsWindows
                                                 ? "c:\\Program Files\\Reference Assemblies\\Microsoft\\Framework"
                                                 : "/usr/lib";
            string targetFrameworkIdentifier = "Compact Framework";
            Version targetFrameworkVersion = new Version("1.0");
            string targetFrameworkProfile = "PocketPC";

            FrameworkNameVersioning frameworkName = new FrameworkNameVersioning(targetFrameworkIdentifier, targetFrameworkVersion, targetFrameworkProfile);

            string expectedPath = Path.Combine(targetFrameworkRootPath, targetFrameworkIdentifier);
            expectedPath = Path.Combine(expectedPath, "v" + targetFrameworkVersion);
            expectedPath = Path.Combine(expectedPath, "Profile");
            expectedPath = Path.Combine(expectedPath, targetFrameworkProfile);

            string path = FrameworkLocationHelper.GenerateReferenceAssemblyPath(targetFrameworkRootPath, frameworkName);
            path.ShouldBe(expectedPath, StringCompareShould.IgnoreCase);
        }

        [Fact]
        public void GenerateReferencAssemblyPathNoProfile()
        {
            string targetFrameworkRootPath = NativeMethodsShared.IsWindows
                                                 ? "c:\\Program Files\\Reference Assemblies\\Microsoft\\Framework"
                                                 : "/usr/lib";
            string targetFrameworkIdentifier = "Compact Framework";
            Version targetFrameworkVersion = new Version("1.0");
            FrameworkNameVersioning frameworkName = new FrameworkNameVersioning(targetFrameworkIdentifier, targetFrameworkVersion, string.Empty);
            string expectedPath = Path.Combine(targetFrameworkRootPath, targetFrameworkIdentifier);
            expectedPath = Path.Combine(expectedPath, "v" + targetFrameworkVersion);

            string path = FrameworkLocationHelper.GenerateReferenceAssemblyPath(targetFrameworkRootPath, frameworkName);
            path.ShouldBe(expectedPath, StringCompareShould.IgnoreCase);
        }

        /// <summary>
        /// Make sure if the profile has invalid chars which would be used as part of path generation that we get an InvalidOperationException
        /// which indicates there was a problem generating the reference assembly path.
        /// </summary>
        [Fact]
        public void GenerateReferencAssemblyInvalidProfile()
        {
            Should.Throw<InvalidOperationException>(() =>
            {
                string targetFrameworkRootPath = NativeMethodsShared.IsWindows
                                                     ? "c:\\Program Files\\Reference Assemblies\\Microsoft\\Framework"
                                                     : "/usr/lib";
                string targetFrameworkIdentifier = "Compact Framework";
                Version targetFrameworkVersion = new Version("1.0");
                string targetFrameworkProfile = "PocketPC" + new string(Path.GetInvalidFileNameChars());

                FrameworkNameVersioning frameworkName = new FrameworkNameVersioning(targetFrameworkIdentifier, targetFrameworkVersion, targetFrameworkProfile);

                FrameworkLocationHelper.GenerateReferenceAssemblyPath(targetFrameworkRootPath, frameworkName);
            });
        }
        /// <summary>
        /// Make sure if the identifier has invalid chars which would be used as part of path generation that we get an InvalidOperationException
        /// which indicates there was a problem generating the reference assembly path.
        /// </summary>
        [Fact]
        public void GenerateReferencAssemblyInvalidIdentifier()
        {
            Should.Throw<InvalidOperationException>(() =>
            {
                string targetFrameworkRootPath = NativeMethodsShared.IsWindows
                                                     ? "c:\\Program Files\\Reference Assemblies\\Microsoft\\Framework"
                                                     : "/usr/lib";
                string targetFrameworkIdentifier = "Compact Framework" + new string(Path.GetInvalidFileNameChars());
                Version targetFrameworkVersion = new Version("1.0");
                string targetFrameworkProfile = "PocketPC";

                FrameworkNameVersioning frameworkName = new FrameworkNameVersioning(targetFrameworkIdentifier, targetFrameworkVersion, targetFrameworkProfile);

                FrameworkLocationHelper.GenerateReferenceAssemblyPath(targetFrameworkRootPath, frameworkName);
            });
        }
        /// <summary>
        /// Make sure if the moniker and the root make a too long path that an InvalidOperationException is raised
        /// which indicates there was a problem generating the reference assembly path.
        /// </summary>
        [WindowsFullFrameworkOnlyFact]
        public void GenerateReferencAssemblyPathTooLong()
        {
            Should.Throw<InvalidOperationException>(() =>
            {
                string pathTooLong = new string('a', 500);

                string targetFrameworkRootPath = NativeMethodsShared.IsWindows
                                                     ? "c:\\Program Files\\Reference Assemblies\\Microsoft\\Framework"
                                                     : "/usr/lib";
                string targetFrameworkIdentifier = "Compact Framework" + pathTooLong;
                Version targetFrameworkVersion = new Version("1.0");
                string targetFrameworkProfile = "PocketPC";

                FrameworkNameVersioning frameworkName = new FrameworkNameVersioning(targetFrameworkIdentifier, targetFrameworkVersion, targetFrameworkProfile);

                FrameworkLocationHelper.GenerateReferenceAssemblyPath(targetFrameworkRootPath, frameworkName);
            });
        }
        #endregion

        #region ChainReferenceAssemblyPath

        /// <summary>
        /// Verify the chaining method returns a null if there is no redist list file for the framework we are trying to chain with. This is ok because the lack of a redist list file means we
        /// do not have anything to chain with.
        /// </summary>
        [Fact]
        public void ChainReferenceAssembliesRedistExistsNoRedistList()
        {
            string path = ToolLocationHelper.ChainReferenceAssemblyPath(@"PathDoesNotExistSoICannotChain");
            path.ShouldBeNull(); // " Expected the path to be null when the path to the FrameworkList.xml does not exist"
        }

        /// <summary>
        /// Verify we do not hang, crash, go on forever if there is a circular reference with the include frameworks. What should happen is
        /// we should notice that we have already chained to a given framework and not try and chain with it again.
        /// </summary>
        [Fact]
        public void ChainReferenceAssembliesRedistExistsCircularRefernce()
        {
            string redistString41 = "<FileList Redist='Random' IncludeFramework='v4.0'>" +
                                     "<File AssemblyName='System' Version='4.0.0.0' PublicKeyToken='b77a5c561934e089' Culture='neutral' ProcessorArchitecture='MSIL' FileVersion='4.0.0.0' InGAC='false' />" +
                                  "</FileList >";

            string redistString40 = "<FileList Redist='Random'>" +
                                       "<File AssemblyName='System' Version='4.0.0.0' PublicKeyToken='b77a5c561934e089' Culture='neutral' ProcessorArchitecture='MSIL' FileVersion='4.0.0.0' InGAC='false' />" +
                                    "</FileList >";

            string tempDirectory = Path.Combine(Path.GetTempPath(), "ChainReferenceAssembliesRedistExistsChain");

            string redist41Directory = Path.Combine(tempDirectory, "v4.1", "RedistList") + Path.DirectorySeparatorChar;
            string redist41 = Path.Combine(redist41Directory, "FrameworkList.xml");
            string redist40Directory = Path.Combine(tempDirectory, "v4.0", "RedistList") + Path.DirectorySeparatorChar;
            string redist40 = Path.Combine(redist40Directory, "FrameworkList.xml");
            try
            {
                Directory.CreateDirectory(redist41Directory);
                Directory.CreateDirectory(redist40Directory);
                File.WriteAllText(redist40, redistString40);
                File.WriteAllText(redist41, redistString41);

                string path = ToolLocationHelper.ChainReferenceAssemblyPath(Path.Combine(tempDirectory, "v4.1"));

                string expectedChainedPath = Path.Combine(tempDirectory, "v4.0");
                expectedChainedPath.ShouldBe(path, StringCompareShould.IgnoreCase);
            }
            finally
            {
                if (Directory.Exists(redist40Directory))
                {
                    FileUtilities.DeleteWithoutTrailingBackslash(redist40Directory, true);
                }

                if (Directory.Exists(redist41Directory))
                {
                    FileUtilities.DeleteWithoutTrailingBackslash(redist41Directory, true);
                }
            }
        }

        /// <summary>
        /// Verify the case where there is no Included framework attribute, there should be no errors and we should continue on as if there were no further framework chained with the current one
        /// </summary>
        [Fact]
        public void ChainReferenceAssembliesRedistExistsNoInclude()
        {
            string redistString41 = "<FileList Redist='Random'>" +
                                        "<File AssemblyName='System' Version='4.0.0.0' PublicKeyToken='b77a5c561934e089' Culture='neutral' ProcessorArchitecture='MSIL' FileVersion='4.0.0.0' InGAC='false' />" +
                                     "</FileList >";

            string tempDirectory = Path.Combine(Path.GetTempPath(), "ChainReferenceAssembliesRedistExistsNoInclude");

            string redist41Directory = Path.Combine(tempDirectory, "v4.1", "RedistList") + Path.DirectorySeparatorChar;
            string redist41 = Path.Combine(redist41Directory, "FrameworkList.xml");
            try
            {
                Directory.CreateDirectory(redist41Directory);
                File.WriteAllText(redist41, redistString41);
                string path = ToolLocationHelper.ChainReferenceAssemblyPath(Path.Combine(tempDirectory, "v4.1"));
                path.ShouldBe(string.Empty); // "Expected the path to be empty"
            }
            finally
            {
                if (Directory.Exists(redist41Directory))
                {
                    FileUtilities.DeleteWithoutTrailingBackslash(redist41Directory, true);
                }
            }
        }

        /// <summary>
        /// Verify the case where the include framework is empty, this is ok, we should error but should just continue on as if there was no chaining of the redist list file.
        /// </summary>
        [Fact]
        public void ChainReferenceAssembliesRedistExistsEmptyInclude()
        {
            string redistString41 = "<FileList Redist='Random' IncludeFramework=''>" +
                                        "<File AssemblyName='System' Version='4.0.0.0' PublicKeyToken='b77a5c561934e089' Culture='neutral' ProcessorArchitecture='MSIL' FileVersion='4.0.0.0' InGAC='false' />" +
                                     "</FileList >";

            string tempDirectory = Path.Combine(Path.GetTempPath(), "ChainReferenceAssembliesRedistExistsNoInclude");

            string redist41Directory = Path.Combine(tempDirectory, "v4.1", "RedistList") + Path.DirectorySeparatorChar;
            string redist41 = Path.Combine(redist41Directory, "FrameworkList.xml");
            try
            {
                Directory.CreateDirectory(redist41Directory);
                File.WriteAllText(redist41, redistString41);
                string path = ToolLocationHelper.ChainReferenceAssemblyPath(Path.Combine(tempDirectory, "v4.1"));
                path.ShouldBe(string.Empty); // "Expected the path to be empty"
            }
            finally
            {
                if (Directory.Exists(redist41Directory))
                {
                    FileUtilities.DeleteWithoutTrailingBackslash(redist41Directory, true);
                }
            }
        }

        /// <summary>
        /// Verify the case where the redist is a valid xml file but does not have the FileListElement, this is to make sure we do not crash or get an exception if the FileList element cannot be found
        /// </summary>
        [Fact]
        public void ChainReferenceAssembliesRedistExistsNoFileList()
        {
            string redistString41 = "<FileListNOT Redist='Random'>" +
                                        "<File AssemblyName='System' Version='4.0.0.0' PublicKeyToken='b77a5c561934e089' Culture='neutral' ProcessorArchitecture='MSIL' FileVersion='4.0.0.0' InGAC='false' />" +
                                     "</FileListNOT >";

            string tempDirectory = Path.Combine(Path.GetTempPath(), "ChainReferenceAssembliesRedistExistsNoFileList");

            string redist41Directory = Path.Combine(tempDirectory, "v4.1", "RedistList") + Path.DirectorySeparatorChar;
            string redist41 = Path.Combine(redist41Directory, "FrameworkList.xml");
            try
            {
                Directory.CreateDirectory(redist41Directory);
                File.WriteAllText(redist41, redistString41);
                string path = ToolLocationHelper.ChainReferenceAssemblyPath(Path.Combine(tempDirectory, "v4.1"));
                path.ShouldBe(string.Empty); // "Expected the path to be empty"
            }
            finally
            {
                if (Directory.Exists(redist41Directory))
                {
                    FileUtilities.DeleteWithoutTrailingBackslash(redist41Directory, true);
                }
            }
        }

        /// <summary>
        /// Make sure we get the correct exception when there is no xml in the redist list file
        /// </summary>
        [Fact]
        public void ChainReferenceAssembliesRedistExistsBadFile()
        {
            Should.Throw<InvalidOperationException>(() =>
            {
                string redistString40 = "GARBAGE";
                string tempDirectory = Path.Combine(Path.GetTempPath(), "ChainReferenceAssembliesRedistExistsBadFile");

                string redist40Directory = Path.Combine(tempDirectory, "v4.0", "RedistList") + Path.DirectorySeparatorChar;
                string redist40 = Path.Combine(redist40Directory, "FrameworkList.xml");
                try
                {
                    Directory.CreateDirectory(redist40Directory);
                    File.WriteAllText(redist40, redistString40);

                    string path = ToolLocationHelper.ChainReferenceAssemblyPath(Path.Combine(tempDirectory, "v4.0"));
                    path.ShouldBeNull(); // "Expected the path to be null"
                }
                finally
                {
                    if (Directory.Exists(redist40Directory))
                    {
                        FileUtilities.DeleteWithoutTrailingBackslash(redist40Directory, true);
                    }
                }
            });
        }
        /// <summary>
        /// Make sure we get the correct exception when the xml file points to an included framework which does not exist.
        /// </summary>
        [Fact]
        public void ChainReferenceAssembliesRedistPointsToInvalidInclude()
        {
            string redistString41 = "<FileList Redist='Random' IncludeFramework='IDontExist'>" +
                                              "<File AssemblyName='System' Version='4.0.0.0' PublicKeyToken='b77a5c561934e089' Culture='neutral' ProcessorArchitecture='MSIL' FileVersion='4.0.0.0' InGAC='false' />" +
                                           "</FileList>";

            string tempDirectory = Path.Combine(Path.GetTempPath(), "ChainReferenceAssembliesRedistPointsToInvalidInclude");

            string redist41Directory = Path.Combine(tempDirectory, "v4.1", "RedistList") + Path.DirectorySeparatorChar;
            string redist41 = Path.Combine(redist41Directory, "FrameworkList.xml");
            string tempDirectoryPath = Path.Combine(tempDirectory, "v4.1");
            try
            {
                Directory.CreateDirectory(redist41Directory);
                File.WriteAllText(redist41, redistString41);

                string path = ToolLocationHelper.ChainReferenceAssemblyPath(tempDirectoryPath);
                path.ShouldBeNull();
            }
            finally
            {
                if (Directory.Exists(redist41Directory))
                {
                    FileUtilities.DeleteWithoutTrailingBackslash(redist41Directory, true);
                }
            }
        }

        /// <summary>
        /// Make sure we get the correct exception when the xml file points to an included framework which has invalid path chars.
        /// </summary>
        [Fact]
        public void ChainReferenceAssembliesRedistInvalidPathChars()
        {
            Should.Throw<InvalidOperationException>(() =>
            {
                char[] invalidFileNameChars = Path.GetInvalidFileNameChars();

                string redistString41 = "<FileList Redist='Random' IncludeFramework='" + new string(invalidFileNameChars) + "'>" +
                                                  "<File AssemblyName='System' Version='4.0.0.0' PublicKeyToken='b77a5c561934e089' Culture='neutral' ProcessorArchitecture='MSIL' FileVersion='4.0.0.0' InGAC='false' />" +
                                               "</FileList>";

                string tempDirectory = Path.Combine(Path.GetTempPath(), "ChainReferenceAssembliesRedistInvalidPathChars");

                string redist41Directory = Path.Combine(tempDirectory, "v4.1", "RedistList") + Path.DirectorySeparatorChar;
                string redist41 = Path.Combine(redist41Directory, "FrameworkList.xml");
                string tempDirectoryPath = Path.Combine(tempDirectory, "v4.1");
                try
                {
                    Directory.CreateDirectory(redist41Directory);
                    File.WriteAllText(redist41, redistString41);

                    ToolLocationHelper.ChainReferenceAssemblyPath(tempDirectoryPath);
                }
                finally
                {
                    if (Directory.Exists(redist41Directory))
                    {
                        FileUtilities.DeleteWithoutTrailingBackslash(redist41Directory, true);
                    }
                }
            });
        }
        /// <summary>
        /// Make sure we get the correct exception when the xml file points to an included framework which has invalid path chars.
        /// </summary>
        [WindowsFullFrameworkOnlyFact]
        public void ChainReferenceAssembliesRedistPathTooLong()
        {
            Should.Throw<InvalidOperationException>(() =>
            {
                string tooLong = new string('a', 500);
                string redistString41 = "<FileList Redist='Random' IncludeFramework='" + tooLong + "'>" +
                                                  "<File AssemblyName='System' Version='4.0.0.0' PublicKeyToken='b77a5c561934e089' Culture='neutral' ProcessorArchitecture='MSIL' FileVersion='4.0.0.0' InGAC='false' />" +
                                               "</FileList>";

                string tempDirectory = Path.Combine(Path.GetTempPath(), "ChainReferenceAssembliesRedistPathTooLong");

                string redist41Directory = Path.Combine(tempDirectory, "v4.1", "RedistList") + Path.DirectorySeparatorChar;
                string redist41 = Path.Combine(redist41Directory, "FrameworkList.xml");
                string tempDirectoryPath = Path.Combine(tempDirectory, "v4.1");
                try
                {
                    Directory.CreateDirectory(redist41Directory);
                    File.WriteAllText(redist41, redistString41);

                    ToolLocationHelper.ChainReferenceAssemblyPath(tempDirectoryPath);
                }
                finally
                {
                    if (Directory.Exists(redist41Directory))
                    {
                        FileUtilities.DeleteWithoutTrailingBackslash(redist41Directory, true);
                    }
                }
            });
        }
        #endregion

        #region GetReferenceAssemblyPathWithRootPath

        /// <summary>
        /// Verify the case where we are chaining redist lists and they are properly formatted
        /// </summary>
        [Fact]
        public void GetPathToReferenceAssembliesWithRootGoodWithChain()
        {
            string redistString41 = "<FileList Redist='Random' IncludeFramework='v4.0'>" +
                                     "<File AssemblyName='System' Version='4.0.0.0' PublicKeyToken='b77a5c561934e089' Culture='neutral' ProcessorArchitecture='MSIL' FileVersion='4.0.0.0' InGAC='false' />" +
                                  "</FileList >";

            string redistString40 = "<FileList Redist='Random' IncludeFramework='v3.9'>" +
                                       "<File AssemblyName='System' Version='4.0.0.0' PublicKeyToken='b77a5c561934e089' Culture='neutral' ProcessorArchitecture='MSIL' FileVersion='4.0.0.0' InGAC='false' />" +
                                    "</FileList >";

            string redistString39 = "<FileList Redist='Random'>" +
                                         "<File AssemblyName='System' Version='4.0.0.0' PublicKeyToken='b77a5c561934e089' Culture='neutral' ProcessorArchitecture='MSIL' FileVersion='4.0.0.0' InGAC='false' />" +
                                      "</FileList >";

            string tempDirectory = Path.Combine(Path.GetTempPath(), "GetPathToReferenceAssembliesWithRootGoodWithChain");

            string framework41Directory = Path.Combine(tempDirectory, "MyFramework", "v4.1") + Path.DirectorySeparatorChar;
            string framework41redistDirectory = Path.Combine(framework41Directory, "RedistList");
            string framework41RedistList = Path.Combine(framework41redistDirectory, "FrameworkList.xml");

            string framework40Directory = Path.Combine(tempDirectory, "MyFramework", "v4.0") + Path.DirectorySeparatorChar;
            string framework40redistDirectory = Path.Combine(framework40Directory, "RedistList");
            string framework40RedistList = Path.Combine(framework40redistDirectory, "FrameworkList.xml");

            string framework39Directory = Path.Combine(tempDirectory, "MyFramework", "v3.9") + Path.DirectorySeparatorChar;
            string framework39redistDirectory = Path.Combine(framework39Directory, "RedistList");
            string framework39RedistList = Path.Combine(framework39redistDirectory, "FrameworkList.xml");

            try
            {
                Directory.CreateDirectory(framework41redistDirectory);
                Directory.CreateDirectory(framework40redistDirectory);
                Directory.CreateDirectory(framework39redistDirectory);

                File.WriteAllText(framework39RedistList, redistString39);
                File.WriteAllText(framework40RedistList, redistString40);
                File.WriteAllText(framework41RedistList, redistString41);

                FrameworkNameVersioning frameworkName = new FrameworkNameVersioning("MyFramework", new Version("4.1"));
                IList<string> directories = ToolLocationHelper.GetPathToReferenceAssemblies(tempDirectory, frameworkName);

                directories.Count.ShouldBe(3); // "Expected the method to return three paths."
                directories[0].ShouldBe(framework41Directory, StringCompareShould.IgnoreCase);
                directories[1].ShouldBe(framework40Directory, StringCompareShould.IgnoreCase);
                directories[2].ShouldBe(framework39Directory, StringCompareShould.IgnoreCase);
            }
            finally
            {
                if (Directory.Exists(framework41Directory))
                {
                    FileUtilities.DeleteWithoutTrailingBackslash(framework41Directory, true);
                }

                if (Directory.Exists(framework40Directory))
                {
                    FileUtilities.DeleteWithoutTrailingBackslash(framework40Directory, true);
                }

                if (Directory.Exists(framework39Directory))
                {
                    FileUtilities.DeleteWithoutTrailingBackslash(framework39Directory, true);
                }
            }
        }

        /// <summary>
        /// Verify the correct display name returned
        /// </summary>
        [Fact]
        public void DisplayNameGeneration()
        {
            string redistString40 = "<FileList Redist='Random' Name='MyFramework 4.0' >" +
                                       "<File AssemblyName='System' Version='4.0.0.0' PublicKeyToken='b77a5c561934e089' Culture='neutral' ProcessorArchitecture='MSIL' FileVersion='4.0.0.0' InGAC='false' />" +
                                    "</FileList >";

            string redistString39 = "<FileList Redist='Random'>" +
                                         "<File AssemblyName='System' Version='4.0.0.0' PublicKeyToken='b77a5c561934e089' Culture='neutral' ProcessorArchitecture='MSIL' FileVersion='4.0.0.0' InGAC='false' />" +
                                      "</FileList >";

            string tempDirectory = Path.Combine(Path.GetTempPath(), "DisplayNameGeneration");

            string framework40Directory = Path.Combine(tempDirectory, "MyFramework", "v4.0")
                                          + Path.DirectorySeparatorChar;
            string framework40redistDirectory = Path.Combine(framework40Directory, "RedistList");
            string framework40RedistList = Path.Combine(framework40redistDirectory, "FrameworkList.xml");

            string framework39Directory =
                Path.Combine(tempDirectory, "MyFramework", "v3.9", "Profile", "Client");
            string framework39redistDirectory = Path.Combine(framework39Directory, "RedistList");
            string framework39RedistList = Path.Combine(framework39redistDirectory, "FrameworkList.xml");

            try
            {
                Directory.CreateDirectory(framework40redistDirectory);
                Directory.CreateDirectory(framework39redistDirectory);

                File.WriteAllText(framework39RedistList, redistString39);
                File.WriteAllText(framework40RedistList, redistString40);

                FrameworkNameVersioning frameworkName = new FrameworkNameVersioning("MyFramework", new Version("4.0"));
                string displayName40 = ToolLocationHelper.GetDisplayNameForTargetFrameworkDirectory(framework40Directory, frameworkName);

                frameworkName = new FrameworkNameVersioning("MyFramework", new Version("3.9"), "Client");
                string displayName39 = ToolLocationHelper.GetDisplayNameForTargetFrameworkDirectory(framework39Directory, frameworkName);
                displayName40.ShouldBe("MyFramework 4.0", StringCompareShould.IgnoreCase);
                displayName39.ShouldBe("MyFramework v3.9 Client", StringCompareShould.IgnoreCase);
            }
            finally
            {
                if (Directory.Exists(framework40Directory))
                {
                    FileUtilities.DeleteWithoutTrailingBackslash(framework40Directory, true);
                }

                if (Directory.Exists(framework39Directory))
                {
                    FileUtilities.DeleteWithoutTrailingBackslash(framework39Directory, true);
                }
            }
        }

        /// <summary>
        /// Make sure we do not crash if there is a circular reference in the redist lists, we should only have a path in our reference assembly list once.
        ///
        /// </summary>
        [Fact]
        public void GetPathToReferenceAssembliesWithRootCircularReference()
        {
            string redistString41 = "<FileList Redist='Random' IncludeFramework='v4.0'>" +
                                     "<File AssemblyName='System' Version='4.0.0.0' PublicKeyToken='b77a5c561934e089' Culture='neutral' ProcessorArchitecture='MSIL' FileVersion='4.0.0.0' InGAC='false' />" +
                                  "</FileList >";

            string redistString40 = "<FileList Redist='Random' IncludeFramework='v4.1'>" +
                                       "<File AssemblyName='System' Version='4.0.0.0' PublicKeyToken='b77a5c561934e089' Culture='neutral' ProcessorArchitecture='MSIL' FileVersion='4.0.0.0' InGAC='false' />" +
                                    "</FileList >";

            string tempDirectory = Path.Combine(Path.GetTempPath(), "GetPathToReferenceAssembliesWithRootCircularReference");

            string framework41Directory = Path.Combine(tempDirectory, "MyFramework", "v4.1")
                                          + Path.DirectorySeparatorChar;
            string framework41redistDirectory = Path.Combine(framework41Directory, "RedistList");
            string framework41RedistList = Path.Combine(framework41redistDirectory, "FrameworkList.xml");

            string framework40Directory = Path.Combine(tempDirectory, "MyFramework", "v4.0")
                                          + Path.DirectorySeparatorChar;
            string framework40redistDirectory = Path.Combine(framework40Directory, "RedistList");
            string framework40RedistList = Path.Combine(framework40redistDirectory, "FrameworkList.xml");

            try
            {
                Directory.CreateDirectory(framework41redistDirectory);
                Directory.CreateDirectory(framework40redistDirectory);

                File.WriteAllText(framework40RedistList, redistString40);
                File.WriteAllText(framework41RedistList, redistString41);

                FrameworkNameVersioning frameworkName = new FrameworkNameVersioning("MyFramework", new Version("4.1"));
                IList<string> directories = ToolLocationHelper.GetPathToReferenceAssemblies(tempDirectory, frameworkName);

                directories.Count.ShouldBe(2); // "Expected the method to return two paths."
                directories[0].ShouldBe(framework41Directory, StringCompareShould.IgnoreCase);
                directories[1].ShouldBe(framework40Directory, StringCompareShould.IgnoreCase);
            }
            finally
            {
                if (Directory.Exists(framework41Directory))
                {
                    FileUtilities.DeleteWithoutTrailingBackslash(framework41Directory, true);
                }

                if (Directory.Exists(framework40Directory))
                {
                    FileUtilities.DeleteWithoutTrailingBackslash(framework40Directory, true);
                }
            }
        }

        /// <summary>
        /// Test the case where the root path is a string but the framework name is null.
        /// We should expect the correct argument null exception
        /// </summary>
        [Fact]
        public void GetPathToReferenceAssembliesNullFrameworkName()
        {
            Should.Throw<ArgumentNullException>(() =>
            {
                ToolLocationHelper.GetPathToReferenceAssemblies("Not Null String", (FrameworkNameVersioning)null);
            });
        }
        /// <summary>
        /// Make sure we get the correct exception when both parameters are null
        /// </summary>
        [Fact]
        public void GetPathToReferenceAssembliesNullArgumentNameandFrameworkName()
        {
            Should.Throw<ArgumentNullException>(() =>
            {
                ToolLocationHelper.GetPathToReferenceAssemblies(null, (FrameworkNameVersioning)null);
            });
        }
        /// <summary>
        /// Make sure we get the correct exception when the root is null but the frameworkname is not null
        /// </summary>
        [Fact]
        public void GetPathToReferenceAssembliesNullArgumentGoodFrameworkNameNullRoot()
        {
            Should.Throw<ArgumentNullException>(() =>
            {
                FrameworkNameVersioning frameworkName = new FrameworkNameVersioning("Ident", new Version("2.0"));
                ToolLocationHelper.GetPathToReferenceAssemblies(null, frameworkName);
            });
        }
        /// <summary>
        /// Make sure we get the correct exception when the root is null but the frameworkname is not null
        /// With no framework name we cannot generate the path
        /// </summary>
        [Fact]
        public void GetPathToReferenceAssembliesNullArgumentGoodFrameworkNameEmptyRoot()
        {
            Should.Throw<ArgumentException>(() =>
            {
                FrameworkNameVersioning frameworkName = new FrameworkNameVersioning("Ident", new Version("2.0"));
                ToolLocationHelper.GetPathToReferenceAssemblies(string.Empty, frameworkName);
            });
        }
        /// <summary>
        /// Make sure we get the correct exception when the root is null but the frameworkname is not empty to make sure we cover the different input cases
        /// With no root we cannot properly generate the path.
        /// </summary>
        [Fact]
        public void GetPathToReferenceAssembliesNullArgumentGoodFrameworkNameEmptyRoot2()
        {
            Should.Throw<ArgumentException>(() =>
            {
                FrameworkNameVersioning frameworkName = new FrameworkNameVersioning("Ident", new Version("2.0"));
                ToolLocationHelper.GetPathToReferenceAssemblies(string.Empty, frameworkName);
            });
        }
        #endregion

        #region GetReferenceAssemblyPathWithDefaultRoot

        /// <summary>
        /// Test the case where the method which only takes in a FrameworkName will throw an exception when
        /// the input is null since a null framework name is not useful
        /// </summary>
        [Fact]
        public void GetPathToReferenceAssembliesDefaultLocationNullFrameworkName()
        {
            Should.Throw<ArgumentNullException>(() =>
            {
                ToolLocationHelper.GetPathToReferenceAssemblies((FrameworkNameVersioning)null);
            });
        }

        /// <summary>
        /// Verify the method correctly returns the 4.8 reference assembly location information if .net 4.8 and
        /// its corresponding reference assemblies are installed.
        /// .NET 4.8 should always be installed for our tests. We cannot validly verify on Windows that by adding a check
        /// that ToolLocationHelper.GetPathToDotNetFrameworkReferenceAssemblies(TargetDotNetFrameworkVersion.Version48)
        /// returns something reasonable because later versions of the framework overwrote the current version in
        /// place, which means it just looks for a folder starting with v4.0 in the right spot for any higher version.
        /// </summary>
<<<<<<< HEAD
        [Fact(Skip = "skipped for failing tests when reviving pipeline")]
        [Trait("Category", "mono-osx-failing")]
        public void GetPathToReferenceAssembliesDefaultLocation45()
=======
        [Fact]
        public void GetPathToReferenceAssembliesDefaultLocation48()
>>>>>>> 897f086a
        {
            if (ToolLocationHelper.GetPathToDotNetFrameworkReferenceAssemblies(TargetDotNetFrameworkVersion.Version48) != null)
            {
                FrameworkNameVersioning frameworkName = new(".NETFramework", new Version("4.8"));
                IList<string> directories = ToolLocationHelper.GetPathToReferenceAssemblies(frameworkName);
                directories.Count.ShouldBe(1); // "Expected the method to return one path."

                string referenceAssemblyPath = ToolLocationHelper.GetPathToDotNetFrameworkReferenceAssemblies(TargetDotNetFrameworkVersion.Version48);
                directories[0].ShouldBe(referenceAssemblyPath, StringCompareShould.IgnoreCase);
            }
            // else
            // "Ignored because v4.8 did not seem to be installed"
        }

        /// <summary>
        /// Test the case where the framework requested does not exist. Since we do an existence check before returning the path this non existent path should return an empty list
        /// </summary>
        [Fact]
        public void GetPathToReferenceAssembliesDefaultLocation99()
        {
            string targetFrameworkIdentifier = ".Net Framework";
            Version targetFrameworkVersion = new Version("99.99");

            FrameworkNameVersioning frameworkName = new FrameworkNameVersioning(targetFrameworkIdentifier, targetFrameworkVersion, string.Empty);

            IList<string> directories = ToolLocationHelper.GetPathToReferenceAssemblies(frameworkName);
            directories.Count.ShouldBe(0); // "Expected the method to return no paths."
        }

        /// <summary>
        /// Make sure we choose the correct path for program files based on the operating system
        /// </summary>
        [WindowsOnlyFact]
        public void TestGenerateProgramFiles32()
        {
            Environment.SpecialFolder folder = Environment.Is64BitOperatingSystem ? Environment.SpecialFolder.ProgramFilesX86 : Environment.SpecialFolder.ProgramFiles;
            string programFilesX86 = Environment.GetFolderPath(folder);
            string result = FrameworkLocationHelper.GenerateProgramFiles32();

            // 32-bit OS: "Expected to use program files"
            // 64-bit OS: "Expected to use program files x86"
            result.ShouldBe(programFilesX86, StringCompareShould.IgnoreCase);
        }

        /// <summary>
        /// Verify we get the correct reference assembly path out of the framework location helper
        /// </summary>
        [WindowsOnlyFact(additionalMessage: "No ProgramFiles known location outside Windows.")]
        public void TestGeneratedReferenceAssemblyPath()
        {
            string programFiles32 = FrameworkLocationHelper.GenerateProgramFiles32();
            string referenceAssemblyRoot = FrameworkLocationHelper.GenerateProgramFilesReferenceAssemblyRoot();
            string pathToCombineWith = "Reference Assemblies\\Microsoft\\Framework";
            string combinedPath = Path.Combine(programFiles32, pathToCombineWith);
            string fullPath = Path.GetFullPath(combinedPath);

            referenceAssemblyRoot.ShouldBe(fullPath, StringCompareShould.IgnoreCase);
        }

        #endregion

        #region HandleLegacyFrameworks

        /// <summary>
        /// Verify when 20 is simulated to be installed that the method returns the 2.0 directory
        /// </summary>
        [Fact]
        public void LegacyFramework20Good()
        {
            FrameworkNameVersioning frameworkName = new FrameworkNameVersioning("Anything", new Version("2.0"));
            LegacyFrameworkTestHelper legacyHelper = new LegacyFrameworkTestHelper();
            legacyHelper.DotNet20Installed = true;

            IList<string> list = ToolLocationHelper.HandleLegacyDotNetFrameworkReferenceAssemblyPaths(legacyHelper.GetDotNetVersionToPathDelegate, legacyHelper.GetDotNetReferenceAssemblyDelegate, frameworkName);
            list.Count.ShouldBe(1);
            list[0].ShouldBe(LegacyFrameworkTestHelper.DotNet20FrameworkPath);
        }

        /// <summary>
        /// Verify when 20 is simulated to not be installed that the method returns an empty list
        /// </summary>
        [Fact]
        public void LegacyFramework20NotInstalled()
        {
            FrameworkNameVersioning frameworkName = new FrameworkNameVersioning("Anything", new Version("2.0"));
            LegacyFrameworkTestHelper legacyHelper = new LegacyFrameworkTestHelper();

            IList<string> list = ToolLocationHelper.HandleLegacyDotNetFrameworkReferenceAssemblyPaths(legacyHelper.GetDotNetVersionToPathDelegate, legacyHelper.GetDotNetReferenceAssemblyDelegate, frameworkName);
            list.Count.ShouldBe(0);
        }

        /// <summary>
        /// Verify when 30 is simulated to be installed that the method returns the 3.0 directory
        /// </summary>
        [Fact]
        public void LegacyFramework30Good()
        {
            FrameworkNameVersioning frameworkName = new FrameworkNameVersioning("Anything", new Version("3.0"));
            LegacyFrameworkTestHelper legacyHelper = new LegacyFrameworkTestHelper();
            legacyHelper.DotNetReferenceAssemblies30Installed = true;
            legacyHelper.DotNet30Installed = true;
            legacyHelper.DotNet20Installed = true;

            IList<string> list = ToolLocationHelper.HandleLegacyDotNetFrameworkReferenceAssemblyPaths(legacyHelper.GetDotNetVersionToPathDelegate, legacyHelper.GetDotNetReferenceAssemblyDelegate, frameworkName);
            list.Count.ShouldBe(3);
            list[0].ShouldBe(LegacyFrameworkTestHelper.DotNet30ReferenceAssemblyPath);
            list[1].ShouldBe(LegacyFrameworkTestHelper.DotNet30FrameworkPath);
            list[2].ShouldBe(LegacyFrameworkTestHelper.DotNet20FrameworkPath);
        }

        /// <summary>
        /// Verify when 30 is simulated to not be installed that the method returns an empty list
        /// </summary>
        [Fact]
        public void LegacyFramework30NotInstalled()
        {
            FrameworkNameVersioning frameworkName = new FrameworkNameVersioning("Anything", new Version("3.0"));
            LegacyFrameworkTestHelper legacyHelper = new LegacyFrameworkTestHelper();
            legacyHelper.DotNetReferenceAssemblies30Installed = true;

            IList<string> list = ToolLocationHelper.HandleLegacyDotNetFrameworkReferenceAssemblyPaths(legacyHelper.GetDotNetVersionToPathDelegate, legacyHelper.GetDotNetReferenceAssemblyDelegate, frameworkName);
            list.Count.ShouldBe(0);
        }

        /// <summary>
        /// Verify when the 30 reference assemblies are simulated to not be installed that the method returns an empty list
        /// </summary>
        [Fact]
        public void LegacyFramework30ReferenceAssembliesNotInstalled()
        {
            FrameworkNameVersioning frameworkName = new FrameworkNameVersioning("Anything", new Version("3.0"));
            LegacyFrameworkTestHelper legacyHelper = new LegacyFrameworkTestHelper();
            legacyHelper.DotNet30Installed = true;

            IList<string> list = ToolLocationHelper.HandleLegacyDotNetFrameworkReferenceAssemblyPaths(legacyHelper.GetDotNetVersionToPathDelegate, legacyHelper.GetDotNetReferenceAssemblyDelegate, frameworkName);
            list.Count.ShouldBe(0);
        }

        /// <summary>
        /// Verify when 30 is installed but 2.0 is not installed that we only get one of the paths back.
        /// </summary>
        [Fact]
        public void LegacyFramework30WithNo20Installed()
        {
            FrameworkNameVersioning frameworkName = new FrameworkNameVersioning("Anything", new Version("3.0"));
            LegacyFrameworkTestHelper legacyHelper = new LegacyFrameworkTestHelper();
            legacyHelper.DotNet30Installed = true;
            legacyHelper.DotNetReferenceAssemblies30Installed = true;
            // Note no 2.0 installed

            IList<string> list = ToolLocationHelper.HandleLegacyDotNetFrameworkReferenceAssemblyPaths(legacyHelper.GetDotNetVersionToPathDelegate, legacyHelper.GetDotNetReferenceAssemblyDelegate, frameworkName);
            list.Count.ShouldBe(2);
            list[0].ShouldBe(LegacyFrameworkTestHelper.DotNet30ReferenceAssemblyPath, StringCompareShould.IgnoreCase);
            list[1].ShouldBe(LegacyFrameworkTestHelper.DotNet30FrameworkPath, StringCompareShould.IgnoreCase);
        }

        /// <summary>
        /// Verify when 35 is simulated to be installed that the method returns the 3.5 directory
        /// </summary>
        [Fact]
        public void LegacyFramework35Good()
        {
            FrameworkNameVersioning frameworkName = new FrameworkNameVersioning("Anything", new Version("3.5"));
            LegacyFrameworkTestHelper legacyHelper = new LegacyFrameworkTestHelper();
            legacyHelper.DotNetReferenceAssemblies35Installed = true;
            legacyHelper.DotNetReferenceAssemblies30Installed = true;
            legacyHelper.DotNet30Installed = true;
            legacyHelper.DotNet35Installed = true;
            legacyHelper.DotNet20Installed = true;

            IList<string> list = ToolLocationHelper.HandleLegacyDotNetFrameworkReferenceAssemblyPaths(legacyHelper.GetDotNetVersionToPathDelegate, legacyHelper.GetDotNetReferenceAssemblyDelegate, frameworkName);
            list.Count.ShouldBe(5);
            list[0].ShouldBe(LegacyFrameworkTestHelper.DotNet35ReferenceAssemblyPath);
            list[1].ShouldBe(LegacyFrameworkTestHelper.DotNet35FrameworkPath);
            list[2].ShouldBe(LegacyFrameworkTestHelper.DotNet30ReferenceAssemblyPath);
            list[3].ShouldBe(LegacyFrameworkTestHelper.DotNet30FrameworkPath);
            list[4].ShouldBe(LegacyFrameworkTestHelper.DotNet20FrameworkPath);
        }

        /// <summary>
        /// Verify when 35 is simulated to not be installed that the method returns an empty list
        /// </summary>
        [Fact]
        public void LegacyFramework35NotInstalled()
        {
            FrameworkNameVersioning frameworkName = new FrameworkNameVersioning("Anything", new Version("3.5"));
            LegacyFrameworkTestHelper legacyHelper = new LegacyFrameworkTestHelper();
            legacyHelper.DotNetReferenceAssemblies35Installed = true;

            IList<string> list = ToolLocationHelper.HandleLegacyDotNetFrameworkReferenceAssemblyPaths(legacyHelper.GetDotNetVersionToPathDelegate, legacyHelper.GetDotNetReferenceAssemblyDelegate, frameworkName);
            list.Count.ShouldBe(0);
        }

        /// <summary>
        /// Verify when 35 reference assembly are simulated to not be installed that the method returns an empty list
        /// </summary>
        [Fact]
        public void LegacyFramework35ReferenceAssembliesNotInstalled()
        {
            FrameworkNameVersioning frameworkName = new FrameworkNameVersioning("Anything", new Version("3.5"));
            LegacyFrameworkTestHelper legacyHelper = new LegacyFrameworkTestHelper();
            legacyHelper.DotNet35Installed = true;

            IList<string> list = ToolLocationHelper.HandleLegacyDotNetFrameworkReferenceAssemblyPaths(legacyHelper.GetDotNetVersionToPathDelegate, legacyHelper.GetDotNetReferenceAssemblyDelegate, frameworkName);
            list.Count.ShouldBe(0);
        }

        /// <summary>
        /// Make sure when we are targeting .net framework 3.5 and are on a 64 bit machine we get the correct framework path.
        ///
        /// We are on a 64 bit machine
        /// Targeting .net framework 3.5
        ///
        /// 1) Target platform is x86. We expect to get the 32 bit framework directory
        /// 2) Target platform is x64, we expect to get the 64 bit framework directory
        /// 3) Target platform is Itanium, we expect to get the 64 bit framework directory
        /// 3) Target platform is some other value (AnyCpu, or anything else)  expect the framework directory for the "current" bitness of the process we are running under.
        ///
        /// </summary>
        [Fact]
        public void GetPathToStandardLibraries64Bit35()
        {
            string frameworkDirectory2032bit = FrameworkLocationHelper.GetPathToDotNetFrameworkV20(SharedDotNetFrameworkArchitecture.Bitness32);
            string frameworkDirectory2064bit = FrameworkLocationHelper.GetPathToDotNetFrameworkV20(SharedDotNetFrameworkArchitecture.Bitness64);
            string frameworkDirectory20Current = FrameworkLocationHelper.GetPathToDotNetFrameworkV20(SharedDotNetFrameworkArchitecture.Current);

            if (!EnvironmentUtilities.Is64BitOperatingSystem)
            {
                // "Not 64 bit OS "
                return;
            }

            if (string.IsNullOrEmpty(frameworkDirectory2032bit) || string.IsNullOrEmpty(frameworkDirectory2064bit) || string.IsNullOrEmpty(frameworkDirectory20Current))
            {
                // ".Net 2.0 not installed: checked current {0} :: 64 bit :: {1} :: 32 bit {2}", frameworkDirectory20Current, frameworkDirectory2064bit, frameworkDirectory2032bit
                return;
            }

            string pathToFramework = ToolLocationHelper.GetPathToStandardLibraries(".NetFramework", "v3.5", string.Empty, "x86");
            pathToFramework.ShouldBe(frameworkDirectory2032bit, StringCompareShould.IgnoreCase);

            pathToFramework = ToolLocationHelper.GetPathToStandardLibraries(".NetFramework", "v3.5", string.Empty, "x64");
            pathToFramework.ShouldBe(frameworkDirectory2064bit, StringCompareShould.IgnoreCase);

            pathToFramework = ToolLocationHelper.GetPathToStandardLibraries(".NetFramework", "v3.5", string.Empty, "itanium");
            pathToFramework.ShouldBe(frameworkDirectory2064bit, StringCompareShould.IgnoreCase);

            if (!EnvironmentUtilities.Is64BitProcess)
            {
                pathToFramework = ToolLocationHelper.GetPathToStandardLibraries(".NetFramework", "v3.5", string.Empty, "RandomPlatform");
                pathToFramework.ShouldBe(frameworkDirectory2032bit, StringCompareShould.IgnoreCase);
            }
            else
            {
                pathToFramework = ToolLocationHelper.GetPathToStandardLibraries(".NetFramework", "v3.5", string.Empty, "RandomPlatform");
                pathToFramework.ShouldBe(frameworkDirectory2064bit, StringCompareShould.IgnoreCase);
            }
        }

        /// <summary>
        /// Make sure when we are targeting .net framework 3.5 and are on a 64 bit machine we get the correct framework path.
        ///
        /// We are on a 64 bit machine
        /// Targeting .net framework 4.0
        ///
        /// We expect to always get the same path which is returned by GetPathToReferenceAssemblies.
        /// </summary>
        [Fact]
        public void GetPathToStandardLibraries64Bit40()
        {
            IList<string> referencePaths = ToolLocationHelper.GetPathToReferenceAssemblies(new FrameworkNameVersioning(".NETFramework", new Version("4.0")));

            if (!EnvironmentUtilities.Is64BitOperatingSystem)
            {
                // "Not 64 bit OS "
                return;
            }

            if (referencePaths.Count == 0)
            {
                // ".Net 4.0 not installed"
                return;
            }

            string pathToFramework = ToolLocationHelper.GetPathToStandardLibraries(".NetFramework", "v4.0", string.Empty, "x86");
            string dotNet40Path = FileUtilities.EnsureNoTrailingSlash(referencePaths[0]);
            pathToFramework.ShouldBe(dotNet40Path, StringCompareShould.IgnoreCase);

            pathToFramework = ToolLocationHelper.GetPathToStandardLibraries(".NetFramework", "v4.0", string.Empty, "x64");
            pathToFramework.ShouldBe(dotNet40Path, StringCompareShould.IgnoreCase);

            pathToFramework = ToolLocationHelper.GetPathToStandardLibraries(".NetFramework", "v4.0", string.Empty, "itanium");
            pathToFramework.ShouldBe(dotNet40Path, StringCompareShould.IgnoreCase);

            pathToFramework = ToolLocationHelper.GetPathToStandardLibraries(".NetFramework", "v4.0", string.Empty, "RandomPlatform");
            pathToFramework.ShouldBe(dotNet40Path, StringCompareShould.IgnoreCase);
        }

        /// <summary>
        /// Make sure when we are targeting .net framework 3.5 and are on a 32 bit machine we get the correct framework path.
        ///
        /// We are on a 32 bit machine
        /// Targeting .net framework 3.5
        ///
        /// 1) Target platform is x86. We expect to get the 32 bit framework directory
        /// 2) Target platform is x64, we expect to get the 32 bit framework directory
        /// 3) Target platform is Itanium, we expect to get the 32 bit framework directory
        /// 3) Target platform is some other value (AnyCpu, or anything else)  expect the framework directory for the "current" bitness of the process we are running under. In the
        ///    case of the unit test this should be the 32 bit framework directory.
        ///
        /// </summary>
        [Fact]
        public void GetPathToStandardLibraries32Bit35()
        {
            string frameworkDirectory2032bit = FrameworkLocationHelper.GetPathToDotNetFrameworkV20(SharedDotNetFrameworkArchitecture.Bitness32);
            string frameworkDirectory20Current = FrameworkLocationHelper.GetPathToDotNetFrameworkV20(SharedDotNetFrameworkArchitecture.Current);

            if (EnvironmentUtilities.Is64BitOperatingSystem)
            {
                // "Is a 64 bit OS "
                return;
            }

            if (string.IsNullOrEmpty(frameworkDirectory2032bit) || string.IsNullOrEmpty(frameworkDirectory20Current))
            {
                // ".Net 2.0 not installed: checked current {0} :: 32 bit {2}", frameworkDirectory20Current, frameworkDirectory2032bit
                return;
            }

            string pathToFramework = ToolLocationHelper.GetPathToStandardLibraries(".NetFramework", "v3.5", string.Empty, "x86");
            pathToFramework.ShouldBe(frameworkDirectory2032bit, StringCompareShould.IgnoreCase);

            pathToFramework = ToolLocationHelper.GetPathToStandardLibraries(".NetFramework", "v3.5", string.Empty, "x64");
            pathToFramework.ShouldBe(frameworkDirectory2032bit, StringCompareShould.IgnoreCase);

            pathToFramework = ToolLocationHelper.GetPathToStandardLibraries(".NetFramework", "v3.5", string.Empty, "itanium");
            pathToFramework.ShouldBe(frameworkDirectory2032bit, StringCompareShould.IgnoreCase);

            pathToFramework = ToolLocationHelper.GetPathToStandardLibraries(".NetFramework", "v3.5", string.Empty, "RandomPlatform");
            pathToFramework.ShouldBe(frameworkDirectory2032bit, StringCompareShould.IgnoreCase);
        }

        /// <summary>
        /// Make sure when we are targeting .net framework 4.0 and are on a 32 bit machine we get the correct framework path.
        ///
        /// We are on a 32 bit machine
        /// Targeting .net framework 4.0
        ///
        /// We expect to always get the same path which is returned by GetPathToReferenceAssemblies.
        /// </summary>
        [Fact]
        public void GetPathToStandardLibraries32Bit40()
        {
            IList<string> referencePaths = ToolLocationHelper.GetPathToReferenceAssemblies(new FrameworkNameVersioning(".NETFramework", new Version("4.0")));

            if (EnvironmentUtilities.Is64BitOperatingSystem)
            {
                // "Is 64 bit OS "
                return;
            }

            if (referencePaths.Count == 0)
            {
                // ".Net 4.0 not installed"
                return;
            }

            string pathToFramework = ToolLocationHelper.GetPathToStandardLibraries(".NetFramework", "v4.0", string.Empty, "x86");
            string dotNet40Path = FileUtilities.EnsureNoTrailingSlash(referencePaths[0]);
            pathToFramework.ShouldBe(dotNet40Path, StringCompareShould.IgnoreCase);

            pathToFramework = ToolLocationHelper.GetPathToStandardLibraries(".NetFramework", "v4.0", string.Empty, "x64");
            pathToFramework.ShouldBe(dotNet40Path, StringCompareShould.IgnoreCase);

            pathToFramework = ToolLocationHelper.GetPathToStandardLibraries(".NetFramework", "v4.0", string.Empty, "itanium");
            pathToFramework.ShouldBe(dotNet40Path, StringCompareShould.IgnoreCase);

            pathToFramework = ToolLocationHelper.GetPathToStandardLibraries(".NetFramework", "v4.0", string.Empty, "RandomPlatform");
            pathToFramework.ShouldBe(dotNet40Path, StringCompareShould.IgnoreCase);
        }

        /// <summary>
        /// Verify when 35 is installed but 2.0 is not installed we to find 3.5 and 3.0 but no 2.0 because it does not exist.
        /// </summary>
        [Fact]
        public void LegacyFramework35WithNo20Installed()
        {
            FrameworkNameVersioning frameworkName = new FrameworkNameVersioning("Anything", new Version("3.5"));
            LegacyFrameworkTestHelper legacyHelper = new LegacyFrameworkTestHelper();
            legacyHelper.DotNetReferenceAssemblies35Installed = true;
            legacyHelper.DotNetReferenceAssemblies30Installed = true;
            legacyHelper.DotNet35Installed = true;
            legacyHelper.DotNet30Installed = true;
            // Note no 2.0 installed

            IList<string> list = ToolLocationHelper.HandleLegacyDotNetFrameworkReferenceAssemblyPaths(legacyHelper.GetDotNetVersionToPathDelegate, legacyHelper.GetDotNetReferenceAssemblyDelegate, frameworkName);
            list.Count.ShouldBe(4);
            list[0].ShouldBe(LegacyFrameworkTestHelper.DotNet35ReferenceAssemblyPath, StringCompareShould.IgnoreCase);
            list[1].ShouldBe(LegacyFrameworkTestHelper.DotNet35FrameworkPath, StringCompareShould.IgnoreCase);
            list[2].ShouldBe(LegacyFrameworkTestHelper.DotNet30ReferenceAssemblyPath, StringCompareShould.IgnoreCase);
            list[3].ShouldBe(LegacyFrameworkTestHelper.DotNet30FrameworkPath, StringCompareShould.IgnoreCase);
        }

        /// <summary>
        /// Verify when 35 is installed but 3.0 is not installed we expect not to find 3.0 or 2.0.
        /// </summary>
        [Fact]
        public void LegacyFramework35WithNo30Installed()
        {
            FrameworkNameVersioning frameworkName = new FrameworkNameVersioning("Anything", new Version("3.5"));
            LegacyFrameworkTestHelper legacyHelper = new LegacyFrameworkTestHelper();
            legacyHelper.DotNetReferenceAssemblies35Installed = true;
            legacyHelper.DotNet35Installed = true;
            legacyHelper.DotNet20Installed = true;
            // Note no 3.0

            IList<string> list = ToolLocationHelper.HandleLegacyDotNetFrameworkReferenceAssemblyPaths(legacyHelper.GetDotNetVersionToPathDelegate, legacyHelper.GetDotNetReferenceAssemblyDelegate, frameworkName);
            list.Count.ShouldBe(2);
            list[0].ShouldBe(LegacyFrameworkTestHelper.DotNet35ReferenceAssemblyPath, StringCompareShould.IgnoreCase);
            list[1].ShouldBe(LegacyFrameworkTestHelper.DotNet35FrameworkPath, StringCompareShould.IgnoreCase);
        }

        /// <summary>
        /// Verify when 40 is simulated to not be installed that the method returns an empty list
        /// </summary>
        [Fact]
        public void LegacyFramework40NotInstalled()
        {
            FrameworkNameVersioning frameworkName = new FrameworkNameVersioning("Anything", new Version("4.0"));
            LegacyFrameworkTestHelper legacyHelper = new LegacyFrameworkTestHelper();

            IList<string> list = ToolLocationHelper.HandleLegacyDotNetFrameworkReferenceAssemblyPaths(legacyHelper.GetDotNetVersionToPathDelegate, legacyHelper.GetDotNetReferenceAssemblyDelegate, frameworkName);
            list.Count.ShouldBe(0);
        }

        /// <summary>
        /// Verify when 40 reference assemblies are installed but the dot net framework is not, in this case we return empty indicating .net 4.0 is not properly installed
        /// </summary>
        [Fact]
        public void LegacyFramework40DotNetFrameworkDirectoryNotInstalled()
        {
            FrameworkNameVersioning frameworkName = new FrameworkNameVersioning("Anything", new Version("4.0"));
            LegacyFrameworkTestHelper legacyHelper = new LegacyFrameworkTestHelper();
            legacyHelper.DotNetReferenceAssemblies40Installed = true;

            IList<string> list = ToolLocationHelper.HandleLegacyDotNetFrameworkReferenceAssemblyPaths(legacyHelper.GetDotNetVersionToPathDelegate, legacyHelper.GetDotNetReferenceAssemblyDelegate, frameworkName);
            list.Count.ShouldBe(0);
        }

        /// <summary>
        /// Verify when 40 reference assemblies are installed but the dot net framework is not we only get one of the paths back, this is because right now the assemblies are not in the right location
        /// </summary>
        [Fact]
        public void LegacyFramework40DotNetReferenceAssemblyDirectoryNotInstalled()
        {
            FrameworkNameVersioning frameworkName = new FrameworkNameVersioning("Anything", new Version("4.0"));
            LegacyFrameworkTestHelper legacyHelper = new LegacyFrameworkTestHelper();
            legacyHelper.DotNet40Installed = true;

            IList<string> list = ToolLocationHelper.HandleLegacyDotNetFrameworkReferenceAssemblyPaths(legacyHelper.GetDotNetVersionToPathDelegate, legacyHelper.GetDotNetReferenceAssemblyDelegate, frameworkName);
            list.Count.ShouldBe(0);
        }
        #endregion

#if FEATURE_WIN32_REGISTRY
        /// <summary>
        /// Verify we can an argument exception if we try and pass a empty registry root
        /// </summary>
        [Fact]
        public void GetAssemblyFoldersExInfoTestEmptyRegistryRoot()
        {
            Should.Throw<ArgumentException>(() =>
            {
                ToolLocationHelper.GetAssemblyFoldersExInfo("", "v3.0", "AssemblyFoldersEx", null, null, System.Reflection.ProcessorArchitecture.MSIL);
            });
        }
        /// <summary>
        /// Verify we can an argumentNull exception if we try and pass a null registry root
        /// </summary>
        [Fact]
        public void GetAssemblyFoldersExInfoListTestNullRegistryRoot()
        {
            Should.Throw<ArgumentNullException>(() =>
            {
                ToolLocationHelper.GetAssemblyFoldersExInfo(null, "v3.0", "AssemblyFoldersEx", null, null, System.Reflection.ProcessorArchitecture.MSIL);
            });
        }
        /// <summary>
        /// Verify we can an argument exception if we try and pass a empty registry suffix
        /// </summary>
        [Fact]
        public void GetAssemblyFoldersExInfoTestEmptyRegistrySuffix()
        {
            Should.Throw<ArgumentException>(() =>
            {
                ToolLocationHelper.GetAssemblyFoldersExInfo(@"SOFTWARE\Microsoft\.UnitTest", "v3.0", "", null, null, System.Reflection.ProcessorArchitecture.MSIL);
            });
        }
        /// <summary>
        /// Verify we can an argumentNull exception if we try and pass a null registry suffix
        /// </summary>
        [Fact]
        public void GetAssemblyFoldersExInfoTestNullRegistrySuffix()
        {
            Should.Throw<ArgumentNullException>(() =>
            {
                ToolLocationHelper.GetAssemblyFoldersExInfo(@"SOFTWARE\Microsoft\.UnitTest", "v3.0", null, null, null, System.Reflection.ProcessorArchitecture.MSIL);
            });
        }
        /// <summary>
        /// Verify we can an argument exception if we try and pass a empty registry suffix
        /// </summary>
        [Fact]
        public void GetAssemblyFoldersExInfoTestEmptyTargetRuntime()
        {
            Should.Throw<ArgumentException>(() =>
            {
                ToolLocationHelper.GetAssemblyFoldersExInfo(@"SOFTWARE\Microsoft\.UnitTest", "", "AssemblyFoldersEx", null, null, System.Reflection.ProcessorArchitecture.MSIL);
            });
        }
        /// <summary>
        /// Verify we can an argumentNull exception if we try and pass a null target runtime version
        /// </summary>
        [Fact]
        public void GetAssemblyFoldersExInfoTestNullTargetRuntimeVersion()
        {
            Should.Throw<ArgumentNullException>(() =>
            {
                ToolLocationHelper.GetAssemblyFoldersExInfo(@"SOFTWARE\Microsoft\.UnitTest", null, "AssemblyFoldersEx", null, null, System.Reflection.ProcessorArchitecture.MSIL);
            });
        }
        /// <summary>
        /// Verify we can get a list of directories out of the public API.
        /// </summary>
        [WindowsOnlyFact]
        public void GetAssemblyFoldersExInfoTest()
        {
            SetupAssemblyFoldersExTestConditionRegistryKey();
            IList<AssemblyFoldersExInfo> directories;
            try
            {
                directories = ToolLocationHelper.GetAssemblyFoldersExInfo(@"SOFTWARE\Microsoft\.UnitTest", "v3.0", "AssemblyFoldersEx", null, null, System.Reflection.ProcessorArchitecture.MSIL);
            }
            finally
            {
                RemoveAssemblyFoldersExTestConditionRegistryKey();
            }
            directories.ShouldNotBeNull();
            directories.Count.ShouldBe(2);
            directories[0].DirectoryPath.ShouldBe(@"C:\V1Control2", StringCompareShould.IgnoreCase);
            directories[1].DirectoryPath.ShouldBe(@"C:\V1Control", StringCompareShould.IgnoreCase);
        }

        private static void SetupAssemblyFoldersExTestConditionRegistryKey()
        {
            RegistryKey baseKey = Registry.CurrentUser;
            baseKey.DeleteSubKeyTree(@"SOFTWARE\Microsoft\.UnitTest", false);
            RegistryKey folderKey = baseKey.CreateSubKey(@"SOFTWARE\Microsoft\.UnitTest\v2.0.3600\AssemblyFoldersEx\Component1");
            folderKey.SetValue("", @"C:\V1Control");

            RegistryKey servicePackKey = baseKey.CreateSubKey(@"SOFTWARE\Microsoft\.UnitTest\v2.0.3600\AssemblyFoldersEx\Component2");
            servicePackKey.SetValue("", @"C:\V1Control2");
        }

        private static void RemoveAssemblyFoldersExTestConditionRegistryKey()
        {
            RegistryKey baseKey = Registry.CurrentUser;
            try
            {
                baseKey.DeleteSubKeyTree(@"SOFTWARE\Microsoft\.UnitTest\v2.0.3600\AssemblyFoldersEx\Component1");
                baseKey.DeleteSubKeyTree(@"SOFTWARE\Microsoft\.UnitTest\v2.0.3600\AssemblyFoldersEx\Component2");
            }
            catch (Exception)
            {
            }
        }
#endif

        [Fact]
        public void GetPathToStandardLibrariesWithCustomTargetFrameworkRoot()
        {
            using (var env = TestEnvironment.Create())
            {
                string frameworkName = "Foo Framework";
                string frameworkVersion = "v0.1";
                string rootDir = Path.Combine(env.DefaultTestDirectory.Path, "framework-root");

                string asmPath = CreateNewFrameworkAndGetAssembliesPath(env, frameworkName, frameworkVersion, rootDir);

                string stdLibPath = ToolLocationHelper.GetPathToStandardLibraries(frameworkName, frameworkVersion, string.Empty, null, rootDir);
                stdLibPath.ShouldBe(asmPath);
            }
        }

        [Fact]
        public void GetPathToStandardLibrariesWithNullTargetFrameworkRootPath()
        {
            string frameworkName = ".NETFramework";
            string frameworkVersion = "v4.5";

            string v45Path = ToolLocationHelper.GetPathToStandardLibraries(frameworkName, frameworkVersion, string.Empty);
            // This look up should fall back the default path with the .NET frameworks
            string v45PathWithNullRoot = ToolLocationHelper.GetPathToStandardLibraries(frameworkName, frameworkVersion, string.Empty, null);

            v45PathWithNullRoot.ShouldBe(v45Path);
        }

        [Fact]
        public void GetPathToStandardLibrariesWithCustomTargetFrameworkInFallbackSearchPathAndNullRoot()
        {
            using (var env = TestEnvironment.Create())
            {
                string frameworkName = "Foo Framework";
                string frameworkVersion = "v0.1";
                string customFrameworkRootPath = Path.Combine(env.DefaultTestDirectory.Path, "framework-root");

                string asmPath = CreateNewFrameworkAndGetAssembliesPath(env, frameworkName, frameworkVersion, customFrameworkRootPath);
                string fallbackSearchPaths = $"/foo/bar;{customFrameworkRootPath};/a/b";

                string stdLibPath = ToolLocationHelper.GetPathToStandardLibraries(frameworkName, frameworkVersion, string.Empty, null, null, fallbackSearchPaths);
                stdLibPath.ShouldBe(asmPath);
            }
        }

        [Fact]
        public void GetPathToStandardLibrariesWithCustomRootAndCustomTargetFrameworkInFallbackSearchPath()
        {
            // We are creating the same framework in the root path and in a second location, used as a
            // fallback search path. When trying to find the framework, we should always resolve to
            // the framework in the root path, because the search order is:
            //  1. rootPath or default path, if null
            //  2. fallback search paths

            using (var env = TestEnvironment.Create())
            {
                string frameworkName = "Foo Framework";
                string frameworkVersion = "v0.1";
                string rootDir = Path.Combine(env.CreateFolder().Path, "framework-root");
                string fallbackPath = Path.Combine(env.CreateFolder().Path, "framework-root");

                string asmPathForRoot = CreateNewFrameworkAndGetAssembliesPath(env, frameworkName, frameworkVersion, rootDir);
                CreateNewFrameworkAndGetAssembliesPath(env, frameworkName, frameworkVersion, fallbackPath);
                string fallbackSearchPaths = $"/foo/bar;{fallbackPath};/a/b";

                string stdLibPath = ToolLocationHelper.GetPathToStandardLibraries(frameworkName, frameworkVersion, string.Empty, null, rootDir, fallbackSearchPaths);
                // the path should be for the framework in the root path
                stdLibPath.ShouldBe(asmPathForRoot);
            }
        }

        [Fact]
        public void GetPathToStandardLibrariesWithNullTargetFrameworkFallbackSearchPaths()
        {
            string frameworkName = ".NETFramework";
            string frameworkVersion = "v4.5";

            string v45Path = ToolLocationHelper.GetPathToStandardLibraries(frameworkName, frameworkVersion, string.Empty);
            // This look up should fall back the default path with the .NET frameworks
            string v45PathWithNullRoot = ToolLocationHelper.GetPathToStandardLibraries(frameworkName, frameworkVersion, string.Empty, null, null);

            v45PathWithNullRoot.ShouldBe(v45Path);
        }

        [Fact]
        public void GetPathToReferenceAssembliesWithCustomTargetFrameworkInRoot()
        {
            using (var env = TestEnvironment.Create())
            {
                string customFrameworkDirToUse = Path.Combine(env.CreateFolder().Path, "framework-root");

                CheckGetPathToReferenceAssemblies(env, customFrameworkDirToUse, null,
                                                    (string frameworkName, string frameworkVersion, string frameworkProfile, string customFrameworkDir, string fallbackSearchPaths)
                                                         => ToolLocationHelper.GetPathToReferenceAssemblies(frameworkName, "v" + frameworkVersion, frameworkProfile, customFrameworkDir));
            }
        }

        [Fact]
        public void GetPathToReferenceAssembliesWithCustomTargetFrameworkInFallbackPath()
        {
            using (var env = TestEnvironment.Create())
            {
                string customFrameworkDirToUse = Path.Combine(env.CreateFolder().Path, "framework-root");
                string searchPaths = $"/foo/bar;{customFrameworkDirToUse}";
                string rootDir = env.CreateFolder().Path;

                CheckGetPathToReferenceAssemblies(env, customFrameworkDirToUse, searchPaths,
                                                    (string frameworkName, string frameworkVersion, string frameworkProfile, string customFrameworkDir, string fallbackSearchPaths)
                                                        => ToolLocationHelper.GetPathToReferenceAssemblies(
                                                                                frameworkName, "v" + frameworkVersion, frameworkProfile,
                                                                                rootDir, fallbackSearchPaths));
            }
        }

        [Fact]
        public void GetPathToReferenceAssembliesWithCustomTargetFrameworkInFallbackPathAndNullRoot()
        {
            using (var env = TestEnvironment.Create())
            {
                string customFrameworkDirToUse = Path.Combine(env.CreateFolder().Path, "framework-root");
                string searchPaths = $"/foo/bar;{customFrameworkDirToUse}";

                CheckGetPathToReferenceAssemblies(env, customFrameworkDirToUse, searchPaths,
                                                    (string frameworkName, string frameworkVersion, string frameworkProfile, string customFrameworkDir, string fallbackSearchPaths)
                                                        => ToolLocationHelper.GetPathToReferenceAssemblies(
                                                                            frameworkName, "v" + frameworkVersion, frameworkProfile,
                                                                            targetFrameworkRootPath: null, targetFrameworkFallbackSearchPaths: fallbackSearchPaths));
            }
        }

        // second overload of GetPathToReferenceAssemblies
        [Fact]
        public void GetPathToReferenceAssembliesWithCustomTargetFrameworkInRoot2()
        {
            using (var env = TestEnvironment.Create())
            {
                string customFrameworkDirToUse = Path.Combine(env.CreateFolder().Path, "framework-root");
                CheckGetPathToReferenceAssemblies(env, customFrameworkDirToUse, null,
                                                    (string frameworkName, string frameworkVersion, string frameworkProfile, string customFrameworkDir, string fallbackSearchPaths)
                                                         => ToolLocationHelper.GetPathToReferenceAssemblies(
                                                                            customFrameworkDir, fallbackSearchPaths,
                                                                            new FrameworkNameVersioning(frameworkName, new Version(frameworkVersion), frameworkProfile)));
            }
        }

        // second overload of GetPathToReferenceAssemblies
        [Fact]
        public void GetPathToReferenceAssembliesWithCustomTargetFrameworkRootInFallbackPath2()
        {
            using (var env = TestEnvironment.Create())
            {
                string customFrameworkDirToUse = Path.Combine(env.CreateFolder().Path, "framework-root");
                string searchPaths = $"{customFrameworkDirToUse};/a/b";
                string rootDir = env.CreateFolder().Path;

                CheckGetPathToReferenceAssemblies(env, customFrameworkDirToUse, searchPaths,
                                                    (string frameworkName, string frameworkVersion, string frameworkProfile, string customFrameworkDir, string fallbackSearchPaths)
                                                         => ToolLocationHelper.GetPathToReferenceAssemblies(
                                                                            rootDir, fallbackSearchPaths,
                                                                            new FrameworkNameVersioning(frameworkName, new Version(frameworkVersion), frameworkProfile)));
            }
        }

        [Fact]
        public void GetPathToReferenceAssembliesWithCustomTargetFrameworkRootInFallbackPathAndNullRoot2()
        {
            using (var env = TestEnvironment.Create())
            {
                string customFrameworkDirToUse = Path.Combine(env.CreateFolder().Path, "framework-root");
                string searchPaths = $"{customFrameworkDirToUse};/a/b";
                CheckGetPathToReferenceAssemblies(env, customFrameworkDirToUse, searchPaths,
                                                    (string frameworkName, string frameworkVersion, string frameworkProfile, string customFrameworkDir, string fallbackSearchPaths)
                                                         => ToolLocationHelper.GetPathToReferenceAssemblies(
                                                                            null, fallbackSearchPaths,
                                                                            new FrameworkNameVersioning(frameworkName, new Version(frameworkVersion), frameworkProfile)));
            }
        }

        private void CheckGetPathToReferenceAssemblies(TestEnvironment env, string customFrameworkDir, string fallbackSearchPaths, Func<string, string, string, string, string, IList<string>> getPathToReferenceAssemblies)
        {
            string frameworkName = "Foo Framework";
            string frameworkVersion = "0.1";
            string frameworkVersionWithV = "v" + frameworkVersion;
            string frameworkProfile = string.Empty;

            string asmPath = CreateNewFrameworkAndGetAssembliesPath(env, frameworkName, frameworkVersionWithV, customFrameworkDir);

            var stdLibPaths = getPathToReferenceAssemblies(frameworkName, frameworkVersion, frameworkProfile, customFrameworkDir, fallbackSearchPaths);
            if (NativeMethodsShared.IsMono)
            {
                stdLibPaths.Count.ShouldBe(2);
                stdLibPaths[0].ShouldBe(Path.Combine(customFrameworkDir, frameworkName, frameworkVersionWithV) + Path.DirectorySeparatorChar, stdLibPaths[0]);
                stdLibPaths[1].ShouldBe(asmPath + Path.DirectorySeparatorChar);
            }
            else
            {
                stdLibPaths.Count.ShouldBe(1);
                stdLibPaths[0].ShouldBe(Path.Combine(customFrameworkDir, frameworkName, frameworkVersionWithV) + Path.DirectorySeparatorChar, stdLibPaths[0]);
            }
        }

        [Fact]
        public void GetPathToReferenceAssembliesWithNullTargetFrameworkRootPath()
        {
            string frameworkName = ".NETFramework";
            string frameworkVersion = "v4.5";

            var v45Paths = ToolLocationHelper.GetPathToReferenceAssemblies(frameworkName, frameworkVersion, string.Empty);

            // This look up should fall back the default path with the .NET frameworks
            var v45PathsWithNullRoot = ToolLocationHelper.GetPathToReferenceAssemblies(frameworkName, frameworkVersion, string.Empty, null);

            v45PathsWithNullRoot.ShouldBe(v45Paths);
        }

        [Fact]
        public void GetPathToReferenceAssembliesWithNullTargetFrameworkFallbackSearchPaths()
        {
            string frameworkName = ".NETFramework";
            string frameworkVersion = "v4.5";

            var v45Paths = ToolLocationHelper.GetPathToReferenceAssemblies(frameworkName, frameworkVersion, string.Empty);

            // This look up should fall back the default path with the .NET frameworks
            var v45PathsWithNullRoot = ToolLocationHelper.GetPathToReferenceAssemblies(frameworkName, frameworkVersion, string.Empty, null, null);

            v45PathsWithNullRoot.ShouldBe(v45Paths);
        }

        private static string CreateNewFrameworkAndGetAssembliesPath(TestEnvironment env, string frameworkName, string frameworkVersion, string rootDir)
        {
            string frameworkListXml;
            if (NativeMethodsShared.IsMono)
            {
                // Mono uses an extra attribute to point to the location of the corresponding
                // assemblies
                frameworkListXml = @"<?xml version=""1.0"" encoding=""utf-8""?>
                    <FileList  Name=""{0}"" TargetFrameworkDirectory=""..\assemblies"" />";
            }
            else
            {
                frameworkListXml = @"<?xml version=""1.0"" encoding=""utf-8""?>
                    <FileList  Name=""{0}""/>";
            }

            string redistPath = Path.Combine(rootDir, frameworkName, frameworkVersion, "RedistList");
            string asmPath = Path.Combine(rootDir, frameworkName, frameworkVersion, NativeMethodsShared.IsMono ? "assemblies" : string.Empty);

            env.CreateFolder(redistPath);
            env.CreateFolder(asmPath);

            File.WriteAllText(Path.Combine(redistPath, "FrameworkList.xml"), string.Format(frameworkListXml, frameworkName));
            File.WriteAllText(Path.Combine(asmPath, "mscorlib.dll"), string.Empty);

            return asmPath;
        }

        /*
        * Method:   GetDirectories
        *
        * Delegate method simulates a file system for testing location methods.
        */
        private static string[] GetDirectories(string path, string pattern)
        {
            if (path == "{runtime-base}" && pattern == "v1.2*")
            {
                return new[] { @"{runtime-base}\v1.2.30617", @"{runtime-base}\v1.2.x86dbg", @"{runtime-base}\v1.2.x86fre" };
            }
            return Array.Empty<string>();
        }

        /// <summary>
        /// Delegate method simulates a file system for testing location methods.
        /// </summary>
        /// <param name="path"></param>
        /// <returns></returns>
        private static bool DirectoryExists(string path)
        {
            return path.Contains("{runtime-base}") || Directory.Exists(path);
        }

#if FEATURE_WIN32_REGISTRY
        private static string GetRegistryValueHelper(RegistryHive hive, RegistryView view, string subKeyPath, string name)
        {
            using (var key = RegistryHelper.OpenBaseKey(hive, view))
            using (var subKey = key.OpenSubKey(subKeyPath))
            {
                if (subKey != null)
                {
                    return (string)subKey.GetValue(name);
                }
            }

            return null;
        }
#endif
        private static IEnumerable<VisualStudioVersion> EnumVisualStudioVersions()
        {
            for (VisualStudioVersion vsVersion = VisualStudioVersion.Version100; vsVersion <= VisualStudioVersion.VersionLatest; ++vsVersion)
            {
                yield return vsVersion;
            }
        }

        private static IEnumerable<TargetDotNetFrameworkVersion> EnumDotNetFrameworkVersions()
        {
            for (TargetDotNetFrameworkVersion dotNetVersion = TargetDotNetFrameworkVersion.Version11; dotNetVersion <= TargetDotNetFrameworkVersion.VersionLatest; ++dotNetVersion)
            {
                yield return dotNetVersion;
            }
        }

        /// <summary>
        /// This class will provide delegates and properties to allow differen combinations of ToolLocationHelper GetDotNetFrameworkPaths and GetReferenceAssemblyPaths to be simulated.
        /// </summary>
        internal sealed class LegacyFrameworkTestHelper
        {
            /// <summary>
            /// Paths which simulate the fact that the frameworks are installed including their reference assemblies
            /// </summary>
            internal const string DotNet40ReferenceAssemblyPath = "C:\\Program Files\\Reference Assemblies\\Framework\\V4.0";
            internal const string DotNet35ReferenceAssemblyPath = "C:\\Program Files\\Reference Assemblies\\Framework\\V3.5";
            internal const string DotNet30ReferenceAssemblyPath = "C:\\Program Files\\Reference Assemblies\\Framework\\V3.0";
            internal const string DotNet20FrameworkPath = "C:\\Microsoft\\.Net Framework\\V2.0.57027";
            internal const string DotNet30FrameworkPath = "C:\\Microsoft\\.Net Framework\\V3.0";
            internal const string DotNet35FrameworkPath = "C:\\Microsoft\\.Net Framework\\V3.5";
            internal const string DotNet40FrameworkPath = "C:\\Microsoft\\.Net Framework\\V4.0";

            /// <summary>
            /// Should the delegate respond with a path or null when asked for Version20 on the delegate which gets the DotNetFrameworkPath
            /// </summary>
            internal bool DotNet20Installed { get; set; }

            /// <summary>
            /// Should the delegate respond with a path or null when asked for Version30 on the delegate which gets the DotNetFrameworkPath
            /// </summary>
            internal bool DotNet30Installed { get; set; }

            /// <summary>
            /// Should the delegate respond with a path or null when asked for Version35 on the delegate which gets the DotNetFrameworkPath
            /// </summary>
            internal bool DotNet35Installed { get; set; }

            /// <summary>
            /// Should the delegate respond with a path or null when asked for Version40 on the delegate which gets the DotNetFrameworkPath
            /// </summary>
            internal bool DotNet40Installed { get; set; }

            /// <summary>
            /// Should the delegate respond with a path or null when asked for Version40 on the delegate which gets the DotNetReferenceAssembliesPath is called
            /// </summary>
            internal bool DotNetReferenceAssemblies40Installed { get; set; }

            /// <summary>
            /// Should the delegate respond with a path or null when asked for Version35 on the delegate which gets the DotNetReferenceAssembliesPath is called
            /// </summary>
            internal bool DotNetReferenceAssemblies35Installed { get; set; }

            /// <summary>
            /// Should the delegate respond with a path or null when asked for Version30 on the delegate which gets the DotNetReferenceAssembliesPath is called
            /// </summary>
            internal bool DotNetReferenceAssemblies30Installed { get; set; }

            /// <summary>
            /// Return a delegate which will return a path or null depending on whether or not frameworks and their reference assembly paths are being simulated as being installed
            /// </summary>
            internal ToolLocationHelper.VersionToPath GetDotNetVersionToPathDelegate => GetDotNetFramework;

            /// <summary>
            /// Return a delegate which will return a path or null depending on whether or not frameworks and their reference assembly paths are being simulated as being installed
            /// </summary>
            internal ToolLocationHelper.VersionToPath GetDotNetReferenceAssemblyDelegate => GetDotNetFrameworkReferenceAssemblies;

            /// <summary>
            /// Return a path to the .net framework reference assemblies if the boolean property said we should return one.
            /// Return null if we should not fake the fact that the framework reference assemblies are installed
            /// </summary>
            private string GetDotNetFrameworkReferenceAssemblies(TargetDotNetFrameworkVersion version)
            {
                switch (version)
                {
                    case TargetDotNetFrameworkVersion.Version40:
                        {
                            return DotNetReferenceAssemblies40Installed ? DotNet40ReferenceAssemblyPath : null;
                        }
                    case TargetDotNetFrameworkVersion.Version35:
                        {
                            return DotNetReferenceAssemblies35Installed ? DotNet35ReferenceAssemblyPath : null;
                        }
                    case TargetDotNetFrameworkVersion.Version30:
                        {
                            return DotNetReferenceAssemblies30Installed ? DotNet30ReferenceAssemblyPath : null;
                        }
                    default:
                        {
                            return null;
                        }
                }
            }

            /// <summary>
            /// Return a path to the .net framework if the boolean property said we should return one.
            /// Return null if we should not fake the fact that the framework is installed
            /// </summary>
            private string GetDotNetFramework(TargetDotNetFrameworkVersion version)
            {
                switch (version)
                {
                    case TargetDotNetFrameworkVersion.Version20:
                        {
                            return DotNet20Installed ? DotNet20FrameworkPath : null;
                        }
                    case TargetDotNetFrameworkVersion.Version30:
                        {
                            return DotNet30Installed ? DotNet30FrameworkPath : null;
                        }
                    case TargetDotNetFrameworkVersion.Version35:
                        {
                            return DotNet35Installed ? DotNet35FrameworkPath : null;
                        }
                    case TargetDotNetFrameworkVersion.Version40:
                        {
                            return DotNet40Installed ? DotNet40FrameworkPath : null;
                        }
                    default:
                        {
                            return null;
                        }
                }
            }
        }
    }

    /// <summary>
    /// Verify the toolLocation helper method that enumerates the disk and registry to get the list of installed SDKs.
    /// </summary>
    public class GetPlatformExtensionSDKLocationsTestFixture : IDisposable
    {
#if FEATURE_WIN32_REGISTRY
        // Create delegates to mock the registry for the registry portion of the test.
        private readonly OpenBaseKey _openBaseKey = GetBaseKey;
        private readonly GetRegistrySubKeyNames getRegistrySubKeyNames = GetRegistrySubKeyNames;
        private readonly GetRegistrySubKeyDefaultValue getRegistrySubKeyDefaultValue;
#endif

        // Path to the fake SDk directory structure created under the temp directory.
        private readonly string _fakeStructureRoot;
        private readonly string _fakeStructureRoot2;
        private readonly ITestOutputHelper _output;

        public GetPlatformExtensionSDKLocationsTestFixture(ITestOutputHelper output)
        {
#if FEATURE_WIN32_REGISTRY
            getRegistrySubKeyDefaultValue = GetRegistrySubKeyDefaultValue;
#endif

            _output = output;

            _fakeStructureRoot = MakeFakeSDKStructure();
            _fakeStructureRoot2 = MakeFakeSDKStructure2();
        }

        #region TestMethods

        public void Dispose()
        {
            if (_fakeStructureRoot != null)
            {
                if (FileUtilities.DirectoryExistsNoThrow(_fakeStructureRoot))
                {
                    FileUtilities.DeleteDirectoryNoThrow(_fakeStructureRoot, true);
                }
            }

            if (_fakeStructureRoot2 != null)
            {
                if (FileUtilities.DirectoryExistsNoThrow(_fakeStructureRoot2))
                {
                    FileUtilities.DeleteDirectoryNoThrow(_fakeStructureRoot2, true);
                }
            }
        }

        /// <summary>
        /// Pass empty and null target platform identifier and target platform version string to make sure we get the correct exceptions out.
        /// </summary>
        [Fact]
        public void PassEmptyAndNullTPM()
        {
            VerifyExceptionOnEmptyOrNullPlatformAttributes(string.Empty, new Version("1.0"));
            VerifyExceptionOnEmptyOrNullPlatformAttributes(null, new Version("1.0"));
            VerifyExceptionOnEmptyOrNullPlatformAttributes(null, null);
            VerifyExceptionOnEmptyOrNullPlatformAttributes("Windows", null);
        }

        /// <summary>
        /// Verify that we get argument exceptions where different combinations of identifier and version are passed in.
        /// </summary>
        private static void VerifyExceptionOnEmptyOrNullPlatformAttributes(string identifier, Version version)
        {
            Should.Throw<ArgumentException>(() => ToolLocationHelper.GetPlatformExtensionSDKLocations(identifier, version));
            Should.Throw<ArgumentException>(() => ToolLocationHelper.GetPlatformSDKLocation(identifier, version));
        }

        /// <summary>
        /// Verify we can get a list of extension sdks out of the API
        /// </summary>
        [Fact]
        public void TestGetExtensionSDKLocations()
        {
            try
            {
                Environment.SetEnvironmentVariable("MSBUILDDISABLEREGISTRYFORSDKLOOKUP", "true");

                // Identifier does not exist
                IDictionary<string, string> sdks = ToolLocationHelper.GetPlatformExtensionSDKLocations(new[] { _fakeStructureRoot }, null, "FOO", new Version(1, 0));
                sdks.Count.ShouldBe(0);

                // Identifier exists
                sdks = ToolLocationHelper.GetPlatformExtensionSDKLocations(new[] { _fakeStructureRoot }, null, "MyPlatform", new Version(3, 0));
                sdks.ShouldContainKey("MyAssembly, Version=1.0");
                sdks.Count.ShouldBe(1);

                // Targeting version higher than exists, however since we are using a russian doll model for extension sdks we will return ones in lower versions of the targeted platform.
                sdks = ToolLocationHelper.GetPlatformExtensionSDKLocations(new[] { _fakeStructureRoot }, null, "MyPlatform", new Version(4, 0));
                sdks.ShouldContainKey("MyAssembly, Version=1.0");
                sdks["MyAssembly, Version=1.0"].ShouldBe(Path.Combine(_fakeStructureRoot, "MyPlatform", "3.0", "ExtensionSDKs", "MyAssembly", "1.0") + Path.DirectorySeparatorChar, StringCompareShould.IgnoreCase);
                sdks.ShouldContainKey("AnotherAssembly, Version=1.0");
                sdks["AnotherAssembly, Version=1.0"].ShouldBe(Path.Combine(_fakeStructureRoot, "MyPlatform", "4.0", "ExtensionSDKs", "AnotherAssembly", "1.0") + Path.DirectorySeparatorChar, StringCompareShould.IgnoreCase);
                sdks.Count.ShouldBe(2);

                // Identifier exists but no extensions are in sdks this version or lower
                sdks = ToolLocationHelper.GetPlatformExtensionSDKLocations(new[] { _fakeStructureRoot }, null, "MyPlatform", new Version(1, 0));
                sdks.Count.ShouldBe(0);
            }
            finally
            {
                Environment.SetEnvironmentVariable("MSBUILDDISABLEREGISTRYFORSDKLOOKUP", null);
            }
        }

        /// <summary>
        /// Verify we can get a single extension sdk location out of the API
        /// </summary>
        [Fact]
        public void TestGetExtensionSDKLocation()
        {
            try
            {
                Environment.SetEnvironmentVariable("MSBUILDDISABLEREGISTRYFORSDKLOOKUP", "true");

                // Identifier does not exist
                IDictionary<string, string> sdks = ToolLocationHelper.GetPlatformExtensionSDKLocations(new[] { _fakeStructureRoot }, null, "FOO", new Version(1, 0));
                sdks.Count.ShouldBe(0);

                string targetPath =
                    Path.Combine(_fakeStructureRoot, "MyPlatform", "3.0", "ExtensionSDKs", "MyAssembly", "1.0")
                    + Path.DirectorySeparatorChar;

                // Identifier exists
                string path = ToolLocationHelper.GetPlatformExtensionSDKLocation(
                    "MyAssembly, Version=1.0",
                    "MyPlatform",
                    new Version(3, 0),
                    new[] { _fakeStructureRoot },
                    null);
                path.ShouldBe(targetPath, StringCompareShould.IgnoreCase);

                // Identifier exists in lower version
                path = ToolLocationHelper.GetPlatformExtensionSDKLocation(
                    "MyAssembly, Version=1.0",
                    "MyPlatform",
                    new Version(4, 0),
                    new[] { _fakeStructureRoot },
                    null);
                path.ShouldBe(targetPath, StringCompareShould.IgnoreCase);

                // Identifier does not exist
                path = ToolLocationHelper.GetPlatformExtensionSDKLocation("Something, Version=1.0", "MyPlatform", new Version(4, 0), new[] { _fakeStructureRoot }, null);
                path.Length.ShouldBe(0);
            }
            finally
            {
                Environment.SetEnvironmentVariable("MSBUILDDISABLEREGISTRYFORSDKLOOKUP", null);
            }
        }

        /// <summary>
        /// Verify we do not get any resolved paths when we pass in a root which is too long
        ///
        /// </summary>
        [WindowsFullFrameworkOnlyFact]
        public void ResolveFromDirectoryPathTooLong()
        {
            Should.Throw<PathTooLongException>(() =>
            {
                // Try a path too long, which does not exist
                string tooLongPath = NativeMethodsShared.IsWindows
                                     ? ("C:\\" + new string('g', 1800))
                                     : ("/" + new string('g', 10000));

                var paths = new List<string> { tooLongPath };
                var targetPlatform = new Dictionary<TargetPlatformSDK, TargetPlatformSDK>();

                ToolLocationHelper.GatherSDKListFromDirectory(paths, targetPlatform);
            });
        }

        /// <summary>
        /// Verify we get no resolved paths when we pass in a root with invalid chars
        /// </summary>
        [WindowsFullFrameworkOnlyFact(additionalMessage: ".NET Core 2.1+ no longer validates paths: https://github.com/dotnet/corefx/issues/27779#issuecomment-371253486. No invalid characters on Unix.")]
        public void ResolveFromDirectoryInvalidChar()
        {
            var targetPlatform = new Dictionary<TargetPlatformSDK, TargetPlatformSDK>();

            // Try a path with invalid chars which does not exist
            string directoryWithInvalidChars = "c:\\<>?";
            var paths = new List<string> { directoryWithInvalidChars };
            Should.Throw<ArgumentException>(() => { ToolLocationHelper.GatherSDKListFromDirectory(paths, targetPlatform); });
        }

        /// <summary>
        /// Verify we get no resolved paths when we pass in a path which does not exist.
        ///
        /// </summary>
        [Fact]
        public void ResolveFromDirectoryNotExist()
        {
            var targetPlatform = new Dictionary<TargetPlatformSDK, TargetPlatformSDK>();

            // Try a regular path which does not exist.
            string normalDirectory = NativeMethodsShared.IsWindows ? "c:\\SDKPath" : "/SDKPath";
            var paths = new List<string> { normalDirectory };
            ToolLocationHelper.GatherSDKListFromDirectory(paths, targetPlatform);
            targetPlatform.Count.ShouldBe(0);
        }

        [Fact]
        public void VerifySDKManifestWithNullOrEmptyParameter()
        {
            Should.Throw<ArgumentNullException>(() => new SDKManifest(null));
            Should.Throw<ArgumentException>(() => new SDKManifest(""));
        }

        /// <summary>
        /// Verify SDKManifest defaults values for MaxPlatformVersion, MinOSVersion, MaxOSVersion when these are not
        /// present in the manifest and the SDK is a framework extension SDK
        /// </summary>
        [WindowsOnlyFact]
        public void VerifyFrameworkSdkWithOldManifest()
        {
            string tmpRootDirectory = Path.GetTempPath();
            string frameworkPathPattern = NativeMethodsShared.IsWindows ? @"Microsoft SDKs\Windows\v8.0\ExtensionSDKs\MyFramework" : "Microsoft SDKs/Windows/v8.0/ExtensionSDKs/MyFramework";
            string frameworkPathPattern2 = NativeMethodsShared.IsWindows ? @"ExtensionSDKs\MyFramework" : "ExtensionSDKs/MyFramework";

            string frameworkPath = Path.Combine(tmpRootDirectory, frameworkPathPattern);
            string manifestFile = Path.Combine(frameworkPath, "SDKManifest.xml");

            string frameworkPath2 = Path.Combine(tmpRootDirectory, frameworkPathPattern2);
            string manifestFile2 = Path.Combine(frameworkPath, "SDKManifest.xml");

            try
            {
                Directory.CreateDirectory(frameworkPath);
                Directory.CreateDirectory(frameworkPath2);

                // This is a framework SDK with specified values, no default ones are used
                string manifestExtensionSDK = @"
                <FileList
	                DisplayName = ""My SDK""
	                ProductFamilyName = ""UnitTest SDKs""
	                FrameworkIdentity = ""Name=MySDK.10.Debug, MinVersion=1.0.0.0""
                    MoreInfo = ""http://msdn.microsoft.com/MySDK""
                    MaxPlatformVersion = ""9.0""
                    MinOSVersion = ""6.2.3""
                    MaxOSVersionTested = ""6.2.2"">

                    <File Reference = ""MySDK.Sprint.winmd"" Implementation = ""XNASprintImpl.dll"">
                        <Registration Type = ""Flipper"" Implementation = ""XNASprintFlipperImpl.dll"" />
                        <Registration Type = ""Flexer"" Implementation = ""XNASprintFlexerImpl.dll"" />
                        <ToolboxItems VSCategory = ""Toolbox.Default"" />
                    </File>
                </FileList>";

                File.WriteAllText(manifestFile, manifestExtensionSDK);
                SDKManifest sdkManifest = new SDKManifest(frameworkPath);

                sdkManifest.FrameworkIdentities.ShouldNotBeNull();
                sdkManifest.FrameworkIdentities.Count.ShouldBeGreaterThan(0);
                sdkManifest.MaxPlatformVersion.ShouldBe("9.0");
                sdkManifest.MinOSVersion.ShouldBe("6.2.3");
                sdkManifest.MaxOSVersionTested.ShouldBe("6.2.2");

                // This is a framework SDK and the values default b/c they are not in the manifest
                string manifestExtensionSDK2 = @"
                <FileList
	                DisplayName = ""My SDK""
	                ProductFamilyName = ""UnitTest SDKs""
	                FrameworkIdentity = ""Name=MySDK.10.Debug, MinVersion=1.0.0.0""
                    MoreInfo = ""http://msdn.microsoft.com/MySDK"">


                    <File Reference = ""MySDK.Sprint.winmd"" Implementation = ""XNASprintImpl.dll"">
                        <Registration Type = ""Flipper"" Implementation = ""XNASprintFlipperImpl.dll"" />
                        <Registration Type = ""Flexer"" Implementation = ""XNASprintFlexerImpl.dll"" />
                        <ToolboxItems VSCategory = ""Toolbox.Default"" />
                    </File>
                </FileList>";

                File.WriteAllText(manifestFile, manifestExtensionSDK2);
                SDKManifest sdkManifest2 = new SDKManifest(frameworkPath);

                sdkManifest2.FrameworkIdentities.ShouldNotBeNull();
                sdkManifest2.FrameworkIdentities.Count.ShouldBeGreaterThan(0);
                sdkManifest2.MaxPlatformVersion.ShouldBe("8.0");
                sdkManifest2.MinOSVersion.ShouldBe("6.2.1");
                sdkManifest2.MaxOSVersionTested.ShouldBe("6.2.1");

                // This is not a framework SDK because it does not have FrameworkIdentity set
                string manifestExtensionSDK3 = @"
                <FileList
	                DisplayName = ""My SDK""
	                ProductFamilyName = ""UnitTest SDKs""
                    MoreInfo = ""http://msdn.microsoft.com/MySDK"">


                    <File Reference = ""MySDK.Sprint.winmd"" Implementation = ""XNASprintImpl.dll"">
                        <Registration Type = ""Flipper"" Implementation = ""XNASprintFlipperImpl.dll"" />
                        <Registration Type = ""Flexer"" Implementation = ""XNASprintFlexerImpl.dll"" />
                        <ToolboxItems VSCategory = ""Toolbox.Default"" />
                    </File>
                </FileList>";

                File.WriteAllText(manifestFile, manifestExtensionSDK3);
                SDKManifest sdkManifest3 = new SDKManifest(frameworkPath);

                sdkManifest3.FrameworkIdentity.ShouldBeNull();
                sdkManifest3.MaxPlatformVersion.ShouldBeNull();
                sdkManifest3.MinOSVersion.ShouldBeNull();
                sdkManifest3.MaxOSVersionTested.ShouldBeNull();

                // This is not a framework SDK because of its location
                string manifestExtensionSDK4 = @"
                <FileList
	                DisplayName = ""My SDK""
	                ProductFamilyName = ""UnitTest SDKs""
	                FrameworkIdentity = ""Name=MySDK.10.Debug, MinVersion=1.0.0.0""
                    MoreInfo = ""http://msdn.microsoft.com/MySDK""


                    <File Reference = ""MySDK.Sprint.winmd"" Implementation = ""XNASprintImpl.dll"">
                        <Registration Type = ""Flipper"" Implementation = ""XNASprintFlipperImpl.dll"" />
                        <Registration Type = ""Flexer"" Implementation = ""XNASprintFlexerImpl.dll"" />
                        <ToolboxItems VSCategory = ""Toolbox.Default"" />
                    </File>
                </FileList>";

                File.WriteAllText(manifestFile2, manifestExtensionSDK4);
                SDKManifest sdkManifest4 = new SDKManifest(frameworkPath2);

                sdkManifest4.FrameworkIdentity.ShouldBeNull();
                sdkManifest4.MaxPlatformVersion.ShouldBeNull();
                sdkManifest4.MinOSVersion.ShouldBeNull();
                sdkManifest4.MaxOSVersionTested.ShouldBeNull();

                // This is a framework SDK with partially specified values, some default values are used
                string manifestExtensionSDK5 = @"
                <FileList
	                DisplayName = ""My SDK""
	                ProductFamilyName = ""UnitTest SDKs""
	                FrameworkIdentity = ""Name=MySDK.10.Debug, MinVersion=1.0.0.0""
                    MoreInfo = ""http://msdn.microsoft.com/MySDK""
                    MaxOSVersionTested = ""6.2.2"">

                    <File Reference = ""MySDK.Sprint.winmd"" Implementation = ""XNASprintImpl.dll"">
                        <Registration Type = ""Flipper"" Implementation = ""XNASprintFlipperImpl.dll"" />
                        <Registration Type = ""Flexer"" Implementation = ""XNASprintFlexerImpl.dll"" />
                        <ToolboxItems VSCategory = ""Toolbox.Default"" />
                    </File>
                </FileList>";

                File.WriteAllText(manifestFile, manifestExtensionSDK5);
                SDKManifest sdkManifest5 = new SDKManifest(frameworkPath);

                sdkManifest5.FrameworkIdentities.ShouldNotBeNull();
                sdkManifest5.FrameworkIdentities.Count.ShouldBeGreaterThan(0);
                sdkManifest5.MaxPlatformVersion.ShouldBe("8.0");
                sdkManifest5.MinOSVersion.ShouldBe("6.2.1");
                sdkManifest5.MaxOSVersionTested.ShouldBe("6.2.2");
            }
            finally
            {
                FileUtilities.DeleteWithoutTrailingBackslash(frameworkPath, true /* for recursive deletion */);
                FileUtilities.DeleteWithoutTrailingBackslash(frameworkPath2, true /* for recursive deletion */);
            }
        }
        /// <summary>
        /// Verify that SDKManifest properties map correctly to properties in SDKManifest.xml.
        /// </summary>
        [Fact]
        public void VerifySDKManifest()
        {
            string manifestPath = Path.Combine(Path.GetTempPath(), "ManifestTmp");

            try
            {
                Directory.CreateDirectory(manifestPath);

                string manifestFile = Path.Combine(manifestPath, "SDKManifest.xml");

                string manifestPlatformSDK = @"
                <FileList
                    DisplayName = ""Windows""
                    PlatformIdentity = ""Windows, version=8.0""
                    TargetFramework = "".NETCore, version=v4.5; .NETFramework, version=v4.5""
                    MinVSVersion = ""11.0""
                    MinOSVersion = ""6.2.1""
                    MaxOSVersionTested = ""6.2.1""
                    UnsupportedDowntarget = ""Windows, version=8.0"">

                <File Reference = ""Windows"">
	                <ToolboxItems VSCategory = ""Toolbox.Default""/>
                </File>
                </FileList>";

                File.WriteAllText(manifestFile, manifestPlatformSDK);
                SDKManifest sdkManifest = new SDKManifest(manifestPath);

                sdkManifest.AppxLocations.ShouldBeNull();
                sdkManifest.CopyRedistToSubDirectory.ShouldBeNull();
                sdkManifest.DependsOnSDK.ShouldBeNull();
                sdkManifest.DisplayName.ShouldBe("Windows");
                sdkManifest.FrameworkIdentities.ShouldBeNull();
                sdkManifest.FrameworkIdentity.ShouldBeNull();
                sdkManifest.MaxPlatformVersion.ShouldBeNull();
                sdkManifest.MinVSVersion.ShouldBe("11.0");
                sdkManifest.MinOSVersion.ShouldBe("6.2.1");
                sdkManifest.PlatformIdentity.ShouldBe("Windows, version=8.0");
                sdkManifest.ProductFamilyName.ShouldBeNull();
                sdkManifest.SDKType.ShouldBe(SDKType.Unspecified);
                sdkManifest.SupportedArchitectures.ShouldBeNull();
                sdkManifest.SupportPrefer32Bit.ShouldBeNull();
                sdkManifest.SupportsMultipleVersions.ShouldBe(MultipleVersionSupport.Allow);
                sdkManifest.ReadError.ShouldBeFalse();

                string manifestExtensionSDK = @"
                <FileList
                    DisplayName = ""My SDK""
                    ProductFamilyName = ""UnitTest SDKs""
                    FrameworkIdentity-Debug = ""Name=MySDK.10.Debug, MinVersion=1.0.0.0""
                    FrameworkIdentity-Retail = ""Name=MySDK.10, MinVersion=1.0.0.0""
                    TargetFramework = "".NETCore, version=v4.5; .NETFramework, version=v4.5""
                    MinVSVersion = ""11.0""
                    AppliesTo = ""WindowsAppContainer + WindowsXAML""
                    SupportPrefer32Bit = ""True""
                    SupportedArchitectures = ""x86;x64;ARM""
                    SupportsMultipleVersions = ""Error""
                    AppX-Debug-x86 = "".\AppX\Debug\x86\Microsoft.MySDK.x86.Debug.1.0.appx""
                    AppX-Debug-x64 = "".\AppX\Debug\x64\Microsoft.MySDK.x64.Debug.1.0.appx""
                    AppX-Debug-ARM = "".\AppX\Debug\ARM\Microsoft.MySDK.ARM.Debug.1.0.appx""
                    AppX-Retail-x86 = "".\AppX\Retail\x86\Microsoft.MySDK.x86.1.0.appx""
                    AppX-Retail-x64 = "".\AppX\Retail\x64\Microsoft.MySDK.x64.1.0.appx""
                    AppX-Retail-ARM = "".\AppX\Retail\ARM\Microsoft.MySDK.ARM.1.0.appx""
                    CopyRedistToSubDirectory = "".""
                    DependsOn = ""SDKB, version=2.0""
                    MoreInfo = ""http://msdn.microsoft.com/MySDK""
                    MaxPlatformVersion = ""8.0""
                    MinOSVersion = ""6.2.1""
                    MaxOSVersionTested = ""6.2.3"">

                    <File Reference = ""MySDK.Sprint.winmd"" Implementation = ""XNASprintImpl.dll"">
                        <Registration Type = ""Flipper"" Implementation = ""XNASprintFlipperImpl.dll"" />
                        <Registration Type = ""Flexer"" Implementation = ""XNASprintFlexerImpl.dll"" />
                        <ToolboxItems VSCategory = ""Toolbox.Default"" />
                    </File>
                </FileList>";

                File.WriteAllText(manifestFile, manifestExtensionSDK);
                sdkManifest = new SDKManifest(manifestPath);

                sdkManifest.AppxLocations.ShouldContainKey("AppX-Debug-x86");
                sdkManifest.AppxLocations.ShouldContainKey("AppX-Debug-x64");
                sdkManifest.AppxLocations.ShouldContainKey("AppX-Debug-ARM");

                sdkManifest.AppxLocations.ShouldContainKey("AppX-Retail-x86");
                sdkManifest.AppxLocations.ShouldContainKey("AppX-Retail-x64");
                sdkManifest.AppxLocations.ShouldContainKey("AppX-Retail-ARM");

                sdkManifest.AppxLocations["AppX-Debug-x86"].ShouldBe(".\\AppX\\Debug\\x86\\Microsoft.MySDK.x86.Debug.1.0.appx");
                sdkManifest.AppxLocations["AppX-Debug-x64"].ShouldBe(".\\AppX\\Debug\\x64\\Microsoft.MySDK.x64.Debug.1.0.appx");
                sdkManifest.AppxLocations["AppX-Debug-ARM"].ShouldBe(".\\AppX\\Debug\\ARM\\Microsoft.MySDK.ARM.Debug.1.0.appx");

                sdkManifest.AppxLocations["AppX-Retail-x86"].ShouldBe(".\\AppX\\Retail\\x86\\Microsoft.MySDK.x86.1.0.appx");
                sdkManifest.AppxLocations["AppX-Retail-x64"].ShouldBe(".\\AppX\\Retail\\x64\\Microsoft.MySDK.x64.1.0.appx");
                sdkManifest.AppxLocations["AppX-Retail-ARM"].ShouldBe(".\\AppX\\Retail\\ARM\\Microsoft.MySDK.ARM.1.0.appx");

                sdkManifest.CopyRedistToSubDirectory.ShouldBe(".");
                sdkManifest.DependsOnSDK.ShouldBe("SDKB, version=2.0");
                sdkManifest.DisplayName.ShouldBe("My SDK");

                sdkManifest.FrameworkIdentities.ShouldContainKey("FrameworkIdentity-Debug");
                sdkManifest.FrameworkIdentities.ShouldContainKey("FrameworkIdentity-Retail");

                sdkManifest.FrameworkIdentities["FrameworkIdentity-Debug"].ShouldBe("Name=MySDK.10.Debug, MinVersion=1.0.0.0");
                sdkManifest.FrameworkIdentities["FrameworkIdentity-Retail"].ShouldBe("Name=MySDK.10, MinVersion=1.0.0.0");

                sdkManifest.FrameworkIdentity.ShouldBeNull();
                sdkManifest.MaxPlatformVersion.ShouldBe("8.0");
                sdkManifest.MinVSVersion.ShouldBe("11.0");
                sdkManifest.MinOSVersion.ShouldBe("6.2.1");
                sdkManifest.MaxOSVersionTested.ShouldBe("6.2.3");
                sdkManifest.PlatformIdentity.ShouldBeNull();
                sdkManifest.ProductFamilyName.ShouldBe("UnitTest SDKs");
                sdkManifest.SDKType.ShouldBe(SDKType.Unspecified);
                sdkManifest.SupportedArchitectures.ShouldBe("x86;x64;ARM");
                sdkManifest.SupportPrefer32Bit.ShouldBe("True");
                sdkManifest.SupportsMultipleVersions.ShouldBe(MultipleVersionSupport.Error);
                sdkManifest.MoreInfo.ShouldBe("http://msdn.microsoft.com/MySDK");
                sdkManifest.ReadError.ShouldBeFalse();

                File.WriteAllText(manifestFile, "Hello");
                sdkManifest = new SDKManifest(manifestPath);

                sdkManifest.ReadError.ShouldBeTrue();
            }
            finally
            {
                FileUtilities.DeleteWithoutTrailingBackslash(manifestPath, true /* for recursive deletion */);
            }
        }

        /// <summary>
        /// Verify ExtensionSDK
        /// </summary>
        [Fact]
        public void VerifyExtensionSDK()
        {
            string manifestPath = Path.Combine(Path.GetTempPath(), "ManifestTmp");

            try
            {
                Directory.CreateDirectory(manifestPath);

                string manifestFile = Path.Combine(manifestPath, "SDKManifest.xml");

                string manifestExtensionSDK = @"
                <FileList
	                DisplayName = ""My SDK""
	                ProductFamilyName = ""UnitTest SDKs""
	                FrameworkIdentity-Debug = ""Name=MySDK.10.Debug, MinVersion=1.0.0.0""
                    FrameworkIdentity-Retail = ""Name=MySDK.10, MinVersion=1.0.0.0""
	                TargetFramework = "".NETCore, version=v4.5; .NETFramework, version=v4.5""
	                MinVSVersion = ""11.0""
                    AppliesTo = ""WindowsAppContainer + WindowsXAML""
	                SupportPrefer32Bit = ""True""
	                SupportedArchitectures = ""x86;x64;ARM""
	                SupportsMultipleVersions = ""Error""
	                AppX-Debug-x86 = "".\AppX\Debug\x86\Microsoft.MySDK.x86.Debug.1.0.appx""
	                AppX-Debug-x64 = "".\AppX\Debug\x64\Microsoft.MySDK.x64.Debug.1.0.appx""
	                AppX-Debug-ARM = "".\AppX\Debug\ARM\Microsoft.MySDK.ARM.Debug.1.0.appx""
	                AppX-Retail-x86 = "".\AppX\Retail\x86\Microsoft.MySDK.x86.1.0.appx""
	                AppX-Retail-x64 = "".\AppX\Retail\x64\Microsoft.MySDK.x64.1.0.appx""
	                AppX-Retail-ARM = "".\AppX\Retail\ARM\Microsoft.MySDK.ARM.1.0.appx""
                    CopyRedistToSubDirectory = "".""
                    DependsOn = ""SDKB, version=2.0""
                    MoreInfo = ""http://msdn.microsoft.com/MySDK""
                    MaxPlatformVersion = ""8.0""
                    MinOSVersion = ""6.2.1""
                    MaxOSVersionTested = ""6.2.1"">

                    <File Reference = ""MySDK.Sprint.winmd"" Implementation = ""XNASprintImpl.dll"">
                        <Registration Type = ""Flipper"" Implementation = ""XNASprintFlipperImpl.dll"" />
                        <Registration Type = ""Flexer"" Implementation = ""XNASprintFlexerImpl.dll"" />
                        <ToolboxItems VSCategory = ""Toolbox.Default"" />
                    </File>
                </FileList>";

                File.WriteAllText(manifestFile, manifestExtensionSDK);
                ExtensionSDK extensionSDK = new ExtensionSDK(
                    $"CppUnitTestFramework, Version={ObjectModelHelpers.CurrentVisualStudioVersion}", manifestPath);

                extensionSDK.Identifier.ShouldBe("CppUnitTestFramework");
                extensionSDK.MaxPlatformVersion.ShouldBe(new Version("8.0"));
                extensionSDK.MinVSVersion.ShouldBe(new Version("11.0"));
                extensionSDK.Version.ShouldBe(new Version(ObjectModelHelpers.CurrentVisualStudioVersion));
            }
            finally
            {
                FileUtilities.DeleteWithoutTrailingBackslash(manifestPath, true /* for recursive deletion */);
            }
        }

        /// <summary>
        /// Verify Platform SDKs are filtered correctly
        /// </summary>
        [Fact]
        public void VerifyFilterPlatformSdks()
        {
            try
            {
                Environment.SetEnvironmentVariable("MSBUILDDISABLEREGISTRYFORSDKLOOKUP", "True");

                IList<TargetPlatformSDK> sdkList = ToolLocationHelper.GetTargetPlatformSdks(new[] { _fakeStructureRoot }, null);
                IList<TargetPlatformSDK> filteredSdkList = ToolLocationHelper.FilterTargetPlatformSdks(sdkList, new Version(6, 2, 5), new Version(12, 0));
                IList<TargetPlatformSDK> filteredSdkList1 = ToolLocationHelper.FilterTargetPlatformSdks(sdkList, new Version(6, 2, 1), new Version(10, 0));
                IList<TargetPlatformSDK> filteredSdkList2 = ToolLocationHelper.FilterTargetPlatformSdks(sdkList, new Version(6, 2, 3), new Version(10, 0));
                IList<TargetPlatformSDK> filteredSdkList3 = ToolLocationHelper.FilterTargetPlatformSdks(sdkList, new Version(6, 2, 3), new Version(11, 0));

                // Filter based only on OS version
                IList<TargetPlatformSDK> filteredSdkList4 = ToolLocationHelper.FilterTargetPlatformSdks(sdkList, new Version(6, 2, 3), null);

                // Filter based only on VS version
                IList<TargetPlatformSDK> filteredSdkList5 = ToolLocationHelper.FilterTargetPlatformSdks(sdkList, null, new Version(10, 0));

                // Pass both versions as null. Don't filter anything
                IList<TargetPlatformSDK> filteredSdkList6 = ToolLocationHelper.FilterTargetPlatformSdks(sdkList, null, null);

                sdkList.Count.ShouldBe(7);
                filteredSdkList.Count.ShouldBe(7);
                filteredSdkList1.Count.ShouldBe(2);
                filteredSdkList2.Count.ShouldBe(3);
                filteredSdkList3.Count.ShouldBe(4);
                filteredSdkList4.Count.ShouldBe(5);
                filteredSdkList5.Count.ShouldBe(5);
                filteredSdkList6.Count.ShouldBe(7);

                filteredSdkList2[0].TargetPlatformIdentifier.ShouldBe("MyPlatform");
                filteredSdkList2[2].TargetPlatformVersion.ShouldBe(new Version(3, 0));
            }
            finally
            {
                Environment.SetEnvironmentVariable("MSBUILDDISABLEREGISTRYFORSDKLOOKUP", null);
            }
        }

        /// <summary>
        /// Verify Extension SDKs are filtered correctly
        /// </summary>
        [Fact]
        public void VerifyFilterPlatformExtensionSdks()
        {
            // Create fake directory tree
            try
            {
                Environment.SetEnvironmentVariable("MSBUILDDISABLEREGISTRYFORSDKLOOKUP", "True");

                IDictionary<string, string> extensionSDKs = ToolLocationHelper.GetPlatformExtensionSDKLocations(new[] { _fakeStructureRoot }, null, "MyPlatform", new Version(4, 0));
                IDictionary<string, string> filteredExtensionSDKs1 = ToolLocationHelper.FilterPlatformExtensionSDKs(new Version(8, 0), extensionSDKs);
                IDictionary<string, string> filteredExtensionSDKs2 = ToolLocationHelper.FilterPlatformExtensionSDKs(new Version(9, 0), extensionSDKs);
                IDictionary<string, string> filteredExtensionSDKs3 = ToolLocationHelper.FilterPlatformExtensionSDKs(new Version(10, 0), extensionSDKs);

                filteredExtensionSDKs1.Count.ShouldBe(2);
                filteredExtensionSDKs2.Count.ShouldBe(1);
                filteredExtensionSDKs3.Count.ShouldBe(0);
            }
            finally
            {
                Environment.SetEnvironmentVariable("MSBUILDDISABLEREGISTRYFORSDKLOOKUP", null);
            }
        }

        /// <summary>
        /// Verify that the GetPlatformExtensionSDKLocation method can be correctly called during evaluation time as a msbuild function.
        /// </summary>
        [Fact]
        public void VerifyGetInstalledSDKLocations()
        {
            string testDirectoryRoot = Path.Combine(Path.GetTempPath(), "VerifyGetInstalledSDKLocations");
            string platformDirectory = Path.Combine(testDirectoryRoot, "MyPlatform", "8.0")
                                       + Path.DirectorySeparatorChar;
            string sdkDirectory = Path.Combine(platformDirectory, "ExtensionSDKs", "SDkWithManifest", "2.0")
                                  + Path.DirectorySeparatorChar;

            string tempProjectContents = ObjectModelHelpers.CleanupFileContents(@"
             <Project DefaultTargets=""ExpandSDKReferenceAssemblies"" ToolsVersion=""msbuilddefaulttoolsversion"" xmlns=""msbuildnamespace"">
                 <PropertyGroup>
                    <TargetPlatformIdentifier>MyPlatform</TargetPlatformIdentifier>
                    <TargetPlatformVersion>8.0</TargetPlatformVersion>
                    <SDKLocation1>$([Microsoft.Build.Utilities.ToolLocationHelper]::GetPlatformExtensionSDKLocation('SDkWithManifest, Version=2.0','MyPlatform','8.0'))</SDKLocation1>
                    <SDKLocation2>$([Microsoft.Build.Utilities.ToolLocationHelper]::GetPlatformExtensionSDKLocation('SDkWithManifest, Version=V2.0','MyPlatform','8.0'))</SDKLocation2>
                    <SDKLocation3>$([Microsoft.Build.Utilities.ToolLocationHelper]::GetPlatformSDKLocation('MyPlatform','8.0'))</SDKLocation3>
                    <SDKName>$([Microsoft.Build.Utilities.ToolLocationHelper]::GetPlatformSDKDisplayName('MyPlatform','8.0'))</SDKName>
                 </PropertyGroup>

                 <Import Project=""$(MSBuildBinPath)\Microsoft.Common.targets""/>
              </Project>");

            try
            {
                Environment.SetEnvironmentVariable("MSBUILDSDKREFERENCEDIRECTORY", testDirectoryRoot);
                Environment.SetEnvironmentVariable("MSBUILDDISABLEREGISTRYFORSDKLOOKUP", "true");

                if (Directory.Exists(testDirectoryRoot))
                {
                    FileUtilities.DeleteDirectoryNoThrow(testDirectoryRoot, true);
                }

                Directory.CreateDirectory(testDirectoryRoot);
                Directory.CreateDirectory(sdkDirectory);
                File.WriteAllText(Path.Combine(platformDirectory, "SDKManifest.xml"), "HI");
                File.WriteAllText(Path.Combine(sdkDirectory, "SDKManifest.xml"), "HI");
                string testProjectFile = Path.Combine(testDirectoryRoot, "testproject.csproj");

                File.WriteAllText(testProjectFile, tempProjectContents);

                ProjectCollection pc = new ProjectCollection();
                Project project = pc.LoadProject(testProjectFile);
                string propertyValue1 = project.GetPropertyValue("SDKLocation1");
                string propertyValue2 = project.GetPropertyValue("SDKLocation2");
                string propertyValue3 = project.GetPropertyValue("SDKLocation3");
                string sdkName = project.GetPropertyValue("SDKName");

                propertyValue1.ShouldBe(sdkDirectory, StringCompareShould.IgnoreCase);
                propertyValue2.Length.ShouldBe(0);
                propertyValue3.ShouldBe(platformDirectory, StringCompareShould.IgnoreCase);

                // No displayname set in the SDK manifest, so it mocks one up
                sdkName.ShouldBe("MyPlatform 8.0");
            }
            finally
            {
                Environment.SetEnvironmentVariable("MSBUILDSDKREFERENCEDIRECTORY", null);
                Environment.SetEnvironmentVariable("MSBUILDDISABLEREGISTRYFORSDKLOOKUP", null);
                if (Directory.Exists(testDirectoryRoot))
                {
                    FileUtilities.DeleteDirectoryNoThrow(testDirectoryRoot, true);
                }
            }
        }

        /// <summary>
        /// Verify that the GetPlatformExtensionSDKLocation method can be correctly called during evaluation time as a msbuild function.
        /// </summary>
        [Fact]
        public void VerifyGetInstalledSDKLocations2()
        {
            string testDirectoryRoot = Path.Combine(Path.GetTempPath(), "VerifyGetInstalledSDKLocations2");
            string platformDirectory = Path.Combine(testDirectoryRoot, "MyPlatform", "8.0")
                                       + Path.DirectorySeparatorChar;
            string sdkDirectory = Path.Combine(platformDirectory, "ExtensionSDKs", "SDkWithManifest", "2.0")
                                  + Path.DirectorySeparatorChar;

            string tempProjectContents = ObjectModelHelpers.CleanupFileContents(@"
             <Project DefaultTargets=""ExpandSDKReferenceAssemblies"" ToolsVersion=""msbuilddefaulttoolsversion"" xmlns=""msbuildnamespace"">
                 <PropertyGroup>
                    <TargetPlatformIdentifier>MyPlatform</TargetPlatformIdentifier>
                    <TargetPlatformVersion>8.0</TargetPlatformVersion>" +
                   @"<SDKDirectoryRoot>" + testDirectoryRoot + "</SDKDirectoryRoot>" +
                    @"<SDKLocation1>$([Microsoft.Build.Utilities.ToolLocationHelper]::GetPlatformExtensionSDKLocation('SDkWithManifest, Version=2.0','MyPlatform','8.0', '$(SDKDirectoryRoot)',''))</SDKLocation1>
                      <SDKLocation2>$([Microsoft.Build.Utilities.ToolLocationHelper]::GetPlatformExtensionSDKLocation('SDkWithManifest, Version=V2.0','MyPlatform','8.0', '$(SDKDirectoryRoot)',''))</SDKLocation2>
                      <SDKLocation3>$([Microsoft.Build.Utilities.ToolLocationHelper]::GetPlatformSDKLocation('MyPlatform','8.0', '$(SDKDirectoryRoot)',''))</SDKLocation3>
                      <SDKName>$([Microsoft.Build.Utilities.ToolLocationHelper]::GetPlatformSDKDisplayName('MyPlatform','8.0', '$(SDKDirectoryRoot)', ''))</SDKName>
                 </PropertyGroup>

                 <Import Project=""$(MSBuildBinPath)\Microsoft.Common.targets""/>
              </Project>");

            string platformSDKManifestContents = @"<FileList
                    DisplayName = ""My cool platform SDK!"">
                </FileList>";

            try
            {
                Environment.SetEnvironmentVariable("MSBUILDDISABLEREGISTRYFORSDKLOOKUP", "true");
                if (Directory.Exists(testDirectoryRoot))
                {
                    FileUtilities.DeleteDirectoryNoThrow(testDirectoryRoot, true);
                }

                Directory.CreateDirectory(testDirectoryRoot);
                Directory.CreateDirectory(sdkDirectory);
                File.WriteAllText(Path.Combine(platformDirectory, "SDKManifest.xml"), platformSDKManifestContents);
                File.WriteAllText(Path.Combine(sdkDirectory, "SDKManifest.xml"), "HI");
                string testProjectFile = Path.Combine(testDirectoryRoot, "testproject.csproj");

                File.WriteAllText(testProjectFile, tempProjectContents);

                ProjectCollection pc = new ProjectCollection();
                Project project = pc.LoadProject(testProjectFile);
                string propertyValue1 = project.GetPropertyValue("SDKLocation1");
                string propertyValue2 = project.GetPropertyValue("SDKLocation2");
                string propertyValue3 = project.GetPropertyValue("SDKLocation3");
                string sdkName = project.GetPropertyValue("SDKName");

                propertyValue1.ShouldBe(sdkDirectory, StringCompareShould.IgnoreCase);
                propertyValue3.ShouldBe(platformDirectory, StringCompareShould.IgnoreCase);
                propertyValue2.Length.ShouldBe(0);
                sdkName.ShouldBe("My cool platform SDK!");
            }
            finally
            {
                Environment.SetEnvironmentVariable("MSBUILDDISABLEREGISTRYFORSDKLOOKUP", null);
                if (Directory.Exists(testDirectoryRoot))
                {
                    FileUtilities.DeleteDirectoryNoThrow(testDirectoryRoot, true);
                }
            }
        }

#if FEATURE_REGISTRY_SDKS
        /// <summary>
        /// Setup some fake entries in the registry and verify we get the correct sdk from there.
        /// </summary>
        [Fact]
        public void VerifyGetInstalledSDKLocations3()
        {
            string testDirectoryRoot = Path.Combine(Path.GetTempPath(), "VerifyGetInstalledSDKLocations3");
            string platformDirectory = Path.Combine(testDirectoryRoot, "MyPlatform", "8.0")
                                       + Path.DirectorySeparatorChar;
            string sdkDirectory = Path.Combine(platformDirectory, "ExtensionSDKs", "SDkWithManifes", "2.0")
                                  + Path.DirectorySeparatorChar;

            string tempProjectContents = ObjectModelHelpers.CleanupFileContents(@"
             <Project DefaultTargets=""ExpandSDKReferenceAssemblies"" ToolsVersion=""msbuilddefaulttoolsversion"" xmlns=""msbuildnamespace"">
                 <PropertyGroup>
                    <TargetPlatformIdentifier>MyPlatform</TargetPlatformIdentifier>
                    <TargetPlatformVersion>8.0</TargetPlatformVersion>
                    <SDKRegistryRoot>SOFTWARE\Microsoft\VerifyGetInstalledSDKLocations3</SDKRegistryRoot>
                    <SDKDiskRoot>Somewhere</SDKDiskRoot>
                    <SDKLocation1>$([Microsoft.Build.Utilities.ToolLocationHelper]::GetPlatformExtensionSDKLocation('SDkWithManifest, Version=2.0','MyPlatform','8.0', '$(SDKDirectoryRoot)','$(SDKRegistryRoot)'))</SDKLocation1>
                    <SDKLocation2>$([Microsoft.Build.Utilities.ToolLocationHelper]::GetPlatformExtensionSDKLocation('SDkWithManifest, Version=V2.0','MyPlatform','8.0', '$(SDKDirectoryRoot)','$(SDKRegistryRoot)'))</SDKLocation2>
                    <SDKLocation3>$([Microsoft.Build.Utilities.ToolLocationHelper]::GetPlatformSDKLocation('MyPlatform','8.0', '$(SDKDirectoryRoot)','$(SDKRegistryRoot)'))</SDKLocation3>
                    <SDKName>$([Microsoft.Build.Utilities.ToolLocationHelper]::GetPlatformSDKDisplayName('MyPlatform','8.0', '$(SDKDirectoryRoot)', '$(SDKRegistryRoot)'))</SDKName>
                 </PropertyGroup>
                 <Import Project=""$(MSBuildBinPath)\Microsoft.Common.targets""/>
              </Project>");

            string platformSDKManifestContents = @"<FileList
                    DisplayName = ""MyPlatform from the registry""
                    PlatformIdentity = ""MyPlatform, version=8.0""
                    TargetFramework = "".NETCore, version=v4.5; .NETFramework, version=v4.5""
                    MinVSVersion = ""12.0""
                    MinOSVersion = ""6.2.1""
                    MaxOSVersionTested = ""6.2.1""
                    UnsupportedDowntarget = ""MyPlatform, version=8.0"">

                <File Reference = ""Windows"">
	                <ToolboxItems VSCategory = ""Toolbox.Default""/>
                </File>
            </FileList>";

            string registryKey = @"SOFTWARE\Microsoft\VerifyGetInstalledSDKLocations3\";
            RegistryKey baseKey = Registry.CurrentUser;

            try
            {
                if (NativeMethodsShared.IsWindows)
                {
                    RegistryKey folderKey = baseKey.CreateSubKey(registryKey + @"\MyPlatform\v8.0\ExtensionSDKS\SDKWithManifest\2.0");
                    folderKey.SetValue("", Path.Combine(testDirectoryRoot, sdkDirectory));

                    folderKey = baseKey.CreateSubKey(registryKey + @"\MyPlatform\v8.0");
                    folderKey.SetValue("", Path.Combine(testDirectoryRoot, platformDirectory));
                }

                if (Directory.Exists(testDirectoryRoot))
                {
                    FileUtilities.DeleteDirectoryNoThrow(testDirectoryRoot, true);
                }

                Directory.CreateDirectory(testDirectoryRoot);
                Directory.CreateDirectory(sdkDirectory);
                File.WriteAllText(Path.Combine(sdkDirectory, "SDKManifest.xml"), "HI");
                File.WriteAllText(Path.Combine(platformDirectory, "SDKManifest.xml"), platformSDKManifestContents);

                string testProjectFile = Path.Combine(testDirectoryRoot, "testproject.csproj");

                File.WriteAllText(testProjectFile, tempProjectContents);

                ProjectCollection pc = new ProjectCollection();
                Project project = pc.LoadProject(testProjectFile);
                string propertyValue1 = project.GetPropertyValue("SDKLocation1");
                string propertyValue2 = project.GetPropertyValue("SDKLocation2");
                string propertyValue3 = project.GetPropertyValue("SDKLocation3");
                string sdkName = project.GetPropertyValue("SDKName");

                propertyValue1.ShouldBe(sdkDirectory, StringCompareShould.IgnoreCase);
                propertyValue3.ShouldBe(platformDirectory, StringCompareShould.IgnoreCase);
                propertyValue2.Length.ShouldBe(0);
                sdkName.ShouldBe("MyPlatform from the registry");
            }
            finally
            {
                try
                {
                    if (NativeMethodsShared.IsWindows)
                    {
                        baseKey.DeleteSubKeyTree(registryKey);
                    }
                }
                catch (Exception)
                {
                }
                if (Directory.Exists(testDirectoryRoot))
                {
                    FileUtilities.DeleteDirectoryNoThrow(testDirectoryRoot, true);
                }
            }
        }
#endif

        /// <summary>
        /// Verify based on a fake directory structure with some good directories and some invalid ones at each level that we
        /// get the expected set out.
        /// </summary>
        [Fact]
        public void ResolveSDKFromDirectory()
        {
            var paths = new List<string> { _fakeStructureRoot, _fakeStructureRoot2 };
            var targetPlatforms = new Dictionary<TargetPlatformSDK, TargetPlatformSDK>();

            ToolLocationHelper.GatherSDKListFromDirectory(paths, targetPlatforms);

            TargetPlatformSDK key = new TargetPlatformSDK("Windows", new Version("1.0"), null);
            targetPlatforms[key].ExtensionSDKs.Count.ShouldBe(2);
            targetPlatforms[key].ExtensionSDKs.ShouldContainKey("MyAssembly, Version=1.0");
            targetPlatforms[key].Path.ShouldBe(Path.Combine(_fakeStructureRoot, "Windows", "1.0") + Path.DirectorySeparatorChar, StringCompareShould.IgnoreCase);
            targetPlatforms[key].ExtensionSDKs["MyAssembly, Version=1.0"].ShouldBe(Path.Combine(_fakeStructureRoot, "Windows", "v1.0", "ExtensionSDKs", "MyAssembly", "1.0") + Path.DirectorySeparatorChar, StringCompareShould.IgnoreCase);
            targetPlatforms[key].ExtensionSDKs.ShouldContainKey("MyAssembly, Version=2.0");
            targetPlatforms[key].ExtensionSDKs["MyAssembly, Version=2.0"].ShouldBe(Path.Combine(_fakeStructureRoot, "Windows", "1.0", "ExtensionSDKs", "MyAssembly", "2.0") + Path.DirectorySeparatorChar, StringCompareShould.IgnoreCase);

            key = new TargetPlatformSDK("Windows", new Version("2.0"), null);
            targetPlatforms[key].ExtensionSDKs.Count.ShouldBe(2);
            targetPlatforms[key].Path.ShouldBe(Path.Combine(_fakeStructureRoot, "Windows", "2.0") + Path.DirectorySeparatorChar, StringCompareShould.IgnoreCase);
            targetPlatforms[key].ExtensionSDKs.ShouldContainKey("MyAssembly, Version=3.0");
            targetPlatforms[key].ExtensionSDKs["MyAssembly, Version=3.0"].ShouldBe(Path.Combine(_fakeStructureRoot, "Windows", "2.0", "ExtensionSDKs", "MyAssembly", "3.0") + Path.DirectorySeparatorChar, StringCompareShould.IgnoreCase);
            targetPlatforms[key].ExtensionSDKs.ShouldContainKey("MyAssembly, Version=4.0");
            targetPlatforms[key].ExtensionSDKs["MyAssembly, Version=4.0"].ShouldBe(Path.Combine(_fakeStructureRoot2, "Windows", "2.0", "ExtensionSDKs", "MyAssembly", "4.0") + Path.DirectorySeparatorChar, StringCompareShould.IgnoreCase);

            // Windows kits special case is only in registry
            key = new TargetPlatformSDK("MyPlatform", new Version("6.0"), null);
            targetPlatforms.ContainsKey(key).ShouldBeFalse();

            key = new TargetPlatformSDK("MyPlatform", new Version("4.0"), null);
            targetPlatforms[key].Path.ShouldBeNull();
            targetPlatforms[key].ExtensionSDKs.Count.ShouldBe(1);
            targetPlatforms[key].ExtensionSDKs.ShouldContainKey("AnotherAssembly, Version=1.0");
            targetPlatforms[key].ExtensionSDKs["AnotherAssembly, Version=1.0"].ShouldBe(Path.Combine(_fakeStructureRoot, "MyPlatform", "4.0", "ExtensionSDKs", "AnotherAssembly", "1.0") + Path.DirectorySeparatorChar, StringCompareShould.IgnoreCase);

            key = new TargetPlatformSDK("MyPlatform", new Version("3.0"), null);
            targetPlatforms[key].ExtensionSDKs.Count.ShouldBe(1);
            targetPlatforms[key].Path.ShouldBe(Path.Combine(_fakeStructureRoot, "MyPlatform", "3.0") + Path.DirectorySeparatorChar, StringCompareShould.IgnoreCase);
            targetPlatforms[key].ExtensionSDKs.ShouldContainKey("MyAssembly, Version=1.0");
            targetPlatforms[key].ExtensionSDKs["MyAssembly, Version=1.0"].ShouldBe(Path.Combine(_fakeStructureRoot, "MyPlatform", "3.0", "ExtensionSDKs", "MyAssembly", "1.0") + Path.DirectorySeparatorChar, StringCompareShould.IgnoreCase);

            key = new TargetPlatformSDK("MyPlatform", new Version("2.0"), null);
            targetPlatforms[key].ExtensionSDKs.Count.ShouldBe(1);
            targetPlatforms[key].Path.ShouldBe(Path.Combine(_fakeStructureRoot, "MyPlatform", "2.0") + Path.DirectorySeparatorChar, StringCompareShould.IgnoreCase);
            targetPlatforms[key].ExtensionSDKs.ShouldContainKey("MyAssembly, Version=1.0");
            targetPlatforms[key].ExtensionSDKs["MyAssembly, Version=1.0"].ShouldBe(Path.Combine(_fakeStructureRoot, "MyPlatform", "2.0", "ExtensionSDKs", "MyAssembly", "1.0") + Path.DirectorySeparatorChar, StringCompareShould.IgnoreCase);

            key = new TargetPlatformSDK("MyPlatform", new Version("1.0"), null);
            targetPlatforms[key].Path.ShouldBe(Path.Combine(_fakeStructureRoot, "MyPlatform", "1.0") + Path.DirectorySeparatorChar, StringCompareShould.IgnoreCase);
            targetPlatforms[key].ExtensionSDKs.Count.ShouldBe(0);

            key = new TargetPlatformSDK("MyPlatform", new Version("8.0"), null);
            targetPlatforms[key].Path.ShouldBe(Path.Combine(_fakeStructureRoot, "MyPlatform", "8.0") + Path.DirectorySeparatorChar, StringCompareShould.IgnoreCase);
            targetPlatforms[key].ExtensionSDKs.Count.ShouldBe(0);
            targetPlatforms[key].Platforms.Count.ShouldBe(3);
            targetPlatforms[key].ContainsPlatform("PlatformAssembly", "0.1.2.3").ShouldBeTrue();
            targetPlatforms[key].Platforms["PlatformAssembly, Version=0.1.2.3"].ShouldBe(Path.Combine(_fakeStructureRoot, "MyPlatform", "8.0", "Platforms", "PlatformAssembly", "0.1.2.3") + Path.DirectorySeparatorChar, StringCompareShould.IgnoreCase);
            targetPlatforms[key].ContainsPlatform("PlatformAssembly", "1.2.3.0").ShouldBeTrue();
            targetPlatforms[key].ContainsPlatform("Sparkle", "3.3.3.3").ShouldBeTrue();

            key = new TargetPlatformSDK("MyPlatform", new Version("9.0"), null);
            targetPlatforms[key].Path.ShouldBe(Path.Combine(_fakeStructureRoot, "MyPlatform", "9.0") + Path.DirectorySeparatorChar, StringCompareShould.IgnoreCase);
            targetPlatforms[key].ExtensionSDKs.Count.ShouldBe(0);
            targetPlatforms[key].Platforms.Count.ShouldBe(1);
            targetPlatforms[key].ContainsPlatform("PlatformAssembly", "0.1.2.3").ShouldBeTrue();
            targetPlatforms[key].Platforms["PlatformAssembly, Version=0.1.2.3"].ShouldBe(Path.Combine(_fakeStructureRoot, "MyPlatform", "9.0", "Platforms", "PlatformAssembly", "0.1.2.3") + Path.DirectorySeparatorChar, StringCompareShould.IgnoreCase);
        }

#if FEATURE_REGISTRY_SDKS
        /// <summary>
        /// Verify based on a fake directory structure with some good directories and some invalid ones at each level that we
        /// get the expected set out.
        /// </summary>
        [WindowsOnlyFact("No registry unless under Windows.")]
        public void ResolveSDKFromRegistry()
        {
            var targetPlatforms = new Dictionary<TargetPlatformSDK, TargetPlatformSDK>();

            ToolLocationHelper.GatherSDKsFromRegistryImpl(targetPlatforms, "Software\\Microsoft\\MicrosoftSDks", RegistryView.Registry32, RegistryHive.CurrentUser, getRegistrySubKeyNames, getRegistrySubKeyDefaultValue, _openBaseKey, File.Exists);
            ToolLocationHelper.GatherSDKsFromRegistryImpl(targetPlatforms, "Software\\Microsoft\\MicrosoftSDks", RegistryView.Registry32, RegistryHive.LocalMachine, getRegistrySubKeyNames, getRegistrySubKeyDefaultValue, _openBaseKey, File.Exists);

            TargetPlatformSDK key = new TargetPlatformSDK("Windows", new Version("1.0"), null);
            targetPlatforms[key].ExtensionSDKs.Count.ShouldBe(2);
            targetPlatforms[key].Path.ShouldBe(Path.Combine(_fakeStructureRoot, "Windows", "1.0") + Path.DirectorySeparatorChar, StringCompareShould.IgnoreCase);
            targetPlatforms[key].ExtensionSDKs.ShouldContainKey("MyAssembly, Version=1.0");
            targetPlatforms[key].ExtensionSDKs["MyAssembly, Version=1.0"].ShouldBe(Path.Combine(_fakeStructureRoot, "Windows", "v1.0", "ExtensionSDKs", "MyAssembly", "1.0") + Path.DirectorySeparatorChar, StringCompareShould.IgnoreCase);
            targetPlatforms[key].ExtensionSDKs.ShouldContainKey("MyAssembly, Version=2.0");
            targetPlatforms[key].ExtensionSDKs["MyAssembly, Version=2.0"].ShouldBe(Path.Combine(_fakeStructureRoot, "Windows", "1.0", "ExtensionSDKs", "MyAssembly", "2.0") + Path.DirectorySeparatorChar, StringCompareShould.IgnoreCase);

            key = new TargetPlatformSDK("Windows", new Version("2.0"), null);
            targetPlatforms[key].ExtensionSDKs.Count.ShouldBe(1);
            targetPlatforms[key].Path.ShouldBe(Path.Combine(_fakeStructureRoot, "Windows", "2.0") + Path.DirectorySeparatorChar, StringCompareShould.IgnoreCase);
            targetPlatforms[key].ExtensionSDKs.ShouldContainKey("MyAssembly, Version=3.0");
            targetPlatforms[key].ExtensionSDKs["MyAssembly, Version=3.0"].ShouldBe(Path.Combine(_fakeStructureRoot, "Windows", "2.0", "ExtensionSDKs", "MyAssembly", "3.0") + Path.DirectorySeparatorChar, StringCompareShould.IgnoreCase);

            key = new TargetPlatformSDK("MyPlatform", new Version("5.0"), null);
            targetPlatforms.ShouldContainKey(key);
            targetPlatforms[key].Path.ShouldBeNull();

            key = new TargetPlatformSDK("MyPlatform", new Version("6.0"), null);
            targetPlatforms.ShouldContainKey(key);
            targetPlatforms[key].Path.ShouldBe(Path.Combine(_fakeStructureRoot, "Windows Kits", "6.0") + Path.DirectorySeparatorChar, StringCompareShould.IgnoreCase);

            key = new TargetPlatformSDK("MyPlatform", new Version("4.0"), null);
            targetPlatforms[key].ExtensionSDKs.Count.ShouldBe(1);
            targetPlatforms[key].Path.ShouldBe(Path.Combine(_fakeStructureRoot, "SomeOtherPlace", "MyPlatformOtherLocation", "4.0") + Path.DirectorySeparatorChar, StringCompareShould.IgnoreCase);
            targetPlatforms[key].ExtensionSDKs.ShouldContainKey("MyAssembly, Version=1.0");
            targetPlatforms[key].ExtensionSDKs["MyAssembly, Version=1.0"].ShouldBe(Path.Combine(_fakeStructureRoot, "SomeOtherPlace", "MyPlatformOtherLocation", "4.0", "ExtensionSDKs", "MyAssembly", "1.0") + Path.DirectorySeparatorChar, StringCompareShould.IgnoreCase);

            key = new TargetPlatformSDK("MyPlatform", new Version("9.0"), null);
            targetPlatforms[key].Path.ShouldBe(Path.Combine(_fakeStructureRoot, "MyPlatform", "9.0") + Path.DirectorySeparatorChar, StringCompareShould.IgnoreCase);
            targetPlatforms[key].ExtensionSDKs.Count.ShouldBe(0);
            targetPlatforms[key].Platforms.Count.ShouldBe(1);
            targetPlatforms[key].ContainsPlatform("PlatformAssembly", "0.1.2.3").ShouldBeTrue();
            targetPlatforms[key].Platforms["PlatformAssembly, Version=0.1.2.3"].ShouldBe(Path.Combine(_fakeStructureRoot, "MyPlatform", "9.0", "Platforms", "PlatformAssembly", "0.1.2.3") + Path.DirectorySeparatorChar, StringCompareShould.IgnoreCase);
        }

        /// <summary>
        /// Verify based on a fake directory structure with some good directories and some invalid ones at each level that we
        /// get the expected set out. Make sure that when we resolve from both the disk and registry that there are no duplicates
        /// and make sure we get the expected results.
        /// </summary>
        [Fact]
        public void ResolveSDKFromRegistryAndDisk()
        {
            var targetPlatforms = new Dictionary<TargetPlatformSDK, TargetPlatformSDK>();

            var paths = new List<string> { _fakeStructureRoot };

            ToolLocationHelper.GatherSDKListFromDirectory(paths, targetPlatforms);

            if (NativeMethodsShared.IsWindows)
            {
                ToolLocationHelper.GatherSDKsFromRegistryImpl(targetPlatforms, "Software\\Microsoft\\MicrosoftSDks", RegistryView.Registry32, RegistryHive.CurrentUser, getRegistrySubKeyNames, getRegistrySubKeyDefaultValue, _openBaseKey, File.Exists);
                ToolLocationHelper.GatherSDKsFromRegistryImpl(targetPlatforms, "Software\\Microsoft\\MicrosoftSDks", RegistryView.Registry32, RegistryHive.LocalMachine, getRegistrySubKeyNames, getRegistrySubKeyDefaultValue, _openBaseKey, File.Exists);
            }

            TargetPlatformSDK key = new TargetPlatformSDK("Windows", new Version("1.0"), null);
            targetPlatforms[key].ExtensionSDKs.Count.ShouldBe(2);
            targetPlatforms[key].Path.ShouldBe(Path.Combine(_fakeStructureRoot, "Windows", "1.0") + Path.DirectorySeparatorChar, StringCompareShould.IgnoreCase);
            targetPlatforms[key].ExtensionSDKs.Keys.ShouldContain("MyAssembly, Version=1.0");
            targetPlatforms[key].ExtensionSDKs["MyAssembly, Version=1.0"].ShouldBe(Path.Combine(_fakeStructureRoot, "Windows", "v1.0", "ExtensionSDKs", "MyAssembly", "1.0") + Path.DirectorySeparatorChar, StringCompareShould.IgnoreCase);
            targetPlatforms[key].ExtensionSDKs.Keys.ShouldContain("MyAssembly, Version=2.0");
            targetPlatforms[key].ExtensionSDKs["MyAssembly, Version=2.0"].ShouldBe(Path.Combine(_fakeStructureRoot, "Windows", "1.0", "ExtensionSDKs", "MyAssembly", "2.0") + Path.DirectorySeparatorChar, StringCompareShould.IgnoreCase);

            key = new TargetPlatformSDK("Windows", new Version("2.0"), null);
            targetPlatforms[key].ExtensionSDKs.Count.ShouldBe(1);
            targetPlatforms[key].Path.ShouldBe(Path.Combine(_fakeStructureRoot, "Windows", "2.0") + Path.DirectorySeparatorChar, StringCompareShould.IgnoreCase);
            targetPlatforms[key].ExtensionSDKs.Keys.ShouldContain("MyAssembly, Version=3.0");
            targetPlatforms[key].ExtensionSDKs["MyAssembly, Version=3.0"].ShouldBe(Path.Combine(_fakeStructureRoot, "Windows", "2.0", "ExtensionSDKs", "MyAssembly", "3.0") + Path.DirectorySeparatorChar, StringCompareShould.IgnoreCase);

            // This is present in the registry but not on disk.
            key = new TargetPlatformSDK("MyPlatform", new Version("6.0"), null);
            targetPlatforms.Keys.ShouldContain(key);
            targetPlatforms[key].Path.ShouldBe(Path.Combine(_fakeStructureRoot, "Windows Kits", "6.0") + Path.DirectorySeparatorChar, StringCompareShould.IgnoreCase);

            key = new TargetPlatformSDK("MyPlatform", new Version("5.0"), null);
            targetPlatforms.Keys.ShouldContain(key);
            targetPlatforms[key].ExtensionSDKs.ShouldBeEmpty();
            targetPlatforms[key].Path.ShouldBeNull();

            key = new TargetPlatformSDK("MyPlatform", new Version("4.0"), null);
            targetPlatforms[key].ExtensionSDKs.Count.ShouldBe(2);
            targetPlatforms[key].Path.ShouldBe(Path.Combine(_fakeStructureRoot, "SomeOtherPlace", "MyPlatformOtherLocation", "4.0") + Path.DirectorySeparatorChar, StringCompareShould.IgnoreCase);
            targetPlatforms[key].ExtensionSDKs.Keys.ShouldContain("MyAssembly, Version=1.0");
            targetPlatforms[key].ExtensionSDKs["MyAssembly, Version=1.0"].ShouldBe(Path.Combine(_fakeStructureRoot, "SomeOtherPlace", "MyPlatformOtherLocation", "4.0", "ExtensionSDKs", "MyAssembly", "1.0") + Path.DirectorySeparatorChar, StringCompareShould.IgnoreCase);
            targetPlatforms[key].ExtensionSDKs.Keys.ShouldContain("AnotherAssembly, Version=1.0");
            targetPlatforms[key].ExtensionSDKs["AnotherAssembly, Version=1.0"].ShouldBe(Path.Combine(_fakeStructureRoot, "MyPlatform", "4.0", "ExtensionSDKs", "AnotherAssembly", "1.0") + Path.DirectorySeparatorChar, StringCompareShould.IgnoreCase);

            key = new TargetPlatformSDK("MyPlatform", new Version("3.0"), null);
            targetPlatforms[key].ExtensionSDKs.Count.ShouldBe(1);
            targetPlatforms[key].ExtensionSDKs.Keys.ShouldContain("MyAssembly, Version=1.0");
            targetPlatforms[key].Path.ShouldBe(Path.Combine(_fakeStructureRoot, "MyPlatform", "3.0") + Path.DirectorySeparatorChar, StringCompareShould.IgnoreCase);
            targetPlatforms[key].ExtensionSDKs["MyAssembly, Version=1.0"].ShouldBe(Path.Combine(_fakeStructureRoot, "MyPlatform", "3.0", "ExtensionSDKs", "MyAssembly", "1.0") + Path.DirectorySeparatorChar, StringCompareShould.IgnoreCase);

            key = new TargetPlatformSDK("MyPlatform", new Version("2.0"), null);
            targetPlatforms[key].ExtensionSDKs.Count.ShouldBe(1);
            targetPlatforms[key].ExtensionSDKs.Keys.ShouldContain("MyAssembly, Version=1.0");
            targetPlatforms[key].Path.ShouldBe(Path.Combine(_fakeStructureRoot, "MyPlatform", "2.0") + Path.DirectorySeparatorChar, StringCompareShould.IgnoreCase);
            targetPlatforms[key].ExtensionSDKs["MyAssembly, Version=1.0"].ShouldBe(Path.Combine(_fakeStructureRoot, "MyPlatform", "2.0", "ExtensionSDKs", "MyAssembly", "1.0") + Path.DirectorySeparatorChar, StringCompareShould.IgnoreCase);

            key = new TargetPlatformSDK("MyPlatform", new Version("1.0"), null);
            targetPlatforms[key].Path.ShouldBe(Path.Combine(_fakeStructureRoot, "MyPlatform", "1.0") + Path.DirectorySeparatorChar, StringCompareShould.IgnoreCase);
            targetPlatforms[key].ExtensionSDKs.ShouldBeEmpty();
        }
#endif

        /// <summary>
        /// Make sure if the sdk identifier is null we get an ArgumentNullException because without specifying the
        /// sdk identifier we can't get any platforms back.
        /// </summary>
        [Fact]
        public void GetPlatformsForSDKNullSDKIdentifier()
        {
            Should.Throw<ArgumentNullException>(() => ToolLocationHelper.GetPlatformsForSDK(null, new Version("1.0")));
        }

        /// <summary>
        /// Make sure if the sdk version is null we get an ArgumentNullException because without specifying the
        /// sdk version we can't get any platforms back.
        /// </summary>
        [Fact]
        public void GetPlatformsForSDKNullSDKVersion()
        {
            Should.Throw<ArgumentNullException>(() => ToolLocationHelper.GetPlatformsForSDK("AnySDK", null));
        }

        /// <summary>
        /// Verify that when there are no sdks with target platforms installed, our list of platforms is empty
        /// to make sure we are not getting platforms from somewhere else.
        /// </summary>
        [Fact]
        public void GetPlatformsForSDKWithNoInstalledTargetPlatforms()
        {
            ToolLocationHelper.GetPlatformsForSDK("AnySDK", new Version("1.0"), Array.Empty<string>(), "").Any().ShouldBeFalse();
        }

        /// <summary>
        /// Verify that the list of platforms returned is exactly as we expect when we have platforms
        /// installed and we pass in a matching sdk identifier and version number for one of the
        /// installed platforms.
        /// </summary>
        [Fact]
        public void GetPlatformsForSDKWithMatchingInstalledTargetPlatforms()
        {
            IEnumerable<string> myPlatforms = ToolLocationHelper.GetPlatformsForSDK("MyPlatform", new Version("8.0"), new[] { _fakeStructureRoot }, null);
            myPlatforms.ShouldContain("Sparkle, Version=3.3.3.3");
            myPlatforms.ShouldContain("PlatformAssembly, Version=0.1.2.3");
            myPlatforms.ShouldContain("PlatformAssembly, Version=1.2.3.0");
            myPlatforms.Count().ShouldBe(3);
        }

        /// <summary>
        /// Verify that the list of platforms is empty if we ask for an sdk that is not installed.
        /// </summary>
        [Fact]
        public void GetPlatformsForSDKWithInstalledTargetPlatformsNoMatch()
        {
            ToolLocationHelper.GetPlatformsForSDK("DoesNotExistPlatform", new Version("0.0.0.0"), new[] { _fakeStructureRoot }, null).Any().ShouldBeFalse();
        }

        /// <summary>
        /// Verify that the list of platforms is empty if we ask for a valid sdk identifier but
        /// a version number that isn't installed.
        /// </summary>
        [Fact]
        public void GetPlatformsForSDKWithMatchingPlatformNotMatchingVersion()
        {
            ToolLocationHelper.GetPlatformsForSDK("MyPlatform", new Version("0.0.0.0"), new[] { _fakeStructureRoot }, null).Any().ShouldBeFalse();
        }

        /// <summary>
        /// Verify that if we pass in an sdk identifier and version for an installed legacy platform sdk
        /// that the list of platforms is empty because it has no platforms.
        /// </summary>
        [Fact]
        public void GetPlatformsForSDKForLegacyPlatformSDK()
        {
            ToolLocationHelper.GetPlatformsForSDK("Windows", new Version("8.0"), new[] { _fakeStructureRoot }, null).Any().ShouldBeFalse();
        }

        /// <summary>
        /// Verify based on a fake directory structure with some good directories and some invalid ones at each level that we
        /// get the expected set out. Make sure that when we resolve from both the disk and registry that there are no duplicates
        /// and make sure we get the expected results.
        /// </summary>
        [Fact]
        public void GetALLTargetPlatformSDKs()
        {
            try
            {
                Environment.SetEnvironmentVariable("MSBUILDDISABLEREGISTRYFORSDKLOOKUP", "true");
                IList<TargetPlatformSDK> sdks = ToolLocationHelper.GetTargetPlatformSdks(new[] { _fakeStructureRoot }, null);

                var targetPlatforms = new Dictionary<TargetPlatformSDK, TargetPlatformSDK>();
                foreach (TargetPlatformSDK sdk in sdks)
                {
                    targetPlatforms.Add(sdk, sdk);
                }

                TargetPlatformSDK key = new TargetPlatformSDK("Windows", new Version("1.0"), null);
                targetPlatforms[key].Path.ShouldBe(Path.Combine(_fakeStructureRoot, "Windows", "1.0") + Path.DirectorySeparatorChar, StringCompareShould.IgnoreCase);

                key = new TargetPlatformSDK("Windows", new Version("2.0"), null);
                targetPlatforms[key].Path.ShouldBe(Path.Combine(_fakeStructureRoot, "Windows", "2.0") + Path.DirectorySeparatorChar, StringCompareShould.IgnoreCase);

                key = new TargetPlatformSDK("MyPlatform", new Version("3.0"), null);
                targetPlatforms[key].Path.ShouldBe(Path.Combine(_fakeStructureRoot, "MyPlatform", "3.0") + Path.DirectorySeparatorChar, StringCompareShould.IgnoreCase);

                key = new TargetPlatformSDK("MyPlatform", new Version("2.0"), null);
                targetPlatforms[key].Path.ShouldBe(Path.Combine(_fakeStructureRoot, "MyPlatform", "2.0") + Path.DirectorySeparatorChar, StringCompareShould.IgnoreCase);

                key = new TargetPlatformSDK("MyPlatform", new Version("1.0"), null);
                targetPlatforms[key].Path.ShouldBe(Path.Combine(_fakeStructureRoot, "MyPlatform", "1.0") + Path.DirectorySeparatorChar, StringCompareShould.IgnoreCase);

                key = new TargetPlatformSDK("MyPlatform", new Version("5.0"), null);
                targetPlatforms.ContainsKey(key).ShouldBeFalse();
            }
            finally
            {
                Environment.SetEnvironmentVariable("MSBUILDDISABLEREGISTRYFORSDKLOOKUP", null);
            }
        }

        /// <summary>
        /// Verify that the list of platforms is empty if we ask for an sdk that is not installed.
        /// </summary>
        [UnixOnlyFact]
        public void VerifyGetFoldersInVSInstalls_Unix()
        {
            ToolLocationHelper.GetFoldersInVSInstalls(null, null, "relativePath").Count().ShouldBe(0);
        }

        [WindowsOnlyFact]
        public void VerifyFindRootFolderWhereAllFilesExist()
        {
            // create directories and files in them

            // root1
            //     subdir
            //         file1.txt
            //     file1.txt
            //  root2
            //     subdir
            //         file2.txt
            //     file1.txt

            string testDirectoryRoot = Path.Combine(Path.GetTempPath(), "VerifyFindRootFolderWhereAllFilesExist");
            string[] rootDirectories = new string[] { Path.Combine(testDirectoryRoot, "Root1"), Path.Combine(testDirectoryRoot, "Root2") };

            for (int i = 0; i < rootDirectories.Length; i++)
            {
                // create directory
                string subdir = Path.Combine(rootDirectories[i], "Subdir");
                Directory.CreateDirectory(subdir);
                var fileInSubDir = string.Format("file{0}.txt", i + 1);
                File.Create(Path.Combine(rootDirectories[i], "file1.txt")).Close();
                File.Create(Path.Combine(subdir, fileInSubDir)).Close();
            }

            string roots = string.Join(";", rootDirectories);

            ToolLocationHelper.FindRootFolderWhereAllFilesExist(roots, "file1.txt").ShouldBe(rootDirectories[0]);
            ToolLocationHelper.FindRootFolderWhereAllFilesExist(roots, @"file1.txt;subdir\file2.txt").ShouldBe(rootDirectories[1]);
            ToolLocationHelper.FindRootFolderWhereAllFilesExist(roots, @"file1.txt;subdir\file3.txt").ShouldBe(String.Empty);
            ToolLocationHelper.FindRootFolderWhereAllFilesExist(@"c:<>;" + roots, "file1.txt").ShouldBe(rootDirectories[0]); // should ignore invalid dir
        }

#if FEATURE_REGISTRY_SDKS
        /// <summary>
        /// Verify that the GetPlatformSDKPropsFileLocation method can be correctly called for pre-OneCore SDKs during evaluation time as a msbuild function.
        /// </summary>
        [Fact]
        public void VerifyGetPreOneCoreSDKPropsLocation()
        {
            // This is the mockup layout for SDKs before One Core SDK.
            string testDirectoryRoot = Path.Combine(Path.GetTempPath(), "VerifyGetPreOneCoreSDKPropsLocation");
            string platformDirectory = Path.Combine(testDirectoryRoot, "MyPlatform", "8.0")
                                       + Path.DirectorySeparatorChar;
            string propsDirectory = Path.Combine(platformDirectory, "DesignTime", "CommonConfiguration", "Neutral");

            string tempProjectContents = ObjectModelHelpers.CleanupFileContents(@"
             <Project DefaultTargets=""ExpandSDKReferenceAssemblies"" ToolsVersion=""msbuilddefaulttoolsversion"" xmlns=""msbuildnamespace"">
                 <PropertyGroup>
                    <TargetPlatformIdentifier>MyPlatform</TargetPlatformIdentifier>
                    <TargetPlatformVersion>8.0</TargetPlatformVersion>
                    <SDKRegistryRoot>SOFTWARE\Microsoft\VerifyGetPlatformSDKPropsLocation</SDKRegistryRoot>
                    <SDKDiskRoot>Somewhere</SDKDiskRoot>
                    <PlatformSDKLocation>$([Microsoft.Build.Utilities.ToolLocationHelper]::GetPlatformSDKLocation('MyPlatform', '8.0', '$(SDKDirectoryRoot)', '$(SDKRegistryRoot)'))</PlatformSDKLocation>
                    <PropsLocation>$([Microsoft.Build.Utilities.ToolLocationHelper]::GetPlatformSDKPropsFileLocation('',' ','MyPlatform',' ','8.0', '$(SDKDirectoryRoot)', '$(SDKRegistryRoot)'))</PropsLocation>
                 </PropertyGroup>
                 <Import Project=""$(MSBuildBinPath)\Microsoft.Common.targets""/>
              </Project>");

            string registryKey = @"SOFTWARE\Microsoft\VerifyGetPlatformSDKPropsLocation\";
            RegistryKey baseKey = Registry.CurrentUser;

            try
            {
                if (NativeMethodsShared.IsWindows)
                {
                    using (RegistryKey platformKey = baseKey.CreateSubKey(registryKey + @"\MyPlatform\v8.0"))
                    {
                        platformKey.SetValue("InstallationFolder", platformDirectory);
                    }
                }

                if (Directory.Exists(testDirectoryRoot))
                {
                    FileUtilities.DeleteDirectoryNoThrow(testDirectoryRoot, true);
                }

                Directory.CreateDirectory(testDirectoryRoot);
                Directory.CreateDirectory(propsDirectory);

                File.WriteAllText(Path.Combine(platformDirectory, "SDKManifest.xml"), "Test");

                Project project = ObjectModelHelpers.CreateInMemoryProject(new ProjectCollection(), tempProjectContents);

                string propertyValue = project.GetPropertyValue("PlatformSDKLocation");
                string propsLocation = project.GetPropertyValue("PropsLocation");

                propertyValue.ShouldBe(platformDirectory, StringCompareShould.IgnoreCase);
                propsLocation.ShouldBe(propsDirectory, StringCompareShould.IgnoreCase);
            }
            finally
            {
                try
                {
                    if (NativeMethodsShared.IsWindows)
                    {
                        baseKey.DeleteSubKeyTree(registryKey);
                    }
                }
                catch (Exception)
                {
                }
                if (Directory.Exists(testDirectoryRoot))
                {
                    FileUtilities.DeleteDirectoryNoThrow(testDirectoryRoot, true);
                }
            }
        }

        /// <summary>
        /// Verify that the GetPlatformSDKPropsFileLocation method can be correctly called for OneCore SDK during evaluation time as a msbuild function.
        /// </summary>
        [Fact]
        public void VerifyGetOneCoreSDKPropsLocation()
        {
            // This is the mockup layout for One Core SDK.
            string testDirectoryRoot = Path.Combine(Path.GetTempPath(), "VerifyGetOneCoreSDKPropsLocation");
            string platformDirectory = Path.Combine(testDirectoryRoot, "OneCoreSDK", "1.0") + Path.DirectorySeparatorChar;
            string propsDirectory =
                Path.Combine(platformDirectory, "DesignTime", "CommonConfiguration", "Neutral", "MyPlatform", "0.8.0.0");
            string platformDirectory2 = Path.Combine(platformDirectory, "Platforms", "MyPlatform", "0.8.0.0");

            string tempProjectContents = ObjectModelHelpers.CleanupFileContents(@"
             <Project DefaultTargets=""ExpandSDKReferenceAssemblies"" ToolsVersion=""msbuilddefaulttoolsversion"" xmlns=""msbuildnamespace"">
                 <PropertyGroup>
                    <TargetPlatformIdentifier>MyPlatform</TargetPlatformIdentifier>
                    <TargetPlatformVersion>8.0</TargetPlatformVersion>
                    <SDKRegistryRoot>SOFTWARE\Microsoft\VerifyGetOneCoreSDKPropsLocation</SDKRegistryRoot>
                    <SDKDiskRoot>Somewhere</SDKDiskRoot>
                    <PlatformSDKLocation>$([Microsoft.Build.Utilities.ToolLocationHelper]::GetPlatformSDKLocation('OneCoreSDK', '1.0', '', '$(SDKRegistryRoot)'))</PlatformSDKLocation>
                    <PropsLocation>$([Microsoft.Build.Utilities.ToolLocationHelper]::GetPlatformSDKPropsFileLocation('OneCoreSDK','1.0','MyPlatform',' ','0.8.0.0', '', '$(SDKRegistryRoot)'))</PropsLocation>
                 </PropertyGroup>
                 <Import Project=""$(MSBuildBinPath)\Microsoft.Common.targets""/>
              </Project>");

            string registryKey = @"SOFTWARE\Microsoft\VerifyGetOneCoreSDKPropsLocation\";
            RegistryKey baseKey = Registry.CurrentUser;

            try
            {
                if (NativeMethodsShared.IsWindows)
                {
                    using (RegistryKey platformKey = baseKey.CreateSubKey(registryKey + @"\OneCoreSDK\1.0"))
                    {
                        platformKey.SetValue("InstallationFolder", platformDirectory);
                    }
                }

                if (Directory.Exists(testDirectoryRoot))
                {
                    FileUtilities.DeleteDirectoryNoThrow(testDirectoryRoot, true);
                }

                Directory.CreateDirectory(testDirectoryRoot);
                Directory.CreateDirectory(propsDirectory);
                Directory.CreateDirectory(platformDirectory2);

                File.WriteAllText(Path.Combine(platformDirectory, "SDKManifest.xml"), "Test");
                File.WriteAllText(Path.Combine(platformDirectory2, "Platform.xml"), "Test");

                Project project = ObjectModelHelpers.CreateInMemoryProject(new ProjectCollection(), tempProjectContents);

                string propertyValue = project.GetPropertyValue("PlatformSDKLocation");
                string propsLocation = project.GetPropertyValue("PropsLocation");

                propertyValue.ShouldBe(platformDirectory, StringCompareShould.IgnoreCase);
                propsLocation.ShouldBe(propsDirectory, StringCompareShould.IgnoreCase);
            }
            finally
            {
                try
                {
                    if (NativeMethodsShared.IsWindows)
                    {
                        baseKey.DeleteSubKeyTree(registryKey);
                    }
                }
                catch (Exception)
                {
                }
                if (Directory.Exists(testDirectoryRoot))
                {
                    FileUtilities.DeleteDirectoryNoThrow(testDirectoryRoot, true);
                }
            }
        }
#endif

        /// <summary>
        /// Make a fake SDK structure on disk for testing.
        /// </summary>
        private static string MakeFakeSDKStructure()
        {
            string manifestPlatformSDK1 = @"
                <FileList
                    DisplayName = ""Windows""
                    PlatformIdentity = ""Windows, version=8.0""
                    TargetFramework = "".NETCore, version=v4.5; .NETFramework, version=v4.5""
                    MinVSVersion = ""12.0""
                    MinOSVersion = ""6.2.1""
                    MaxOSVersionTested = ""6.2.1""
                    UnsupportedDowntarget = ""Windows, version=8.0"">

                <File Reference = ""Windows"">
	                <ToolboxItems VSCategory = ""Toolbox.Default""/>
                </File>
                </FileList>";

            string manifestPlatformSDK2 = @"
                <FileList
                    DisplayName = ""Windows""
                    PlatformIdentity = ""Windows, version=8.0""
                    TargetFramework = "".NETCore, version=v4.5; .NETFramework, version=v4.5""
                    MinVSVersion = ""11.0""
                    MinOSVersion = ""6.2.2""
                    MaxOSVersionTested = ""6.2.1""
                    UnsupportedDowntarget = ""Windows, version=8.0"">

                <File Reference = ""Windows"">
	                <ToolboxItems VSCategory = ""Toolbox.Default""/>
                </File>
                </FileList>";

            string manifestPlatformSDK3 = @"
                <FileList
                    DisplayName = ""Windows""
                    PlatformIdentity = ""Windows, version=8.0""
                    TargetFramework = "".NETCore, version=v4.5; .NETFramework, version=v4.5""
                    MinVSVersion = ""10.0""
                    MinOSVersion = ""6.2.3""
                    MaxOSVersionTested = ""6.2.1""
                    UnsupportedDowntarget = ""Windows, version=8.0"">

                <File Reference = ""Windows"">
	                <ToolboxItems VSCategory = ""Toolbox.Default""/>
                </File>
                </FileList>";

            string manifestPlatformSDK4 = @"
                <FileList
                    DisplayName = ""Windows""
                    PlatformIdentity = ""Windows, version=8.0""
                    TargetFramework = "".NETCore, version=v4.5; .NETFramework, version=v4.5""
                    MinVSVersion = ""9.0""
                    MinOSVersion = ""6.2.4""
                    MaxOSVersionTested = ""6.2.1""
                    UnsupportedDowntarget = ""Windows, version=8.0"">

                <File Reference = ""Windows"">
	                <ToolboxItems VSCategory = ""Toolbox.Default""/>
                </File>
                </FileList>";

            string manifestPlatformSDK5 = @"
                <FileList
                    DisplayName = ""Windows""
                    PlatformIdentity = ""Windows, version=8.0""
                    TargetFramework = "".NETCore, version=v4.5; .NETFramework, version=v4.5""
                    MinVSVersion = ""8.0""
                    MinOSVersion = ""6.2.5""
                    MaxOSVersionTested = ""6.2.1""
                    UnsupportedDowntarget = ""Windows, version=8.0"">

                <File Reference = ""Windows"">
	                <ToolboxItems VSCategory = ""Toolbox.Default""/>
                </File>
                </FileList>";

            string manifestPlatformSDK6 = @"
                <FileList
                    DisplayName = ""Windows""
                    PlatformIdentity = ""Windows, version=8.0""
                    TargetFramework = "".NETCore, version=v4.5; .NETFramework, version=v4.5""
                    MaxOSVersionTested = ""6.2.1""
                    UnsupportedDowntarget = ""Windows, version=8.0"">

                <File Reference = ""Windows"">
	                <ToolboxItems VSCategory = ""Toolbox.Default""/>
                </File>
                </FileList>";

            string manifestPlatformSDK7 = @"
                <FileList
                    DisplayName = ""Windows""
                    PlatformIdentity = ""Windows, version=8.0""
                    TargetFramework = "".NETCore, version=v4.5; .NETFramework, version=v4.5""
                    MinVSVersion = ""8""
                    MinOSVersion = ""Blah""
                    MaxOSVersionTested = ""6.2.1""
                    UnsupportedDowntarget = ""Windows, version=8.0"">

                <File Reference = ""Windows"">
                    <ToolboxItems VSCategory = ""Toolbox.Default""/>
                </File>
                </FileList>";

            string manifestExtensionSDK1 = @"
                <FileList
                    DisplayName = ""ExtensionSDK2""
                    TargetFramework = "".NETCore, version=v4.5; .NETFramework, version=v4.5""
                    MinVSVersion = ""11.0""
                    MaxPlatformVersion = ""8.0""
                    MinOSVersion = ""6.2.1""
                    MaxOSVersionTested = ""6.2.1"">

                    <File Reference = ""MySDK.Sprint.winmd"" Implementation = ""XNASprintImpl.dll"">
                    </File>
                </FileList>";

            string manifestExtensionSDK2 = @"
                <FileList
                    DisplayName = ""ExtensionSDK2""
                    TargetFramework = "".NETCore, version=v4.5; .NETFramework, version=v4.5""
                    MinVSVersion = ""11.0""
                    MaxPlatformVersion = ""9.0""
                    MinOSVersion = ""6.2.1""
                    MaxOSVersionTested = ""6.2.1"">

                    <File Reference = ""MySDK.Sprint.winmd"" Implementation = ""XNASprintImpl.dll"">
                    </File>
                </FileList>";

            string tempPath = Path.Combine(Path.GetTempPath(), "FakeSDKDirectory");
            try
            {
                // Good
                Directory.CreateDirectory(
                    Path.Combine(tempPath, "Windows", "v1.0", "ExtensionSDKs", "MyAssembly", "1.0"));
                Directory.CreateDirectory(
                    Path.Combine(tempPath, "Windows", "1.0", "ExtensionSDKs", "MyAssembly", "2.0"));
                Directory.CreateDirectory(
                    Path.Combine(tempPath, "Windows", "2.0", "ExtensionSDKs", "MyAssembly", "3.0"));
                Directory.CreateDirectory(
                    Path.Combine(tempPath, "SomeOtherPlace", "MyPlatformOtherLocation", "4.0", "ExtensionSDKs", "MyAssembly", "1.0"));
                Directory.CreateDirectory(Path.Combine(tempPath, "WindowsKits", "6.0"));
                Directory.CreateDirectory(Path.Combine(tempPath, "MyPlatform", "5.0"));
                Directory.CreateDirectory(
                    Path.Combine(tempPath, "MyPlatform", "4.0", "ExtensionSDKs", "AnotherAssembly", "1.0"));
                Directory.CreateDirectory(
                    Path.Combine(tempPath, "MyPlatform", "3.0", "ExtensionSDKs", "MyAssembly", "1.0"));
                Directory.CreateDirectory(
                    Path.Combine(tempPath, "MyPlatform", "2.0", "ExtensionSDKs", "MyAssembly", "1.0"));
                Directory.CreateDirectory(Path.Combine(tempPath, "MyPlatform", "1.0"));
                Directory.CreateDirectory(Path.Combine(tempPath, "MyPlatform", "8.0"));
                Directory.CreateDirectory(
                    Path.Combine(tempPath, "MyPlatform", "8.0", "Platforms", "PlatformAssembly", "0.1.2.3"));
                Directory.CreateDirectory(
                    Path.Combine(tempPath, "MyPlatform", "8.0", "Platforms", "PlatformAssembly", "1.2.3.0"));
                Directory.CreateDirectory(
                    Path.Combine(tempPath, "MyPlatform", "8.0", "Platforms", "Sparkle", "3.3.3.3"));
                Directory.CreateDirectory(Path.Combine(tempPath, "MyPlatform", "9.0"));
                Directory.CreateDirectory(
                    Path.Combine(tempPath, "MyPlatform", "9.0", "Platforms", "PlatformAssembly", "0.1.2.3"));
                Directory.CreateDirectory(Path.Combine(tempPath, "MyPlatform", "9.0", "PlatformAssembly", "Sparkle"));
                Directory.CreateDirectory(
                    Path.Combine(tempPath, "MyPlatform", "9.0", "Platforms", "PlatformAssembly", "Sparkle"));

                File.WriteAllText(
                    Path.Combine(tempPath, "Windows", "v1.0", "ExtensionSDKs", "MyAssembly", "1.0", "SDKManifest.xml"),
                    "Hello");
                File.WriteAllText(
                    Path.Combine(tempPath, "Windows", "1.0", "ExtensionSDKs", "MyAssembly", "2.0", "SDKManifest.xml"),
                    "Hello");
                File.WriteAllText(
                    Path.Combine(tempPath, "Windows", "2.0", "ExtensionSDKs", "MyAssembly", "3.0", "SDKManifest.xml"),
                    "Hello");

                File.WriteAllText(
                    Path.Combine(tempPath, "SomeOtherPlace", "MyPlatformOtherLocation", "4.0", "SDKManifest.xml"),
                    "Hello");
                File.WriteAllText(
                    Path.Combine(tempPath, "SomeOtherPlace", "MyPlatformOtherLocation", "4.0", "ExtensionSDKs", "MyAssembly", "1.0", "SDKManifest.xml"),
                    "Hello");
                File.WriteAllText(Path.Combine(tempPath, "Windows", "1.0", "SDKManifest.xml"), manifestPlatformSDK1);
                File.WriteAllText(Path.Combine(tempPath, "Windows", "2.0", "SDKManifest.xml"), manifestPlatformSDK2);
                File.WriteAllText(
                    Path.Combine(tempPath, "MyPlatform", "4.0", "ExtensionSDKs", "AnotherAssembly", "1.0", "SDKManifest.xml"),
                    manifestExtensionSDK2);
                File.WriteAllText(Path.Combine(tempPath, "MyPlatform", "3.0", "SDKManifest.xml"), manifestPlatformSDK3);
                File.WriteAllText(Path.Combine(tempPath, "MyPlatform", "2.0", "SDKManifest.xml"), manifestPlatformSDK4);
                File.WriteAllText(
                    Path.Combine(tempPath, "MyPlatform", "3.0", "ExtensionSDKs", "MyAssembly", "1.0", "SDKManifest.xml"),
                    manifestExtensionSDK1);
                File.WriteAllText(
                    Path.Combine(tempPath, "MyPlatform", "2.0", "ExtensionSDKs", "MyAssembly", "1.0", "SDKManifest.xml"),
                    "Hello");
                File.WriteAllText(Path.Combine(tempPath, "MyPlatform", "1.0", "SDKManifest.xml"), manifestPlatformSDK5);

                // Contains a couple of sub-platforms
                File.WriteAllText(
                    Path.Combine(tempPath, "MyPlatform", "8.0", "SDKManifest.xml"),
                    manifestPlatformSDK6);
                File.WriteAllText(
                    Path.Combine(tempPath, "MyPlatform", "8.0", "Platforms", "PlatformAssembly", "0.1.2.3", "Platform.xml"),
                    "Hello");
                File.WriteAllText(
                    Path.Combine(tempPath, "MyPlatform", "8.0", "Platforms", "PlatformAssembly", "1.2.3.0", "Platform.xml"),
                    "Hello");
                File.WriteAllText(
                    Path.Combine(tempPath, "MyPlatform", "8.0", "Platforms", "Sparkle", "3.3.3.3", "Platform.xml"),
                    "Hello");

                // Contains invalid sub-platforms as well as valid ones
                File.WriteAllText(Path.Combine(tempPath, "MyPlatform", "9.0", "SDKManifest.xml"), manifestPlatformSDK7);
                File.WriteAllText(
                    Path.Combine(tempPath, "MyPlatform", "9.0", "Platforms", "PlatformAssembly", "0.1.2.3", "Platform.xml"),
                    "Hello");
                File.WriteAllText(
                    Path.Combine(tempPath, "MyPlatform", "9.0", "PlatformAssembly", "Sparkle", "Platform.xml"),
                    "Hello"); // not under the Platforms directory
                File.WriteAllText(
                    Path.Combine(tempPath, "MyPlatform", "9.0", "Platforms", "PlatformAssembly", "Sparkle", "Platform.xml"),
                    "Hello"); // bad version
                Directory.CreateDirectory(
                    Path.Combine(tempPath, "MyPlatform", "9.0", "Platforms", "Sparkle", "3.3.3.3")); // no platform.xml

                // Bad because of v in the sdk version
                Directory.CreateDirectory(
                    Path.Combine(tempPath, "Windows", "v1.0", "ExtensionSDKs", "AnotherAssembly", "v1.1"));

                // Bad because no extensionsdks directory under the platform version
                Directory.CreateDirectory(Path.Combine(tempPath, "Windows", "v3.0") + Path.DirectorySeparatorChar);

                // Bad because the directory under the identifier is not a version
                Directory.CreateDirectory(
                    Path.Combine(tempPath, "Windows", "NotAVersion") + Path.DirectorySeparatorChar);

                // Bad because the directory under the identifier is not a version
                Directory.CreateDirectory(
                    Path.Combine(tempPath, "Windows", "NotAVersion", "ExtensionSDKs", "Assembly", "1.0"));
            }
            catch (Exception)
            {
                FileUtilities.DeleteDirectoryNoThrow(tempPath, true);
                return null;
            }

            return tempPath;
        }

        /// <summary>
        /// Make a fake SDK structure on disk for testing.
        /// </summary>
        private static string MakeFakeSDKStructure2()
        {
            string tempPath = Path.Combine(Path.GetTempPath(), "FakeSDKDirectory2");
            try
            {
                // Good
                Directory.CreateDirectory(
                    Path.Combine(tempPath, "Windows", "v1.0", "ExtensionSDKs", "MyAssembly", "1.0"));
                Directory.CreateDirectory(
                    Path.Combine(tempPath, "Windows", "1.0", "ExtensionSDKs", "MyAssembly", "2.0"));
                Directory.CreateDirectory(
                    Path.Combine(tempPath, "Windows", "2.0", "ExtensionSDKs", "MyAssembly", "4.0"));

                File.WriteAllText(
                    Path.Combine(tempPath, "Windows", "v1.0", "ExtensionSDKs", "MyAssembly", "1.0", "SDKManifest.xml"),
                    "Hello");
                File.WriteAllText(
                    Path.Combine(tempPath, "Windows", "1.0", "ExtensionSDKs", "MyAssembly", "2.0", "SDKManifest.xml"),
                    "Hello");
                File.WriteAllText(
                    Path.Combine(tempPath, "Windows", "2.0", "ExtensionSDKs", "MyAssembly", "4.0", "SDKManifest.xml"),
                    "Hello");
            }
            catch (Exception)
            {
                FileUtilities.DeleteDirectoryNoThrow(tempPath, true);
                return null;
            }

            return tempPath;
        }
        #endregion

        #region HelperMethods

#if FEATURE_WIN32_REGISTRY
        /// <summary>
        /// Simplified registry access delegate. Given a baseKey and a subKey, get all of the subkey
        /// names.
        /// </summary>
        /// <param name="baseKey">The base registry key.</param>
        /// <param name="subKey">The subkey</param>
        /// <returns>An enumeration of strings.</returns>
        private static IEnumerable<string> GetRegistrySubKeyNames(RegistryKey baseKey, string subKey)
        {
            if (baseKey == Registry.CurrentUser)
            {
                if (string.Equals(subKey, @"Software\Microsoft\MicrosoftSDKs", StringComparison.OrdinalIgnoreCase))
                {
                    return new[] { "Windows", "MyPlatform" };
                }

                if (string.Equals(subKey, @"Software\Microsoft\MicrosoftSDKs\Windows", StringComparison.OrdinalIgnoreCase))
                {
                    return new[] { "v1.0", "1.0" };
                }

                if (string.Equals(subKey, @"Software\Microsoft\MicrosoftSDKs\Windows\v1.0\ExtensionSDKs", StringComparison.OrdinalIgnoreCase))
                {
                    return new[] { "MyAssembly" };
                }

                if (string.Equals(subKey, @"Software\Microsoft\MicrosoftSDKs\Windows\1.0\ExtensionSDKs", StringComparison.OrdinalIgnoreCase))
                {
                    return new[] { "MyAssembly" };
                }

                if (string.Equals(subKey, @"Software\Microsoft\MicrosoftSDKs\Windows\v1.0\ExtensionSDKs\MyAssembly", StringComparison.OrdinalIgnoreCase))
                {
                    return new[] { "v1.1", "1.0", "2.0", "3.0" };
                }

                if (string.Equals(subKey, @"Software\Microsoft\MicrosoftSDKs\Windows\1.0\ExtensionSDKs\MyAssembly", StringComparison.OrdinalIgnoreCase))
                {
                    return new[] { "2.0" };
                }

                if (string.Equals(subKey, @"Software\Microsoft\MicrosoftSDKs\MyPlatform", StringComparison.OrdinalIgnoreCase))
                {
                    return new[] { "4.0", "5.0", "6.0", "9.0" };
                }

                if (string.Equals(subKey, @"Software\Microsoft\MicrosoftSDKs\MyPlatform\4.0\ExtensionSDKs", StringComparison.OrdinalIgnoreCase))
                {
                    return new[] { "MyAssembly" };
                }

                if (string.Equals(subKey, @"Software\Microsoft\MicrosoftSDKs\MyPlatform\5.0\ExtensionSDKs", StringComparison.OrdinalIgnoreCase))
                {
                    return new[] { string.Empty };
                }

                if (string.Equals(subKey, @"Software\Microsoft\MicrosoftSDKs\MyPlatform\4.0\ExtensionSDKs\MyAssembly", StringComparison.OrdinalIgnoreCase))
                {
                    return new[] { "1.0" };
                }
            }

            if (baseKey == Registry.LocalMachine)
            {
                if (string.Equals(subKey, @"Software\Microsoft\MicrosoftSDKs", StringComparison.OrdinalIgnoreCase))
                {
                    return new[] { "Windows" };
                }

                if (string.Equals(subKey, @"Software\Microsoft\MicrosoftSDKs\Windows", StringComparison.OrdinalIgnoreCase))
                {
                    return new[] { "v2.0" };
                }

                if (string.Equals(subKey, @"Software\Microsoft\MicrosoftSDKs\Windows\v2.0\ExtensionSDKs", StringComparison.OrdinalIgnoreCase))
                {
                    return new[] { "MyAssembly" };
                }

                if (string.Equals(subKey, @"Software\Microsoft\MicrosoftSDKs\Windows\v2.0\ExtensionSDKs\MyAssembly", StringComparison.OrdinalIgnoreCase))
                {
                    return new[] { "3.0" };
                }
            }

            return Array.Empty<string>();
        }

        /// <summary>
        /// Simplified registry access delegate. Given a baseKey and subKey, get the default value
        /// of the subKey.
        /// </summary>
        /// <param name="baseKey">The base registry key.</param>
        /// <param name="subKey">The subkey</param>
        /// <returns>A string containing the default value.</returns>
        private string GetRegistrySubKeyDefaultValue(RegistryKey baseKey, string subKey)
        {
            if (baseKey == Registry.CurrentUser)
            {
                if (string.Equals(subKey, @"Software\Microsoft\MicrosoftSDKs\Windows\v1.0\ExtensionSDKs\MyAssembly\1.0", StringComparison.OrdinalIgnoreCase))
                {
                    return Path.Combine(_fakeStructureRoot, "Windows\\v1.0\\ExtensionSDKs\\MyAssembly\\1.0");
                }

                // This has a v in the sdk version and should not be found but we need a real path in case it is so it will show up in the returned list and fail the test.
                if (string.Equals(subKey, @"Software\Microsoft\MicrosoftSDKs\Windows\v1.0\ExtensionSDKs\MyAssembly\v1.0", StringComparison.OrdinalIgnoreCase))
                {
                    return Path.Combine(_fakeStructureRoot, "Windows\\v1.0\\ExtensionSDKs\\MyAssembly\\1.0");
                }

                if (string.Equals(subKey, @"Software\Microsoft\MicrosoftSDKs\Windows\1.0\ExtensionSDKs\MyAssembly\2.0", StringComparison.OrdinalIgnoreCase))
                {
                    return Path.Combine(_fakeStructureRoot, "Windows\\1.0\\ExtensionSDKs\\MyAssembly\\2.0");
                }

                // This has a set of bad char in the returned directory so it should not be allowed.
                if (string.Equals(subKey, @"Software\Microsoft\MicrosoftSDKs\Windows\v1.0\ExtensionSDKs\MyAssembly\3.0", StringComparison.OrdinalIgnoreCase))
                {
                    return _fakeStructureRoot + @"\Windows\1.0\ExtensionSDKs\MyAssembly\<>?/";
                }

                if (string.Equals(subKey, @"Software\Microsoft\MicrosoftSDKs\MyPlatform\5.0", StringComparison.OrdinalIgnoreCase))
                {
                    return Path.Combine(_fakeStructureRoot, "MyPlatform\\5.0");
                }

                if (string.Equals(subKey, @"Software\Microsoft\MicrosoftSDKs\MyPlatform\4.0", StringComparison.OrdinalIgnoreCase))
                {
                    return Path.Combine(_fakeStructureRoot, "SomeOtherPlace\\MyPlatformOtherLocation\\4.0");
                }

                if (string.Equals(subKey, @"Software\Microsoft\MicrosoftSDKs\MyPlatform\6.0", StringComparison.OrdinalIgnoreCase))
                {
                    return Path.Combine(_fakeStructureRoot, "Windows Kits\\6.0");
                }

                if (string.Equals(subKey, @"Software\Microsoft\MicrosoftSDKs\MyPlatform\9.0", StringComparison.OrdinalIgnoreCase))
                {
                    return Path.Combine(_fakeStructureRoot, "MyPlatform\\9.0");
                }

                if (string.Equals(subKey, @"Software\Microsoft\MicrosoftSDKs\MyPlatform\4.0\ExtensionSDKs\MyAssembly\1.0", StringComparison.OrdinalIgnoreCase))
                {
                    return Path.Combine(_fakeStructureRoot, "SomeOtherPlace\\MyPlatformOtherLocation\\4.0\\ExtensionSDKs\\MyAssembly\\1.0");
                }

                if (string.Equals(subKey, @"Software\Microsoft\MicrosoftSDKs\Windows\v1.0", StringComparison.OrdinalIgnoreCase))
                {
                    return Path.Combine(_fakeStructureRoot, "Windows\\1.0");
                }
            }

            if (baseKey == Registry.LocalMachine)
            {
                if (string.Equals(subKey, @"Software\Microsoft\MicrosoftSDKs\Windows\v2.0\ExtensionSDKs\MyAssembly\3.0", StringComparison.OrdinalIgnoreCase))
                {
                    return Path.Combine(_fakeStructureRoot, "Windows\\2.0\\ExtensionSDKs\\MyAssembly\\3.0");
                }

                if (string.Equals(subKey, @"Software\Microsoft\MicrosoftSDKs\Windows\v2.0", StringComparison.OrdinalIgnoreCase))
                {
                    return Path.Combine(_fakeStructureRoot, "Windows\\2.0");
                }
            }

            return null;
        }

        /// <summary>
        /// Registry access delegate. Given a hive and a view, return the registry base key.
        /// </summary>
        private static RegistryKey GetBaseKey(RegistryHive hive, RegistryView view)
        {
            switch (hive)
            {
                case RegistryHive.CurrentUser:
                    {
                        return Registry.CurrentUser;
                    }
                case RegistryHive.LocalMachine:
                    {
                        return Registry.LocalMachine;
                    }
                default:
                    {
                        return null;
                    }
            }
        }
#endif
        #endregion
    }
}<|MERGE_RESOLUTION|>--- conflicted
+++ resolved
@@ -1914,14 +1914,8 @@
         /// returns something reasonable because later versions of the framework overwrote the current version in
         /// place, which means it just looks for a folder starting with v4.0 in the right spot for any higher version.
         /// </summary>
-<<<<<<< HEAD
-        [Fact(Skip = "skipped for failing tests when reviving pipeline")]
-        [Trait("Category", "mono-osx-failing")]
-        public void GetPathToReferenceAssembliesDefaultLocation45()
-=======
         [Fact]
         public void GetPathToReferenceAssembliesDefaultLocation48()
->>>>>>> 897f086a
         {
             if (ToolLocationHelper.GetPathToDotNetFrameworkReferenceAssemblies(TargetDotNetFrameworkVersion.Version48) != null)
             {
