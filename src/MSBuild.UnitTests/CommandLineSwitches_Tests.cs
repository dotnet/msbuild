--- conflicted
+++ resolved
@@ -550,12 +550,8 @@
         {
             CommandLineSwitches switches = new CommandLineSwitches();
 
-<<<<<<< HEAD
             string command = string.Empty;
-            MSBuildApp.GatherCommandLineSwitches(new List<string>{ "/graph", "/graph:true;  NoBuild  ;;  ;", "/graph:foo"}, switches, ref command);
-=======
-            MSBuildApp.GatherCommandLineSwitches(new List<string> { "/graph", "/graph:true;  NoBuild  ;;  ;", "/graph:foo"}, switches);
->>>>>>> 14efa06d
+            MSBuildApp.GatherCommandLineSwitches(new List<string> { "/graph", "/graph:true;  NoBuild  ;;  ;", "/graph:foo"}, switches, ref command);
 
             switches[CommandLineSwitches.ParameterizedSwitch.GraphBuild].ShouldBe(new[] {"true", "  NoBuild  ", "  ", "foo"});
 
@@ -567,12 +563,8 @@
         {
             CommandLineSwitches switches = new CommandLineSwitches();
 
-<<<<<<< HEAD
             string command = string.Empty;
-            MSBuildApp.GatherCommandLineSwitches(new List<string>{ "/graph" }, switches, ref command);
-=======
-            MSBuildApp.GatherCommandLineSwitches(new List<string> { "/graph" }, switches);
->>>>>>> 14efa06d
+            MSBuildApp.GatherCommandLineSwitches(new List<string> { "/graph" }, switches, ref command);
 
             switches[CommandLineSwitches.ParameterizedSwitch.GraphBuild].ShouldBe(Array.Empty<string>());
 
