// Licensed to the .NET Foundation under one or more agreements.
// The .NET Foundation licenses this file to you under the MIT license.

using static Microsoft.NET.Build.Containers.KnownStrings.Properties;
using FluentAssertions;
using Microsoft.Build.Execution;
using Xunit;
using Microsoft.NET.Build.Containers.IntegrationTests;
using Microsoft.NET.Build.Containers.UnitTests;
using System.Linq;

namespace Microsoft.NET.Build.Containers.Targets.IntegrationTests;

public class TargetsTests
{
    [InlineData(true, "/app/foo.exe")]
    [InlineData(false, "dotnet", "/app/foo.dll")]
    [Theory]
    public void CanSetEntrypointArgsToUseAppHost(bool useAppHost, params string[] entrypointArgs)
    {
        var (project, _, d) = ProjectInitializer.InitProject(new()
        {
            [UseAppHost] = useAppHost.ToString()
        }, projectName: $"{nameof(CanSetEntrypointArgsToUseAppHost)}_{useAppHost}_{String.Join("_", entrypointArgs)}");
        using var _ = d;
        Assert.True(project.Build(ComputeContainerConfig));
        var computedEntrypointArgs = project.GetItems(ContainerEntrypoint).Select(i => i.EvaluatedInclude).ToArray();
        foreach (var (First, Second) in entrypointArgs.Zip(computedEntrypointArgs))
        {
            Assert.Equal(First, Second);
        }
    }

    [Fact]
    public void CanDeferToContainerImageNameWhenPresent() {
        var customImageName = "my-container-app";
        var (project, logger, d) = ProjectInitializer.InitProject(new()
        {
            [ContainerImageName] = customImageName
        });
        using var _ = d;
        var instance = project.CreateProjectInstance(global::Microsoft.Build.Execution.ProjectInstanceSettings.None);
        instance.Build(new[] { ComputeContainerConfig }, new []{ logger });
        logger.Warnings.Should().HaveCount(1, "a warning for the use of the old ContainerImageName property should have been created");
        logger.Warnings[0].Code.Should().Be(KnownStrings.ErrorCodes.CONTAINER003);
        Assert.Equal(customImageName, instance.GetPropertyValue(ContainerRepository));
    }

    [InlineData("WebApplication44", "webapplication44", true)]
    [InlineData("friendly-suspicious-alligator", "friendly-suspicious-alligator", true)]
    [InlineData("*friendly-suspicious-alligator", "", false)]
    [InlineData("web/app2+7", "web/app2-7", true)]
    [InlineData("Microsoft.Apps.Demo.ContosoWeb", "microsoft-apps-demo-contosoweb", true)]
    [Theory]
    public void CanNormalizeInputContainerNames(string projectName, string expectedContainerImageName, bool shouldPass)
    {
        var (project, logger, d) = ProjectInitializer.InitProject(new()
        {
            [AssemblyName] = projectName
        }, projectName: $"{nameof(CanNormalizeInputContainerNames)}_{projectName}_{expectedContainerImageName}_{shouldPass}");
        using var _ = d;
        var instance = project.CreateProjectInstance(global::Microsoft.Build.Execution.ProjectInstanceSettings.None);
<<<<<<< HEAD
        instance.Build(new[] { ComputeContainerConfig }, new [] { logger }, null, out var outputs).Should().Be(shouldPass, "Build should have succeeded");
        Assert.Equal(expectedContainerImageName, instance.GetPropertyValue(ContainerRepository));
=======
        instance.Build(new[] { ComputeContainerConfig }, new[]{ logger }, null, out var outputs).Should().Be(shouldPass, String.Join(Environment.NewLine, logger.AllMessages));
        Assert.Equal(expectedContainerImageName, instance.GetPropertyValue(ContainerImageName));
>>>>>>> 5cf69091
    }

    [InlineData("7.0.100", true)]
    [InlineData("8.0.100", true)]
    [InlineData("7.0.100-preview.7", true)]
    [InlineData("7.0.100-rc.1", true)]
    [InlineData("6.0.100", false)]
    [InlineData("7.0.100-preview.1", false)]
    [Theory]
    public void CanWarnOnInvalidSDKVersions(string sdkVersion, bool isAllowed)
    {
        var (project, logger, d) = ProjectInitializer.InitProject(new()
        {
            ["NETCoreSdkVersion"] = sdkVersion,
            ["PublishProfile"] = "DefaultContainer"
        }, projectName: $"{nameof(CanWarnOnInvalidSDKVersions)}_{sdkVersion}_{isAllowed}");
        using var _ = d;
        var instance = project.CreateProjectInstance(global::Microsoft.Build.Execution.ProjectInstanceSettings.None);
        instance.Build(new[]{"_ContainerVerifySDKVersion"}, new[] { logger }, null, out var outputs).Should().Be(isAllowed);
        var derivedIsAllowed = Boolean.Parse(project.GetProperty("_IsSDKContainerAllowedVersion").EvaluatedValue);
        if (isAllowed)
        {
            logger.Errors.Should().HaveCount(0, "an error should not have been created");
            derivedIsAllowed.Should().Be(true, "SDK version {0} should have been allowed", sdkVersion);
        }
        else
        {
            logger.Errors.Should().HaveCount(1, "an error should have been created").And.Satisfy(error => error.Code == KnownStrings.ErrorCodes.CONTAINER002);
            derivedIsAllowed.Should().Be(false, "SDK version {0} should not have been allowed", sdkVersion);
        }
    }

    [InlineData(true)]
    [InlineData(false)]
    [Theory]
    public void GetsConventionalLabelsByDefault(bool shouldEvaluateLabels)
    {
        var (project, logger, d) = ProjectInitializer.InitProject(new()
        {
            [ContainerGenerateLabels] = shouldEvaluateLabels.ToString()
        }, projectName: $"{nameof(GetsConventionalLabelsByDefault)}_{shouldEvaluateLabels}");
        using var _ = d;
        var instance = project.CreateProjectInstance(global::Microsoft.Build.Execution.ProjectInstanceSettings.None);
        instance.Build(new[] { ComputeContainerConfig }, new [] { logger }, null, out var outputs).Should().BeTrue("Build should have succeeded");
        if (shouldEvaluateLabels)
        {
            instance.GetItems(ContainerLabel).Should().NotBeEmpty("Should have evaluated some labels by default");
        }
        else
        {
            instance.GetItems(ContainerLabel).Should().BeEmpty("Should not have evaluated any labels by default");
        }
    }

    private static bool LabelMatch(string label, string value, ProjectItemInstance item) => item.EvaluatedInclude == label && item.GetMetadata("Value") is { } v && v.EvaluatedValue == value;

    [InlineData(true)]
    [InlineData(false)]
    [Theory]
    public void ShouldNotIncludeSourceControlLabelsUnlessUserOptsIn(bool includeSourceControl)
    {
        var commitHash = "abcdef";
        var repoUrl = "https://git.cosmere.com/shard/whimsy.git";

        var (project, logger, d) = ProjectInitializer.InitProject(new()
        {
            ["PublishRepositoryUrl"] = includeSourceControl.ToString(),
            ["PrivateRepositoryUrl"] = repoUrl,
            ["SourceRevisionId"] = commitHash
        }, projectName: $"{nameof(ShouldNotIncludeSourceControlLabelsUnlessUserOptsIn)}_{includeSourceControl}");
        using var _ = d;
        var instance = project.CreateProjectInstance(global::Microsoft.Build.Execution.ProjectInstanceSettings.None);
        instance.Build(new[] { ComputeContainerConfig }, new [] { logger }, null, out var outputs).Should().BeTrue("Build should have succeeded but failed due to {0}", String.Join("\n", logger.AllMessages));
        var labels = instance.GetItems(ContainerLabel);
        if (includeSourceControl)
        {
            labels.Should().NotBeEmpty("Should have evaluated some labels by default")
                .And.ContainSingle(label => LabelMatch("org.opencontainers.image.source", repoUrl, label))
                .And.ContainSingle(label => LabelMatch("org.opencontainers.image.revision", commitHash, label)); ;
        }
        else
        {
            labels.Should().NotBeEmpty("Should have evaluated some labels by default")
                .And.NotContain(label => LabelMatch("org.opencontainers.image.source", repoUrl, label))
                .And.NotContain(label => LabelMatch("org.opencontainers.image.revision", commitHash, label)); ;
        };
    }

    [InlineData("7.0.100", "v7.0", "7.0")]
    [InlineData("7.0.100-preview.7", "v7.0", "7.0")]
    [InlineData("7.0.100-rc.1", "v7.0", "7.0")]
    [InlineData("8.0.100", "v8.0", "8.0")]
    [InlineData("8.0.100", "v7.0", "7.0")]
    [InlineData("8.0.100-preview.7", "v8.0", "8.0.0-preview.7")]
    [InlineData("8.0.100-rc.1", "v8.0", "8.0.0-rc.1")]
    [InlineData("8.0.100-rc.1", "v7.0", "7.0")]
    [InlineData("8.0.200", "v8.0", "8.0")]
    [InlineData("8.0.200", "v7.0", "7.0")]
    [InlineData("8.0.200-preview3", "v7.0", "7.0")]
    [InlineData("8.0.200-preview3", "v8.0", "8.0")]
    [InlineData("6.0.100", "v6.0", "6.0")]
    [InlineData("6.0.100-preview.1", "v6.0", "6.0")]
    [InlineData("8.0.100-dev", "v8.0", "8.0-preview")]
    [InlineData("8.0.100-ci", "v8.0", "8.0-preview")]
    [InlineData("8.0.100-alpha.12345", "v8.0", "8.0-preview")]
    [InlineData("9.0.100-alpha.12345", "v9.0", "9.0-preview")]
    [Theory]
    public void CanComputeTagsForSupportedSDKVersions(string sdkVersion, string tfm, string expectedTag)
    {
        var (project, logger, d) = ProjectInitializer.InitProject(new()
        {
            ["TargetFrameworkIdentifier"] = ".NETCoreApp",
            ["NETCoreSdkVersion"] = sdkVersion,
            ["TargetFrameworkVersion"] = tfm,
            ["PublishProfile"] = "DefaultContainer"
        }, projectName: $"{nameof(CanComputeTagsForSupportedSDKVersions)}_{sdkVersion}_{tfm}_{expectedTag}");
        using var _ = d;
        var instance = project.CreateProjectInstance(global::Microsoft.Build.Execution.ProjectInstanceSettings.None);
        instance.Build(new[]{"_ComputeContainerBaseImageTag"}, new [] { logger }, null, out var outputs).Should().BeTrue(String.Join(Environment.NewLine, logger.Errors));
        var computedTag = instance.GetProperty("_ContainerBaseImageTag").EvaluatedValue;
        computedTag.Should().Be(expectedTag);
    }

    [InlineData("v8.0", "linux-x64", "64198")]
    [InlineData("v8.0", "win-x64", "ContainerUser")]
    [InlineData("v7.0", "linux-x64", null)]
    [InlineData("v7.0", "win-x64", null)]
    [InlineData("v9.0", "linux-x64", "64198")]
    [InlineData("v9.0", "win-x64", "ContainerUser")]
    [Theory]
    public void CanComputeContainerUser(string tfm, string rid, string expectedUser)
    {
        var (project, logger, d) = ProjectInitializer.InitProject(new()
        {
            ["TargetFrameworkIdentifier"] = ".NETCoreApp",
            ["TargetFrameworkVersion"] = tfm,
            ["TargetFramework"] = "net" + tfm.TrimStart('v'),
            ["ContainerRuntimeIdentifier"] = rid
        }, projectName: $"{nameof(CanComputeContainerUser)}_{tfm}_{rid}_{expectedUser}");
        using var _ = d;
        var instance = project.CreateProjectInstance(global::Microsoft.Build.Execution.ProjectInstanceSettings.None);
        instance.Build(new[]{ComputeContainerConfig}, new [] { logger }, null, out var outputs).Should().BeTrue(String.Join(Environment.NewLine, logger.Errors));
        var computedTag = instance.GetProperty("ContainerUser")?.EvaluatedValue;
        computedTag.Should().Be(expectedUser);
    }

    [InlineData("linux-x64", "linux-x64")]
    [InlineData("linux-arm64", "linux-arm64")]
    [InlineData("windows-x64", "linux-x64")]
    [InlineData("windows-arm64", "linux-arm64")]
    [Theory]
    public void WindowsUsersGetLinuxContainers(string sdkPortableRid, string expectedRid)
    {
        var (project, logger, d) = ProjectInitializer.InitProject(new()
        {
            ["TargetFrameworkVersion"] = "v6.0",
            ["NETCoreSdkPortableRuntimeIdentifier"] = sdkPortableRid
        }, projectName: $"{nameof(WindowsUsersGetLinuxContainers)}_{sdkPortableRid}_{expectedRid}");
        using var _ = d;
        var instance = project.CreateProjectInstance(global::Microsoft.Build.Execution.ProjectInstanceSettings.None);
        instance.Build(new[]{ComputeContainerConfig}, null, null, out var outputs).Should().BeTrue(String.Join(Environment.NewLine, logger.Errors));
        var computedRid = instance.GetProperty(KnownStrings.Properties.ContainerRuntimeIdentifier)?.EvaluatedValue;
        computedRid.Should().Be(expectedRid);
    }
}<|MERGE_RESOLUTION|>--- conflicted
+++ resolved
@@ -60,13 +60,8 @@
         }, projectName: $"{nameof(CanNormalizeInputContainerNames)}_{projectName}_{expectedContainerImageName}_{shouldPass}");
         using var _ = d;
         var instance = project.CreateProjectInstance(global::Microsoft.Build.Execution.ProjectInstanceSettings.None);
-<<<<<<< HEAD
-        instance.Build(new[] { ComputeContainerConfig }, new [] { logger }, null, out var outputs).Should().Be(shouldPass, "Build should have succeeded");
+        instance.Build(new[] { ComputeContainerConfig }, new[]{ logger }, null, out var outputs).Should().Be(shouldPass, String.Join(Environment.NewLine, logger.AllMessages));
         Assert.Equal(expectedContainerImageName, instance.GetPropertyValue(ContainerRepository));
-=======
-        instance.Build(new[] { ComputeContainerConfig }, new[]{ logger }, null, out var outputs).Should().Be(shouldPass, String.Join(Environment.NewLine, logger.AllMessages));
-        Assert.Equal(expectedContainerImageName, instance.GetPropertyValue(ContainerImageName));
->>>>>>> 5cf69091
     }
 
     [InlineData("7.0.100", true)]
