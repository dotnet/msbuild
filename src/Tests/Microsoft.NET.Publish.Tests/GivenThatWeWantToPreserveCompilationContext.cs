--- conflicted
+++ resolved
@@ -25,19 +25,13 @@
         }
 
         [Theory]
-<<<<<<< HEAD
-        [InlineData("net46", "netstandard1.3")]
-        [InlineData("netcoreapp1.1", "netstandard1.3")]
-        [InlineData("netcoreapp2.0", "netstandard2.0")]
-        [InlineData("netcoreapp3.0", "netstandard2.0")]
-        public void It_publishes_the_project_with_a_refs_folder_and_correct_deps_file(string appTargetFramework, string libraryTargetFramework)
-=======
         [InlineData("net46", "netstandard1.3", false)]
         [InlineData("netcoreapp1.1", "netstandard1.3", false)]
         [InlineData("netcoreapp2.0", "netstandard2.0", false)]
         [InlineData("netcoreapp2.0", "netstandard2.0", true)]
+        [InlineData("netcoreapp3.0", "netstandard2.0", false)]
+        [InlineData("netcoreapp3.0", "netstandard2.0", true)]
         public void It_publishes_the_project_with_a_refs_folder_and_correct_deps_file(string appTargetFramework, string libraryTargetFramework, bool withoutCopyingRefs)
->>>>>>> 929df47b
         {
             if (appTargetFramework == "net46" && !RuntimeInformation.IsOSPlatform(OSPlatform.Windows))
             {
