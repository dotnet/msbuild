// Copyright (c) .NET Foundation and contributors. All rights reserved.
// Licensed under the MIT license. See LICENSE file in the project root for full license information.

using System;
using System.Collections.Generic;
using System.IO;
using System.Linq;
using System.Xml.Linq;
using System.Reflection;
using System.Reflection.Metadata;
using System.Reflection.PortableExecutable;
using System.Runtime.CompilerServices;
using System.Text;
using FluentAssertions;
using Microsoft.DotNet.Cli.Utils;
using Microsoft.Extensions.DependencyModel;
using Microsoft.NET.Build.Tasks;
using Microsoft.NET.TestFramework;
using Microsoft.NET.TestFramework.Assertions;
using Microsoft.NET.TestFramework.Commands;
using Microsoft.NET.TestFramework.ProjectConstruction;
using Newtonsoft.Json.Linq;
using Xunit;
using Xunit.Abstractions;
using static Microsoft.NET.Publish.Tests.PublishTestUtils;
using System.Security.Permissions;

namespace Microsoft.NET.Publish.Tests
{
    public class GivenThatWeWantToRunILLink : SdkTest
    {
        public GivenThatWeWantToRunILLink(ITestOutputHelper log) : base(log)
        {
        }

        [RequiresMSBuildVersionTheory("17.0.0.32901")]
        [MemberData(nameof(SupportedTfms), MemberType = typeof(PublishTestUtils))]
        public void ILLink_only_runs_when_switch_is_enabled(string targetFramework)
        {
            var projectName = "HelloWorld";
            var referenceProjectName = "ClassLibForILLink";
            var rid = EnvironmentInfo.GetCompatibleRid(targetFramework);

            var testProject = CreateTestProjectForILLinkTesting(targetFramework, projectName, referenceProjectName);
            var testAsset = _testAssetsManager.CreateTestProject(testProject, identifier: targetFramework);

            var publishCommand = new PublishCommand(testAsset);
            publishCommand.Execute($"/p:RuntimeIdentifier={rid}").Should().Pass();

            var publishDirectory = publishCommand.GetOutputDirectory(targetFramework: targetFramework, runtimeIdentifier: rid).FullName;
            var intermediateDirectory = publishCommand.GetIntermediateDirectory(targetFramework: targetFramework, runtimeIdentifier: rid).FullName;
            var linkedDirectory = Path.Combine(intermediateDirectory, "linked");

            Directory.Exists(linkedDirectory).Should().BeFalse();

            var publishedDll = Path.Combine(publishDirectory, $"{projectName}.dll");
            var unusedDll = Path.Combine(publishDirectory, $"{referenceProjectName}.dll");
            var unusedFrameworkDll = Path.Combine(publishDirectory, $"{unusedFrameworkAssembly}.dll");

            // Linker inputs are kept, including unused assemblies
            File.Exists(publishedDll).Should().BeTrue();
            File.Exists(unusedDll).Should().BeTrue();
            File.Exists(unusedFrameworkDll).Should().BeTrue();

            var depsFile = Path.Combine(publishDirectory, $"{projectName}.deps.json");
            DoesDepsFileHaveAssembly(depsFile, referenceProjectName).Should().BeTrue();
            DoesDepsFileHaveAssembly(depsFile, unusedFrameworkAssembly).Should().BeTrue();
        }

        [RequiresMSBuildVersionTheory("17.0.0.32901")]
        [InlineData("netcoreapp3.0", true)]
        [InlineData("netcoreapp3.0", false)]
        [InlineData("net5.0", false)]
        [InlineData(ToolsetInfo.CurrentTargetFramework, false)]
        public void ILLink_runs_and_creates_linked_app(string targetFramework, bool referenceClassLibAsPackage)
        {
            var projectName = "HelloWorld";
            var referenceProjectName = "ClassLibForILLink";
            var rid = EnvironmentInfo.GetCompatibleRid(targetFramework);

            var testProject = CreateTestProjectForILLinkTesting(targetFramework, projectName, referenceProjectName, referenceClassLibAsPackage);
            var testAsset = _testAssetsManager.CreateTestProject(testProject, identifier: targetFramework + referenceClassLibAsPackage)
                .WithProjectChanges(project => EnableNonFrameworkTrimming(project));

            var publishCommand = new PublishCommand(testAsset);
            publishCommand.Execute($"/p:RuntimeIdentifier={rid}", "/p:PublishTrimmed=true").Should().Pass();

            var publishDirectory = publishCommand.GetOutputDirectory(targetFramework: targetFramework, runtimeIdentifier: rid).FullName;
            var intermediateDirectory = publishCommand.GetIntermediateDirectory(targetFramework: targetFramework, runtimeIdentifier: rid).FullName;
            var linkedDirectory = Path.Combine(intermediateDirectory, "linked");

            Directory.Exists(linkedDirectory).Should().BeTrue();

            var linkedDll = Path.Combine(linkedDirectory, $"{projectName}.dll");
            var publishedDll = Path.Combine(publishDirectory, $"{projectName}.dll");
            var unusedDll = Path.Combine(publishDirectory, $"{referenceProjectName}.dll");
            var unusedFrameworkDll = Path.Combine(publishDirectory, $"{unusedFrameworkAssembly}.dll");

            // Intermediate assembly is kept by linker and published, but not unused assemblies
            File.Exists(linkedDll).Should().BeTrue();
            File.Exists(publishedDll).Should().BeTrue();
            File.Exists(unusedDll).Should().BeFalse();
            File.Exists(unusedFrameworkDll).Should().BeFalse();

            var depsFile = Path.Combine(publishDirectory, $"{projectName}.deps.json");
            DoesDepsFileHaveAssembly(depsFile, projectName).Should().BeTrue();
            DoesDepsFileHaveAssembly(depsFile, referenceProjectName).Should().BeFalse();
            DoesDepsFileHaveAssembly(depsFile, unusedFrameworkAssembly).Should().BeFalse();
        }

        [RequiresMSBuildVersionTheory("17.0.0.32901")]
        [MemberData(nameof(SupportedTfms), MemberType = typeof(PublishTestUtils))]
        public void ILLink_links_simple_app_without_analysis_warnings_and_it_runs(string targetFramework)
        {
            foreach (var trimMode in new[] { "copyused", "link" })
            {
                var projectName = "HelloWorld";
                var rid = EnvironmentInfo.GetCompatibleRid(targetFramework);

                var testProject = CreateTestProjectForILLinkTesting(targetFramework, projectName);
                var testAsset = _testAssetsManager.CreateTestProject(testProject, identifier: targetFramework + trimMode);

                var publishCommand = new PublishCommand(testAsset);
                publishCommand.Execute($"/p:RuntimeIdentifier={rid}", "/p:PublishTrimmed=true", $"/p:TrimMode={trimMode}", "/p:SuppressTrimAnalysisWarnings=true")
                    .Should().Pass()
                    .And.NotHaveStdOutContaining("warning IL2075")
                    .And.NotHaveStdOutContaining("warning IL2026");

                var publishDirectory = publishCommand.GetOutputDirectory(targetFramework: targetFramework, runtimeIdentifier: rid);
                var exe = Path.Combine(publishDirectory.FullName, $"{testProject.Name}{Constants.ExeSuffix}");

                var command = new RunExeCommand(Log, exe)
                    .Execute().Should().Pass()
                    .And.HaveStdOutContaining("Hello world");
            }
        }

        [RequiresMSBuildVersionTheory("17.0.0.32901")]
        [MemberData(nameof(SupportedTfms), MemberType = typeof(PublishTestUtils))]
        public void PrepareForILLink_can_set_IsTrimmable(string targetFramework)
        {
            var projectName = "HelloWorld";
            var referenceProjectName = "ClassLibForILLink";
            var rid = EnvironmentInfo.GetCompatibleRid(targetFramework);

            var testProject = CreateTestProjectForILLinkTesting(targetFramework, projectName, referenceProjectName);
            var testAsset = _testAssetsManager.CreateTestProject(testProject, identifier: targetFramework)
                .WithProjectChanges(project => SetMetadata(project, referenceProjectName, "IsTrimmable", "True"));

            var publishCommand = new PublishCommand(testAsset);
            publishCommand.Execute($"/p:RuntimeIdentifier={rid}", "/p:PublishTrimmed=true").Should().Pass();

            var publishDirectory = publishCommand.GetOutputDirectory(targetFramework: targetFramework, runtimeIdentifier: rid).FullName;

            var publishedDll = Path.Combine(publishDirectory, $"{projectName}.dll");
            var unusedIsTrimmableDll = Path.Combine(publishDirectory, $"{referenceProjectName}.dll");

            File.Exists(publishedDll).Should().BeTrue();
            // Check that the unused trimmable assembly was removed
            File.Exists(unusedIsTrimmableDll).Should().BeFalse();
        }

        [RequiresMSBuildVersionTheory("17.0.0.32901")]
        [MemberData(nameof(Net5Plus), MemberType = typeof(PublishTestUtils))]
        public void PrepareForILLink_can_set_TrimMode(string targetFramework)
        {
            var projectName = "HelloWorld";
            var referenceProjectName = "ClassLibForILLink";
            var rid = EnvironmentInfo.GetCompatibleRid(targetFramework);

            var testProject = CreateTestProjectForILLinkTesting(targetFramework, projectName, referenceProjectName, referenceProjectIdentifier: targetFramework);
            var testAsset = _testAssetsManager.CreateTestProject(testProject, identifier: targetFramework)
                .WithProjectChanges(project => SetMetadata(project, referenceProjectName, "TrimMode", "link"));

            var publishCommand = new PublishCommand(testAsset);
            publishCommand.Execute($"/p:RuntimeIdentifier={rid}", "/p:PublishTrimmed=true").Should().Pass();

            var publishDirectory = publishCommand.GetOutputDirectory(targetFramework: targetFramework, runtimeIdentifier: rid).FullName;

            var publishedDll = Path.Combine(publishDirectory, $"{projectName}.dll");
            var unusedTrimModeLinkDll = Path.Combine(publishDirectory, $"{referenceProjectName}.dll");

            File.Exists(publishedDll).Should().BeTrue();
            // Check that the unused "link" assembly was removed.
            File.Exists(unusedTrimModeLinkDll).Should().BeFalse();
        }

        [RequiresMSBuildVersionTheory("17.0.0.32901")]
        [InlineData("net5.0", "link")]
        [InlineData(ToolsetInfo.CurrentTargetFramework, "copyused")]
        [InlineData("net6.0", "full")]
        [InlineData(ToolsetInfo.CurrentTargetFramework, "full")]
        [InlineData("net6.0", "partial")]
        [InlineData(ToolsetInfo.CurrentTargetFramework, "partial")]
        public void ILLink_respects_global_TrimMode(string targetFramework, string trimMode)
        {
            var projectName = "HelloWorld";
            var referenceProjectName = "ClassLibForILLink";
            var rid = EnvironmentInfo.GetCompatibleRid(targetFramework);

            var testProject = CreateTestProjectForILLinkTesting(targetFramework, projectName, referenceProjectName, referenceProjectIdentifier: targetFramework);
            var testAsset = _testAssetsManager.CreateTestProject(testProject, identifier: targetFramework + trimMode)
                .WithProjectChanges(project => SetGlobalTrimMode(project, trimMode))
                .WithProjectChanges(project => SetMetadata(project, referenceProjectName, "IsTrimmable", "True"))
                .WithProjectChanges(project => AddRootDescriptor(project, $"{referenceProjectName}.xml"));

            var publishCommand = new PublishCommand(testAsset);
            publishCommand.Execute($"/p:RuntimeIdentifier={rid}", "/p:PublishTrimmed=true").Should().Pass();

            var publishDirectory = publishCommand.GetOutputDirectory(targetFramework: targetFramework, runtimeIdentifier: rid).FullName;

            var publishedDll = Path.Combine(publishDirectory, $"{projectName}.dll");
            var isTrimmableDll = Path.Combine(publishDirectory, $"{referenceProjectName}.dll");

            File.Exists(publishedDll).Should().BeTrue();
            File.Exists(isTrimmableDll).Should().BeTrue();
            DoesImageHaveMethod(isTrimmableDll, "UnusedMethodToRoot").Should().BeTrue();
            if (trimMode is "link" or "full" or "partial") {
                // Check that the assembly was trimmed at the member level
                DoesImageHaveMethod(isTrimmableDll, "UnusedMethod").Should().BeFalse();
            } else {
                // Check that the assembly was trimmed at the assembxly level
                DoesImageHaveMethod(isTrimmableDll, "UnusedMethod").Should().BeTrue();
            }
        }

        [RequiresMSBuildVersionTheory("17.0.0.32901")]
        [MemberData(nameof(Net5Plus), MemberType = typeof(PublishTestUtils))]
        public void ILLink_roots_IntermediateAssembly(string targetFramework)
        {
             var projectName = "HelloWorld";
            var rid = EnvironmentInfo.GetCompatibleRid(targetFramework);

            var testProject = CreateTestProjectForILLinkTesting(targetFramework, projectName);
            var testAsset = _testAssetsManager.CreateTestProject(testProject, identifier: targetFramework)
                .WithProjectChanges(project => SetGlobalTrimMode(project, "link"))
                .WithProjectChanges(project => SetMetadata(project, projectName, "IsTrimmable", "True"));

            var publishCommand = new PublishCommand(testAsset);
            publishCommand.Execute($"/p:RuntimeIdentifier={rid}", "/p:PublishTrimmed=true").Should().Pass();

            var publishDirectory = publishCommand.GetOutputDirectory(targetFramework: targetFramework, runtimeIdentifier: rid).FullName;

            var publishedDll = Path.Combine(publishDirectory, $"{projectName}.dll");

            // The assembly is trimmed but its entry point is kept
            DoesImageHaveMethod(publishedDll, "UnusedMethod").Should().BeFalse();
            DoesImageHaveMethod(publishedDll, "Main").Should().BeTrue();
        }

        [RequiresMSBuildVersionTheory("17.0.0.32901")]
        [InlineData(ToolsetInfo.CurrentTargetFramework)]
        public void ILLink_respects_TrimmableAssembly(string targetFramework)
        {
            var projectName = "HelloWorld";
            var referenceProjectName = "ClassLibForILLink";
            var rid = EnvironmentInfo.GetCompatibleRid(targetFramework);

            var testProject = CreateTestProjectForILLinkTesting(targetFramework, projectName, referenceProjectName);
            testProject.AddItem("TrimmableAssembly", "Include", referenceProjectName);
            var testAsset = _testAssetsManager.CreateTestProject(testProject, identifier: targetFramework);

            var publishCommand = new PublishCommand(testAsset);
            publishCommand.Execute($"/p:RuntimeIdentifier={rid}", "/p:PublishTrimmed=true").Should().Pass();

            var publishDirectory = publishCommand.GetOutputDirectory(targetFramework: targetFramework, runtimeIdentifier: rid).FullName;

            var publishedDll = Path.Combine(publishDirectory, $"{projectName}.dll");
            var unusedTrimmableDll = Path.Combine(publishDirectory, $"{referenceProjectName}.dll");

            File.Exists(publishedDll).Should().BeTrue();
            // Check that the unused assembly was removed.
            File.Exists(unusedTrimmableDll).Should().BeFalse();
        }

        [RequiresMSBuildVersionTheory("17.0.0.32901")]
        [InlineData("net6.0")]
        [InlineData("net7.0")]
        public void ILLink_respects_IsTrimmable_attribute(string targetFramework)
        {
            string projectName = "HelloWorld";
            var rid = EnvironmentInfo.GetCompatibleRid(targetFramework);
            var testProject = CreateTestProjectWithIsTrimmableAttributes(targetFramework, projectName);
            var testAsset = _testAssetsManager.CreateTestProject(testProject, identifier: targetFramework);

            var publishCommand = new PublishCommand(testAsset);
            publishCommand.Execute($"/p:RuntimeIdentifier={rid}").Should().Pass();

            var publishDirectory = publishCommand.GetOutputDirectory(targetFramework: targetFramework, runtimeIdentifier: rid).FullName;

            var unusedTrimmableDll = Path.Combine(publishDirectory, "UnusedTrimmableAssembly.dll");
            var unusedNonTrimmableDll = Path.Combine(publishDirectory, "UnusedNonTrimmableAssembly.dll");

            // Only unused non-trimmable assemblies are kept
            File.Exists(unusedTrimmableDll).Should().BeFalse();
            if (targetFramework == "net6.0")
            {
                // In net6.0 the default is to keep assemblies not marked trimmable
                DoesImageHaveMethod(unusedNonTrimmableDll, "UnusedMethod").Should().BeTrue();
            }
            else
            {
                // In net7.0+ the default is to keep assemblies not marked trimmable
                File.Exists(unusedNonTrimmableDll).Should().BeFalse();
            }
        }

        [RequiresMSBuildVersionTheory("17.0.0.32901")]
        [MemberData(nameof(Net6Plus), MemberType = typeof(PublishTestUtils))]
        public void ILLink_IsTrimmable_metadata_can_override_attribute(string targetFramework)
        {
            string projectName = "HelloWorld";
            var rid = EnvironmentInfo.GetCompatibleRid(targetFramework);
            var testProject = CreateTestProjectWithIsTrimmableAttributes(targetFramework, projectName);
            var testAsset = _testAssetsManager.CreateTestProject(testProject, identifier: targetFramework)
                .WithProjectChanges(project => SetGlobalTrimMode(project, "partial"))
                .WithProjectChanges(project => SetMetadata(project, "UnusedTrimmableAssembly", "IsTrimmable", "false"))
                .WithProjectChanges(project => SetMetadata(project, "UnusedNonTrimmableAssembly", "IsTrimmable", "true"));

            var publishCommand = new PublishCommand(testAsset);
            publishCommand.Execute($"/p:RuntimeIdentifier={rid}", "/v:n").Should().Pass();

            var publishDirectory = publishCommand.GetOutputDirectory(targetFramework: targetFramework, runtimeIdentifier: rid).FullName;

            var unusedTrimmableDll = Path.Combine(publishDirectory, "UnusedTrimmableAssembly.dll");
            var unusedNonTrimmableDll = Path.Combine(publishDirectory, "UnusedNonTrimmableAssembly.dll");

            // Attributed IsTrimmable assembly with IsTrimmable=false metadata should be kept
            DoesImageHaveMethod(unusedTrimmableDll, "UnusedMethod").Should().BeTrue();
            // Unattributed assembly with IsTrimmable=true should be trimmed
            File.Exists(unusedNonTrimmableDll).Should().BeFalse();
        }

        [RequiresMSBuildVersionTheory("17.0.0.32901")]
        [InlineData("net6.0")]
        public void ILLink_TrimMode_applies_to_IsTrimmable_assemblies(string targetFramework)
        {
            string projectName = "HelloWorld";
            var rid = EnvironmentInfo.GetCompatibleRid(targetFramework);
            var testProject = CreateTestProjectWithIsTrimmableAttributes(targetFramework, projectName);
            var testAsset = _testAssetsManager.CreateTestProject(testProject, identifier: targetFramework);

            var publishCommand = new PublishCommand(testAsset);
            publishCommand.Execute($"/p:RuntimeIdentifier={rid}").Should().Pass();

            var publishDirectory = publishCommand.GetOutputDirectory(targetFramework: targetFramework, runtimeIdentifier: rid).FullName;

            var trimmableDll = Path.Combine(publishDirectory, "TrimmableAssembly.dll");
            var nonTrimmableDll = Path.Combine(publishDirectory, "NonTrimmableAssembly.dll");
            var unusedTrimmableDll = Path.Combine(publishDirectory, "UnusedTrimmableAssembly.dll");
            var unusedNonTrimmableDll = Path.Combine(publishDirectory, "UnusedNonTrimmableAssembly.dll");

            // Trimmable assemblies are trimmed at member level
            DoesImageHaveMethod(trimmableDll, "UnusedMethod").Should().BeFalse();
            DoesImageHaveMethod(trimmableDll, "UsedMethod").Should().BeTrue();
            File.Exists(unusedTrimmableDll).Should().BeFalse();
            // Non-trimmable assemblies still get copied
            DoesImageHaveMethod(nonTrimmableDll, "UnusedMethod").Should().BeTrue();
            DoesImageHaveMethod(unusedNonTrimmableDll, "UnusedMethod").Should().BeTrue();
        }

        [RequiresMSBuildVersionTheory("17.0.0.32901")]
<<<<<<< HEAD
        [InlineData(LatestTfm, "full")]
        [InlineData(LatestTfm, "partial")]
        public void ILLink_TrimMode_new_options(string targetFramework, string trimMode)
        {
            string projectName = "HelloWorld";
            var rid = EnvironmentInfo.GetCompatibleRid(targetFramework);
            var testProject = CreateTestProjectWithIsTrimmableAttributes(targetFramework, projectName);
            var testAsset = _testAssetsManager.CreateTestProject(testProject, identifier: targetFramework + trimMode)
                .WithProjectChanges(project => SetGlobalTrimMode(project, trimMode));

            var publishCommand = new PublishCommand(testAsset);
            publishCommand.Execute($"/p:RuntimeIdentifier={rid}", "-bl").Should().Pass();

            var publishDirectory = publishCommand.GetOutputDirectory(targetFramework: targetFramework, runtimeIdentifier: rid).FullName;

            var trimmableDll = Path.Combine(publishDirectory, "TrimmableAssembly.dll");
            var nonTrimmableDll = Path.Combine(publishDirectory, "NonTrimmableAssembly.dll");
            var unusedTrimmableDll = Path.Combine(publishDirectory, "UnusedTrimmableAssembly.dll");
            var unusedNonTrimmableDll = Path.Combine(publishDirectory, "UnusedNonTrimmableAssembly.dll");

            // Trimmable assemblies are trimmed at member level
            DoesImageHaveMethod(trimmableDll, "UnusedMethod").Should().BeFalse();
            DoesImageHaveMethod(trimmableDll, "UsedMethod").Should().BeTrue();
            File.Exists(unusedTrimmableDll).Should().BeFalse();
            if (trimMode is "full")
            {
                DoesImageHaveMethod(nonTrimmableDll, "UnusedMethod").Should().BeFalse();
                File.Exists(unusedNonTrimmableDll).Should().BeFalse();
            }
            else if (trimMode is "partial")
            {
                DoesImageHaveMethod(nonTrimmableDll, "UnusedMethod").Should().BeTrue();
                DoesImageHaveMethod(unusedNonTrimmableDll, "UnusedMethod").Should().BeTrue();
            }
            else
            {
                Assert.True(false, "unexpected value");
            }
        }

        [RequiresMSBuildVersionTheory("17.0.0.32901")]
        [InlineData(LatestTfm)]
=======
        [InlineData(ToolsetInfo.CurrentTargetFramework)]
>>>>>>> bfe1012d
        public void ILLink_can_set_TrimmerDefaultAction(string targetFramework)
        {
            string projectName = "HelloWorld";
            var rid = EnvironmentInfo.GetCompatibleRid(targetFramework);
            var testProject = CreateTestProjectWithIsTrimmableAttributes(targetFramework, projectName);
            var testAsset = _testAssetsManager.CreateTestProject(testProject, identifier: targetFramework)
                .WithProjectChanges(project => SetTrimmerDefaultAction(project, "link"));

            var publishCommand = new PublishCommand(testAsset);
            publishCommand.Execute($"/p:RuntimeIdentifier={rid}").Should().Pass();

            var publishDirectory = publishCommand.GetOutputDirectory(targetFramework: targetFramework, runtimeIdentifier: rid).FullName;

            var trimmableDll = Path.Combine(publishDirectory, "TrimmableAssembly.dll");
            var nonTrimmableDll = Path.Combine(publishDirectory, "NonTrimmableAssembly.dll");
            var unusedTrimmableDll = Path.Combine(publishDirectory, "UnusedTrimmableAssembly.dll");
            var unusedNonTrimmableDll = Path.Combine(publishDirectory, "UnusedNonTrimmableAssembly.dll");

            // Trimmable assemblies are trimmed at member level
            DoesImageHaveMethod(trimmableDll, "UnusedMethod").Should().BeFalse();
            File.Exists(unusedTrimmableDll).Should().BeFalse();
            // Unattributed assemblies are trimmed at member level
            DoesImageHaveMethod(nonTrimmableDll, "UnusedMethod").Should().BeFalse();
            File.Exists(unusedNonTrimmableDll).Should().BeFalse();
        }

        [RequiresMSBuildVersionTheory("17.0.0.32901")]
        [InlineData("net5.0")]
        public void ILLink_analysis_warnings_are_disabled_by_default(string targetFramework)
        {
            var projectName = "AnalysisWarnings";
            var rid = EnvironmentInfo.GetCompatibleRid(targetFramework);

            var testProject = CreateTestProjectWithAnalysisWarnings(targetFramework, projectName);
            testProject.AdditionalProperties["PublishTrimmed"] = "true";
            var testAsset = _testAssetsManager.CreateTestProject(testProject, identifier: targetFramework);

            var publishCommand = new PublishCommand(testAsset);
            publishCommand.Execute($"/p:RuntimeIdentifier={rid}")
                .Should().Pass()
                // trim analysis warnings are disabled
                .And.NotHaveStdOutMatching(@"warning IL\d\d\d\d");
        }

        [RequiresMSBuildVersionTheory("17.0.0.32901")]
        [MemberData(nameof(Net6Plus), MemberType = typeof(PublishTestUtils))]
        public void ILLink_analysis_warnings_are_enabled_by_default(string targetFramework)
        {
            var projectName = "AnalysisWarnings";
            var rid = EnvironmentInfo.GetCompatibleRid(targetFramework);

            var testProject = CreateTestProjectWithAnalysisWarnings(targetFramework, projectName);
            testProject.AdditionalProperties["PublishTrimmed"] = "true";
            var testAsset = _testAssetsManager.CreateTestProject(testProject, identifier: targetFramework);

            var publishCommand = new PublishCommand(testAsset);
            publishCommand.Execute($"/p:RuntimeIdentifier={rid}")
                .Should().Pass()
                // trim analysis warnings are enabled
                .And.HaveStdOutMatching("warning IL2075.*Program.IL_2075")
                .And.HaveStdOutMatching("warning IL2026.*Program.IL_2026.*Testing analysis warning IL2026")
                .And.HaveStdOutMatching("warning IL2043.*Program.IL_2043.get")
                .And.HaveStdOutMatching("warning IL2046.*Program.Derived.IL_2046")
                .And.HaveStdOutMatching("warning IL2093.*Program.Derived.IL_2093");
        }

        [RequiresMSBuildVersionTheory("17.0.0.32901")]
        [MemberData(nameof(Net5Plus), MemberType = typeof(PublishTestUtils))]
        public void ILLink_accepts_option_to_enable_analysis_warnings(string targetFramework)
        {
            var projectName = "AnalysisWarnings";
            var rid = EnvironmentInfo.GetCompatibleRid(targetFramework);

            var testProject = CreateTestProjectWithAnalysisWarnings(targetFramework, projectName);
            testProject.AdditionalProperties["PublishTrimmed"] = "true";
            testProject.AdditionalProperties["SuppressTrimAnalysisWarnings"] = "false";
            var testAsset = _testAssetsManager.CreateTestProject(testProject, identifier: targetFramework);

            var publishCommand = new PublishCommand(testAsset);
            publishCommand.Execute($"/p:RuntimeIdentifier={rid}")
                .Should().Pass()
                .And.HaveStdOutMatching("warning IL2075.*Program.IL_2075")
                .And.HaveStdOutMatching("warning IL2026.*Program.IL_2026.*Testing analysis warning IL2026")
                .And.HaveStdOutMatching("warning IL2043.*Program.IL_2043.get")
                .And.HaveStdOutMatching("warning IL2046.*Program.Derived.IL_2046")
                .And.HaveStdOutMatching("warning IL2093.*Program.Derived.IL_2093");
        }

        [RequiresMSBuildVersionTheory("17.0.0.32901")]
        [MemberData(nameof(Net5Plus), MemberType = typeof(PublishTestUtils))]
        public void ILLink_accepts_option_to_disable_analysis_warnings(string targetFramework)
        {
            var projectName = "AnalysisWarnings";
            var rid = EnvironmentInfo.GetCompatibleRid(targetFramework);

            var testProject = CreateTestProjectWithAnalysisWarnings(targetFramework, projectName);
            testProject.AdditionalProperties["PublishTrimmed"] = "true";
            testProject.AdditionalProperties["SuppressTrimAnalysisWarnings"] = "true";
            var testAsset = _testAssetsManager.CreateTestProject(testProject, identifier: targetFramework);

            var publishCommand = new PublishCommand(testAsset);
            publishCommand.Execute($"/p:RuntimeIdentifier={rid}")
                .Should().Pass()
                .And.NotHaveStdOutContaining("warning IL2075")
                .And.NotHaveStdOutContaining("warning IL2026")
                .And.NotHaveStdOutContaining("warning IL2043")
                .And.NotHaveStdOutContaining("warning IL2046")
                .And.NotHaveStdOutContaining("warning IL2093");
        }

        [RequiresMSBuildVersionTheory("17.0.0.32901")]
        [MemberData(nameof(Net5Plus), MemberType = typeof(PublishTestUtils))]
        public void ILLink_accepts_option_to_enable_analysis_warnings_without_PublishTrimmed(string targetFramework)
        {
            var projectName = "AnalysisWarnings";
            var rid = EnvironmentInfo.GetCompatibleRid(targetFramework);

            var testProject = CreateTestProjectWithAnalysisWarnings(targetFramework, projectName);
            testProject.AdditionalProperties["EnableTrimAnalyzer"] = "true";
            testProject.AdditionalProperties["EnableNETAnalyzers"] = "false";
            var testAsset = _testAssetsManager.CreateTestProject(testProject, identifier: targetFramework);

            var publishCommand = new PublishCommand(testAsset);
            publishCommand.Execute($"/p:RuntimeIdentifier={rid}")
                .Should().Pass()
                .And.HaveStdOutMatching("warning IL2026.*Program.IL_2026.*Testing analysis warning IL2026");
        }

        [RequiresMSBuildVersionTheory("17.0.0.32901")]
        [InlineData(ToolsetInfo.CurrentTargetFramework)]
        public void ILLink_shows_single_warning_for_packagereferences_only(string targetFramework)
        {
            var rid = EnvironmentInfo.GetCompatibleRid(targetFramework);
            var testAssetName = "TrimmedAppWithReferences";
            var testAsset = _testAssetsManager
                .CopyTestAsset(testAssetName, identifier: targetFramework)
                .WithSource();

            var publishCommand = new PublishCommand(testAsset, "App");
            publishCommand.Execute($"/p:RuntimeIdentifier={rid}")
                .Should().Pass()
                .And.HaveStdOutMatching("IL2026: App.Program.Main.*Program.RUC")
                .And.HaveStdOutMatching("IL2026: ProjectReference.ProjectReferenceLib.Method.*ProjectReferenceLib.RUC")
                .And.HaveStdOutMatching("IL2026: TransitiveProjectReference.TransitiveProjectReferenceLib.Method.*TransitiveProjectReferenceLib.RUC")
                .And.NotHaveStdOutMatching("IL2026:.*PackageReference.PackageReferenceLib")
                .And.HaveStdOutMatching("IL2104.*'PackageReference'")
                .And.NotHaveStdOutMatching("IL2104.*'App'")
                .And.NotHaveStdOutMatching("IL2104.*'ProjectReference'")
                .And.NotHaveStdOutMatching("IL2104.*'TransitiveProjectReference'");
        }

        [RequiresMSBuildVersionTheory("17.0.0.32901")]
        [InlineData(ToolsetInfo.CurrentTargetFramework)]
        public void ILLink_accepts_option_to_show_all_warnings(string targetFramework)
        {
            var rid = EnvironmentInfo.GetCompatibleRid(targetFramework);
            var testAssetName = "TrimmedAppWithReferences";
            var testAsset = _testAssetsManager
                .CopyTestAsset(testAssetName, identifier: targetFramework)
                .WithSource();

            var publishCommand = new PublishCommand(testAsset, "App");
            publishCommand.Execute($"/p:RuntimeIdentifier={rid}", "/p:TrimmerSingleWarn=false")
                .Should().Pass()
                .And.HaveStdOutMatching("IL2026: App.Program.Main.*Program.RUC")
                .And.HaveStdOutMatching("IL2026: ProjectReference.ProjectReferenceLib.Method.*ProjectReferenceLib.RUC")
                .And.HaveStdOutMatching("IL2026: TransitiveProjectReference.TransitiveProjectReferenceLib.Method.*TransitiveProjectReferenceLib.RUC")
                .And.HaveStdOutMatching("IL2026:.*PackageReference.PackageReferenceLib")
                .And.NotHaveStdOutContaining("IL2104");
        }

        [RequiresMSBuildVersionTheory("17.0.0.32901")]
        [InlineData(ToolsetInfo.CurrentTargetFramework)]
        public void ILLink_can_show_single_warning_per_assembly(string targetFramework)
        {
            var rid = EnvironmentInfo.GetCompatibleRid(targetFramework);
            var testAssetName = "TrimmedAppWithReferences";
            var testAsset = _testAssetsManager
                .CopyTestAsset(testAssetName, identifier: targetFramework)
                .WithSource()
                .WithProjectChanges(project => {
                    SetMetadata(project, "PackageReference", "TrimmerSingleWarn", "false");
                    SetMetadata(project, "ProjectReference", "TrimmerSingleWarn", "true");
                    SetMetadata(project, "App", "TrimmerSingleWarn", "true");
                });

            var publishCommand = new PublishCommand(testAsset, "App");
            publishCommand.Execute($"/p:RuntimeIdentifier={rid}", "/p:TrimmerSingleWarn=false")
                .Should().Pass()
                .And.NotHaveStdOutMatching("IL2026: App.Program.Main.*Program.RUC")
                .And.NotHaveStdOutMatching("IL2026: ProjectReference.ProjectReferenceLib.Method.*ProjectReferenceLib.RUC")
                .And.HaveStdOutMatching("IL2026: TransitiveProjectReference.TransitiveProjectReferenceLib.Method.*TransitiveProjectReferenceLib.RUC")
                .And.HaveStdOutMatching("IL2026:.*PackageReference.PackageReferenceLib")
                .And.NotHaveStdOutMatching("IL2104.*'PackageReference'")
                .And.HaveStdOutMatching("IL2104.*'App'")
                .And.HaveStdOutMatching("IL2104.*'ProjectReference'")
                .And.NotHaveStdOutMatching("IL2104.*'TransitiveProjectReference'");
        }

        [RequiresMSBuildVersionTheory("17.0.0.32901")]
        [MemberData(nameof(SupportedTfms), MemberType = typeof(PublishTestUtils))]
        public void ILLink_errors_fail_the_build(string targetFramework)
        {
            var projectName = "AnalysisWarnings";
            var rid = EnvironmentInfo.GetCompatibleRid(targetFramework);

            // Set up a project with an invalid feature substitution, just to produce an error.
            var testProject = CreateTestProjectForILLinkTesting(targetFramework, projectName);
            testProject.SourceFiles[$"{projectName}.xml"] = $@"
<linker>
  <assembly fullname=""{projectName}"">
    <type fullname=""Program"" feature=""featuremissingvalue"" />
  </assembly>
</linker>
";
            var testAsset = _testAssetsManager.CreateTestProject(testProject, identifier: targetFramework)
                .WithProjectChanges(project => AddRootDescriptor(project, $"{projectName}.xml"));

            var publishCommand = new PublishCommand(testAsset);
            publishCommand.Execute($"/p:RuntimeIdentifier={rid}", "/p:PublishTrimmed=true", "/p:SuppressTrimAnalysisWarnings=false")
                .Should().Fail()
                .And.HaveStdOutContaining("error IL1001")
                .And.HaveStdOutContaining(Strings.ILLinkFailed);

            var intermediateDirectory = publishCommand.GetIntermediateDirectory(targetFramework: targetFramework, runtimeIdentifier: rid).FullName;
            var publishDirectory = publishCommand.GetOutputDirectory(targetFramework: targetFramework, runtimeIdentifier: rid).FullName;
            var intermediateLinkDir = Path.Combine(intermediateDirectory, "linked");

            var linkSemaphore = Path.Combine(intermediateLinkDir, "Link.semaphore");
            var publishedDll = Path.Combine(publishDirectory, $"{projectName}.dll");

            File.Exists(linkSemaphore).Should().BeFalse();
            File.Exists(publishedDll).Should().BeFalse();
        }

        [RequiresMSBuildVersionTheory("17.0.0.32901")]
        [InlineData(ToolsetInfo.CurrentTargetFramework)]
        public void ILLink_verify_analysis_warnings_hello_world_app_trim_mode_copyused(string targetFramework)
        {
            var projectName = "AnalysisWarningsOnHelloWorldApp";
            var rid = EnvironmentInfo.GetCompatibleRid(targetFramework);

            // Please keep list below sorted and de-duplicated
            var expectedOutput = new string[] {
                "ILLink : Trim analysis warning IL2026: Internal.Runtime.InteropServices.ComponentActivator.GetFunctionPointer(IntPtr, IntPtr, IntPtr, IntPtr, IntPtr, IntPtr",
                "ILLink : Trim analysis warning IL2026: Internal.Runtime.InteropServices.InMemoryAssemblyLoader.LoadInMemoryAssembly(IntPtr, IntPtr",
                "ILLink : Trim analysis warning IL2026: System.ComponentModel.Design.DesigntimeLicenseContextSerializer.DeserializeUsingBinaryFormatter(DesigntimeLicenseContextSerializer.StreamWrapper, String, RuntimeLicenseContext",
                "ILLink : Trim analysis warning IL2026: System.Resources.ManifestBasedResourceGroveler.CreateResourceSet(Stream, Assembly",
                "ILLink : Trim analysis warning IL2026: System.StartupHookProvider.ProcessStartupHooks(",
                "ILLink : Trim analysis warning IL2063: System.RuntimeType.GetInterface(String, Boolean",
                "ILLink : Trim analysis warning IL2065: System.Runtime.Serialization.FormatterServices.InternalGetSerializableMembers(Type",
            };

            var testProject = CreateTestProjectForILLinkTesting(targetFramework, projectName);
            var testAsset = _testAssetsManager.CreateTestProject(testProject, identifier: targetFramework);

            var publishCommand = new PublishCommand(Log, Path.Combine(testAsset.TestRoot, testProject.Name));
            var result = publishCommand.Execute($"/p:RuntimeIdentifier={rid}", "/p:PublishTrimmed=true", "/p:TrimMode=copyused", "/p:TrimmerSingleWarn=false");
            result.Should().Pass();
            ValidateWarningsOnHelloWorldApp(publishCommand, result, expectedOutput, targetFramework, rid);
        }

        [RequiresMSBuildVersionTheory("17.0.0.32901")]
        [InlineData(ToolsetInfo.CurrentTargetFramework)]
        public void ILLink_verify_analysis_warnings_hello_world_app_trim_mode_link(string targetFramework)
        {
            var projectName = "AnalysisWarningsOnHelloWorldApp";
            var rid = EnvironmentInfo.GetCompatibleRid(targetFramework);

            var testProject = CreateTestProjectForILLinkTesting(targetFramework, projectName);
            var testAsset = _testAssetsManager.CreateTestProject(testProject, identifier: targetFramework);

            var publishCommand = new PublishCommand(Log, Path.Combine(testAsset.TestRoot, testProject.Name));
            var result = publishCommand.Execute($"/p:RuntimeIdentifier={rid}", "/p:PublishTrimmed=true", "/p:TrimmerSingleWarn=false");
            result.Should().Pass();
            ValidateWarningsOnHelloWorldApp(publishCommand, result, Array.Empty<string>(), targetFramework, rid);
        }

        private void ValidateWarningsOnHelloWorldApp (PublishCommand publishCommand, CommandResult result, string[] expectedOutput, string targetFramework, string rid)
        {
            // This checks that there are no unexpected warnings, but does not cause failures for missing expected warnings.
            var warnings = result.StdOut.Split('\n', '\r').Where(line => line.Contains("warning IL"));
            var extraWarnings = warnings.Where(warning => !expectedOutput.Any(expected => warning.Contains(expected)));

            StringBuilder errorMessage = new StringBuilder();

            if (extraWarnings.Any())
            {
                // Print additional information to recognize which framework assemblies are being used.
                errorMessage.AppendLine($"Target framework from test: {targetFramework}");
                errorMessage.AppendLine($"Runtime identifier: {rid}");

                // Get the array of runtime assemblies inside the publish folder.
                string[] runtimeAssemblies = Directory.GetFiles(publishCommand.GetOutputDirectory(targetFramework: targetFramework, runtimeIdentifier: rid).FullName, "*.dll");
                var paths = new List<string>(runtimeAssemblies);
                var resolver = new PathAssemblyResolver(paths);
                var mlc = new MetadataLoadContext(resolver, "System.Private.CoreLib");
                using (mlc)
                {
                    Assembly assembly = mlc.LoadFromAssemblyPath(Path.Combine(publishCommand.GetOutputDirectory(targetFramework: targetFramework, runtimeIdentifier: rid).FullName, "System.Private.CoreLib.dll"));
                    string assemblyVersionInfo = (string)assembly.CustomAttributes.Where(ca => ca.AttributeType.Name == "AssemblyInformationalVersionAttribute").Select(ca => ca.ConstructorArguments[0].Value).FirstOrDefault();
                    errorMessage.AppendLine($"Runtime Assembly Informational Version: {assemblyVersionInfo}");
                }
                errorMessage.AppendLine($"The execution of a hello world app generated a diff in the number of warnings the app produces{Environment.NewLine}");
                errorMessage.AppendLine("Test output contained the following extra linker warnings:");
                foreach (var extraWarning in extraWarnings)
                    errorMessage.AppendLine($"+ {extraWarning}");
            }
            Assert.True(!extraWarnings.Any(), errorMessage.ToString());
        }

        [RequiresMSBuildVersionTheory("17.0.0.32901")]
        [MemberData(nameof(SupportedTfms), MemberType = typeof(PublishTestUtils))]
        public void TrimmingOptions_are_defaulted_correctly_on_trimmed_apps(string targetFramework)
        {
            var projectName = "HelloWorld";
            var rid = EnvironmentInfo.GetCompatibleRid(targetFramework);

            var testProject = CreateTestProjectForILLinkTesting(targetFramework, projectName);
            var testAsset = _testAssetsManager.CreateTestProject(testProject, identifier: projectName + targetFramework);

            var publishCommand = new PublishCommand(Log, Path.Combine(testAsset.TestRoot, testProject.Name));
            publishCommand.Execute($"/p:RuntimeIdentifier={rid}", "/p:PublishTrimmed=true")
                .Should().Pass();

            string outputDirectory = publishCommand.GetOutputDirectory(targetFramework: targetFramework, runtimeIdentifier: rid).FullName;
            string runtimeConfigFile = Path.Combine(outputDirectory, $"{projectName}.runtimeconfig.json");
            string runtimeConfigContents = File.ReadAllText(runtimeConfigFile);


            if (Version.TryParse(targetFramework.TrimStart("net".ToCharArray()), out Version parsedVersion) &&
                parsedVersion.Major >= 6)
            {
                JObject runtimeConfig = JObject.Parse(runtimeConfigContents);
                JToken configProperties = runtimeConfig["runtimeOptions"]["configProperties"];
                configProperties["Microsoft.Extensions.DependencyInjection.VerifyOpenGenericServiceTrimmability"].Value<bool>()
                    .Should().BeTrue();
                configProperties["System.ComponentModel.TypeConverter.EnableUnsafeBinaryFormatterInDesigntimeLicenseContextSerialization"].Value<bool>()
                    .Should().BeFalse();
                configProperties["System.Resources.ResourceManager.AllowCustomResourceTypes"].Value<bool>()
                    .Should().BeFalse();
                configProperties["System.Runtime.InteropServices.BuiltInComInterop.IsSupported"].Value<bool>()
                    .Should().BeFalse();
                configProperties["System.Runtime.InteropServices.EnableConsumingManagedCodeFromNativeHosting"].Value<bool>()
                    .Should().BeFalse();
                configProperties["System.Runtime.InteropServices.EnableCppCLIHostActivation"].Value<bool>()
                    .Should().BeFalse();
                configProperties["System.Runtime.Serialization.EnableUnsafeBinaryFormatterSerialization"].Value<bool>()
                    .Should().BeFalse();
                configProperties["System.StartupHookProvider.IsSupported"].Value<bool>()
                    .Should().BeFalse();
                configProperties["System.Text.Encoding.EnableUnsafeUTF7Encoding"].Value<bool>()
                    .Should().BeFalse();
                configProperties["System.Threading.Thread.EnableAutoreleasePool"].Value<bool>()
                    .Should().BeFalse();
            }
            else
            {
                runtimeConfigContents.Should().NotContain("Microsoft.Extensions.DependencyInjection.VerifyOpenGenericServiceTrimmability");
                runtimeConfigContents.Should().NotContain("System.ComponentModel.TypeConverter.EnableUnsafeBinaryFormatterInDesigntimeLicenseContextSerialization");
                runtimeConfigContents.Should().NotContain("System.Resources.ResourceManager.AllowCustomResourceTypes");
                runtimeConfigContents.Should().NotContain("System.Runtime.InteropServices.BuiltInComInterop.IsSupported");
                runtimeConfigContents.Should().NotContain("System.Runtime.InteropServices.EnableConsumingManagedCodeFromNativeHosting");
                runtimeConfigContents.Should().NotContain("System.Runtime.InteropServices.EnableCppCLIHostActivation");
                runtimeConfigContents.Should().NotContain("System.Runtime.Serialization.EnableUnsafeBinaryFormatterSerialization");
                runtimeConfigContents.Should().NotContain("System.StartupHookProvider.IsSupported");
                runtimeConfigContents.Should().NotContain("System.Text.Encoding.EnableUnsafeUTF7Encoding");
                runtimeConfigContents.Should().NotContain("System.Threading.Thread.EnableAutoreleasePool");
            }
        }

        [RequiresMSBuildVersionTheory("17.0.0.32901")]
        [MemberData(nameof(SupportedTfms), MemberType = typeof(PublishTestUtils))]
        public void ILLink_accepts_root_descriptor(string targetFramework)
        {
            var projectName = "HelloWorld";
            var referenceProjectName = "ClassLibForILLink";
            var rid = EnvironmentInfo.GetCompatibleRid(targetFramework);

            var testProject = CreateTestProjectForILLinkTesting(targetFramework, projectName, referenceProjectName);
            var testAsset = _testAssetsManager.CreateTestProject(testProject, identifier: targetFramework)
                .WithProjectChanges(project => EnableNonFrameworkTrimming(project))
                .WithProjectChanges(project => AddRootDescriptor(project, $"{referenceProjectName}.xml"));

            var publishCommand = new PublishCommand(testAsset);
            // Inject extra arguments to prevent the linker from
            // keeping the entire referenceProject assembly. The
            // linker by default runs in a conservative mode that
            // keeps all used assemblies, but in this case we want to
            // check whether the root descriptor actually roots only
            // the specified method.
            var extraArgs = $"--action link {referenceProjectName}";
            publishCommand.Execute($"/p:RuntimeIdentifier={rid}", "/p:PublishTrimmed=true",
                                   $"/p:_ExtraTrimmerArgs={extraArgs}", "/v:n").Should().Pass();

            var publishDirectory = publishCommand.GetOutputDirectory(targetFramework: targetFramework, runtimeIdentifier: rid).FullName;
            var publishedDll = Path.Combine(publishDirectory, $"{projectName}.dll");
            var unusedDll = Path.Combine(publishDirectory, $"{referenceProjectName}.dll");

            // With root descriptor, linker keeps specified roots but removes unused methods
            File.Exists(publishedDll).Should().BeTrue();
            File.Exists(unusedDll).Should().BeTrue();
            DoesImageHaveMethod(unusedDll, "UnusedMethod").Should().BeFalse();
            DoesImageHaveMethod(unusedDll, "UnusedMethodToRoot").Should().BeTrue();
        }

        [RequiresMSBuildVersionTheory("17.0.0.32901")]
        [InlineData("_TrimmerBeforeFieldInit")]
        [InlineData("_TrimmerOverrideRemoval")]
        [InlineData("_TrimmerUnreachableBodies")]
        [InlineData("_TrimmerUnusedInterfaces")]
        [InlineData("_TrimmerIPConstProp")]
        [InlineData("_TrimmerSealer")]
        public void ILLink_error_on_nonboolean_optimization_flag(string property)
        {
            var projectName = "HelloWorld";
            var targetFramework = "net5.0";
            var rid = EnvironmentInfo.GetCompatibleRid(targetFramework);

            var testProject = CreateTestProjectForILLinkTesting(targetFramework, projectName);
            var testAsset = _testAssetsManager.CreateTestProject(testProject, identifier: property);

            var publishCommand = new PublishCommand(testAsset);
            publishCommand.Execute($"/p:RuntimeIdentifier={rid}", "/p:PublishTrimmed=true", $"/p:{property}=NonBool")
                .Should().Fail().And.HaveStdOutContaining("MSB4030");
        }

        [RequiresMSBuildVersionFact("17.0.0.32901")]
        public void ILLink_respects_feature_settings_from_host_config()
        {
            var projectName = "HelloWorld";
            var referenceProjectName = "ClassLibForILLink";
            var targetFramework = "net5.0";
            var rid = EnvironmentInfo.GetCompatibleRid(targetFramework);

            var testProject = CreateTestProjectForILLinkTesting(targetFramework, projectName, referenceProjectName,
                // Reference the classlib to ensure its XML is processed.
                addAssemblyReference: true,
                // Set up a conditional feature substitution for the "FeatureDisabled" property
                modifyReferencedProject: (referencedProject) => AddFeatureDefinition(referencedProject, referenceProjectName));
            var testAsset = _testAssetsManager.CreateTestProject(testProject)
                .WithProjectChanges(project => EnableNonFrameworkTrimming(project))
                // Set a matching RuntimeHostConfigurationOption, with Trim = "true"
                .WithProjectChanges(project => AddRuntimeConfigOption(project, trim: true))
                .WithProjectChanges(project => AddRootDescriptor(project, $"{referenceProjectName}.xml"));

            var publishCommand = new PublishCommand(testAsset);
            publishCommand.Execute($"/p:RuntimeIdentifier={rid}", "/p:PublishTrimmed=true",
                                    $"/p:_ExtraTrimmerArgs=--action link {referenceProjectName}").Should().Pass();

            var publishDirectory = publishCommand.GetOutputDirectory(targetFramework: targetFramework, runtimeIdentifier: rid).FullName;
            var referenceDll = Path.Combine(publishDirectory, $"{referenceProjectName}.dll");

            File.Exists(referenceDll).Should().BeTrue();
            DoesImageHaveMethod(referenceDll, "FeatureAPI").Should().BeTrue();
            DoesImageHaveMethod(referenceDll, "get_FeatureDisabled").Should().BeFalse();
            // Check that this method is removed when the feature is disabled
            DoesImageHaveMethod(referenceDll, "FeatureImplementation").Should().BeFalse();
        }

        [RequiresMSBuildVersionFact("17.0.0.32901")]
        public void ILLink_ignores_host_config_settings_with_link_false()
        {
            var projectName = "HelloWorld";
            var referenceProjectName = "ClassLibForILLink";
            var targetFramework = "net5.0";
            var rid = EnvironmentInfo.GetCompatibleRid(targetFramework);

            var testProject = CreateTestProjectForILLinkTesting(targetFramework, projectName, referenceProjectName,
                // Reference the classlib to ensure its XML is processed.
                addAssemblyReference: true,
                // Set up a conditional feature substitution for the "FeatureDisabled" property
                modifyReferencedProject: (referencedProject) => AddFeatureDefinition(referencedProject, referenceProjectName));
            var testAsset = _testAssetsManager.CreateTestProject(testProject)
                .WithProjectChanges(project => EnableNonFrameworkTrimming(project))
                // Set a matching RuntimeHostConfigurationOption, with Trim = "false"
                .WithProjectChanges(project => AddRuntimeConfigOption(project, trim: false))
                .WithProjectChanges(project => AddRootDescriptor(project, $"{referenceProjectName}.xml"));

            var publishCommand = new PublishCommand(testAsset);
            publishCommand.Execute($"/p:RuntimeIdentifier={rid}", "/p:PublishTrimmed=true",
                                    $"/p:_ExtraTrimmerArgs=--action link {referenceProjectName}").Should().Pass();

            var publishDirectory = publishCommand.GetOutputDirectory(targetFramework: targetFramework, runtimeIdentifier: rid).FullName;
            var referenceDll = Path.Combine(publishDirectory, $"{referenceProjectName}.dll");

            File.Exists(referenceDll).Should().BeTrue();
            DoesImageHaveMethod(referenceDll, "FeatureAPI").Should().BeTrue();
            DoesImageHaveMethod(referenceDll, "get_FeatureDisabled").Should().BeTrue();
            // Check that the feature substitution did not apply
            DoesImageHaveMethod(referenceDll, "FeatureImplementation").Should().BeTrue();
        }

        [RequiresMSBuildVersionTheory("17.0.0.32901")]
        [MemberData(nameof(SupportedTfms), MemberType = typeof(PublishTestUtils))]
        public void ILLink_runs_incrementally(string targetFramework)
        {
            var projectName = "HelloWorld";
            var referenceProjectName = "ClassLibForILLink";
            var rid = EnvironmentInfo.GetCompatibleRid(targetFramework);

            var testProject = CreateTestProjectForILLinkTesting(targetFramework, projectName, referenceProjectName);
            var testAsset = _testAssetsManager.CreateTestProject(testProject, identifier: targetFramework);

            var publishCommand = new PublishCommand(testAsset);

            var intermediateDirectory = publishCommand.GetIntermediateDirectory(targetFramework: targetFramework, runtimeIdentifier: rid).FullName;
            var intermediateLinkDir = Path.Combine(intermediateDirectory, "linked");

            var linkSemaphore = Path.Combine(intermediateLinkDir, "Link.semaphore");

            publishCommand.Execute($"/p:RuntimeIdentifier={rid}", "/p:PublishTrimmed=true").Should().Pass();
            DateTime semaphoreFirstModifiedTime = File.GetLastWriteTimeUtc(linkSemaphore);

            WaitForUtcNowToAdvance();

            publishCommand.Execute($"/p:RuntimeIdentifier={rid}", "/p:PublishTrimmed=true").Should().Pass();
            DateTime semaphoreSecondModifiedTime = File.GetLastWriteTimeUtc(linkSemaphore);

            semaphoreFirstModifiedTime.Should().Be(semaphoreSecondModifiedTime);
        }

        [RequiresMSBuildVersionTheory("17.0.0.32901")]
        [InlineData("netcoreapp3.1")]
        [InlineData("net5.0")]
        [InlineData("net6.0")]
        public void ILLink_old_defaults_keep_nonframework(string targetFramework)
        {
            var projectName = "HelloWorld";
            var referenceProjectName = "ClassLibForILLink";
            var rid = EnvironmentInfo.GetCompatibleRid(targetFramework);

            var testProject = CreateTestProjectForILLinkTesting(targetFramework, projectName, referenceProjectName);
            var testAsset = _testAssetsManager.CreateTestProject(testProject, identifier: targetFramework);

            var publishCommand = new PublishCommand(testAsset);
            publishCommand.Execute("/v:n", $"/p:RuntimeIdentifier={rid}", "/p:PublishTrimmed=true").Should().Pass();

            var publishDirectory = publishCommand.GetOutputDirectory(targetFramework: targetFramework, runtimeIdentifier: rid).FullName;
            var intermediateDirectory = publishCommand.GetIntermediateDirectory(targetFramework: targetFramework, runtimeIdentifier: rid).FullName;
            var linkedDirectory = Path.Combine(intermediateDirectory, "linked");

            Directory.Exists(linkedDirectory).Should().BeTrue();

            var linkedDll = Path.Combine(linkedDirectory, $"{projectName}.dll");
            var publishedDll = Path.Combine(publishDirectory, $"{projectName}.dll");
            var unusedDll = Path.Combine(publishDirectory, $"{referenceProjectName}.dll");
            var unusedFrameworkDll = Path.Combine(publishDirectory, $"{unusedFrameworkAssembly}.dll");

            File.Exists(linkedDll).Should().BeTrue();
            File.Exists(publishedDll).Should().BeTrue();
            File.Exists(unusedDll).Should().BeTrue();
            File.Exists(unusedFrameworkDll).Should().BeFalse();

            var depsFile = Path.Combine(publishDirectory, $"{projectName}.deps.json");
            DoesDepsFileHaveAssembly(depsFile, projectName).Should().BeTrue();
            DoesDepsFileHaveAssembly(depsFile, referenceProjectName).Should().BeTrue();
            DoesDepsFileHaveAssembly(depsFile, unusedFrameworkAssembly).Should().BeFalse();
        }

        [RequiresMSBuildVersionFact("17.0.0.32901")]
        public void ILLink_net7_defaults_trim_nonframework()
        {
            string targetFramework = "net7.0";
            var projectName = "HelloWorld";
            var referenceProjectName = "ClassLibForILLink";
            var rid = EnvironmentInfo.GetCompatibleRid(targetFramework);

            var testProject = CreateTestProjectForILLinkTesting(targetFramework, projectName, referenceProjectName);
            var testAsset = _testAssetsManager.CreateTestProject(testProject, identifier: targetFramework);

            var publishCommand = new PublishCommand(testAsset);
            publishCommand.Execute("/v:n", $"/p:RuntimeIdentifier={rid}", "/p:PublishTrimmed=true").Should().Pass();

            var publishDirectory = publishCommand.GetOutputDirectory(targetFramework: targetFramework, runtimeIdentifier: rid).FullName;
            var intermediateDirectory = publishCommand.GetIntermediateDirectory(targetFramework: targetFramework, runtimeIdentifier: rid).FullName;
            var linkedDirectory = Path.Combine(intermediateDirectory, "linked");

            Directory.Exists(linkedDirectory).Should().BeTrue();

            var linkedDll = Path.Combine(linkedDirectory, $"{projectName}.dll");
            var publishedDll = Path.Combine(publishDirectory, $"{projectName}.dll");
            var unusedDll = Path.Combine(publishDirectory, $"{referenceProjectName}.dll");
            var unusedFrameworkDll = Path.Combine(publishDirectory, $"{unusedFrameworkAssembly}.dll");

            File.Exists(linkedDll).Should().BeTrue();
            File.Exists(publishedDll).Should().BeTrue();
            File.Exists(unusedDll).Should().BeFalse();
            File.Exists(unusedFrameworkDll).Should().BeFalse();

            var depsFile = Path.Combine(publishDirectory, $"{projectName}.deps.json");
            DoesDepsFileHaveAssembly(depsFile, projectName).Should().BeTrue();
            DoesDepsFileHaveAssembly(depsFile, referenceProjectName).Should().BeFalse();
            DoesDepsFileHaveAssembly(depsFile, unusedFrameworkAssembly).Should().BeFalse();
        }

        [RequiresMSBuildVersionTheory("17.0.0.32901")]
        [MemberData(nameof(SupportedTfms), MemberType = typeof(PublishTestUtils))]
        public void ILLink_does_not_include_leftover_artifacts_on_second_run(string targetFramework)
        {
            var projectName = "HelloWorld";
            var referenceProjectName = "ClassLibForILLink";
            var rid = EnvironmentInfo.GetCompatibleRid(targetFramework);

            var testProject = CreateTestProjectForILLinkTesting(targetFramework, projectName, referenceProjectName, referenceProjectIdentifier: targetFramework);
            var testAsset = _testAssetsManager.CreateTestProject(testProject, identifier: targetFramework)
                .WithProjectChanges(project => EnableNonFrameworkTrimming(project))
                .WithProjectChanges(project => AddRootDescriptor(project, $"{referenceProjectName}.xml"));

            var publishCommand = new PublishCommand(testAsset);

            var publishDirectory = publishCommand.GetOutputDirectory(targetFramework: targetFramework, runtimeIdentifier: rid).FullName;
            var intermediateDirectory = publishCommand.GetIntermediateDirectory(targetFramework: targetFramework, runtimeIdentifier: rid).FullName;
            var intermediateLinkDir = Path.Combine(intermediateDirectory, "linked");
            var linkedDirectory = Path.Combine(intermediateDirectory, "linked");

            var linkSemaphore = Path.Combine(intermediateLinkDir, "Link.semaphore");

            // Link, keeping classlib
            publishCommand.Execute($"/p:RuntimeIdentifier={rid}", "/p:PublishTrimmed=true").Should().Pass();
            DateTime semaphoreFirstModifiedTime = File.GetLastWriteTimeUtc(linkSemaphore);

            var publishedDllKeptFirstTimeOnly = Path.Combine(publishDirectory, $"{referenceProjectName}.dll");
            var linkedDllKeptFirstTimeOnly = Path.Combine(linkedDirectory, $"{referenceProjectName}.dll");
            File.Exists(linkedDllKeptFirstTimeOnly).Should().BeTrue();
            File.Exists(publishedDllKeptFirstTimeOnly).Should().BeTrue();

            // Delete kept dll from publish output (works around lack of incremental publish)
            File.Delete(publishedDllKeptFirstTimeOnly);

            // Remove root descriptor to change the linker behavior.
            WaitForUtcNowToAdvance();
            // File.SetLastWriteTimeUtc(Path.Combine(testAsset.TestRoot, testProject.Name, $"{projectName}.cs"), DateTime.UtcNow);
            testAsset = testAsset.WithProjectChanges(project => RemoveRootDescriptor(project));

            // Link, discarding classlib
            publishCommand.Execute($"/p:RuntimeIdentifier={rid}", "/p:PublishTrimmed=true").Should().Pass();
            DateTime semaphoreSecondModifiedTime = File.GetLastWriteTimeUtc(linkSemaphore);

            // Check that the linker actually ran again
            semaphoreFirstModifiedTime.Should().NotBe(semaphoreSecondModifiedTime);

            File.Exists(linkedDllKeptFirstTimeOnly).Should().BeFalse();
            File.Exists(publishedDllKeptFirstTimeOnly).Should().BeFalse();

            // "linked" intermediate directory does not pollute the publish output
            Directory.Exists(Path.Combine(publishDirectory, "linked")).Should().BeFalse();
        }

        [RequiresMSBuildVersionTheory("17.0.0.32901")]
        [MemberData(nameof(SupportedTfms), MemberType = typeof(PublishTestUtils))]
        public void ILLink_keeps_symbols_by_default(string targetFramework)
        {
            var projectName = "HelloWorld";
            var referenceProjectName = "ClassLibForILLink";
            var rid = EnvironmentInfo.GetCompatibleRid(targetFramework);

            var testProject = CreateTestProjectForILLinkTesting(targetFramework, projectName, referenceProjectName);
            var testAsset = _testAssetsManager.CreateTestProject(testProject, identifier: targetFramework)
                .WithProjectChanges(project => EnableNonFrameworkTrimming(project));

            var publishCommand = new PublishCommand(testAsset);
            publishCommand.Execute($"/p:RuntimeIdentifier={rid}", "/p:PublishTrimmed=true").Should().Pass();

            var publishDirectory = publishCommand.GetOutputDirectory(targetFramework: targetFramework, runtimeIdentifier: rid).FullName;
            var intermediateDirectory = publishCommand.GetIntermediateDirectory(targetFramework: targetFramework, runtimeIdentifier: rid).FullName;
            var linkedDirectory = Path.Combine(intermediateDirectory, "linked");

            var intermediatePdb = Path.Combine(intermediateDirectory, $"{projectName}.pdb");
            var linkedPdb = Path.Combine(linkedDirectory, $"{projectName}.pdb");
            var publishedPdb = Path.Combine(publishDirectory, $"{projectName}.pdb");

            File.Exists(linkedPdb).Should().BeTrue();

            var intermediatePdbSize = new FileInfo(intermediatePdb).Length;
            var linkedPdbSize = new FileInfo(linkedPdb).Length;
            var publishPdbSize = new FileInfo(publishedPdb).Length;

            linkedPdbSize.Should().BeLessThan(intermediatePdbSize);
            publishPdbSize.Should().Be(linkedPdbSize);
        }

        [RequiresMSBuildVersionTheory("17.0.0.32901")]
        [MemberData(nameof(SupportedTfms), MemberType = typeof(PublishTestUtils))]
        public void ILLink_removes_symbols_when_debugger_support_is_disabled(string targetFramework)
        {
            var projectName = "HelloWorld";
            var referenceProjectName = "ClassLibForILLink";
            var rid = EnvironmentInfo.GetCompatibleRid(targetFramework);

            var testProject = CreateTestProjectForILLinkTesting(targetFramework, projectName, referenceProjectName);
            var testAsset = _testAssetsManager.CreateTestProject(testProject, identifier: targetFramework)
                .WithProjectChanges(project => EnableNonFrameworkTrimming(project));

            var publishCommand = new PublishCommand(testAsset);
            publishCommand.Execute($"/p:RuntimeIdentifier={rid}", "/p:PublishTrimmed=true", "/p:DebuggerSupport=false").Should().Pass();

            var publishDirectory = publishCommand.GetOutputDirectory(targetFramework: targetFramework, runtimeIdentifier: rid).FullName;
            var intermediateDirectory = publishCommand.GetIntermediateDirectory(targetFramework: targetFramework, runtimeIdentifier: rid).FullName;
            var linkedDirectory = Path.Combine(intermediateDirectory, "linked");

            var intermediatePdb = Path.Combine(intermediateDirectory, $"{projectName}.pdb");
            var linkedPdb = Path.Combine(linkedDirectory, $"{projectName}.pdb");
            var publishedPdb = Path.Combine(publishDirectory, $"{projectName}.pdb");

            File.Exists(intermediatePdb).Should().BeTrue();
            File.Exists(linkedPdb).Should().BeFalse();
            File.Exists(publishedPdb).Should().BeFalse();
        }

        [RequiresMSBuildVersionTheory("17.0.0.32901")]
        [MemberData(nameof(SupportedTfms), MemberType = typeof(PublishTestUtils))]
        public void ILLink_accepts_option_to_remove_symbols(string targetFramework)
        {
            var projectName = "HelloWorld";
            var referenceProjectName = "ClassLibForILLink";
            var rid = EnvironmentInfo.GetCompatibleRid(targetFramework);

            var testProject = CreateTestProjectForILLinkTesting(targetFramework, projectName, referenceProjectName);
            var testAsset = _testAssetsManager.CreateTestProject(testProject, identifier: targetFramework)
                .WithProjectChanges(project => EnableNonFrameworkTrimming(project));

            var publishCommand = new PublishCommand(testAsset);
            publishCommand.Execute($"/p:RuntimeIdentifier={rid}", "/p:PublishTrimmed=true", "/p:TrimmerRemoveSymbols=true").Should().Pass();

            var publishDirectory = publishCommand.GetOutputDirectory(targetFramework: targetFramework, runtimeIdentifier: rid).FullName;
            var intermediateDirectory = publishCommand.GetIntermediateDirectory(targetFramework: targetFramework, runtimeIdentifier: rid).FullName;
            var linkedDirectory = Path.Combine(intermediateDirectory, "linked");

            var intermediatePdb = Path.Combine(intermediateDirectory, $"{projectName}.pdb");
            var linkedPdb = Path.Combine(linkedDirectory, $"{projectName}.pdb");
            var publishedPdb = Path.Combine(publishDirectory, $"{projectName}.pdb");

            File.Exists(intermediatePdb).Should().BeTrue();
            File.Exists(linkedPdb).Should().BeFalse();
            File.Exists(publishedPdb).Should().BeFalse();
        }

        [RequiresMSBuildVersionTheory("17.0.0.32901")]
        [MemberData(nameof(SupportedTfms), MemberType = typeof(PublishTestUtils))]
        public void ILLink_symbols_option_can_override_defaults_from_debugger_support(string targetFramework)
        {
            var projectName = "HelloWorld";
            var referenceProjectName = "ClassLibForILLink";
            var rid = EnvironmentInfo.GetCompatibleRid(targetFramework);

            var testProject = CreateTestProjectForILLinkTesting(targetFramework, projectName, referenceProjectName);
            var testAsset = _testAssetsManager.CreateTestProject(testProject, identifier: targetFramework)
                .WithProjectChanges(project => EnableNonFrameworkTrimming(project));

            var publishCommand = new PublishCommand(testAsset);
            publishCommand.Execute($"/p:RuntimeIdentifier={rid}", "/p:PublishTrimmed=true",
                                    "/p:DebuggerSupport=false", "/p:TrimmerRemoveSymbols=false").Should().Pass();

            var publishDirectory = publishCommand.GetOutputDirectory(targetFramework: targetFramework, runtimeIdentifier: rid).FullName;
            var intermediateDirectory = publishCommand.GetIntermediateDirectory(targetFramework: targetFramework, runtimeIdentifier: rid).FullName;
            var linkedDirectory = Path.Combine(intermediateDirectory, "linked");

            var intermediatePdb = Path.Combine(intermediateDirectory, $"{projectName}.pdb");
            var linkedPdb = Path.Combine(linkedDirectory, $"{projectName}.pdb");
            var publishedPdb = Path.Combine(publishDirectory, $"{projectName}.pdb");

            File.Exists(linkedPdb).Should().BeTrue();

            var intermediatePdbSize = new FileInfo(intermediatePdb).Length;
            var linkedPdbSize = new FileInfo(linkedPdb).Length;
            var publishPdbSize = new FileInfo(publishedPdb).Length;

            linkedPdbSize.Should().BeLessThan(intermediatePdbSize);
            publishPdbSize.Should().Be(linkedPdbSize);
        }

        [RequiresMSBuildVersionTheory("17.0.0.32901")]
        [MemberData(nameof(Net5Plus), MemberType = typeof(PublishTestUtils))]
        public void ILLink_can_treat_warnings_as_errors(string targetFramework)
        {
            var projectName = "AnalysisWarnings";
            var rid = EnvironmentInfo.GetCompatibleRid(targetFramework);

            var testProject = CreateTestProjectWithAnalysisWarnings(targetFramework, projectName);
            var testAsset = _testAssetsManager.CreateTestProject(testProject, identifier: targetFramework);

            var publishCommand = new PublishCommand(testAsset);
            publishCommand.Execute($"/p:RuntimeIdentifier={rid}", "/p:PublishTrimmed=true", "/p:SuppressTrimAnalysisWarnings=false",
                                    "/p:WarningsAsErrors=IL2075")
                .Should().Fail()
                .And.HaveStdOutContaining("error IL2075")
                .And.HaveStdOutContaining("warning IL2026");
        }

        [RequiresMSBuildVersionTheory("17.0.0.32901")]
        [MemberData(nameof(Net5Plus), MemberType = typeof(PublishTestUtils))]
        public void ILLink_can_treat_warnings_not_as_errors(string targetFramework)
        {
            var projectName = "AnalysisWarnings";
            var rid = EnvironmentInfo.GetCompatibleRid(targetFramework);

            var testProject = CreateTestProjectWithAnalysisWarnings(targetFramework, projectName);
            testProject.AdditionalProperties["WarningsNotAsErrors"] = "IL2026;IL2046;IL2075";
            var testAsset = _testAssetsManager.CreateTestProject(testProject, identifier: targetFramework);

            var publishCommand = new PublishCommand(testAsset);
            publishCommand.Execute($"/p:RuntimeIdentifier={rid}", "/p:PublishTrimmed=true", "/p:SuppressTrimAnalysisWarnings=false",
                                    "/p:TreatWarningsAsErrors=true", "/p:EnableTrimAnalyzer=false")
                .Should().Fail()
                .And.HaveStdOutContaining("warning IL2026")
                .And.HaveStdOutContaining("warning IL2046")
                .And.HaveStdOutContaining("warning IL2075")
                .And.HaveStdOutContaining("error IL2043")
                .And.NotHaveStdOutContaining("error IL2026")
                .And.NotHaveStdOutContaining("error IL2046")
                .And.NotHaveStdOutContaining("error IL2075")
                .And.NotHaveStdOutContaining("warning IL2043");
        }

        [RequiresMSBuildVersionTheory("17.0.0.32901")]
        [MemberData(nameof(Net5Plus), MemberType = typeof(PublishTestUtils))]
        public void ILLink_can_ignore_warnings(string targetFramework)
        {
            var projectName = "AnalysisWarnings";
            var rid = EnvironmentInfo.GetCompatibleRid(targetFramework);

            var testProject = CreateTestProjectWithAnalysisWarnings(targetFramework, projectName);
            var testAsset = _testAssetsManager.CreateTestProject(testProject, identifier: targetFramework);

            var publishCommand = new PublishCommand(testAsset);
            publishCommand.Execute($"/p:RuntimeIdentifier={rid}", "/p:PublishTrimmed=true", "/p:SuppressTrimAnalysisWarnings=false",
                                    "/p:NoWarn=IL2075", "/p:WarnAsError=IL2075")
                .Should().Pass()
                .And.NotHaveStdOutContaining("warning IL2075")
                .And.NotHaveStdOutContaining("error IL2075")
                .And.HaveStdOutContaining("warning IL2026");
        }

        [RequiresMSBuildVersionTheory("17.0.0.32901")]
        [MemberData(nameof(Net5Plus), MemberType = typeof(PublishTestUtils))]
        public void ILLink_respects_analysis_level(string targetFramework)
        {
            var projectName = "AnalysisWarnings";
            var rid = EnvironmentInfo.GetCompatibleRid(targetFramework);

            var testProject = CreateTestProjectWithAnalysisWarnings(targetFramework, projectName);
            var testAsset = _testAssetsManager.CreateTestProject(testProject, identifier: targetFramework);

            var publishCommand = new PublishCommand(testAsset);
            publishCommand.Execute($"/p:RuntimeIdentifier={rid}", "/p:PublishTrimmed=true", "/p:SuppressTrimAnalysisWarnings=false",
                                    "/p:AnalysisLevel=0.0")
                .Should().Pass().And.NotHaveStdOutMatching(@"warning IL\d\d\d\d");
        }

        [RequiresMSBuildVersionTheory("17.0.0.32901")]
        [MemberData(nameof(Net5Plus), MemberType = typeof(PublishTestUtils))]
        public void ILLink_respects_warning_level_independently(string targetFramework)
        {
            var projectName = "AnalysisWarnings";
            var rid = EnvironmentInfo.GetCompatibleRid(targetFramework);

            var testProject = CreateTestProjectWithAnalysisWarnings(targetFramework, projectName);
            var testAsset = _testAssetsManager.CreateTestProject(testProject, identifier: targetFramework);

            var publishCommand = new PublishCommand(testAsset);
            publishCommand.Execute($"/p:RuntimeIdentifier={rid}", "/p:PublishTrimmed=true", "/p:SuppressTrimAnalysisWarnings=false",
                                    // This tests the linker only. The analyzer doesn't respect ILLinkWarningLevel.
                                    "/p:EnableTrimAnalyzer=false",
                                    "/p:ILLinkWarningLevel=0")
                .Should().Pass()
                .And.NotHaveStdOutContaining("warning IL2075");
        }

        [RequiresMSBuildVersionTheory("17.0.0.32901")]
        [MemberData(nameof(Net5Plus), MemberType = typeof(PublishTestUtils))]
        public void ILLink_can_treat_warnings_as_errors_independently(string targetFramework)
        {
            var projectName = "AnalysisWarnings";
            var rid = EnvironmentInfo.GetCompatibleRid(targetFramework);

            var testProject = CreateTestProjectWithAnalysisWarnings(targetFramework, projectName);
            var testAsset = _testAssetsManager.CreateTestProject(testProject, identifier: targetFramework);

            var publishCommand = new PublishCommand(testAsset);
            publishCommand.Execute($"/p:RuntimeIdentifier={rid}", "/p:PublishTrimmed=true", "/p:SuppressTrimAnalysisWarnings=false",
                                    "/p:TreatWarningsAsErrors=true", "/p:ILLinkTreatWarningsAsErrors=false", "/p:EnableTrimAnalyzer=false")
                .Should().Pass()
                .And.HaveStdOutContaining("warning IL2026")
                .And.HaveStdOutContaining("warning IL2046")
                .And.HaveStdOutContaining("warning IL2075")
                .And.NotHaveStdOutContaining("error IL2026")
                .And.NotHaveStdOutContaining("error IL2046")
                .And.NotHaveStdOutContaining("error IL2075");
        }

        [RequiresMSBuildVersionTheory("17.0.0.32901")]
        [MemberData(nameof(SupportedTfms), MemberType = typeof(PublishTestUtils))]
        public void ILLink_error_on_portable_app(string targetFramework)
        {
            var projectName = "HelloWorld";
            var referenceProjectName = "ClassLibForILLink";

            var testProject = CreateTestProjectForILLinkTesting(targetFramework, projectName, referenceProjectName);
            var testAsset = _testAssetsManager.CreateTestProject(testProject, identifier: targetFramework);

            var publishCommand = new PublishCommand(testAsset);
            publishCommand.Execute("/p:PublishTrimmed=true")
                .Should().Fail()
                .And.HaveStdOutContaining(Strings.ILLinkNotSupportedError);
        }

        [RequiresMSBuildVersionTheory("17.0.0.32901")]
        [InlineData("net5.0")]
        [InlineData("netcoreapp3.1")]
        public void ILLink_displays_informational_warning_up_to_net5_by_default(string targetFramework)
        {
            var projectName = "HelloWorld";
            var referenceProjectName = "ClassLibForILLink";
            var rid = EnvironmentInfo.GetCompatibleRid(targetFramework);

            var testProject = CreateTestProjectForILLinkTesting(targetFramework, projectName, referenceProjectName);
            var testAsset = _testAssetsManager.CreateTestProject(testProject, identifier: targetFramework);

            var publishCommand = new PublishCommand(testAsset);

            publishCommand.Execute("/p:PublishTrimmed=true", $"/p:RuntimeIdentifier={rid}")
                .Should().Pass().And.HaveStdOutContainingIgnoreCase("https://aka.ms/dotnet-illink");
        }

        [RequiresMSBuildVersionTheory("17.0.0.32901")]
        [MemberData(nameof(Net6Plus), MemberType = typeof(PublishTestUtils))]
        public void ILLink_displays_informational_warning_when_trim_analysis_warnings_are_suppressed_on_net6plus(string targetFramework)
        {
            var projectName = "HelloWorld";
            var referenceProjectName = "ClassLibForILLink";
            var rid = EnvironmentInfo.GetCompatibleRid(targetFramework);

            var testProject = CreateTestProjectForILLinkTesting(targetFramework, projectName, referenceProjectName);
            var testAsset = _testAssetsManager.CreateTestProject(testProject, identifier: targetFramework);

            var publishCommand = new PublishCommand(testAsset);

            publishCommand.Execute("/p:PublishTrimmed=true", $"/p:RuntimeIdentifier={rid}", "/p:SuppressTrimAnalysisWarnings=true")
                .Should().Pass().And.HaveStdOutContainingIgnoreCase("https://aka.ms/dotnet-illink")
                .And.HaveStdOutContainingIgnoreCase("This process might take a while");
        }

        [RequiresMSBuildVersionTheory("17.0.0.32901")]
        [MemberData(nameof(Net6Plus), MemberType = typeof(PublishTestUtils))]
        public void ILLink_dont_display_informational_warning_by_default_on_net6plus(string targetFramework)
        {
            var projectName = "HelloWorld";
            var referenceProjectName = "ClassLibForILLink";
            var rid = EnvironmentInfo.GetCompatibleRid(targetFramework);

            var testProject = CreateTestProjectForILLinkTesting(targetFramework, projectName, referenceProjectName);
            var testAsset = _testAssetsManager.CreateTestProject(testProject, identifier: targetFramework);

            var publishCommand = new PublishCommand(testAsset);

            publishCommand.Execute("/p:PublishTrimmed=true", $"/p:RuntimeIdentifier={rid}")
                .Should().Pass().And.NotHaveStdErrContaining("https://aka.ms/dotnet-illink")
                .And.HaveStdOutContainingIgnoreCase("This process might take a while");
        }

        [RequiresMSBuildVersionTheory("17.0.0.32901")]
        [MemberData(nameof(SupportedTfms), MemberType = typeof(PublishTestUtils))]
        public void ILLink_dont_display_time_awareness_message_on_incremental_build(string targetFramework)
        {
            var projectName = "HelloWorld";
            var referenceProjectName = "ClassLibForILLink";
            var rid = EnvironmentInfo.GetCompatibleRid(targetFramework);

            var testProject = CreateTestProjectForILLinkTesting(targetFramework, projectName, referenceProjectName);
            var testAsset = _testAssetsManager.CreateTestProject(testProject, identifier: targetFramework);

            var publishCommand = new PublishCommand(testAsset);

            publishCommand.Execute("/p:PublishTrimmed=true", $"/p:RuntimeIdentifier={rid}")
                .Should().Pass().And.HaveStdOutContainingIgnoreCase("This process might take a while");

            publishCommand.Execute("/p:PublishTrimmed=true", $"/p:RuntimeIdentifier={rid}")
                .Should().Pass().And.NotHaveStdErrContaining("This process might take a while");
        }

        [Fact()]
        public void ILLink_and_crossgen_process_razor_assembly()
        {
            var targetFramework = "netcoreapp3.0";
            var rid = EnvironmentInfo.GetCompatibleRid(targetFramework);

            var testProject = new TestProject
            {
                Name = "TestWeb",
                IsExe = true,
                ProjectSdk = "Microsoft.NET.Sdk.Web",
                TargetFrameworks = targetFramework,
                SourceFiles =
                {
                    ["Program.cs"] = @"
                        class Program
                        {
                            static void Main() {}
                        }",
                    ["Test.cshtml"] = @"
                        @page
                        @{
                            System.IO.Compression.ZipFile.OpenRead(""test.zip"");
                        }
                    ",
                },
                AdditionalProperties =
                {
                    ["RuntimeIdentifier"] = rid,
                    ["PublishTrimmed"] = "true",
                    ["PublishReadyToRun"] = "true",
                }
            };

            var testAsset = _testAssetsManager.CreateTestProject(testProject);
            var publishCommand = new PublishCommand(testAsset);
            publishCommand.Execute().Should().Pass();

            var publishDir = publishCommand.GetOutputDirectory(targetFramework, runtimeIdentifier: rid);
            publishDir.Should().HaveFile("System.IO.Compression.ZipFile.dll");
            GivenThatWeWantToPublishReadyToRun.DoesImageHaveR2RInfo(publishDir.File("TestWeb.Views.dll").FullName);
        }

        [RequiresMSBuildVersionTheory("17.0.0.32901")]
        [InlineData(ToolsetInfo.CurrentTargetFramework, true)]
        [InlineData(ToolsetInfo.CurrentTargetFramework, false)]
        public void Build_respects_IsTrimmable_property(string targetFramework, bool isExe)
        {
            var projectName = "AnalysisWarnings";

            var testProject = CreateTestProjectWithAnalysisWarnings(targetFramework, projectName, isExe);
            testProject.AdditionalProperties["IsTrimmable"] = "true";
            var testAsset = _testAssetsManager.CreateTestProject(testProject, identifier: targetFramework + isExe);

            var buildCommand = new BuildCommand(testAsset);
            // IsTrimmable enables analysis warnings during build
            buildCommand.Execute()
                .Should().Pass()
                .And.HaveStdOutMatching("warning IL2026.*Program.IL_2026.*Testing analysis warning IL2026");

            var outputDirectory = buildCommand.GetOutputDirectory(targetFramework).FullName;
            var assemblyPath = Path.Combine(outputDirectory, $"{projectName}.dll");
            var runtimeConfigPath = Path.Combine(outputDirectory, $"{projectName}.runtimeconfig.json");

            // injects the IsTrimmable attribute
            AssemblyInfo.Get(assemblyPath)["AssemblyMetadataAttribute"].Should().Be("IsTrimmable:True");

            // just setting IsTrimmable doesn't enable feature settings
            // (these only affect apps, and wouldn't make sense for libraries either)
            if (isExe) {
                JObject runtimeConfig = JObject.Parse(File.ReadAllText(runtimeConfigPath));
                JToken configProperties = runtimeConfig["runtimeOptions"]["configProperties"];
                if (configProperties != null)
                    configProperties["System.StartupHookProvider.IsSupported"].Should().BeNull();
            }
        }

        [RequiresMSBuildVersionTheory("17.0.0.32901")]
        [InlineData(ToolsetInfo.CurrentTargetFramework)]
        public void Build_respects_PublishTrimmed_property(string targetFramework)
        {
            var projectName = "AnalysisWarnings";

            var testProject = CreateTestProjectWithAnalysisWarnings(targetFramework, projectName);
            testProject.AdditionalProperties["PublishTrimmed"] = "true";
            var testAsset = _testAssetsManager.CreateTestProject(testProject, identifier: targetFramework);

            var buildCommand = new BuildCommand(testAsset);
            // PublishTrimmed enables analysis warnings during build
            buildCommand.Execute()
                .Should().Pass()
                .And.HaveStdOutMatching("warning IL2026.*Program.IL_2026.*Testing analysis warning IL2026");

            var outputDirectory = buildCommand.GetOutputDirectory(targetFramework).FullName;
            var assemblyPath = Path.Combine(outputDirectory, $"{projectName}.dll");
            var runtimeConfigPath = Path.Combine(outputDirectory, $"{projectName}.runtimeconfig.json");

            // runtimeconfig has trim settings
            JObject runtimeConfig = JObject.Parse(File.ReadAllText(runtimeConfigPath));
            JToken startupHookSupport = runtimeConfig["runtimeOptions"]["configProperties"]["System.StartupHookProvider.IsSupported"];
            startupHookSupport.Value<bool>().Should().BeFalse();

            // just setting PublishTrimmed doesn't inject the IsTrimmable attribute
            AssemblyInfo.Get(assemblyPath).ContainsKey("AssemblyMetadataAttribute").Should().BeFalse();
        }

        private static bool DoesImageHaveMethod(string path, string methodNameToCheck)
        {
            using (FileStream fs = new FileStream(path, FileMode.Open, FileAccess.Read))
            using (var peReader = new PEReader(fs))
            {
                var metadataReader = peReader.GetMetadataReader();
                foreach (var handle in metadataReader.MethodDefinitions)
                {
                    var methodDefinition = metadataReader.GetMethodDefinition(handle);
                    string methodName = metadataReader.GetString(methodDefinition.Name);
                    if (methodName == methodNameToCheck)
                        return true;
                }
            }
            return false;
        }

        private static bool DoesDepsFileHaveAssembly(string depsFilePath, string assemblyName)
        {
            DependencyContext dependencyContext;
            using (var fs = File.OpenRead(depsFilePath))
            {
                dependencyContext = new DependencyContextJsonReader().Read(fs);
            }

            return dependencyContext.RuntimeLibraries.Any(l =>
                l.RuntimeAssemblyGroups.Any(rag =>
                    rag.AssetPaths.Any(f =>
                        Path.GetFileName(f) == $"{assemblyName}.dll")));
        }

        static string unusedFrameworkAssembly = "System.IO";

        private TestAsset GetProjectReference(TestProject project, string callingMethod, string identifier)
        {
            var asset = _testAssetsManager.CreateTestProject(project, callingMethod: callingMethod, identifier: identifier);
            return asset;
        }

        private void AddRootDescriptor(XDocument project, string rootDescriptorFileName)
        {
            var ns = project.Root.Name.Namespace;

            var itemGroup = new XElement(ns + "ItemGroup");
            project.Root.Add(itemGroup);
            itemGroup.Add(new XElement(ns + "TrimmerRootDescriptor",
                                       new XAttribute("Include", rootDescriptorFileName)));
        }

        private void RemoveRootDescriptor(XDocument project)
        {
            var ns = project.Root.Name.Namespace;

            project.Root.Elements(ns + "ItemGroup")
                .Where(ig => ig.Elements(ns + "TrimmerRootDescriptor").Any())
                .First().Remove();
        }

        [Fact]
        public void It_warns_when_targetting_netcoreapp_2_x_illink()
        {
            var testProject = new TestProject()
            {
                Name = "ConsoleApp",
                TargetFrameworks = "netcoreapp2.2",
                IsExe = true,
            };

            var testAsset = _testAssetsManager.CreateTestProject(testProject, identifier: "GivenThatWeWantToRunILLink");

            var publishCommand = new PublishCommand(testAsset);

            publishCommand.Execute($"/p:PublishTrimmed=true")
                .Should()
                .Pass()
                .And
                .HaveStdOutContaining(Strings.PublishTrimmedRequiresVersion30);
        }

        private void SetMetadata(XDocument project, string assemblyName, string key, string value)
        {
            var ns = project.Root.Name.Namespace;
            var targetName = "SetTrimmerMetadata";
            var target = project.Root.Elements(ns + "Target")
                .Where(e => e.Attribute("Name")?.Value == targetName)
                .FirstOrDefault();

            if (target == null) {
                target = new XElement(ns + "Target",
                    new XAttribute("BeforeTargets", "PrepareForILLink"),
                    new XAttribute("Name", targetName));
                project.Root.Add(target);
            }

            target.Add(new XElement(ns + "ItemGroup",
                new XElement("ManagedAssemblyToLink",
                    new XAttribute("Condition", $"'%(FileName)' == '{assemblyName}'"),
                    new XAttribute(key, value))));
        }

        private void SetGlobalTrimMode(XDocument project, string trimMode)
        {
            var ns = project.Root.Name.Namespace;

            var properties = new XElement(ns + "PropertyGroup");
            project.Root.Add(properties);
            properties.Add(new XElement(ns + "TrimMode",
                                        trimMode));
        }

        private void SetTrimmerDefaultAction(XDocument project, string action)
        {
            var ns = project.Root.Name.Namespace;

            var properties = new XElement(ns + "PropertyGroup");
            project.Root.Add(properties);
            properties.Add(new XElement(ns + "TrimmerDefaultAction", action));
        }

        private void EnableNonFrameworkTrimming(XDocument project)
        {
            // Used to override the default linker options for testing
            // purposes. The default roots non-framework assemblies,
            // but we want to ensure that the linker is running
            // end-to-end by checking that it strips code from our
            // test projects.
            SetGlobalTrimMode(project, "link");
            var ns = project.Root.Name.Namespace;

            var target = new XElement(ns + "Target",
                                      new XAttribute("BeforeTargets", "PrepareForILLink"),
                                      new XAttribute("Name", "_EnableNonFrameworkTrimming"));
            project.Root.Add(target);
            var items = new XElement(ns + "ItemGroup");
            target.Add(items);
            items.Add(new XElement("ManagedAssemblyToLink",
                                   new XElement("Condition", "true"),
                                   new XElement("IsTrimmable", "true")));
            items.Add(new XElement(ns + "TrimmerRootAssembly",
                                   new XAttribute("Include", "@(IntermediateAssembly->'%(FullPath)')")));
        }

        static readonly string substitutionsFilename = "ILLink.Substitutions.xml";

        private void AddFeatureDefinition(TestProject testProject, string assemblyName)
        {
            // Add a feature definition that replaces the FeatureDisabled property when DisableFeature is true.
            testProject.EmbeddedResources[substitutionsFilename] = $@"
<linker>
  <assembly fullname=""{assemblyName}"" feature=""DisableFeature"" featurevalue=""true"">
    <type fullname=""ClassLib"">
      <method signature=""System.Boolean get_FeatureDisabled()"" body=""stub"" value=""true"" />
    </type>
  </assembly>
</linker>
";
            
            testProject.AddItem("EmbeddedResource", new Dictionary<string, string> {
                ["Include"] = substitutionsFilename,
                ["LogicalName"] = substitutionsFilename
            });
        }

        private void AddRuntimeConfigOption(XDocument project, bool trim)
        {
            var ns = project.Root.Name.Namespace;

            project.Root.Add(new XElement(ns + "ItemGroup",
                                new XElement("RuntimeHostConfigurationOption",
                                    new XAttribute("Include", "DisableFeature"),
                                    new XAttribute("Value", "true"),
                                    new XAttribute("Trim", trim.ToString()))));
        }

        private TestProject CreateTestProjectWithAnalysisWarnings(string targetFramework, string projectName, bool isExe = true)
        {
            var testProject = new TestProject()
            {
                Name = projectName,
                TargetFrameworks = targetFramework,
                IsExe = isExe
            };

            testProject.SourceFiles[$"{projectName}.cs"] = @"
using System;
using System.Reflection;
using System.Diagnostics.CodeAnalysis;
public class Program
{
    public static void Main()
    {
        IL_2075();
        IL_2026();
        _ = IL_2043;
        new Derived().IL_2046();
        new Derived().IL_2093();
    }

    [DynamicallyAccessedMembers(DynamicallyAccessedMemberTypes.PublicFields)]
    public static string typeName;

    public static void IL_2075()
    {
        _ = Type.GetType(typeName).GetMethod(""SomeMethod"");
    }

    [RequiresUnreferencedCode(""Testing analysis warning IL2026"")]
    public static void IL_2026()
    {
    }

    [DynamicallyAccessedMembers(DynamicallyAccessedMemberTypes.PublicFields)]
    public static string IL_2043 {
        [return: DynamicallyAccessedMembers(DynamicallyAccessedMemberTypes.PublicFields)]
        get => null;
    }

    public class Base
    {
        [RequiresUnreferencedCode(""Testing analysis warning IL2046"")]
        public virtual void IL_2046() {}

        public virtual string IL_2093() => null;
    }

    public class Derived : Base
    {
        public override void IL_2046() {}

        [return: DynamicallyAccessedMembers(DynamicallyAccessedMemberTypes.PublicMethods)]
        public override string IL_2093() => null;
    }
}
";

            return testProject;
        }

        private TestProject CreateTestProjectWithIsTrimmableAttributes (
            string targetFramework,
            string projectName)
        {
            var testProject = new TestProject()
            {
                Name = projectName,
                TargetFrameworks = targetFramework,
                IsExe = true
            };
            testProject.AdditionalProperties["PublishTrimmed"] = "true";

            testProject.SourceFiles[$"{projectName}.cs"] = @"
using System;
public class Program
{
    public static void Main()
    {
        TrimmableAssembly.UsedMethod();
        NonTrimmableAssembly.UsedMethod();
    }
}";

            var trimmableProject = new TestProject()
            {
                Name = "TrimmableAssembly",
                TargetFrameworks = targetFramework
            };

            trimmableProject.SourceFiles["TrimmableAssembly.cs"] = @"
using System.Reflection;

[assembly: AssemblyMetadata(""IsTrimmable"", ""True"")]

public static class TrimmableAssembly
{
    public static void UsedMethod()
    {
    }

    public static void UnusedMethod()
    {
    }
}";
            testProject.ReferencedProjects.Add (trimmableProject);

            var nonTrimmableProject = new TestProject()
            {
                Name = "NonTrimmableAssembly",
                TargetFrameworks = targetFramework
            };

            nonTrimmableProject.SourceFiles["NonTrimmableAssembly.cs"] = @"
public static class NonTrimmableAssembly
{
    public static void UsedMethod()
    {
    }

    public static void UnusedMethod()
    {
    }
}";
            testProject.ReferencedProjects.Add (nonTrimmableProject);

            var unusedTrimmableProject = new TestProject()
            {
                Name = "UnusedTrimmableAssembly",
                TargetFrameworks = targetFramework
            };

            unusedTrimmableProject.SourceFiles["UnusedTrimmableAssembly.cs"] = @"
using System.Reflection;

[assembly: AssemblyMetadata(""IsTrimmable"", ""True"")]

public static class UnusedTrimmableAssembly
{
    public static void UnusedMethod()
    {
    }
}
";
            testProject.ReferencedProjects.Add (unusedTrimmableProject);

            var unusedNonTrimmableProject = new TestProject()
            {
                Name = "UnusedNonTrimmableAssembly",
                TargetFrameworks = targetFramework
            };

            unusedNonTrimmableProject.SourceFiles["UnusedNonTrimmableAssembly.cs"] = @"
public static class UnusedNonTrimmableAssembly
{
    public static void UnusedMethod()
    {
    }
}
";
            testProject.ReferencedProjects.Add (unusedNonTrimmableProject);

            return testProject;
        }

        private TestProject CreateTestProjectForILLinkTesting(
            string targetFramework,
            string mainProjectName,
            string referenceProjectName = null,
            bool usePackageReference = true,
            [CallerMemberName] string callingMethod = "",
            string referenceProjectIdentifier = null,
            Action<TestProject> modifyReferencedProject = null,
            bool addAssemblyReference = false)
        {
            var testProject = new TestProject()
            {
                Name = mainProjectName,
                TargetFrameworks = targetFramework,
                IsExe = true
            };

            testProject.SourceFiles[$"{mainProjectName}.cs"] = @"
using System;
public class Program
{
    public static void Main()
    {
        Console.WriteLine(""Hello world"");
    }

    public static void UnusedMethod()
    {
    }
";

            if (addAssemblyReference)
            {
                testProject.SourceFiles[$"{mainProjectName}.cs"] += @"
    public static void UseClassLib()
    {
        ClassLib.UsedMethod();
    }
}";
            } else {
                testProject.SourceFiles[$"{mainProjectName}.cs"] += @"}";
            }

            if (referenceProjectName == null)
            {
                if (addAssemblyReference)
                    throw new ArgumentException("Adding an assembly reference requires a project to reference.");
                return testProject;
            }

            var referenceProject = new TestProject()
            {
                Name = referenceProjectName,
                // NOTE: If using a package reference for the reference project, it will be retrieved
                // from the nuget cache. Set the reference project TFM to the lowest common denominator
                // of these tests to prevent conflicts.
                TargetFrameworks = usePackageReference ? "netcoreapp3.0" : targetFramework,
            };
            referenceProject.SourceFiles[$"{referenceProjectName}.cs"] = @"
using System;

public class ClassLib
{
    public static void UsedMethod()
    {
    }

    public void UnusedMethod()
    {
    }

    public void UnusedMethodToRoot()
    {
    }

    public static bool FeatureDisabled { get; }

    public static void FeatureAPI()
    {
        if (FeatureDisabled)
            return;

        FeatureImplementation();
    }

    public static void FeatureImplementation()
    {
    }
}
";
            if (modifyReferencedProject != null)
                modifyReferencedProject(referenceProject);

            if (usePackageReference)
            {
                var referenceAsset = GetProjectReference(referenceProject, callingMethod, referenceProjectIdentifier ?? targetFramework);
                testProject.ReferencedProjects.Add(referenceAsset.TestProject);
            }
            else
            {
                testProject.ReferencedProjects.Add(referenceProject);
            }


            testProject.SourceFiles[$"{referenceProjectName}.xml"] = $@"
<linker>
  <assembly fullname=""{referenceProjectName}"">
    <type fullname=""ClassLib"">
      <method name=""UnusedMethodToRoot"" />
      <method name=""FeatureAPI"" />
    </type>
  </assembly>
</linker>
";

            return testProject;
        }
    }
}<|MERGE_RESOLUTION|>--- conflicted
+++ resolved
@@ -360,9 +360,8 @@
         }
 
         [RequiresMSBuildVersionTheory("17.0.0.32901")]
-<<<<<<< HEAD
-        [InlineData(LatestTfm, "full")]
-        [InlineData(LatestTfm, "partial")]
+        [InlineData(ToolsetInfo.CurrentTargetFramework, "full")]
+        [InlineData(ToolsetInfo.CurrentTargetFramework, "partial")]
         public void ILLink_TrimMode_new_options(string targetFramework, string trimMode)
         {
             string projectName = "HelloWorld";
@@ -402,10 +401,7 @@
         }
 
         [RequiresMSBuildVersionTheory("17.0.0.32901")]
-        [InlineData(LatestTfm)]
-=======
         [InlineData(ToolsetInfo.CurrentTargetFramework)]
->>>>>>> bfe1012d
         public void ILLink_can_set_TrimmerDefaultAction(string targetFramework)
         {
             string projectName = "HelloWorld";
