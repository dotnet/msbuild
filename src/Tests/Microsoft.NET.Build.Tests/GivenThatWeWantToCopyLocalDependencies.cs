// Licensed to the .NET Foundation under one or more agreements.
// The .NET Foundation licenses this file to you under the MIT license.

using Microsoft.DotNet.Cli.Utils;

namespace Microsoft.NET.Build.Tests
{
    public class GivenThatWeWantToCopyLocalDependencies : SdkTest
    {
        public GivenThatWeWantToCopyLocalDependencies(ITestOutputHelper log) : base(log)
        {
        }

        [Fact]
        public void It_copies_local_package_dependencies_on_build()
        {
            const string ProjectName = "TestProjWithPackageDependencies";

            TestProject testProject = new TestProject()
            {
                Name = ProjectName,
                TargetFrameworks = ToolsetInfo.CurrentTargetFramework,
                IsExe = true
            };

            testProject.PackageReferences.Add(new TestPackageReference("Newtonsoft.Json", ToolsetInfo.GetNewtonsoftJsonPackageVersion()));
            testProject.PackageReferences.Add(new TestPackageReference("sqlite", "3.13.0"));

            var testProjectInstance = _testAssetsManager
               .CreateTestProject(testProject);

            var buildCommand = new BuildCommand(testProjectInstance);

            buildCommand.Execute()
                .Should()
                .Pass();

            var outputDirectory = buildCommand.GetOutputDirectory(testProject.TargetFrameworks);

            var expectedFiles = new[]
            {
                $"{ProjectName}{Constants.ExeSuffix}",
                $"{ProjectName}.deps.json",
                $"{ProjectName}.dll",
                $"{ProjectName}.pdb",
                $"{ProjectName}.runtimeconfig.json",
                "Newtonsoft.Json.dll",
                "runtimes/linux-x64/native/libsqlite3.so",
                "runtimes/osx-x64/native/libsqlite3.dylib",
                "runtimes/win7-x64/native/sqlite3.dll",
                "runtimes/win7-x86/native/sqlite3.dll"
            };

            outputDirectory.Should().OnlyHaveFiles(expectedFiles);
        }

        [Fact]
        public void It_does_not_copy_local_package_dependencies_when_requested_not_to()
        {
            const string ProjectName = "TestProjWithPackageDependencies";

            TestProject testProject = new TestProject()
            {
                Name = ProjectName,
                TargetFrameworks = ToolsetInfo.CurrentTargetFramework,
                IsExe = true
            };

            testProject.AdditionalProperties["CopyLocalLockFileAssemblies"] = "false";
            testProject.PackageReferences.Add(new TestPackageReference("Newtonsoft.Json", ToolsetInfo.GetNewtonsoftJsonPackageVersion()));
            testProject.PackageReferences.Add(new TestPackageReference("sqlite", "3.13.0"));

            var testProjectInstance = _testAssetsManager
               .CreateTestProject(testProject);

            var buildCommand = new BuildCommand(testProjectInstance);

            buildCommand.Execute().Should().Pass();

            var outputDirectory = buildCommand.GetOutputDirectory(testProject.TargetFrameworks);
            outputDirectory.Should().OnlyHaveFiles(new[] {
                $"{ProjectName}{Constants.ExeSuffix}",
                $"{ProjectName}.deps.json",
                $"{ProjectName}.dll",
                $"{ProjectName}.pdb",
                $"{ProjectName}.runtimeconfig.json",
            });
        }

        [Fact]
        public void It_copies_local_specific_runtime_package_dependencies_on_build()
        {
            const string ProjectName = "TestProjWithPackageDependencies";

            var rid = EnvironmentInfo.GetCompatibleRid(ToolsetInfo.CurrentTargetFramework);

            TestProject testProject = new TestProject()
            {
                Name = ProjectName,
                TargetFrameworks = ToolsetInfo.CurrentTargetFramework,
                IsExe = true
            };

            testProject.AdditionalProperties.Add("RuntimeIdentifier", rid);
            testProject.AdditionalProperties.Add("SelfContained", "false");
<<<<<<< HEAD
            testProject.PackageReferences.Add(new TestPackageReference("Newtonsoft.Json", "13.0.1"));
            testProject.PackageReferences.Add(new TestPackageReference("Libuv", "1.10.0"));
=======
            testProject.PackageReferences.Add(new TestPackageReference("Newtonsoft.Json", ToolsetInfo.GetNewtonsoftJsonPackageVersion()));
            testProject.PackageReferences.Add(new TestPackageReference("sqlite", "3.13.0"));
>>>>>>> e078af46

            var testProjectInstance = _testAssetsManager
               .CreateTestProject(testProject);

            var buildCommand = new BuildCommand(testProjectInstance);

            buildCommand.Execute()
                .Should()
                .Pass();

            var outputDirectory = buildCommand.GetOutputDirectory(targetFramework: testProject.TargetFrameworks, runtimeIdentifier: rid);

            outputDirectory.Should().OnlyHaveFiles(new[] {
                $"{ProjectName}{Constants.ExeSuffix}",
                $"{ProjectName}.deps.json",
                $"{ProjectName}.dll",
                $"{ProjectName}.pdb",
                $"{ProjectName}.runtimeconfig.json",
                "Newtonsoft.Json.dll",
                // NOTE: this may break in the future when the SDK supports platforms that libuv does not
                $"libuv{FileConstants.DynamicLibSuffix}"
            });
        }

        [Fact]
        public void It_does_not_copy_local_package_dependencies_for_lib_projects()
        {
            const string ProjectName = "TestProjWithPackageDependencies";

            TestProject testProject = new TestProject()
            {
                Name = ProjectName,
                TargetFrameworks = ToolsetInfo.CurrentTargetFramework,
                IsExe = false
            };

            testProject.PackageReferences.Add(new TestPackageReference("Newtonsoft.Json", ToolsetInfo.GetNewtonsoftJsonPackageVersion()));
            testProject.PackageReferences.Add(new TestPackageReference("sqlite", "3.13.0"));

            var testProjectInstance = _testAssetsManager
               .CreateTestProject(testProject);

            var buildCommand = new BuildCommand(testProjectInstance);

            buildCommand.Execute()
                .Should()
                .Pass();

            var outputDirectory = buildCommand.GetOutputDirectory(testProject.TargetFrameworks);
            outputDirectory.Should().OnlyHaveFiles(new[] {
                $"{ProjectName}.deps.json",
                $"{ProjectName}.dll",
                $"{ProjectName}.pdb",
            });
        }

        [Fact]
        public void It_copies_local_package_dependencies_for_lib_projects_when_requested_to()
        {
            const string ProjectName = "TestProjWithPackageDependencies";

            TestProject testProject = new TestProject()
            {
                Name = ProjectName,
                TargetFrameworks = ToolsetInfo.CurrentTargetFramework,
                IsExe = false
            };

            testProject.AdditionalProperties["CopyLocalLockFileAssemblies"] = "true";
            testProject.PackageReferences.Add(new TestPackageReference("Newtonsoft.Json", ToolsetInfo.GetNewtonsoftJsonPackageVersion()));
            testProject.PackageReferences.Add(new TestPackageReference("sqlite", "3.13.0"));

            var testProjectInstance = _testAssetsManager
               .CreateTestProject(testProject);

            var buildCommand = new BuildCommand(testProjectInstance);

            buildCommand.Execute()
                .Should()
                .Pass();

            var outputDirectory = buildCommand.GetOutputDirectory(testProject.TargetFrameworks);
            outputDirectory.Should().OnlyHaveFiles(new[] {
                $"{ProjectName}.deps.json",
                $"{ProjectName}.dll",
                $"{ProjectName}.pdb",
                "Newtonsoft.Json.dll",
                "runtimes/linux-x64/native/libsqlite3.so",
                "runtimes/osx-x64/native/libsqlite3.dylib",
                "runtimes/win7-x64/native/sqlite3.dll",
                "runtimes/win7-x86/native/sqlite3.dll"
            });
        }

        [Fact]
        public void It_does_not_copy_local_package_dependencies_for_netstandard_projects()
        {
            const string ProjectName = "TestProjWithPackageDependencies";

            TestProject testProject = new TestProject()
            {
                Name = ProjectName,
                TargetFrameworks = "netstandard2.0"
            };

            testProject.PackageReferences.Add(new TestPackageReference("Newtonsoft.Json", ToolsetInfo.GetNewtonsoftJsonPackageVersion()));
            testProject.PackageReferences.Add(new TestPackageReference("sqlite", "3.13.0"));

            var testProjectInstance = _testAssetsManager
               .CreateTestProject(testProject);

            var buildCommand = new BuildCommand(testProjectInstance);

            buildCommand.Execute()
                .Should()
                .Pass();

            var outputDirectory = buildCommand.GetOutputDirectory(testProject.TargetFrameworks);
            outputDirectory.Should().OnlyHaveFiles(new[] {
                $"{ProjectName}.deps.json",
                $"{ProjectName}.dll",
                $"{ProjectName}.pdb"
            });
        }

        [Fact]
        public void It_copies_local_package_dependencies_for_netstandard_projects_when_requested_to()
        {
            const string ProjectName = "TestProjWithPackageDependencies";

            TestProject testProject = new TestProject()
            {
                Name = ProjectName,
                TargetFrameworks = "netstandard2.0"
            };

            testProject.AdditionalProperties["CopyLocalLockFileAssemblies"] = "true";
            testProject.AdditionalProperties["CopyLocalRuntimeTargetAssets"] = "true";
            testProject.PackageReferences.Add(new TestPackageReference("Newtonsoft.Json", ToolsetInfo.GetNewtonsoftJsonPackageVersion()));
            testProject.PackageReferences.Add(new TestPackageReference("sqlite", "3.13.0"));

            var testProjectInstance = _testAssetsManager
               .CreateTestProject(testProject);

            var buildCommand = new BuildCommand(testProjectInstance);

            buildCommand.Execute()
                .Should()
                .Pass();

            var outputDirectory = buildCommand.GetOutputDirectory(testProject.TargetFrameworks);
            outputDirectory.Should().OnlyHaveFiles(new[] {
                $"{ProjectName}.deps.json",
                $"{ProjectName}.dll",
                $"{ProjectName}.pdb",
                "Newtonsoft.Json.dll",
                "runtimes/linux-x64/native/libsqlite3.so",
                "runtimes/osx-x64/native/libsqlite3.dylib",
                "runtimes/win7-x64/native/sqlite3.dll",
                "runtimes/win7-x86/native/sqlite3.dll"
            });
        }

        [Fact]
        public void It_does_not_copy_local_runtime_dependencies_for_netframework_projects()
        {
            const string ProjectName = "TestProjWithPackageDependencies";

            TestProject testProject = new TestProject()
            {
                Name = ProjectName,
                TargetFrameworks = "net46"
            };

            testProject.PackageReferences.Add(new TestPackageReference("Newtonsoft.Json", ToolsetInfo.GetNewtonsoftJsonPackageVersion()));
            testProject.PackageReferences.Add(new TestPackageReference("sqlite", "3.13.0"));

            var testProjectInstance = _testAssetsManager
               .CreateTestProject(testProject);

            var buildCommand = new BuildCommand(testProjectInstance);

            buildCommand.Execute()
                .Should()
                .Pass();

            var outputDirectory = buildCommand.GetOutputDirectory(testProject.TargetFrameworks);
            outputDirectory.Should().OnlyHaveFiles(new[] {
                $"{ProjectName}.dll",
                $"{ProjectName}.pdb",
                "Newtonsoft.Json.dll",
            });
        }

        [Fact]
        public void It_copies_local_all_assets_on_self_contained_build()
        {
            const string ProjectName = "TestProjWithPackageDependencies";

            var rid = EnvironmentInfo.GetCompatibleRid(ToolsetInfo.CurrentTargetFramework);

            TestProject testProject = new TestProject()
            {
                Name = ProjectName,
                TargetFrameworks = ToolsetInfo.CurrentTargetFramework,
                IsExe = true,
                SelfContained = "true"
            };

            testProject.AdditionalProperties.Add("RuntimeIdentifier", rid);
<<<<<<< HEAD
            testProject.PackageReferences.Add(new TestPackageReference("Newtonsoft.Json", "13.0.1"));
            testProject.PackageReferences.Add(new TestPackageReference("Libuv", "1.10.0"));
=======
            testProject.PackageReferences.Add(new TestPackageReference("Newtonsoft.Json", ToolsetInfo.GetNewtonsoftJsonPackageVersion()));
            testProject.PackageReferences.Add(new TestPackageReference("sqlite", "3.13.0"));
>>>>>>> e078af46

            var testProjectInstance = _testAssetsManager
               .CreateTestProject(testProject);

            var buildCommand = new BuildCommand(testProjectInstance);

            buildCommand.Execute()
                .Should()
                .Pass();

            var outputDirectory = buildCommand.GetOutputDirectory(targetFramework: testProject.TargetFrameworks, runtimeIdentifier: rid);

            outputDirectory.Should().HaveFiles(new[] {
                $"{ProjectName}{Constants.ExeSuffix}",
                $"{ProjectName}.deps.json",
                $"{ProjectName}.dll",
                $"{ProjectName}.pdb",
                $"{ProjectName}.runtimeconfig.json",
                "Newtonsoft.Json.dll",
                // NOTE: this may break in the future when the SDK supports platforms that libuv does not
                $"libuv{FileConstants.DynamicLibSuffix}",
                $"{FileConstants.DynamicLibPrefix}clrjit{FileConstants.DynamicLibSuffix}",
                $"{FileConstants.DynamicLibPrefix}hostfxr{FileConstants.DynamicLibSuffix}",
                $"{FileConstants.DynamicLibPrefix}hostpolicy{FileConstants.DynamicLibSuffix}",
                $"mscorlib.dll",
                // This is not an exhaustive list as there are many files in self-contained builds
            });

            outputDirectory.Should().NotHaveFiles(new[] {
                $"apphost{Constants.ExeSuffix}",
            });
        }
    }
}<|MERGE_RESOLUTION|>--- conflicted
+++ resolved
@@ -103,13 +103,8 @@
 
             testProject.AdditionalProperties.Add("RuntimeIdentifier", rid);
             testProject.AdditionalProperties.Add("SelfContained", "false");
-<<<<<<< HEAD
-            testProject.PackageReferences.Add(new TestPackageReference("Newtonsoft.Json", "13.0.1"));
+            testProject.PackageReferences.Add(new TestPackageReference("Newtonsoft.Json", ToolsetInfo.GetNewtonsoftJsonPackageVersion()));
             testProject.PackageReferences.Add(new TestPackageReference("Libuv", "1.10.0"));
-=======
-            testProject.PackageReferences.Add(new TestPackageReference("Newtonsoft.Json", ToolsetInfo.GetNewtonsoftJsonPackageVersion()));
-            testProject.PackageReferences.Add(new TestPackageReference("sqlite", "3.13.0"));
->>>>>>> e078af46
 
             var testProjectInstance = _testAssetsManager
                .CreateTestProject(testProject);
@@ -320,13 +315,8 @@
             };
 
             testProject.AdditionalProperties.Add("RuntimeIdentifier", rid);
-<<<<<<< HEAD
-            testProject.PackageReferences.Add(new TestPackageReference("Newtonsoft.Json", "13.0.1"));
+            testProject.PackageReferences.Add(new TestPackageReference("Newtonsoft.Json", ToolsetInfo.GetNewtonsoftJsonPackageVersion()));
             testProject.PackageReferences.Add(new TestPackageReference("Libuv", "1.10.0"));
-=======
-            testProject.PackageReferences.Add(new TestPackageReference("Newtonsoft.Json", ToolsetInfo.GetNewtonsoftJsonPackageVersion()));
-            testProject.PackageReferences.Add(new TestPackageReference("sqlite", "3.13.0"));
->>>>>>> e078af46
 
             var testProjectInstance = _testAssetsManager
                .CreateTestProject(testProject);
