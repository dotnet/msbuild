--- conflicted
+++ resolved
@@ -189,13 +189,12 @@
 
         this.SetHandler(async (context) =>
         {
-<<<<<<< HEAD
             DirectoryInfo _publishDir = context.ParseResult.GetValue(PublishDirectoryArgument);
             string _baseReg = context.ParseResult.GetValue(BaseRegistryOption)!;
             string _baseName = context.ParseResult.GetValue(BaseImageNameOption)!;
             string _baseTag = context.ParseResult.GetValue(BaseImageTagOption)!;
             string? _outputReg = context.ParseResult.GetValue(OutputRegistryOption);
-            string _name = context.ParseResult.GetValue(ImageNameOption)!;
+            string _name = context.ParseResult.GetValue(RepositoryOption)!;
             string[] _tags = context.ParseResult.GetValue(ImageTagsOption)!;
             string _workingDir = context.ParseResult.GetValue(WorkingDirectoryOption)!;
             string[] _entrypoint = context.ParseResult.GetValue(EntrypointOption)!;
@@ -208,26 +207,6 @@
             string _localRegistry = context.ParseResult.GetValue(LocalRegistryOption)!;
             string? _containerUser = context.ParseResult.GetValue(ContainerUserOption);
             await ContainerBuilder.ContainerizeAsync(
-=======
-            DirectoryInfo _publishDir = context.ParseResult.GetValueForArgument(PublishDirectoryArgument);
-            string _baseReg = context.ParseResult.GetValueForOption(BaseRegistryOption)!;
-            string _baseName = context.ParseResult.GetValueForOption(BaseImageNameOption)!;
-            string _baseTag = context.ParseResult.GetValueForOption(BaseImageTagOption)!;
-            string? _outputReg = context.ParseResult.GetValueForOption(OutputRegistryOption);
-            string _name = context.ParseResult.GetValueForOption(RepositoryOption)!;
-            string[] _tags = context.ParseResult.GetValueForOption(ImageTagsOption)!;
-            string _workingDir = context.ParseResult.GetValueForOption(WorkingDirectoryOption)!;
-            string[] _entrypoint = context.ParseResult.GetValueForOption(EntrypointOption)!;
-            string[]? _entrypointArgs = context.ParseResult.GetValueForOption(EntrypointArgsOption);
-            Dictionary<string, string> _labels = context.ParseResult.GetValueForOption(LabelsOption) ?? new Dictionary<string, string>();
-            Port[]? _ports = context.ParseResult.GetValueForOption(PortsOption);
-            Dictionary<string, string> _envVars = context.ParseResult.GetValueForOption(EnvVarsOption) ?? new Dictionary<string, string>();
-            string _rid = context.ParseResult.GetValueForOption(RidOption)!;
-            string _ridGraphPath = context.ParseResult.GetValueForOption(RidGraphPathOption)!;
-            string _localContainerDaemon = context.ParseResult.GetValueForOption(LocalContainerDaemonOption)!;
-            string? _containerUser = context.ParseResult.GetValueForOption(ContainerUserOption);
-            context.ExitCode = await ContainerBuilder.ContainerizeAsync(
->>>>>>> da950cad
                 _publishDir,
                 _workingDir,
                 _baseReg,
