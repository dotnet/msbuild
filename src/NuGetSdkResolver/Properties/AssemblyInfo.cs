--- conflicted
+++ resolved
@@ -8,13 +8,6 @@
 using System;
 using System.Reflection;
 using System.Runtime.CompilerServices;
-<<<<<<< HEAD
-
-#if (LOCALIZED_BUILD)
-using System.Resources;
-#endif
-=======
->>>>>>> d83a9eda
 
 using System.Resources;
 
