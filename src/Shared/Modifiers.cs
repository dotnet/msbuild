--- conflicted
+++ resolved
@@ -440,10 +440,7 @@
                         }
                         else
                         {
-<<<<<<< HEAD
-=======
                             // Fix path to avoid problem with Path.GetFileNameWithoutExtension when backslashes in itemSpec on Unix
->>>>>>> 82b4192d
                             modifiedItemSpec = Path.GetFileNameWithoutExtension(FixFilePath(itemSpec));
                         }
                     }
