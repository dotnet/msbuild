// Licensed to the .NET Foundation under one or more agreements.
// The .NET Foundation licenses this file to you under the MIT license.

using System;
using System.Diagnostics.CodeAnalysis;
#if CLR2COMPATIBILITY
using Microsoft.Build.Shared.Concurrent;
#else
using System.Collections.Concurrent;
#endif
using System.IO;
using System.IO.Pipes;
using System.Threading;
using Microsoft.Build.Internal;
using Microsoft.Build.Shared;
using System.Collections.Generic;
#if FEATURE_SECURITY_PERMISSIONS || FEATURE_PIPE_SECURITY
using System.Security.AccessControl;
<<<<<<< HEAD


=======
>>>>>>> 35f93e1c
#endif
#if FEATURE_PIPE_SECURITY && FEATURE_NAMED_PIPE_SECURITY_CONSTRUCTOR
using System.Security.Principal;
#endif
#if NET451_OR_GREATER || NETCOREAPP
using System.Threading.Tasks;
#endif

#nullable disable

namespace Microsoft.Build.BackEnd
{
    /// <summary>
    /// This is an implementation of INodeEndpoint for the out-of-proc nodes.  It acts only as a client.
    /// </summary>
    [SuppressMessage("Microsoft.Reliability", "CA2000:Dispose objects before losing scope", Justification = "It is expected to keep the stream open for the process lifetime")]
    internal abstract class NodeEndpointOutOfProcBase : INodeEndpoint
    {
        #region Private Data

#if NETCOREAPP2_1_OR_GREATER
        /// <summary>
        /// The amount of time to wait for the client to connect to the host.
        /// </summary>
        private const int ClientConnectTimeout = 60000;
#endif // NETCOREAPP2_1

        /// <summary>
        /// The size of the buffers to use for named pipes
        /// </summary>
        private const int PipeBufferSize = 131072;

        /// <summary>
        /// The current communication status of the node.
        /// </summary>
        private LinkStatus _status;

        /// <summary>
        /// The pipe client used by the nodes.
        /// </summary>
        private NamedPipeServerStream _pipeServer;

        // The following private data fields are used only when the endpoint is in ASYNCHRONOUS mode.

        /// <summary>
        /// Object used as a lock source for the async data
        /// </summary>
        private object _asyncDataMonitor;

        /// <summary>
        /// Set when a packet is available in the packet queue
        /// </summary>
        private AutoResetEvent _packetAvailable;

        /// <summary>
        /// Set when the asynchronous packet pump should terminate
        /// </summary>
        private AutoResetEvent _terminatePacketPump;

        /// <summary>
        /// True if this side is gracefully disconnecting.
        /// In such case we have sent last packet to client side and we expect
        /// client will soon broke pipe connection - unless server do it first.
        /// </summary>
        private bool _isClientDisconnecting;

        /// <summary>
        /// The thread which runs the asynchronous packet pump
        /// </summary>
        private Thread _packetPump;

        /// <summary>
        /// The factory used to create and route packets.
        /// </summary>
        private INodePacketFactory _packetFactory;

        /// <summary>
        /// The asynchronous packet queue.
        /// </summary>
        /// <remarks>
        /// Operations on this queue must be synchronized since it is accessible by multiple threads.
        /// Use a lock on the packetQueue itself.
        /// </remarks>
        private ConcurrentQueue<INodePacket> _packetQueue;

        /// <summary>
        /// Per-node shared read buffer.
        /// </summary>
        private BinaryReaderFactory _sharedReadBuffer;

        /// <summary>
        /// A way to cache a byte array when writing out packets
        /// </summary>
        private MemoryStream _packetStream;

        /// <summary>
        /// A binary writer to help write into <see cref="_packetStream"/>
        /// </summary>
        private BinaryWriter _binaryWriter;
        #endregion


        private readonly IList<string> _versionHandshakeGroup = ["fileVersionMajor", "fileVersionMinor", "fileVersionBuild", "fileVersionPrivate"];

        private const int NetTaskHostHandshakeVersion = 99;

        #region INodeEndpoint Events

        /// <summary>
        /// Raised when the link status has changed.
        /// </summary>
        public event LinkStatusChangedDelegate OnLinkStatusChanged;

        #endregion

        #region INodeEndpoint Properties

        /// <summary>
        /// Returns the link status of this node.
        /// </summary>
        public LinkStatus LinkStatus
        {
            get { return _status; }
        }

        #endregion

        #region Properties

        #endregion

        #region INodeEndpoint Methods

        /// <summary>
        /// Causes this endpoint to wait for the remote endpoint to connect
        /// </summary>
        /// <param name="factory">The factory used to create packets.</param>
        public void Listen(INodePacketFactory factory)
        {
            ErrorUtilities.VerifyThrow(_status == LinkStatus.Inactive, "Link not inactive.  Status is {0}", _status);
            ErrorUtilities.VerifyThrowArgumentNull(factory, nameof(factory));
            _packetFactory = factory;

            InitializeAsyncPacketThread();
        }

        /// <summary>
        /// Causes this node to connect to the matched endpoint.
        /// </summary>
        /// <param name="factory">The factory used to create packets.</param>
        public void Connect(INodePacketFactory factory)
        {
            ErrorUtilities.ThrowInternalError("Connect() not valid on the out of proc endpoint.");
        }

        /// <summary>
        /// Shuts down the link
        /// </summary>
        public void Disconnect()
        {
            InternalDisconnect();
        }

        /// <summary>
        /// Sends data to the peer endpoint.
        /// </summary>
        /// <param name="packet">The packet to send.</param>
        public void SendData(INodePacket packet)
        {
            // PERF: Set up a priority system so logging packets are sent only when all other packet types have been sent.
            if (_status == LinkStatus.Active)
            {
                EnqueuePacket(packet);
            }
        }

        /// <summary>
        /// Called when we are about to send last packet to finalize graceful disconnection with client.
        /// </summary>
        public void ClientWillDisconnect()
        {
            _isClientDisconnecting = true;
        }

        #endregion

        #region Construction

        /// <summary>
        /// Instantiates an endpoint to act as a client
        /// </summary>
        internal void InternalConstruct(string pipeName = null)
        {
            _status = LinkStatus.Inactive;
            _asyncDataMonitor = new object();
            _sharedReadBuffer = InterningBinaryReader.CreateSharedBuffer();

            _packetStream = new MemoryStream();
            _binaryWriter = new BinaryWriter(_packetStream);

            pipeName ??= NamedPipeUtil.GetPlatformSpecificPipeName();

#if FEATURE_PIPE_SECURITY && FEATURE_NAMED_PIPE_SECURITY_CONSTRUCTOR
            SecurityIdentifier identifier = WindowsIdentity.GetCurrent().Owner;
            PipeSecurity security = new PipeSecurity();

            // Restrict access to just this account.  We set the owner specifically here, and on the
            // pipe client side they will check the owner against this one - they must have identical
            // SIDs or the client will reject this server.  This is used to avoid attacks where a
            // hacked server creates a less restricted pipe in an attempt to lure us into using it and
            // then sending build requests to the real pipe client (which is the MSBuild Build Manager.)
            PipeAccessRule rule = new PipeAccessRule(identifier, PipeAccessRights.ReadWrite, AccessControlType.Allow);
            security.AddAccessRule(rule);
            security.SetOwner(identifier);

            _pipeServer = new NamedPipeServerStream(
                pipeName,
                PipeDirection.InOut,
                1, // Only allow one connection at a time.
                PipeTransmissionMode.Byte,
                PipeOptions.Asynchronous | PipeOptions.WriteThrough
#if FEATURE_PIPEOPTIONS_CURRENTUSERONLY
                | PipeOptions.CurrentUserOnly
#endif
                ,
                PipeBufferSize, // Default input buffer
                PipeBufferSize,  // Default output buffer
                security,
                HandleInheritability.None);
#else
            _pipeServer = new NamedPipeServerStream(
                pipeName,
                PipeDirection.InOut,
                1, // Only allow one connection at a time.
                PipeTransmissionMode.Byte,
                PipeOptions.Asynchronous | PipeOptions.WriteThrough
#if FEATURE_PIPEOPTIONS_CURRENTUSERONLY
                | PipeOptions.CurrentUserOnly
#endif
                ,
                PipeBufferSize, // Default input buffer
                PipeBufferSize);  // Default output buffer
#endif
        }

        #endregion

        /// <summary>
        /// Returns the host handshake for this node endpoint.
        /// </summary>
        protected abstract Handshake GetHandshake();

        /// <summary>
        /// Updates the current link status if it has changed and notifies any registered delegates.
        /// </summary>
        /// <param name="newStatus">The status the node should now be in.</param>
        protected void ChangeLinkStatus(LinkStatus newStatus)
        {
            ErrorUtilities.VerifyThrow(_status != newStatus, "Attempting to change status to existing status {0}.", _status);
            CommunicationsUtilities.Trace("Changing link status from {0} to {1}", _status.ToString(), newStatus.ToString());
            _status = newStatus;
            RaiseLinkStatusChanged(_status);
        }

        /// <summary>
        /// Invokes the OnLinkStatusChanged event in a thread-safe manner.
        /// </summary>
        /// <param name="newStatus">The new status of the endpoint link.</param>
        private void RaiseLinkStatusChanged(LinkStatus newStatus)
        {
            OnLinkStatusChanged?.Invoke(this, newStatus);
        }

        #region Private Methods

        /// <summary>
        /// This does the actual work of changing the status and shutting down any threads we may have for
        /// disconnection.
        /// </summary>
        private void InternalDisconnect()
        {
            ErrorUtilities.VerifyThrow(_packetPump.ManagedThreadId != Thread.CurrentThread.ManagedThreadId, "Can't join on the same thread.");
            _terminatePacketPump.Set();
            _packetPump.Join();
#if CLR2COMPATIBILITY
            _terminatePacketPump.Close();
#else
            _terminatePacketPump.Dispose();
#endif
            _pipeServer.Dispose();
            _packetPump = null;
            ChangeLinkStatus(LinkStatus.Inactive);
        }

        #region Asynchronous Mode Methods

        /// <summary>
        /// Adds a packet to the packet queue when asynchronous mode is enabled.
        /// </summary>
        /// <param name="packet">The packet to be transmitted.</param>
        private void EnqueuePacket(INodePacket packet)
        {
            ErrorUtilities.VerifyThrowArgumentNull(packet, nameof(packet));
            ErrorUtilities.VerifyThrow(_packetQueue != null, "packetQueue is null");
            ErrorUtilities.VerifyThrow(_packetAvailable != null, "packetAvailable is null");
            _packetQueue.Enqueue(packet);
            _packetAvailable.Set();
        }

        /// <summary>
        /// Initializes the packet pump thread and the supporting events as well as the packet queue.
        /// </summary>
        private void InitializeAsyncPacketThread()
        {
            lock (_asyncDataMonitor)
            {
                _isClientDisconnecting = false;
                _packetPump = new Thread(PacketPumpProc);
                _packetPump.IsBackground = true;
                _packetPump.Name = "OutOfProc Endpoint Packet Pump";
                _packetAvailable = new AutoResetEvent(false);
                _terminatePacketPump = new AutoResetEvent(false);
                _packetQueue = new ConcurrentQueue<INodePacket>();
                _packetPump.Start();
            }
        }

        /// <summary>
        /// This method handles the asynchronous message pump.  It waits for messages to show up on the queue
        /// and calls FireDataAvailable for each such packet.  It will terminate when the terminate event is
        /// set.
        /// </summary>
        private void PacketPumpProc()
        {
            NamedPipeServerStream localPipeServer = _pipeServer;

            AutoResetEvent localPacketAvailable = _packetAvailable;
            AutoResetEvent localTerminatePacketPump = _terminatePacketPump;
            ConcurrentQueue<INodePacket> localPacketQueue = _packetQueue;

            DateTime originalWaitStartTime = DateTime.UtcNow;
            bool gotValidConnection = false;
            bool isNetHost = false;
            while (!gotValidConnection)
            {
                gotValidConnection = true;
                DateTime restartWaitTime = DateTime.UtcNow;

                // We only wait to wait the difference between now and the last original start time, in case we have multiple hosts attempting
                // to attach.  This prevents each attempt from resetting the timer.
                TimeSpan usedWaitTime = restartWaitTime - originalWaitStartTime;
                int waitTimeRemaining = Math.Max(0, CommunicationsUtilities.NodeConnectionTimeout - (int)usedWaitTime.TotalMilliseconds);

                try
                {
                    // Wait for a connection
#if FEATURE_APM
                    IAsyncResult resultForConnection = localPipeServer.BeginWaitForConnection(null, null);
                    CommunicationsUtilities.Trace("Waiting for connection {0} ms...", waitTimeRemaining);
                    bool connected = resultForConnection.AsyncWaitHandle.WaitOne(waitTimeRemaining, false);
#else
                    Task connectionTask = localPipeServer.WaitForConnectionAsync();
                    CommunicationsUtilities.Trace("Waiting for connection {0} ms...", waitTimeRemaining);
                    bool connected = connectionTask.Wait(waitTimeRemaining);
#endif
                    if (!connected)
                    {
                        CommunicationsUtilities.Trace("Connection timed out waiting a host to contact us.  Exiting comm thread.");
                        ChangeLinkStatus(LinkStatus.ConnectionFailed);
                        return;
                    }

                    CommunicationsUtilities.Trace("Parent started connecting. Reading handshake from parent");
#if FEATURE_APM
                    localPipeServer.EndWaitForConnection(resultForConnection);
#endif

                    // The handshake protocol is a series of int exchanges.  The host sends us a each component, and we
                    // verify it. Afterwards, the host sends an "End of Handshake" signal, to which we respond in kind.
                    // Once the handshake is complete, both sides can be assured the other is ready to accept data.
                    Handshake handshake = GetHandshake();
                    try
                    {
                        KeyValuePair<string, int>[] handshakeComponents = handshake.RetrieveHandshakeComponents();
                        for (int i = 0; i < handshakeComponents.Length; i++)
                        {
#pragma warning disable SA1111, SA1009 // Closing parenthesis should be on line of last parameter
                            int handshakePart = _pipeServer.ReadIntForHandshake(
                                byteToAccept: i == 0 ? (byte?)CommunicationsUtilities.handshakeVersion : null /* this will disconnect a < 16.8 host; it expects leading 00 or F5 or 06. 0x00 is a wildcard */
#if NETCOREAPP2_1_OR_GREATER
                            , ClientConnectTimeout /* wait a long time for the handshake from this side */
#endif
                            );
#pragma warning restore SA1111, SA1009 // Closing parenthesis should be on line of last parameter

                            // TODO better way to define net host ???
                            if (handshakeComponents[i].Key == "fileVersionMajor" && handshakeComponents[i].Value == NetTaskHostHandshakeVersion)
                            {
                                isNetHost = true;
                            }

                            if (handshakePart != handshakeComponents[i].Value)
                            {
                                // NET Task host allows to connect to MSBuild.dll with the different handshake version.
                                // We agreed to hardcode a value of 99 to bypass the protection for this scenario.
                                if (_versionHandshakeGroup.Contains(handshakeComponents[i].Key)
                                    && handshakeComponents[i].Value == NetTaskHostHandshakeVersion)
                                {
                                    CommunicationsUtilities.Trace("Handshake for NET Host. Child host {0} for {1}.", handshakePart, handshakeComponents[i].Key);
                                }
                                else
                                {
                                    CommunicationsUtilities.Trace("Handshake failed. Received {0} from host not {1}. Probably the host is a different MSBuild build.", handshakePart, handshakeComponents[i]);
                                    _pipeServer.WriteIntForHandshake(i + 1);
                                    gotValidConnection = false;
                                    break;
                                }
                            }
                        }

                        if (gotValidConnection)
                        {
                            // To ensure that our handshake and theirs have the same number of bytes, receive and send a magic number indicating EOS.
#if NETCOREAPP2_1_OR_GREATER
                            _pipeServer.ReadEndOfHandshakeSignal(false, ClientConnectTimeout); /* wait a long time for the handshake from this side */
#else
                            _pipeServer.ReadEndOfHandshakeSignal(false);
#endif
                            CommunicationsUtilities.Trace("Successfully connected to parent.");
                            _pipeServer.WriteEndOfHandshakeSignal();

#if FEATURE_SECURITY_PERMISSIONS
                            // We will only talk to a host that was started by the same user as us.  Even though the pipe access is set to only allow this user, we want to ensure they
                            // haven't attempted to change those permissions out from under us.  This ensures that the only way they can truly gain access is to be impersonating the
                            // user we were started by.
                            WindowsIdentity currentIdentity = WindowsIdentity.GetCurrent();
                            WindowsIdentity clientIdentity = null;
                            localPipeServer.RunAsClient(delegate () { clientIdentity = WindowsIdentity.GetCurrent(true); });

                            if (clientIdentity == null || !String.Equals(clientIdentity.Name, currentIdentity.Name, StringComparison.OrdinalIgnoreCase))
                            {
                                CommunicationsUtilities.Trace("Handshake failed. Host user is {0} but we were created by {1}.", (clientIdentity == null) ? "<unknown>" : clientIdentity.Name, currentIdentity.Name);
                                gotValidConnection = false;
                                continue;
                            }
#endif
                        }
                    }
                    catch (IOException e)
                    {
                        // We will get here when:
                        // 1. The host (OOP main node) connects to us, it immediately checks for user privileges
                        //    and if they don't match it disconnects immediately leaving us still trying to read the blank handshake
                        // 2. The host is too old sending us bits we automatically reject in the handshake
                        // 3. We expected to read the EndOfHandshake signal, but we received something else
                        CommunicationsUtilities.Trace("Client connection failed but we will wait for another connection. Exception: {0}", e.Message);

                        gotValidConnection = false;
                    }
                    catch (InvalidOperationException)
                    {
                        gotValidConnection = false;
                    }

                    if (!gotValidConnection)
                    {
                        if (localPipeServer.IsConnected)
                        {
                            localPipeServer.Disconnect();
                        }
                        continue;
                    }

                    ChangeLinkStatus(LinkStatus.Active);
                }
                catch (Exception e) when (!ExceptionHandling.IsCriticalException(e))
                {
                    CommunicationsUtilities.Trace("Client connection failed.  Exiting comm thread. {0}", e);
                    if (localPipeServer.IsConnected)
                    {
                        localPipeServer.Disconnect();
                    }

                    ExceptionHandling.DumpExceptionToFile(e);
                    ChangeLinkStatus(LinkStatus.Failed);
                    return;
                }
            }

            RunReadLoop(
                isNetHost,
                new BufferedReadStream(_pipeServer),
                _pipeServer,
                localPacketQueue, localPacketAvailable, localTerminatePacketPump);

            CommunicationsUtilities.Trace("Ending read loop");

            try
            {
                if (localPipeServer.IsConnected)
                {
#if NETCOREAPP // OperatingSystem.IsWindows() is new in .NET 5.0
                    if (OperatingSystem.IsWindows())
#endif
                    {
                        localPipeServer.WaitForPipeDrain();
                    }

                    localPipeServer.Disconnect();
                }
            }
            catch (Exception)
            {
                // We don't really care if Disconnect somehow fails, but it gives us a chance to do the right thing.
            }
        }

<<<<<<< HEAD
        private void RunReadLoop(
            bool isNetHost,
            Stream localReadPipe,
            Stream localWritePipe,
            ConcurrentQueue<INodePacket> localPacketQueue,
            AutoResetEvent localPacketAvailable,
            AutoResetEvent localTerminatePacketPump)
=======
        private void RunReadLoop(BufferedReadStream localReadPipe, NamedPipeServerStream localWritePipe,
            ConcurrentQueue<INodePacket> localPacketQueue, AutoResetEvent localPacketAvailable, AutoResetEvent localTerminatePacketPump)
>>>>>>> 35f93e1c
        {
            // Ordering of the wait handles is important.  The first signaled wait handle in the array
            // will be returned by WaitAny if multiple wait handles are signaled.  We prefer to have the
            // terminate event triggered so that we cannot get into a situation where packets are being
            // spammed to the endpoint and it never gets an opportunity to shutdown.
            CommunicationsUtilities.Trace("Entering read loop.");
            byte[] headerByte = new byte[5];
#if NET451_OR_GREATER
            Task<int> readTask = localReadPipe.ReadAsync(headerByte, 0, headerByte.Length, CancellationToken.None);
#elif NETCOREAPP
            Task<int> readTask = CommunicationsUtilities.ReadAsync(localReadPipe, headerByte, headerByte.Length);
#else
            IAsyncResult result = localReadPipe.BeginRead(headerByte, 0, headerByte.Length, null, null);
#endif

            // Ordering is important.  We want packetAvailable to supercede terminate otherwise we will not properly wait for all
            // packets to be sent by other threads which are shutting down, such as the logging thread.
            WaitHandle[] handles = new WaitHandle[]
            {
#if NET451_OR_GREATER || NETCOREAPP
                ((IAsyncResult)readTask).AsyncWaitHandle,
#else
                result.AsyncWaitHandle,
#endif
                localPacketAvailable,
                localTerminatePacketPump,
            };

            bool exitLoop = false;
            do
            {
                int waitId = WaitHandle.WaitAny(handles);
                switch (waitId)
                {
                    case 0:
                        {
                            int bytesRead = 0;
                            try
                            {
#if NET451_OR_GREATER || NETCOREAPP
                                bytesRead = readTask.Result;
#else
                                bytesRead = localReadPipe.EndRead(result);
#endif
                            }
                            catch (Exception e)
                            {
                                // Lost communications.  Abort (but allow node reuse)
                                CommunicationsUtilities.Trace("Exception reading from server.  {0}", e);
                                ExceptionHandling.DumpExceptionToFile(e);
                                ChangeLinkStatus(LinkStatus.Inactive);
                                exitLoop = true;
                                break;
                            }

                            if (bytesRead != headerByte.Length)
                            {
                                // Incomplete read.  Abort.
                                if (bytesRead == 0)
                                {
                                    if (_isClientDisconnecting)
                                    {
                                        CommunicationsUtilities.Trace("Parent disconnected gracefully.");
                                        // Do not change link status to failed as this could make node think connection has failed
                                        // and recycle node, while this is perfectly expected and handled race condition
                                        // (both client and node is about to close pipe and client can be faster).
                                    }
                                    else
                                    {
                                        CommunicationsUtilities.Trace("Parent disconnected abruptly.");
                                        ChangeLinkStatus(LinkStatus.Failed);
                                    }
                                }
                                else
                                {
                                    CommunicationsUtilities.Trace("Incomplete header read from server.  {0} of {1} bytes read", bytesRead, headerByte.Length);
                                    ChangeLinkStatus(LinkStatus.Failed);
                                }

                                exitLoop = true;
                                break;
                            }

                            NodePacketType packetType = (NodePacketType)headerByte[0];

                            try
                            {
#if !TASKHOST
                                // Read the packet length (4 bytes after type)
                                byte[] lengthBytes = new byte[4];
                                int packetLength = BitConverter.ToInt32(headerByte, 1);
                                ITranslatorBase translator = isNetHost ? JsonTranslator.GetReadTranslator(localReadPipe, packetLength) : BinaryTranslator.GetReadTranslator(localReadPipe, _sharedReadBuffer);
                                _packetFactory.DeserializeAndRoutePacket(0, packetType, translator);
#else
                                _packetFactory.DeserializeAndRoutePacket(0, packetType, BinaryTranslator.GetReadTranslator(localReadPipe, _sharedReadBuffer));
#endif
                            }
                            catch (Exception e)
                            {
                                // Error while deserializing or handling packet.  Abort.
                                CommunicationsUtilities.Trace("Exception while deserializing packet {0}: {1}", packetType, e);
                                ExceptionHandling.DumpExceptionToFile(e);
                                ChangeLinkStatus(LinkStatus.Failed);
                                exitLoop = true;
                                break;
                            }

#if NET451_OR_GREATER
                            readTask = localReadPipe.ReadAsync(headerByte, 0, headerByte.Length, CancellationToken.None);
#elif NETCOREAPP
                            readTask = CommunicationsUtilities.ReadAsync(localReadPipe, headerByte, headerByte.Length);
#else
                            result = localReadPipe.BeginRead(headerByte, 0, headerByte.Length, null, null);
#endif

#if NET451_OR_GREATER || NETCOREAPP
                            handles[0] = ((IAsyncResult)readTask).AsyncWaitHandle;
#else
                            handles[0] = result.AsyncWaitHandle;
#endif
                        }

                        break;

                    case 1:
                    case 2:
                        try
                        {
                            // Write out all the queued packets.
                            INodePacket packet;
                            while (localPacketQueue.TryDequeue(out packet))
                            {
                                var packetStream = _packetStream;
                                packetStream.SetLength(0);

#if !TASKHOST
                                if (packet is ITranslatable2 jsonTranslatable)
                                {
                                    // Write packet type
                                    packetStream.WriteByte((byte)packet.Type);

                                    // Pad for packet length (4 bytes)
                                    _binaryWriter.Write(0);

                                    // Create JSON translator and write packet
                                    var writeTranslator = JsonTranslator.GetWriteTranslator(packetStream);
                                    jsonTranslatable.Translate(writeTranslator);

                                    int packetStreamLength = (int)packetStream.Position;

                                    // Write the actual packet length (excluding header)
                                    packetStream.Position = 1;
                                    _binaryWriter.Write(packetStreamLength - 5);

                                    // Write the complete packet
                                    localWritePipe.Write(packetStream.GetBuffer(), 0, packetStreamLength);
                                }
                                else
#endif
                                {
                                    // Write packet type
                                    packetStream.WriteByte((byte)packet.Type);

                                    // Pad for packet length
                                    _binaryWriter.Write(0);

                                    // Create binary translator and write packet
                                    var writeTranslator = BinaryTranslator.GetWriteTranslator(packetStream);
                                    packet.Translate(writeTranslator);

                                    int packetStreamLength = (int)packetStream.Position;

                                    // Write the actual packet length (excluding header)
                                    packetStream.Position = 1;
                                    _binaryWriter.Write(packetStreamLength - 5);

                                    // Write the complete packet
                                    localWritePipe.Write(packetStream.GetBuffer(), 0, packetStreamLength);
                                }
                            }
                        }
                        catch (Exception e)
                        {
                            // Error while serializing or handling packet. Abort.
                            CommunicationsUtilities.Trace("Exception while serializing packets: {0}", e);
                            ExceptionHandling.DumpExceptionToFile(e);
                            ChangeLinkStatus(LinkStatus.Failed);
                            exitLoop = true;
                            break;
                        }
                        if (waitId == 2)
                        {
                            CommunicationsUtilities.Trace("Disconnecting voluntarily");
                            ChangeLinkStatus(LinkStatus.Failed);
                            exitLoop = true;
                        }

                        break;

                    default:
                        ErrorUtilities.ThrowInternalError("waitId {0} out of range.", waitId);
                        break;
                }
            }
            while (!exitLoop);
        }

#endregion

#endregion
    }
}<|MERGE_RESOLUTION|>--- conflicted
+++ resolved
@@ -16,11 +16,6 @@
 using System.Collections.Generic;
 #if FEATURE_SECURITY_PERMISSIONS || FEATURE_PIPE_SECURITY
 using System.Security.AccessControl;
-<<<<<<< HEAD
-
-
-=======
->>>>>>> 35f93e1c
 #endif
 #if FEATURE_PIPE_SECURITY && FEATURE_NAMED_PIPE_SECURITY_CONSTRUCTOR
 using System.Security.Principal;
@@ -538,18 +533,13 @@
             }
         }
 
-<<<<<<< HEAD
         private void RunReadLoop(
             bool isNetHost,
-            Stream localReadPipe,
-            Stream localWritePipe,
+            BufferedReadStream localReadPipe,
+            NamedPipeServerStream localWritePipe,
             ConcurrentQueue<INodePacket> localPacketQueue,
             AutoResetEvent localPacketAvailable,
             AutoResetEvent localTerminatePacketPump)
-=======
-        private void RunReadLoop(BufferedReadStream localReadPipe, NamedPipeServerStream localWritePipe,
-            ConcurrentQueue<INodePacket> localPacketQueue, AutoResetEvent localPacketAvailable, AutoResetEvent localTerminatePacketPump)
->>>>>>> 35f93e1c
         {
             // Ordering of the wait handles is important.  The first signaled wait handle in the array
             // will be returned by WaitAny if multiple wait handles are signaled.  We prefer to have the
