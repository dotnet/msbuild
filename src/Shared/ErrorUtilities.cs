﻿// Licensed to the .NET Foundation under one or more agreements.
// The .NET Foundation licenses this file to you under the MIT license.

using System;
using System.Collections.Generic;
using System.Diagnostics;
using System.Diagnostics.CodeAnalysis;
using System.Globalization;
using System.IO;
using System.Runtime.CompilerServices;
using System.Threading;
using Microsoft.Build.Framework;

#if BUILDINGAPPXTASKS
namespace Microsoft.Build.AppxPackage.Shared
#else
namespace Microsoft.Build.Shared
#endif
{
    /// <summary>
    /// This class contains methods that are useful for error checking and validation.
    /// </summary>
    internal static class ErrorUtilities
    {
        private static readonly bool s_enableMSBuildDebugTracing = !String.IsNullOrEmpty(Environment.GetEnvironmentVariable("MSBUILDENABLEDEBUGTRACING"));

        public static void DebugTraceMessage(string category, string formatstring, params object[]? parameters)
        {
            if (s_enableMSBuildDebugTracing)
            {
                if (parameters != null)
                {
                    Trace.WriteLine(String.Format(CultureInfo.CurrentCulture, formatstring, parameters), category);
                }
                else
                {
                    Trace.WriteLine(formatstring, category);
                }
            }
        }

#if !BUILDINGAPPXTASKS

        internal static void VerifyThrowInternalError([DoesNotReturnIf(false)] bool condition, string message, params object?[]? args)
        {
            if (!condition)
            {
                ThrowInternalError(message, args);
            }
        }

        /// <summary>
        /// Throws InternalErrorException.
        /// This is only for situations that would mean that there is a bug in MSBuild itself.
        /// </summary>
        [DoesNotReturn]
        internal static void ThrowInternalError(string message, params object?[]? args)
        {
            throw new InternalErrorException(ResourceUtilities.FormatString(message, args));
        }

        /// <summary>
        /// Throws InternalErrorException.
        /// This is only for situations that would mean that there is a bug in MSBuild itself.
        /// </summary>
        [DoesNotReturn]
        internal static void ThrowInternalError(string message, Exception? innerException, params object?[]? args)
        {
            throw new InternalErrorException(ResourceUtilities.FormatString(message, args), innerException);
        }

        /// <summary>
        /// Throws InternalErrorException.
        /// Indicates the code path followed should not have been possible.
        /// This is only for situations that would mean that there is a bug in MSBuild itself.
        /// </summary>
        [DoesNotReturn]
        internal static void ThrowInternalErrorUnreachable()
        {
            throw new InternalErrorException("Unreachable?");
        }

        /// <summary>
        /// Throws InternalErrorException.
        /// Indicates the code path followed should not have been possible.
        /// This is only for situations that would mean that there is a bug in MSBuild itself.
        /// </summary>
        internal static void VerifyThrowInternalErrorUnreachable([DoesNotReturnIf(false)] bool condition)
        {
            if (!condition)
            {
                ThrowInternalErrorUnreachable();
            }
        }

        /// <summary>
        /// Throws InternalErrorException.
        /// Indicates the code path followed should not have been possible.
        /// This is only for situations that would mean that there is a bug in MSBuild itself.
        /// </summary>
        internal static void ThrowIfTypeDoesNotImplementToString(object param)
        {
#if DEBUG
            // Check it has a real implementation of ToString()
            if (String.Equals(param.GetType().ToString(), param.ToString(), StringComparison.Ordinal))
            {
                ThrowInternalError("This type does not implement ToString() properly {0}", param.GetType().FullName!);
            }
#endif
        }

        /// <summary>
        /// Helper to throw an InternalErrorException when the specified parameter is null.
        /// This should be used ONLY if this would indicate a bug in MSBuild rather than
        /// anything caused by user action.
        /// </summary>
        /// <param name="parameter">The value of the argument.</param>
        /// <param name="parameterName">Parameter that should not be null</param>
        internal static void VerifyThrowInternalNull([NotNull] object? parameter, [CallerArgumentExpression(nameof(parameter))] string? parameterName = null)
        {
            if (parameter is null)
            {
                ThrowInternalError("{0} unexpectedly null", parameterName);
            }
        }

        /// <summary>
        /// Helper to throw an InternalErrorException when a lock on the specified object is not already held.
        /// This should be used ONLY if this would indicate a bug in MSBuild rather than
        /// anything caused by user action.
        /// </summary>
        /// <param name="locker">The object that should already have been used as a lock.</param>
        internal static void VerifyThrowInternalLockHeld(object locker)
        {
#if !CLR2COMPATIBILITY
            if (!Monitor.IsEntered(locker))
            {
                ThrowInternalError("Lock should already have been taken");
            }
#endif
        }

        /// <summary>
        /// Helper to throw an InternalErrorException when the specified parameter is null or zero length.
        /// This should be used ONLY if this would indicate a bug in MSBuild rather than
        /// anything caused by user action.
        /// </summary>
        /// <param name="parameterValue">The value of the argument.</param>
        /// <param name="parameterName">Parameter that should not be null or zero length</param>
        internal static void VerifyThrowInternalLength([NotNull] string? parameterValue, [CallerArgumentExpression(nameof(parameterValue))] string? parameterName = null)
        {
            VerifyThrowInternalNull(parameterValue, parameterName);

            if (parameterValue.Length == 0)
            {
                ThrowInternalError("{0} unexpectedly empty", parameterName);
            }
        }

        public static void VerifyThrowInternalLength<T>([NotNull] T[]? parameterValue, [CallerArgumentExpression(nameof(parameterValue))] string? parameterName = null)
        {
            VerifyThrowInternalNull(parameterValue, parameterName);

            if (parameterValue.Length == 0)
            {
                ThrowInternalError("{0} unexpectedly empty", parameterName);
            }
        }

        /// <summary>
        /// Helper to throw an InternalErrorException when the specified parameter is not a rooted path.
        /// This should be used ONLY if this would indicate a bug in MSBuild rather than
        /// anything caused by user action.
        /// </summary>
        /// <param name="value">Parameter that should be a rooted path.</param>
        internal static void VerifyThrowInternalRooted(string value)
        {
            if (!Path.IsPathRooted(value))
            {
                ThrowInternalError("{0} unexpectedly not a rooted path", value);
            }
        }

        /// <summary>
        /// This method should be used in places where one would normally put
        /// an "assert". It should be used to validate that our assumptions are
        /// true, where false would indicate that there must be a bug in our
        /// code somewhere. This should not be used to throw errors based on bad
        /// user input or anything that the user did wrong.
        /// </summary>
        internal static void VerifyThrow([DoesNotReturnIf(false)] bool condition, string unformattedMessage)
        {
            if (!condition)
            {
                ThrowInternalError(unformattedMessage, null, null);
            }
        }

        /// <summary>
        /// Overload for one string format argument.
        /// </summary>
        internal static void VerifyThrow([DoesNotReturnIf(false)] bool condition, string unformattedMessage, object arg0)
        {
            if (!condition)
            {
                ThrowInternalError(unformattedMessage, arg0);
            }
        }

        /// <summary>
        /// Overload for two string format arguments.
        /// </summary>
        internal static void VerifyThrow([DoesNotReturnIf(false)] bool condition, string unformattedMessage, object arg0, object arg1)
        {
            if (!condition)
            {
                ThrowInternalError(unformattedMessage, arg0, arg1);
            }
        }

        /// <summary>
        /// Overload for three string format arguments.
        /// </summary>
        internal static void VerifyThrow([DoesNotReturnIf(false)] bool condition, string unformattedMessage, object arg0, object arg1, object arg2)
        {
            if (!condition)
            {
                ThrowInternalError(unformattedMessage, arg0, arg1, arg2);
            }
        }

        /// <summary>
        /// Overload for four string format arguments.
        /// </summary>
        internal static void VerifyThrow([DoesNotReturnIf(false)] bool condition, string unformattedMessage, object arg0, object arg1, object arg2, object arg3)
        {
            if (!condition)
            {
                ThrowInternalError(unformattedMessage, arg0, arg1, arg2, arg3);
            }
        }

        /// <summary>
        /// Throws an InvalidOperationException with the specified resource string
        /// </summary>
        /// <param name="resourceName">Resource to use in the exception</param>
        /// <param name="args">Formatting args.</param>
        [DoesNotReturn]
        internal static void ThrowInvalidOperation(string resourceName, params object?[]? args)
        {
            throw new InvalidOperationException(ResourceUtilities.FormatResourceStringStripCodeAndKeyword(resourceName, args));
        }

        /// <summary>
        /// Throws an InvalidOperationException if the given condition is false.
        /// </summary>
        internal static void VerifyThrowInvalidOperation([DoesNotReturnIf(false)] bool condition, string resourceName)
        {
            ResourceUtilities.VerifyResourceStringExists(resourceName);
            if (!condition)
            {
                ThrowInvalidOperation(resourceName, null);
            }
        }

        /// <summary>
        /// Overload for one string format argument.
        /// </summary>
        internal static void VerifyThrowInvalidOperation([DoesNotReturnIf(false)] bool condition, string resourceName, object arg0)
        {
            ResourceUtilities.VerifyResourceStringExists(resourceName);
            // PERF NOTE: check the condition here instead of pushing it into
            // the ThrowInvalidOperation() method, because that method always
            // allocates memory for its variable array of arguments
            if (!condition)
            {
                ThrowInvalidOperation(resourceName, arg0);
            }
        }

        /// <summary>
        /// Overload for two string format arguments.
        /// </summary>
        internal static void VerifyThrowInvalidOperation([DoesNotReturnIf(false)] bool condition, string resourceName, object arg0, object arg1)
        {
            ResourceUtilities.VerifyResourceStringExists(resourceName);
            // PERF NOTE: check the condition here instead of pushing it into
            // the ThrowInvalidOperation() method, because that method always
            // allocates memory for its variable array of arguments
            if (!condition)
            {
                ThrowInvalidOperation(resourceName, arg0, arg1);
            }
        }

        /// <summary>
        /// Overload for three string format arguments.
        /// </summary>
        internal static void VerifyThrowInvalidOperation([DoesNotReturnIf(false)] bool condition, string resourceName, object arg0, object arg1, object arg2)
        {
            ResourceUtilities.VerifyResourceStringExists(resourceName);
            // PERF NOTE: check the condition here instead of pushing it into
            // the ThrowInvalidOperation() method, because that method always
            // allocates memory for its variable array of arguments
            if (!condition)
            {
                ThrowInvalidOperation(resourceName, arg0, arg1, arg2);
            }
        }

        /// <summary>
        /// Overload for four string format arguments.
        /// </summary>
        internal static void VerifyThrowInvalidOperation([DoesNotReturnIf(false)] bool condition, string resourceName, object arg0, object arg1, object arg2, object arg3)
        {
            ResourceUtilities.VerifyResourceStringExists(resourceName);

            // PERF NOTE: check the condition here instead of pushing it into
            // the ThrowInvalidOperation() method, because that method always
            // allocates memory for its variable array of arguments
            if (!condition)
            {
                ThrowInvalidOperation(resourceName, arg0, arg1, arg2, arg3);
            }
        }

        /// <summary>
        /// Throws an ArgumentException that can include an inner exception.
        ///
        /// PERF WARNING: calling a method that takes a variable number of arguments
        /// is expensive, because memory is allocated for the array of arguments -- do
        /// not call this method repeatedly in performance-critical scenarios
        /// </summary>
        [DoesNotReturn]
        internal static void ThrowArgument(string resourceName, params object?[]? args)
        {
            ThrowArgument(null, resourceName, args);
        }

        /// <summary>
        /// Throws an ArgumentException that can include an inner exception.
        ///
        /// PERF WARNING: calling a method that takes a variable number of arguments
        /// is expensive, because memory is allocated for the array of arguments -- do
        /// not call this method repeatedly in performance-critical scenarios
        /// </summary>
        /// <remarks>
        /// This method is thread-safe.
        /// </remarks>
        /// <param name="innerException">Can be null.</param>
        /// <param name="resourceName"></param>
        /// <param name="args"></param>
        [DoesNotReturn]
        internal static void ThrowArgument(Exception? innerException, string resourceName, params object?[]? args)
        {
            throw new ArgumentException(ResourceUtilities.FormatResourceStringStripCodeAndKeyword(resourceName, args), innerException);
        }

        /// <summary>
        /// Throws an ArgumentException if the given condition is false.
        /// </summary>
        internal static void VerifyThrowArgument([DoesNotReturnIf(false)] bool condition, string resourceName)
        {
            VerifyThrowArgument(condition, null, resourceName);
        }

        /// <summary>
        /// Overload for one string format argument.
        /// </summary>
        internal static void VerifyThrowArgument([DoesNotReturnIf(false)] bool condition, string resourceName, object arg0)
        {
            VerifyThrowArgument(condition, null, resourceName, arg0);
        }

        /// <summary>
        /// Overload for two string format arguments.
        /// </summary>
        internal static void VerifyThrowArgument([DoesNotReturnIf(false)] bool condition, string resourceName, object arg0, object arg1)
        {
            VerifyThrowArgument(condition, null, resourceName, arg0, arg1);
        }

        /// <summary>
        /// Overload for three string format arguments.
        /// </summary>
        internal static void VerifyThrowArgument([DoesNotReturnIf(false)] bool condition, string resourceName, object arg0, object arg1, object arg2)
        {
            VerifyThrowArgument(condition, null, resourceName, arg0, arg1, arg2);
        }

        /// <summary>
        /// Overload for four string format arguments.
        /// </summary>
        internal static void VerifyThrowArgument([DoesNotReturnIf(false)] bool condition, string resourceName, object arg0, object arg1, object arg2, object arg3)
        {
            VerifyThrowArgument(condition, null, resourceName, arg0, arg1, arg2, arg3);
        }

        /// <summary>
        /// Throws an ArgumentException that includes an inner exception, if
        /// the given condition is false.
        /// </summary>
        /// <param name="condition"></param>
        /// <param name="innerException">Can be null.</param>
        /// <param name="resourceName"></param>
        internal static void VerifyThrowArgument([DoesNotReturnIf(false)] bool condition, Exception? innerException, string resourceName)
        {
            ResourceUtilities.VerifyResourceStringExists(resourceName);
            if (!condition)
            {
                ThrowArgument(innerException, resourceName, null);
            }
        }

        /// <summary>
        /// Overload for one string format argument.
        /// </summary>
        internal static void VerifyThrowArgument([DoesNotReturnIf(false)] bool condition, Exception? innerException, string resourceName, object arg0)
        {
            ResourceUtilities.VerifyResourceStringExists(resourceName);

            if (!condition)
            {
                ThrowArgument(innerException, resourceName, arg0);
            }
        }

        /// <summary>
        /// Overload for two string format arguments.
        /// </summary>
        internal static void VerifyThrowArgument([DoesNotReturnIf(false)] bool condition, Exception? innerException, string resourceName, object arg0, object arg1)
        {
            ResourceUtilities.VerifyResourceStringExists(resourceName);

            if (!condition)
            {
                ThrowArgument(innerException, resourceName, arg0, arg1);
            }
        }

        /// <summary>
        /// Overload for three string format arguments.
        /// </summary>
        internal static void VerifyThrowArgument([DoesNotReturnIf(false)] bool condition, Exception? innerException, string resourceName, object arg0, object arg1, object arg2)
        {
            ResourceUtilities.VerifyResourceStringExists(resourceName);

            if (!condition)
            {
                ThrowArgument(innerException, resourceName, arg0, arg1, arg2);
            }
        }

        /// <summary>
        /// Overload for four string format arguments.
        /// </summary>
        internal static void VerifyThrowArgument([DoesNotReturnIf(false)] bool condition, Exception? innerException, string resourceName, object arg0, object arg1, object arg2, object arg3)
        {
            ResourceUtilities.VerifyResourceStringExists(resourceName);

            if (!condition)
            {
                ThrowArgument(innerException, resourceName, arg0, arg1, arg2, arg3);
            }
        }

        /// <summary>
        /// Throws an argument out of range exception.
        /// </summary>
        [DoesNotReturn]
        internal static void ThrowArgumentOutOfRange(string? parameterName)
        {
            throw new ArgumentOutOfRangeException(parameterName);
        }

        /// <summary>
        /// Throws an ArgumentOutOfRangeException using the given parameter name
        /// if the condition is false.
        /// </summary>
        internal static void VerifyThrowArgumentOutOfRange([DoesNotReturnIf(false)] bool condition, [CallerArgumentExpression(nameof(condition))] string? parameterName = null)
        {
            if (!condition)
            {
                ThrowArgumentOutOfRange(parameterName);
            }
        }

        /// <summary>
        /// Throws an ArgumentNullException if the given string parameter is null
        /// and ArgumentException if it has zero length.
        /// </summary>
        internal static void VerifyThrowArgumentLength([NotNull] string? parameter, [CallerArgumentExpression(nameof(parameter))] string? parameterName = null)
        {
            VerifyThrowArgumentNull(parameter, parameterName);

            if (parameter.Length == 0)
            {
                ThrowArgumentLength(parameterName);
            }
        }

#if !CLR2COMPATIBILITY
        /// <summary>
        /// Throws an ArgumentNullException if the given collection is null
        /// and ArgumentException if it has zero length.
        /// </summary>
        internal static void VerifyThrowArgumentLength<T>([NotNull] IReadOnlyCollection<T> parameter, [CallerArgumentExpression(nameof(parameter))] string? parameterName = null)
        {
            VerifyThrowArgumentNull(parameter, parameterName);

            if (parameter.Count == 0)
            {
                ThrowArgumentLength(parameterName);
            }
        }

        /// <summary>
        /// Throws an ArgumentException if the given collection is not null but of zero length.
        /// </summary>
        internal static void VerifyThrowArgumentLengthIfNotNull<T>([MaybeNull] IReadOnlyCollection<T>? parameter, [CallerArgumentExpression(nameof(parameter))] string? parameterName = null)
        {
            if (parameter?.Count == 0)
            {
                ThrowArgumentLength(parameterName);
            }
        }
#endif

        [DoesNotReturn]
        private static void ThrowArgumentLength(string? parameterName)
        {
            throw new ArgumentException(ResourceUtilities.FormatResourceStringStripCodeAndKeyword("Shared.ParameterCannotHaveZeroLength", parameterName));
        }

        /// <summary>
        /// Throws an ArgumentNullException if the given string parameter is null
        /// and ArgumentException if it has zero length.
        /// </summary>
        internal static void VerifyThrowArgumentInvalidPath([NotNull] string parameter, [CallerArgumentExpression(nameof(parameter))] string? parameterName = null)
        {
            VerifyThrowArgumentNull(parameter, parameterName);

            if (FileUtilities.PathIsInvalid(parameter))
            {
                ThrowArgument("Shared.ParameterCannotHaveInvalidPathChars", parameterName, parameter);
            }
        }

#nullable enable
        /// <summary>
        /// Throws an ArgumentException if the string has zero length, unless it is
        /// null, in which case no exception is thrown.
        /// </summary>
<<<<<<< HEAD
        internal static void VerifyThrowArgumentLengthIfNotNull(string? parameter, string parameterName)
=======
        internal static void VerifyThrowArgumentLengthIfNotNull(string? parameter, [CallerArgumentExpression(nameof(parameter))] string? parameterName = null)
>>>>>>> acd8fa97
        {
            if (parameter?.Length == 0)
            {
                ThrowArgumentLength(parameterName);
            }
        }
#nullable disable

        /// <summary>
        /// Throws an ArgumentNullException if the given parameter is null.
        /// </summary>
        internal static void VerifyThrowArgumentNull([NotNull] object? parameter, [CallerArgumentExpression(nameof(parameter))] string? parameterName = null)
        {
            VerifyThrowArgumentNull(parameter, parameterName, "Shared.ParameterCannotBeNull");
        }

        /// <summary>
        /// Throws an ArgumentNullException if the given parameter is null.
        /// </summary>
        internal static void VerifyThrowArgumentNull([NotNull] object? parameter, string? parameterName, string resourceName)
        {
            ResourceUtilities.VerifyResourceStringExists(resourceName);
            if (parameter is null)
            {
                ThrowArgumentNull(parameterName, resourceName);
            }
        }

        [DoesNotReturn]
        internal static void ThrowArgumentNull(string? parameterName, string resourceName)
        {
            // Most ArgumentNullException overloads append its own rather clunky multi-line message. So use the one overload that doesn't.
            throw new ArgumentNullException(ResourceUtilities.FormatResourceStringStripCodeAndKeyword(resourceName, parameterName), (Exception?)null);
        }

        internal static void VerifyThrowObjectDisposed([DoesNotReturnIf(false)] bool condition, string objectName)
        {
            if (!condition)
            {
                ThrowObjectDisposed(objectName);
            }
        }

        [DoesNotReturn]
        internal static void ThrowObjectDisposed(string objectName)
        {
            throw new ObjectDisposedException(objectName);
        }

        /// <summary>
        /// A utility that verifies the parameters provided to a standard ICollection<typeparamref name="T"/>.CopyTo call.
        /// </summary>
        /// <exception cref="ArgumentNullException">If <paramref name="array"/> is null.</exception>
        /// <exception cref="ArgumentOutOfRangeException">If <paramref name="arrayIndex"/> falls outside of the bounds <paramref name="array"/>.</exception>
        /// <exception cref="ArgumentException">If there is insufficient capacity to copy the collection contents into <paramref name="array"/>
        /// when starting at <paramref name="arrayIndex"/>.</exception>
        internal static void VerifyCollectionCopyToArguments<T>(
            [NotNull] T[]? array,
            string arrayParameterName,
            int arrayIndex,
            string arrayIndexParameterName,
            int requiredCapacity)
        {
            VerifyThrowArgumentNull(array, arrayParameterName);
            VerifyThrowArgumentOutOfRange(arrayIndex >= 0 && arrayIndex < array.Length, arrayIndexParameterName);

            int arrayCapacity = array.Length - arrayIndex;
            if (requiredCapacity > arrayCapacity)
            {
                throw new ArgumentException(
                    ResourceUtilities.GetResourceString("Shared.CollectionCopyToFailureProvidedArrayIsTooSmall"),
                    arrayParameterName);
            }
        }
#endif
    }
}<|MERGE_RESOLUTION|>--- conflicted
+++ resolved
@@ -546,23 +546,17 @@
             }
         }
 
-#nullable enable
         /// <summary>
         /// Throws an ArgumentException if the string has zero length, unless it is
         /// null, in which case no exception is thrown.
         /// </summary>
-<<<<<<< HEAD
-        internal static void VerifyThrowArgumentLengthIfNotNull(string? parameter, string parameterName)
-=======
         internal static void VerifyThrowArgumentLengthIfNotNull(string? parameter, [CallerArgumentExpression(nameof(parameter))] string? parameterName = null)
->>>>>>> acd8fa97
         {
             if (parameter?.Length == 0)
             {
                 ThrowArgumentLength(parameterName);
             }
         }
-#nullable disable
 
         /// <summary>
         /// Throws an ArgumentNullException if the given parameter is null.
