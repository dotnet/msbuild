--- conflicted
+++ resolved
@@ -236,11 +236,7 @@
                         {
                             if (keyPlatform?.ValueCount > 0)
                             {
-<<<<<<< HEAD
-                                if (platform?.Length > 0)
-=======
                                 if (!string.IsNullOrEmpty(platform))
->>>>>>> e8c17c12
                                 {
                                     string platformValue = keyPlatform.GetValue("Platform", null) as string;
 
@@ -250,11 +246,7 @@
                                     }
                                 }
 
-<<<<<<< HEAD
-                                if (osVersion?.Length > 0)
-=======
                                 if (!string.IsNullOrEmpty(osVersion))
->>>>>>> e8c17c12
                                 {
                                     Version ver = VersionUtilities.ConvertToVersion(osVersion);
 
@@ -282,11 +274,7 @@
         {
             bool match = false;
 
-<<<<<<< HEAD
-            if (platformValue?.Length > 0)
-=======
             if (!string.IsNullOrEmpty(platformValue))
->>>>>>> e8c17c12
             {
                 string[] platforms = platformValue.Split(MSBuildConstants.SemicolonChar);
                 foreach (string p in platforms)
