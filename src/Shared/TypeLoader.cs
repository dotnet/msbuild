﻿// Licensed to the .NET Foundation under one or more agreements.
// The .NET Foundation licenses this file to you under the MIT license.

using System;
using System.Collections.Concurrent;
using System.Collections.Generic;
using System.Diagnostics;
using System.IO;
using System.Linq;
using System.Reflection;
using System.Runtime.InteropServices;
using System.Threading;
using Microsoft.Build.Eventing;
using Microsoft.Build.Framework;
using static Microsoft.Build.Shared.XMakeAttributes;

#nullable disable

namespace Microsoft.Build.Shared
{
    /// <summary>
    /// This class is used to load types from their assemblies.
    /// </summary>
    internal class TypeLoader
    {
#if FEATURE_ASSEMBLYLOADCONTEXT
        /// <summary>
        /// AssemblyContextLoader used to load DLLs outside of msbuild.exe directory
        /// </summary>
        private static readonly CoreClrAssemblyLoader s_coreClrAssemblyLoader = new CoreClrAssemblyLoader();
#endif

        /// <summary>
        /// Assembly name that indicates .NET Core/5+ if present as a referenced assembly.
        /// </summary>
        private const string SystemRuntimeAssemblyName = "System.Runtime";

        /// <summary>
        /// NET target moniker name.
        /// </summary>
        private const string DotNetCoreIdentifier = ".NETCore";

        /// <summary>
        /// Assembly custom attribute name.
        /// </summary>
        private const string TargetFrameworkAttributeName = "TargetFrameworkAttribute";

        /// <summary>
        /// Versioning namespace name.
        /// </summary>
        private const string VersioningNamespaceName = "System.Runtime.Versioning";

        /// <summary>
        /// Cache to keep track of the assemblyLoadInfos based on a given type filter.
        /// </summary>
        private static readonly ConcurrentDictionary<Func<Type, object, bool>, ConcurrentDictionary<AssemblyLoadInfo, AssemblyInfoToLoadedTypes>> s_cacheOfLoadedTypesByFilter = new ConcurrentDictionary<Func<Type, object, bool>, ConcurrentDictionary<AssemblyLoadInfo, AssemblyInfoToLoadedTypes>>();

        /// <summary>
        /// Cache to keep track of the assemblyLoadInfos based on a given type filter for assemblies which are to be loaded for reflectionOnlyLoads.
        /// </summary>
        private static readonly ConcurrentDictionary<Func<Type, object, bool>, ConcurrentDictionary<AssemblyLoadInfo, AssemblyInfoToLoadedTypes>> s_cacheOfReflectionOnlyLoadedTypesByFilter = new ConcurrentDictionary<Func<Type, object, bool>, ConcurrentDictionary<AssemblyLoadInfo, AssemblyInfoToLoadedTypes>>();

        /// <summary>
        /// Type filter for this typeloader
        /// </summary>
        private Func<Type, object, bool> _isDesiredType;

        private static readonly string[] runtimeAssemblies = findRuntimeAssembliesWithMicrosoftBuildFramework();
        private static string microsoftBuildFrameworkPath;

        // We need to append Microsoft.Build.Framework from next to the executing assembly first to make sure it's loaded before the runtime variant.
        private static string[] findRuntimeAssembliesWithMicrosoftBuildFramework()
        {
            string msbuildDirectory = Path.GetDirectoryName(Assembly.GetExecutingAssembly().Location);
            microsoftBuildFrameworkPath = Path.Combine(msbuildDirectory, "Microsoft.Build.Framework.dll");
            string[] msbuildAssemblies = Directory.GetFiles(msbuildDirectory, "*.dll");
            string[] runtimeAssemblies = Directory.GetFiles(RuntimeEnvironment.GetRuntimeDirectory(), "*.dll");

            return [.. runtimeAssemblies, .. msbuildAssemblies];
        }

        /// <summary>
        /// Constructor.
        /// </summary>
        internal TypeLoader(Func<Type, object, bool> isDesiredType)
        {
            ErrorUtilities.VerifyThrow(isDesiredType != null, "need a type filter");

            _isDesiredType = isDesiredType;
        }

        /// <summary>
        /// Given two type names, looks for a partial match between them. A partial match is considered valid only if it occurs on
        /// the right side (tail end) of the name strings, and at the start of a class or namespace name.
        /// </summary>
        /// <remarks>
        /// 1) Matches are case-insensitive.
        /// 2) .NET conventions regarding namespaces and nested classes are respected, including escaping of reserved characters.
        /// </remarks>
        /// <example>
        /// "Csc" and "csc"                                                 ==> exact match
        /// "Microsoft.Build.Tasks.Csc" and "Microsoft.Build.Tasks.Csc"     ==> exact match
        /// "Microsoft.Build.Tasks.Csc" and "Csc"                           ==> partial match
        /// "Microsoft.Build.Tasks.Csc" and "Tasks.Csc"                     ==> partial match
        /// "MyTasks.ATask+NestedTask" and "NestedTask"                     ==> partial match
        /// "MyTasks.ATask\\+NestedTask" and "NestedTask"                   ==> partial match
        /// "MyTasks.CscTask" and "Csc"                                     ==> no match
        /// "MyTasks.MyCsc" and "Csc"                                       ==> no match
        /// "MyTasks.ATask\.Csc" and "Csc"                                  ==> no match
        /// "MyTasks.ATask\\\.Csc" and "Csc"                                ==> no match
        /// </example>
        /// <returns>true, if the type names match exactly or partially; false, if there is no match at all</returns>
        internal static bool IsPartialTypeNameMatch(string typeName1, string typeName2)
        {
            bool isPartialMatch = false;

            // if the type names are the same length, a partial match is impossible
            if (typeName1.Length != typeName2.Length)
            {
                string longerTypeName;
                string shorterTypeName;

                // figure out which type name is longer
                if (typeName1.Length > typeName2.Length)
                {
                    longerTypeName = typeName1;
                    shorterTypeName = typeName2;
                }
                else
                {
                    longerTypeName = typeName2;
                    shorterTypeName = typeName1;
                }

                // if the shorter type name matches the end of the longer one
                if (longerTypeName.EndsWith(shorterTypeName, StringComparison.OrdinalIgnoreCase))
                {
                    int matchIndex = longerTypeName.Length - shorterTypeName.Length;

                    // if the matched sub-string looks like the start of a namespace or class name
                    if ((longerTypeName[matchIndex - 1] == '.') || (longerTypeName[matchIndex - 1] == '+'))
                    {
                        int precedingBackslashes = 0;

                        // confirm there are zero, or an even number of \'s preceding it...
                        for (int i = matchIndex - 2; i >= 0; i--)
                        {
                            if (longerTypeName[i] == '\\')
                            {
                                precedingBackslashes++;
                            }
                            else
                            {
                                break;
                            }
                        }

                        if ((precedingBackslashes % 2) == 0)
                        {
                            isPartialMatch = true;
                        }
                    }
                }
            }
            else
            {
                isPartialMatch = (String.Equals(typeName1, typeName2, StringComparison.OrdinalIgnoreCase));
            }

            return isPartialMatch;
        }

        /// <summary>
        /// Load an assembly given its AssemblyLoadInfo
        /// </summary>
        /// <param name="assemblyLoadInfo"></param>
        /// <returns></returns>
        private static Assembly LoadAssembly(AssemblyLoadInfo assemblyLoadInfo)
        {
            try
            {
                if (assemblyLoadInfo.AssemblyName != null)
                {
                    return Assembly.Load(assemblyLoadInfo.AssemblyName);
                }
                else if (assemblyLoadInfo.IsInlineTask)
                {
                    // Load inline task assemblies from bytes and register the path
                    return TaskFactoryUtilities.LoadTaskAssembly(assemblyLoadInfo.AssemblyFile);
                }
                else
                {
#if !FEATURE_ASSEMBLYLOADCONTEXT
                    return Assembly.UnsafeLoadFrom(assemblyLoadInfo.AssemblyFile);
#else
                    string baseDir = Path.GetDirectoryName(assemblyLoadInfo.AssemblyFile);
                    s_coreClrAssemblyLoader.AddDependencyLocation(baseDir);
                    return s_coreClrAssemblyLoader.LoadFromPath(assemblyLoadInfo.AssemblyFile);
#endif
                }
            }
            catch (ArgumentException e)
            {
                // Assembly.Load() and Assembly.LoadFrom() will throw an ArgumentException if the assembly name is invalid
                // convert to a FileNotFoundException because it's more meaningful
                // NOTE: don't use ErrorUtilities.VerifyThrowFileExists() here because that will hit the disk again
                throw new FileNotFoundException(null, assemblyLoadInfo.AssemblyLocation, e);
            }
        }

        private static MetadataLoadContext CreateMetadataLoadContext(AssemblyLoadInfo assemblyLoadInfo)
        {
            string path = assemblyLoadInfo.AssemblyFile;
            if (string.IsNullOrEmpty(path) || !File.Exists(path))
            {
                throw new FileNotFoundException(null, assemblyLoadInfo.AssemblyLocation);
            }

            string[] localAssemblies = Directory.GetFiles(Path.GetDirectoryName(path), "*.dll");

            // Deduplicate between MSBuild assemblies and task dependencies.
            Dictionary<string, string> assembliesDictionary = new(localAssemblies.Length + runtimeAssemblies.Length);
            foreach (string localPath in localAssemblies)
            {
                assembliesDictionary.Add(Path.GetFileName(localPath), localPath);
            }

            foreach (string runtimeAssembly in runtimeAssemblies)
            {
                assembliesDictionary[Path.GetFileName(runtimeAssembly)] = runtimeAssembly;
            }

            return new MetadataLoadContext(new PathAssemblyResolver(assembliesDictionary.Values));
        }

        /// <summary>
        /// Loads the specified type if it exists in the given assembly. If the type name is fully qualified, then a match (if
        /// any) is unambiguous; otherwise, if there are multiple types with the same name in different namespaces, the first type
        /// found will be returned.
        /// </summary>
        internal LoadedType Load(
            string typeName,
            AssemblyLoadInfo assembly,
            bool useTaskHost = false,
            bool taskHostParamsMatchCurrentProc = true)
        {
            return GetLoadedType(s_cacheOfLoadedTypesByFilter, typeName, assembly, useTaskHost, taskHostParamsMatchCurrentProc);
        }

        /// <summary>
        /// Loads the specified type if it exists in the given assembly. If the type name is fully qualified, then a match (if
        /// any) is unambiguous; otherwise, if there are multiple types with the same name in different namespaces, the first type
        /// found will be returned.
        /// </summary>
        /// <returns>The loaded type, or null if the type was not found.</returns>
        internal LoadedType ReflectionOnlyLoad(
            string typeName,
            AssemblyLoadInfo assembly)
        {
            return GetLoadedType(s_cacheOfReflectionOnlyLoadedTypesByFilter, typeName, assembly, useTaskHost: false, taskHostParamsMatchCurrentProc: true);
        }

        /// <summary>
        /// Loads the specified type if it exists in the given assembly. If the type name is fully qualified, then a match (if
        /// any) is unambiguous; otherwise, if there are multiple types with the same name in different namespaces, the first type
        /// found will be returned.
        /// </summary>
        private LoadedType GetLoadedType(
            ConcurrentDictionary<Func<Type, object, bool>, ConcurrentDictionary<AssemblyLoadInfo, AssemblyInfoToLoadedTypes>> cache,
            string typeName,
            AssemblyLoadInfo assembly,
            bool useTaskHost,
            bool taskHostParamsMatchCurrentProc)
        {
            // A given type filter have been used on a number of assemblies, Based on the type filter we will get another dictionary which
            // will map a specific AssemblyLoadInfo to a AssemblyInfoToLoadedTypes class which knows how to find a typeName in a given assembly.
            ConcurrentDictionary<AssemblyLoadInfo, AssemblyInfoToLoadedTypes> loadInfoToType =
                cache.GetOrAdd(_isDesiredType, (_) => new ConcurrentDictionary<AssemblyLoadInfo, AssemblyInfoToLoadedTypes>());

            // Get an object which is able to take a typename and determine if it is in the assembly pointed to by the AssemblyInfo.
            AssemblyInfoToLoadedTypes typeNameToType =
                loadInfoToType.GetOrAdd(assembly, (_) => new AssemblyInfoToLoadedTypes(_isDesiredType, _));

            return typeNameToType.GetLoadedTypeByTypeName(typeName, useTaskHost, taskHostParamsMatchCurrentProc);
        }

        /// <summary>
        /// Given a type filter and an asssemblyInfo object keep track of what types in a given assembly which match the type filter.
        /// Also, use this information to determine if a given TypeName is in the assembly which is pointed to by the AssemblyLoadInfo object.
        ///
        /// This type represents a combination of a type filter and an assemblyInfo object.
        /// </summary>
        [DebuggerDisplay("Types in {_assemblyLoadInfo} matching {_isDesiredType}")]
        private class AssemblyInfoToLoadedTypes
        {
            /// <summary>
            /// Lock to prevent two threads from using this object at the same time.
            /// Since we fill up internal structures with what is in the assembly
            /// </summary>
            private readonly LockType _lockObject = new();

            /// <summary>
            /// Type filter to pick the correct types out of an assembly
            /// </summary>
            private Func<Type, object, bool> _isDesiredType;

            /// <summary>
            /// Assembly load information so we can load an assembly
            /// </summary>
            private AssemblyLoadInfo _assemblyLoadInfo;

            /// <summary>
            /// What is the type for the given type name, this may be null if the typeName does not map to a type.
            /// </summary>
            private ConcurrentDictionary<string, Type> _typeNameToType;

            /// <summary>
            /// List of public types in the assembly which match the type filter and their corresponding types
            /// </summary>
            private Dictionary<string, Type> _publicTypeNameToType;

            private ConcurrentDictionary<string, LoadedType> _publicTypeNameToLoadedType;

            /// <summary>
            /// Have we scanned the public types for this assembly yet.
            /// </summary>
            private long _haveScannedPublicTypes;

            /// <summary>
            /// Assembly, if any, that we loaded for this type.
            /// We use this information to set the LoadedType.LoadedAssembly so that this object can be used
            /// to help created AppDomains to resolve those that it could not load successfully
            /// </summary>
            private Assembly _loadedAssembly;

            /// <summary>
            /// The architecture requirement of the assembly.
            /// </summary>
            private string _architecture;

            /// <summary>
            /// The runtime requirement of the assembly.
            /// Detected by examining referenced assemblies for System.Runtime (indicates .NET Core/5+).
            /// </summary>
            private string _runtime;

            /// <summary>
            /// Flag to track if we've already attempted to get assembly runtime/architecture.
            /// This prevents repeated expensive PE header reads.
            /// </summary>
            private volatile bool _hasReadRuntimeAndArchitecture;

            /// <summary>
            /// Given a type filter, and an assembly to load the type information from determine if a given type name is in the assembly or not.
            /// </summary>
            internal AssemblyInfoToLoadedTypes(Func<Type, object, bool> typeFilter, AssemblyLoadInfo loadInfo)
            {
                ErrorUtilities.VerifyThrowArgumentNull(typeFilter, "typefilter");
                ErrorUtilities.VerifyThrowArgumentNull(loadInfo);

                _isDesiredType = typeFilter;
                _assemblyLoadInfo = loadInfo;
                _typeNameToType = new(StringComparer.OrdinalIgnoreCase);
                _publicTypeNameToType = new Dictionary<string, Type>(StringComparer.OrdinalIgnoreCase);
                _publicTypeNameToLoadedType = new(StringComparer.OrdinalIgnoreCase);
            }

            /// <summary>
            /// Determine if a given type name is in the assembly or not. Return null if the type is not in the assembly.
            /// </summary>
            internal LoadedType GetLoadedTypeByTypeName(string typeName, bool useTaskHost, bool taskHostParamsMatchCurrentProc)
            {
                ErrorUtilities.VerifyThrowArgumentNull(typeName);

                if (ShouldUseMetadataLoadContext(useTaskHost, taskHostParamsMatchCurrentProc))
                {
                    return GetTypeForOutOfProcExecution(typeName);
                }

                LoadedType loadedType;

                try
                {
                    loadedType = LoadInProc(typeName);
                }
                catch
                {
                    // The assembly can't be loaded in-proc due to architecture or runtime mismatch that was discovered during in-proc load.
                    // Fall back to metadata load context. It will prepare prerequisites for out of proc execution.
                    MSBuildEventSource.Log.FallbackAssemblyLoadStart(typeName);
                    loadedType = GetTypeForOutOfProcExecution(typeName);
                    MSBuildEventSource.Log.FallbackAssemblyLoadStop(typeName);
                }

                return loadedType;
            }

            /// <summary>
            /// Normal in-proc loading path.
            /// Only one thread should be doing operations on this instance of the object at a time
            /// This loads the assembly for actual execution (not metadata-only).
            /// </summary>
            /// <param name="typeName">The type to be loaded.</param>
            private LoadedType LoadInProc(string typeName)
            {
                Type type = _typeNameToType.GetOrAdd(typeName, (key) =>
                {
                    if ((_assemblyLoadInfo.AssemblyName != null) && (typeName.Length > 0))
                    {
                        try
                        {
                            // try to load the type using its assembly qualified name
                            Type t2 = Type.GetType(typeName + "," + _assemblyLoadInfo.AssemblyName, false /* don't throw on error */, true /* case-insensitive */);
                            if (t2 != null)
                            {
                                return !_isDesiredType(t2, null) ? null : t2;
                            }
                        }
                        catch (ArgumentException)
                        {
                            // Type.GetType() will throw this exception if the type name is invalid -- but we have no idea if it's the
                            // type or the assembly name that's the problem -- so just ignore the exception, because we're going to
                            // check the existence/validity of the assembly and type respectively, below anyway
                        }
                    }

                    if (Interlocked.Read(ref _haveScannedPublicTypes) == 0)
                    {
                        lock (_lockObject)
                        {
                            if (Interlocked.Read(ref _haveScannedPublicTypes) == 0)
                            {
                                ScanAssemblyForPublicTypes();
                                Interlocked.Exchange(ref _haveScannedPublicTypes, ~0);
                            }
                        }
                    }

                    foreach (KeyValuePair<string, Type> desiredTypeInAssembly in _publicTypeNameToType)
                    {
                        // if type matches partially on its name
                        if (typeName.Length == 0 || IsPartialTypeNameMatch(desiredTypeInAssembly.Key, typeName))
                        {
                            return desiredTypeInAssembly.Value;
                        }
                    }

                    return null;
                });

                return type != null
                    ? new LoadedType(type, _assemblyLoadInfo, _loadedAssembly ?? type.Assembly, typeof(ITaskItem), loadedViaMetadataLoadContext: false)
                    : null;
            }

            /// <summary>
            /// Determine whether an assembly is likely to be used out of process and thus loaded with a <see cref="MetadataLoadContext"/>.
            /// </summary>
            /// <param name="useTaskHost">Task Host Parameter was specified explicitly in XML or through environment variable.</param>
            /// <param name="taskHostParamsMatchCurrentProc">The parameter defines if Runtime/Architecture explicitly defined in XML match current process.</param>
            private bool ShouldUseMetadataLoadContext(bool useTaskHost, bool taskHostParamsMatchCurrentProc) =>
                (useTaskHost || !taskHostParamsMatchCurrentProc) && _assemblyLoadInfo.AssemblyFile is not null;

            private LoadedType GetTypeForOutOfProcExecution(string typeName) => _publicTypeNameToLoadedType
                .GetOrAdd(typeName, typeName =>
                {
                    MSBuildEventSource.Log.LoadAssemblyAndFindTypeStart();
<<<<<<< HEAD
                    Assembly loadedAssembly = LoadAssemblyUsingMetadataLoadContext(_assemblyLoadInfo);
                    SetArchitectureAndRuntime(loadedAssembly);
=======
                    using MetadataLoadContext context = CreateMetadataLoadContext(_assemblyLoadInfo);
                    Assembly loadedAssembly = context.LoadFromAssemblyPath(_assemblyLoadInfo.AssemblyFile);
>>>>>>> 92198f54
                    Type foundType = null;
                    int numberOfTypesSearched = 0;

                    // Try direct type lookup first (fastest)
                    if (!string.IsNullOrEmpty(typeName))
                    {
                        foundType = loadedAssembly.GetType(typeName, throwOnError: false);
                        if (foundType != null && foundType.IsPublic && _isDesiredType(foundType, null))
                        {
                            numberOfTypesSearched = 1;
                        }
                    }

                    // Fallback: enumerate all types for partial matching
                    if (foundType == null)
                    {
                        foreach (Type publicType in loadedAssembly.GetExportedTypes())
                        {
                            numberOfTypesSearched++;
                            try
                            {
                                if (_isDesiredType(publicType, null) && (typeName.Length == 0 || IsPartialTypeNameMatch(publicType.FullName, typeName)))
                                {
                                    foundType = publicType;
                                    break;
                                }
                            }
                            catch
                            {
                                // Ignore types that can't be loaded/reflected upon.
                                // These types might be needed out of proc and be resolved there.
                            }
                        }
                    }

                    if (foundType != null)
                    {
                        MSBuildEventSource.Log.CreateLoadedTypeStart(loadedAssembly.FullName);
<<<<<<< HEAD
                        var taskItemType = _context.LoadFromAssemblyPath(microsoftBuildFrameworkPath).GetType(typeof(ITaskItem).FullName);
                        LoadedType loadedType = new(foundType, _assemblyLoadInfo, loadedAssembly, taskItemType, _runtime, _architecture, loadedViaMetadataLoadContext: true);
                        _context?.Dispose();
                        _context = null;
=======
                        var taskItemType = context.LoadFromAssemblyPath(microsoftBuildFrameworkPath).GetType(typeof(ITaskItem).FullName);
                        LoadedType loadedType = new(foundType, _assemblyLoadInfo, loadedAssembly, taskItemType, loadedViaMetadataLoadContext: true);
>>>>>>> 92198f54
                        MSBuildEventSource.Log.CreateLoadedTypeStop(loadedAssembly.FullName);
                        return loadedType;
                    }

                    MSBuildEventSource.Log.LoadAssemblyAndFindTypeStop(_assemblyLoadInfo.AssemblyFile, numberOfTypesSearched);

                    return null;
                });

            /// <summary>
            /// Gets architecture and runtime from the assembly using MetadataLoadContext.
            /// </summary>
            private void SetArchitectureAndRuntime(Assembly assembly)
            {
                if (_hasReadRuntimeAndArchitecture)
                {
                    return;
                }

                try
                {
                    SetRuntime();
                    SetArchitecture();
                    _hasReadRuntimeAndArchitecture = true;
                }
                catch
                {
                    // If we fail to read the assembly for any reason don't throw, just reset the values.
                    _architecture = null;
                    _runtime = null;
                    _hasReadRuntimeAndArchitecture = false;
                }

                void SetRuntime()
                {
                    string targetFramework = null;
                    try
                    {
                        CustomAttributeData targetFrameworkAttr = assembly?
                            .GetCustomAttributesData()?
                            .FirstOrDefault(a => a.AttributeType.Name == TargetFrameworkAttributeName && a.AttributeType.Namespace == VersioningNamespaceName);

                        if (targetFrameworkAttr != null && targetFrameworkAttr.ConstructorArguments.Count > 0)
                        {
                            // the final value looks like: ".NETFramework,Version=v3.5"
                            targetFramework = targetFrameworkAttr.ConstructorArguments[0].Value as string ?? string.Empty;
                            _runtime = targetFramework.StartsWith(DotNetCoreIdentifier) ? MSBuildRuntimeValues.net : MSBuildRuntimeValues.clr4;
                        }
                    }
                    catch
                    {
                        // something went wrong with reading the custom attribute!
                    }

                    if (targetFramework == null && _runtime == null)
                    {
                        bool hasSystemRuntime = assembly.GetReferencedAssemblies().Any(a => string.Equals(a.Name, SystemRuntimeAssemblyName, StringComparison.OrdinalIgnoreCase));
                        if (hasSystemRuntime)
                        {
                            _runtime = MSBuildRuntimeValues.net;
                        }
                    }
                }

                void SetArchitecture()
                {
                    Module module = assembly?.Modules?.FirstOrDefault();
                    if (module == null)
                    {
                        return;
                    }

                    module.GetPEKind(out PortableExecutableKinds peKind, out ImageFileMachine machine);

                    bool isILOnly = (peKind & PortableExecutableKinds.ILOnly) != 0;
                    bool requires32Bit = (peKind & PortableExecutableKinds.Required32Bit) != 0;
                    bool prefers32Bit = (peKind & PortableExecutableKinds.Preferred32Bit) != 0;

                    if (requires32Bit || prefers32Bit)
                    {
                        _architecture = MSBuildArchitectureValues.x86;
                        return;
                    }

                    if (isILOnly && machine == ImageFileMachine.I386)
                    {
                        _architecture = MSBuildArchitectureValues.any;
                        return;
                    }

                    _architecture = machine switch
                    {
                        ImageFileMachine.I386 => MSBuildArchitectureValues.x86,
                        ImageFileMachine.AMD64 => MSBuildArchitectureValues.x64,
                        (ImageFileMachine)0xAA64 => MSBuildArchitectureValues.arm64,
                        _ => MSBuildArchitectureValues.any,
                    };
                }
            }

            /// <summary>
            /// Scan the assembly pointed to by the assemblyLoadInfo for public types. We will use these public types to do partial name matching on
            /// to find tasks, loggers, and task factories.
            /// </summary>
            private void ScanAssemblyForPublicTypes()
            {
                // we need to search the assembly for the type...
                _loadedAssembly = LoadAssembly(_assemblyLoadInfo);

                // only look at public types
                Type[] allPublicTypesInAssembly = _loadedAssembly.GetExportedTypes();
                foreach (Type publicType in allPublicTypesInAssembly)
                {
                    if (_isDesiredType(publicType, null))
                    {
                        _publicTypeNameToType.Add(publicType.FullName, publicType);
                    }
                }
            }
        }
    }
}<|MERGE_RESOLUTION|>--- conflicted
+++ resolved
@@ -465,13 +465,10 @@
                 .GetOrAdd(typeName, typeName =>
                 {
                     MSBuildEventSource.Log.LoadAssemblyAndFindTypeStart();
-<<<<<<< HEAD
-                    Assembly loadedAssembly = LoadAssemblyUsingMetadataLoadContext(_assemblyLoadInfo);
-                    SetArchitectureAndRuntime(loadedAssembly);
-=======
                     using MetadataLoadContext context = CreateMetadataLoadContext(_assemblyLoadInfo);
                     Assembly loadedAssembly = context.LoadFromAssemblyPath(_assemblyLoadInfo.AssemblyFile);
->>>>>>> 92198f54
+                    SetArchitectureAndRuntime(loadedAssembly);
+
                     Type foundType = null;
                     int numberOfTypesSearched = 0;
 
@@ -510,15 +507,9 @@
                     if (foundType != null)
                     {
                         MSBuildEventSource.Log.CreateLoadedTypeStart(loadedAssembly.FullName);
-<<<<<<< HEAD
-                        var taskItemType = _context.LoadFromAssemblyPath(microsoftBuildFrameworkPath).GetType(typeof(ITaskItem).FullName);
+                        var taskItemType = context.LoadFromAssemblyPath(microsoftBuildFrameworkPath).GetType(typeof(ITaskItem).FullName);
                         LoadedType loadedType = new(foundType, _assemblyLoadInfo, loadedAssembly, taskItemType, _runtime, _architecture, loadedViaMetadataLoadContext: true);
-                        _context?.Dispose();
-                        _context = null;
-=======
-                        var taskItemType = context.LoadFromAssemblyPath(microsoftBuildFrameworkPath).GetType(typeof(ITaskItem).FullName);
-                        LoadedType loadedType = new(foundType, _assemblyLoadInfo, loadedAssembly, taskItemType, loadedViaMetadataLoadContext: true);
->>>>>>> 92198f54
+ 
                         MSBuildEventSource.Log.CreateLoadedTypeStop(loadedAssembly.FullName);
                         return loadedType;
                     }
