--- conflicted
+++ resolved
@@ -245,14 +245,10 @@
             string typeName,
             AssemblyLoadInfo assembly,
             bool useTaskHost = false,
-<<<<<<< HEAD
-            bool isTaskHostParamsMatchCurrentProc = true) => GetLoadedType(s_cacheOfLoadedTypesByFilter, typeName, assembly, useTaskHost, isTaskHostParamsMatchCurrentProc);
-=======
             bool taskHostParamsMatchCurrentProc = true)
         {
             return GetLoadedType(s_cacheOfLoadedTypesByFilter, typeName, assembly, useTaskHost, taskHostParamsMatchCurrentProc);
         }
->>>>>>> 9e6b65ff
 
         /// <summary>
         /// Loads the specified type if it exists in the given assembly. If the type name is fully qualified, then a match (if
@@ -264,11 +260,7 @@
             string typeName,
             AssemblyLoadInfo assembly)
         {
-<<<<<<< HEAD
-            return GetLoadedType(s_cacheOfReflectionOnlyLoadedTypesByFilter, typeName, assembly, useTaskHost: false, isTaskHostParamsMatchCurrentProc: true);
-=======
             return GetLoadedType(s_cacheOfReflectionOnlyLoadedTypesByFilter, typeName, assembly, useTaskHost: false, taskHostParamsMatchCurrentProc: true);
->>>>>>> 9e6b65ff
         }
 
         /// <summary>
@@ -281,11 +273,7 @@
             string typeName,
             AssemblyLoadInfo assembly,
             bool useTaskHost,
-<<<<<<< HEAD
-            bool isTaskHostParamsMatchCurrentProc)
-=======
             bool taskHostParamsMatchCurrentProc)
->>>>>>> 9e6b65ff
         {
             // A given type filter have been used on a number of assemblies, Based on the type filter we will get another dictionary which
             // will map a specific AssemblyLoadInfo to a AssemblyInfoToLoadedTypes class which knows how to find a typeName in a given assembly.
@@ -296,11 +284,7 @@
             AssemblyInfoToLoadedTypes typeNameToType =
                 loadInfoToType.GetOrAdd(assembly, (_) => new AssemblyInfoToLoadedTypes(_isDesiredType, _));
 
-<<<<<<< HEAD
-            return typeNameToType.GetLoadedTypeByTypeName(typeName, useTaskHost, isTaskHostParamsMatchCurrentProc);
-=======
             return typeNameToType.GetLoadedTypeByTypeName(typeName, useTaskHost, taskHostParamsMatchCurrentProc);
->>>>>>> 9e6b65ff
         }
 
         /// <summary>
@@ -387,20 +371,20 @@
             /// <summary>
             /// Determine if a given type name is in the assembly or not. Return null if the type is not in the assembly.
             /// </summary>
-<<<<<<< HEAD
-            internal LoadedType GetLoadedTypeByTypeName(string typeName, bool useTaskHost, bool isTaskHostParamsMatchCurrentProc)
+            internal LoadedType GetLoadedTypeByTypeName(string typeName, bool useTaskHost, bool taskHostParamsMatchCurrentProc)
             {
                 ErrorUtilities.VerifyThrowArgumentNull(typeName);
 
-                if (ShouldUseMetadataLoadContext(useTaskHost, isTaskHostParamsMatchCurrentProc))
+                if (ShouldUseMetadataLoadContext(useTaskHost, taskHostParamsMatchCurrentProc))
                 {
                     return GetTypeForOutOfProcExecution(typeName);
                 }
 
                 LoadedType loadedType = TryLoadTypeInProc(typeName);
+
+                // Fall back to metadata load context. It will prepare prerequisites for out of proc execution.
                 if (loadedType == null)
                 {
-                    // Fall back to metadata load context. It will prepare prerequisites for out of proc execution.
                     MSBuildEventSource.Log.FallbackAssemblyLoadStart(typeName);
                     loadedType = GetTypeForOutOfProcExecution(typeName);
                     MSBuildEventSource.Log.FallbackAssemblyLoadStop(typeName);
@@ -409,200 +393,8 @@
                 return loadedType;
             }
 
-            /// <summary>
-            /// If assembly should use metadata load contxt it will be executed out of proc.
-            /// </summary>
-            /// <param name="useTaskHost">Task Host Parameter was specified explicitly in XML or through environment variable.</param>
-            /// <param name="isTaskHostParamsMatchCurrentProc">The parameter defines if Runtime/Architecture explicitly defined in XML match current process.</param>
-            private bool ShouldUseMetadataLoadContext(bool useTaskHost, bool isTaskHostParamsMatchCurrentProc) =>
-                (useTaskHost || !isTaskHostParamsMatchCurrentProc) && _assemblyLoadInfo.AssemblyFile is not null;
-
-            private LoadedType TryLoadTypeInProc(string typeName)
-            {
-                LoadedType loadedType = null;
-                try
-=======
-            internal LoadedType GetLoadedTypeByTypeName(string typeName, bool useTaskHost, bool taskHostParamsMatchCurrentProc)
-            {
-                ErrorUtilities.VerifyThrowArgumentNull(typeName);
-
-                if (ShouldUseMetadataLoadContext(useTaskHost, taskHostParamsMatchCurrentProc))
->>>>>>> 9e6b65ff
-                {
-                    loadedType = LoadInProc(typeName);
-                }
-                catch
-                {
-                    // The assembly can't be loaded in-proc due to architecture or runtime mismatch that was discovered during in-proc load. 
-                }
-
-                return loadedType;
-            }
-
-            /// <summary>
-            /// Normal in-proc loading path.
-            /// Only one thread should be doing operations on this instance of the object at a time
-            /// This loads the assembly for actual execution (not metadata-only).
-            /// </summary>
-            /// <param name="typeName">The type to be loaded.</param>
-            private LoadedType LoadInProc(string typeName)
-            {
-                Type type = _typeNameToType.GetOrAdd(typeName, (key) =>
-                {
-                    if ((_assemblyLoadInfo.AssemblyName != null) && (typeName.Length > 0))
-                    {
-                        try
-                        {
-                            // try to load the type using its assembly qualified name
-                            Type t2 = Type.GetType(typeName + "," + _assemblyLoadInfo.AssemblyName, false /* don't throw on error */, true /* case-insensitive */);
-                            if (t2 != null)
-                            {
-                                return !_isDesiredType(t2, null) ? null : t2;
-                            }
-                        }
-                        catch (ArgumentException)
-                        {
-                            // Type.GetType() will throw this exception if the type name is invalid -- but we have no idea if it's the
-                            // type or the assembly name that's the problem -- so just ignore the exception, because we're going to
-                            // check the existence/validity of the assembly and type respectively, below anyway
-                        }
-                    }
-
-                    if (Interlocked.Read(ref _haveScannedPublicTypes) == 0)
-                    {
-                        lock (_lockObject)
-                        {
-                            if (Interlocked.Read(ref _haveScannedPublicTypes) == 0)
-                            {
-                                ScanAssemblyForPublicTypes();
-                                Interlocked.Exchange(ref _haveScannedPublicTypes, ~0);
-                            }
-                        }
-                    }
-
-                    foreach (KeyValuePair<string, Type> desiredTypeInAssembly in _publicTypeNameToType)
-                    {
-                        // if type matches partially on its name
-                        if (typeName.Length == 0 || TypeLoader.IsPartialTypeNameMatch(desiredTypeInAssembly.Key, typeName))
-                        {
-                            return desiredTypeInAssembly.Value;
-                        }
-                    }
-
-                    return null;
-                });
-
-                return type != null
-                    ? new LoadedType(type, _assemblyLoadInfo, _loadedAssembly ?? type.Assembly, typeof(ITaskItem), architecture: null, loadedViaMetadataLoadContext: false)
-                    : null;
-            }
-
-            /// <summary>
-            /// Gets architecture and runtime from the assembly using MetadataLoadContext.
-            /// </summary>
-            private void SetArchitectureAndRuntime(Assembly assembly)
-            {
-                if (_hasReadRuntimeAndArchitecture)
-                {
-                    return;
-                }
-
-                try
-                {
-                    SetRuntime();
-                    SetArchitecture();
-                    _hasReadRuntimeAndArchitecture = true;
-                }
-                catch
-                {
-                    // If we fail to read the assembly for any reason don't throw, just reset the values.
-                    _architecture = null;
-                    _runtime = null;
-                    _hasReadRuntimeAndArchitecture = false;
-                }
-
-                void SetRuntime()
-                {
-                    string targetFramework = null;
-                    try
-                    {
-                        CustomAttributeData targetFrameworkAttr = assembly?
-                            .GetCustomAttributesData()?
-                            .FirstOrDefault(a => a.AttributeType.Name == TargetFrameworkAttributeName && a.AttributeType.Namespace == VersioningNamespaceName);
-
-                        if (targetFrameworkAttr != null && targetFrameworkAttr.ConstructorArguments.Count > 0)
-                        {
-                            // the final value looks like: ".NETFramework,Version=v3.5"
-                            targetFramework = targetFrameworkAttr.ConstructorArguments[0].Value as string ?? string.Empty;
-                            _runtime = targetFramework.StartsWith(DotNetCoreIdentifier) ? MSBuildRuntimeValues.net : MSBuildRuntimeValues.clr4;
-                        }
-                    }
-                    catch
-                    {
-                        // something went wrong with reading the custom attribute!
-                    }
-
-                    if (targetFramework == null && _runtime == null)
-                    {
-                        bool hasSystemRuntime = assembly.GetReferencedAssemblies().Any(a => string.Equals(a.Name, SystemRuntimeAssemblyName, StringComparison.OrdinalIgnoreCase));
-                        if (hasSystemRuntime)
-                        {
-                            _runtime = MSBuildRuntimeValues.net;
-                        }
-                    }
-                }
-
-                void SetArchitecture()
-                {
-                    Module module = assembly?.Modules?.FirstOrDefault();
-                    if (module == null)
-                    {
-                        return;
-                    }
-
-                    module.GetPEKind(out PortableExecutableKinds peKind, out ImageFileMachine machine);
-
-                    bool isILOnly = (peKind & PortableExecutableKinds.ILOnly) != 0;
-                    bool requires32Bit = (peKind & PortableExecutableKinds.Required32Bit) != 0;
-                    bool prefers32Bit = (peKind & PortableExecutableKinds.Preferred32Bit) != 0;
-
-                    if (requires32Bit || prefers32Bit)
-                    {
-                        _architecture = MSBuildArchitectureValues.x86;
-                        return;
-                    }
-
-                    if (isILOnly && machine == ImageFileMachine.I386)
-                    {
-                        _architecture = MSBuildArchitectureValues.any;
-                        return;
-                    }
-
-                    _architecture = machine switch
-                    {
-                        ImageFileMachine.I386 => MSBuildArchitectureValues.x86,
-                        ImageFileMachine.AMD64 => MSBuildArchitectureValues.x64,
-                        (ImageFileMachine)0xAA64 => MSBuildArchitectureValues.arm64,
-                        _ => MSBuildArchitectureValues.any,
-                    };
-                }
-            }
-
-<<<<<<< HEAD
-            private LoadedType GetTypeForOutOfProcExecution(string typeName)
-=======
-            /// <summary>
-            /// Determine whether an assembly is likely to be used out of process and thus loaded with a <see cref="MetadataLoadContext"/>.
-            /// </summary>
-            /// <param name="useTaskHost">Task Host Parameter was specified explicitly in XML or through environment variable.</param>
-            /// <param name="taskHostParamsMatchCurrentProc">The parameter defines if Runtime/Architecture explicitly defined in XML match current process.</param>
-            private bool ShouldUseMetadataLoadContext(bool useTaskHost, bool taskHostParamsMatchCurrentProc) =>
-                (useTaskHost || !taskHostParamsMatchCurrentProc) && _assemblyLoadInfo.AssemblyFile is not null;
-
-            private LoadedType GetLoadedTypeFromTypeNameUsingMetadataLoadContext(string typeName)
->>>>>>> 9e6b65ff
-            {
-                return _publicTypeNameToLoadedType.GetOrAdd(typeName, typeName =>
+            private LoadedType GetTypeForOutOfProcExecution(string typeName) => _publicTypeNameToLoadedType
+                .GetOrAdd(typeName, typeName =>
                 {
                     MSBuildEventSource.Log.LoadAssemblyAndFindTypeStart();
                     Assembly loadedAssembly = LoadAssemblyUsingMetadataLoadContext(_assemblyLoadInfo);
@@ -628,7 +420,7 @@
                             numberOfTypesSearched++;
                             try
                             {
-                                if (_isDesiredType(publicType, null) && (typeName.Length == 0 || TypeLoader.IsPartialTypeNameMatch(publicType.FullName, typeName)))
+                                if (_isDesiredType(publicType, null) && (typeName.Length == 0 || IsPartialTypeNameMatch(publicType.FullName, typeName)))
                                 {
                                     foundType = publicType;
                                     break;
@@ -646,7 +438,7 @@
                     {
                         MSBuildEventSource.Log.CreateLoadedTypeStart(loadedAssembly.FullName);
                         var taskItemType = _context.LoadFromAssemblyPath(microsoftBuildFrameworkPath).GetType(typeof(ITaskItem).FullName);
-                        LoadedType loadedType = new(foundType, _assemblyLoadInfo, loadedAssembly, taskItemType, _architecture, _runtime, loadedViaMetadataLoadContext: true);
+                        LoadedType loadedType = new(foundType, _assemblyLoadInfo, loadedAssembly, taskItemType, _runtime, _architecture, loadedViaMetadataLoadContext: true);
                         _context?.Dispose();
                         _context = null;
                         MSBuildEventSource.Log.CreateLoadedTypeStop(loadedAssembly.FullName);
@@ -657,7 +449,178 @@
 
                     return null;
                 });
-            }
+
+            private LoadedType TryLoadTypeInProc(string typeName)
+            {
+                LoadedType loadedType = null;
+                try
+                {
+                    loadedType = LoadInProc(typeName);
+                }
+                catch
+                {
+                    // The assembly can't be loaded in-proc due to architecture or runtime mismatch that was discovered during in-proc load. 
+                }
+
+                return loadedType;
+            }
+
+            /// <summary>
+            /// Normal in-proc loading path.
+            /// Only one thread should be doing operations on this instance of the object at a time
+            /// This loads the assembly for actual execution (not metadata-only).
+            /// </summary>
+            /// <param name="typeName">The type to be loaded.</param>
+            private LoadedType LoadInProc(string typeName)
+            {
+                Type type = _typeNameToType.GetOrAdd(typeName, (key) =>
+                {
+                    if ((_assemblyLoadInfo.AssemblyName != null) && (typeName.Length > 0))
+                    {
+                        try
+                        {
+                            // try to load the type using its assembly qualified name
+                            Type t2 = Type.GetType(typeName + "," + _assemblyLoadInfo.AssemblyName, false /* don't throw on error */, true /* case-insensitive */);
+                            if (t2 != null)
+                            {
+                                return !_isDesiredType(t2, null) ? null : t2;
+                            }
+                        }
+                        catch (ArgumentException)
+                        {
+                            // Type.GetType() will throw this exception if the type name is invalid -- but we have no idea if it's the
+                            // type or the assembly name that's the problem -- so just ignore the exception, because we're going to
+                            // check the existence/validity of the assembly and type respectively, below anyway
+                        }
+                    }
+
+                    if (Interlocked.Read(ref _haveScannedPublicTypes) == 0)
+                    {
+                        lock (_lockObject)
+                        {
+                            if (Interlocked.Read(ref _haveScannedPublicTypes) == 0)
+                            {
+                                ScanAssemblyForPublicTypes();
+                                Interlocked.Exchange(ref _haveScannedPublicTypes, ~0);
+                            }
+                        }
+                    }
+
+                    foreach (KeyValuePair<string, Type> desiredTypeInAssembly in _publicTypeNameToType)
+                    {
+                        // if type matches partially on its name
+                        if (typeName.Length == 0 || IsPartialTypeNameMatch(desiredTypeInAssembly.Key, typeName))
+                        {
+                            return desiredTypeInAssembly.Value;
+                        }
+                    }
+
+                    return null;
+                });
+
+                return type != null
+                    ? new LoadedType(type, _assemblyLoadInfo, _loadedAssembly ?? type.Assembly, typeof(ITaskItem), loadedViaMetadataLoadContext: false)
+                    : null;
+            }
+
+            /// <summary>
+            /// Gets architecture and runtime from the assembly using MetadataLoadContext.
+            /// </summary>
+            private void SetArchitectureAndRuntime(Assembly assembly)
+            {
+                if (_hasReadRuntimeAndArchitecture)
+                {
+                    return;
+                }
+
+                try
+                {
+                    SetRuntime();
+                    SetArchitecture();
+                    _hasReadRuntimeAndArchitecture = true;
+                }
+                catch
+                {
+                    // If we fail to read the assembly for any reason don't throw, just reset the values.
+                    _architecture = null;
+                    _runtime = null;
+                    _hasReadRuntimeAndArchitecture = false;
+                }
+
+                void SetRuntime()
+                {
+                    string targetFramework = null;
+                    try
+                    {
+                        CustomAttributeData targetFrameworkAttr = assembly?
+                            .GetCustomAttributesData()?
+                            .FirstOrDefault(a => a.AttributeType.Name == TargetFrameworkAttributeName && a.AttributeType.Namespace == VersioningNamespaceName);
+
+                        if (targetFrameworkAttr != null && targetFrameworkAttr.ConstructorArguments.Count > 0)
+                        {
+                            // the final value looks like: ".NETFramework,Version=v3.5"
+                            targetFramework = targetFrameworkAttr.ConstructorArguments[0].Value as string ?? string.Empty;
+                            _runtime = targetFramework.StartsWith(DotNetCoreIdentifier) ? MSBuildRuntimeValues.net : MSBuildRuntimeValues.clr4;
+                        }
+                    }
+                    catch
+                    {
+                        // something went wrong with reading the custom attribute!
+                    }
+
+                    if (targetFramework == null && _runtime == null)
+                    {
+                        bool hasSystemRuntime = assembly.GetReferencedAssemblies().Any(a => string.Equals(a.Name, SystemRuntimeAssemblyName, StringComparison.OrdinalIgnoreCase));
+                        if (hasSystemRuntime)
+                        {
+                            _runtime = MSBuildRuntimeValues.net;
+                        }
+                    }
+                }
+
+                void SetArchitecture()
+                {
+                    Module module = assembly?.Modules?.FirstOrDefault();
+                    if (module == null)
+                    {
+                        return;
+                    }
+
+                    module.GetPEKind(out PortableExecutableKinds peKind, out ImageFileMachine machine);
+
+                    bool isILOnly = (peKind & PortableExecutableKinds.ILOnly) != 0;
+                    bool requires32Bit = (peKind & PortableExecutableKinds.Required32Bit) != 0;
+                    bool prefers32Bit = (peKind & PortableExecutableKinds.Preferred32Bit) != 0;
+
+                    if (requires32Bit || prefers32Bit)
+                    {
+                        _architecture = MSBuildArchitectureValues.x86;
+                        return;
+                    }
+
+                    if (isILOnly && machine == ImageFileMachine.I386)
+                    {
+                        _architecture = MSBuildArchitectureValues.any;
+                        return;
+                    }
+
+                    _architecture = machine switch
+                    {
+                        ImageFileMachine.I386 => MSBuildArchitectureValues.x86,
+                        ImageFileMachine.AMD64 => MSBuildArchitectureValues.x64,
+                        (ImageFileMachine)0xAA64 => MSBuildArchitectureValues.arm64,
+                        _ => MSBuildArchitectureValues.any,
+                    };
+                }
+            }
+
+            /// <summary>
+            /// Determine whether an assembly is likely to be used out of process and thus loaded with a <see cref="MetadataLoadContext"/>.
+            /// </summary>
+            /// <param name="useTaskHost">Task Host Parameter was specified explicitly in XML or through environment variable.</param>
+            /// <param name="taskHostParamsMatchCurrentProc">The parameter defines if Runtime/Architecture explicitly defined in XML match current process.</param>
+            private bool ShouldUseMetadataLoadContext(bool useTaskHost, bool taskHostParamsMatchCurrentProc) =>
+                (useTaskHost || !taskHostParamsMatchCurrentProc) && _assemblyLoadInfo.AssemblyFile is not null;
 
             /// <summary>
             /// Scan the assembly pointed to by the assemblyLoadInfo for public types. We will use these public types to do partial name matching on
