﻿// Licensed to the .NET Foundation under one or more agreements.
// The .NET Foundation licenses this file to you under the MIT license.

using System;
using System.Collections.Concurrent;
using System.Collections.Generic;
using System.Diagnostics;
using System.IO;
using System.Linq;
using System.Reflection;
using System.Runtime.InteropServices;
using System.Threading;
using Microsoft.Build.Eventing;
using Microsoft.Build.Framework;
using static Microsoft.Build.Shared.XMakeAttributes;

#nullable disable

namespace Microsoft.Build.Shared
{
    /// <summary>
    /// This class is used to load types from their assemblies.
    /// </summary>
    internal class TypeLoader
    {
#if FEATURE_ASSEMBLYLOADCONTEXT
        /// <summary>
        /// AssemblyContextLoader used to load DLLs outside of msbuild.exe directory
        /// </summary>
        private static readonly CoreClrAssemblyLoader s_coreClrAssemblyLoader = new CoreClrAssemblyLoader();
#endif

        /// <summary>
        /// Assembly name that indicates .NET Core/5+ if present as a referenced assembly.
        /// </summary>
        private const string SystemRuntimeAssemblyName = "System.Runtime";

        /// <summary>
        /// NET target moniker name.
        /// </summary>
        private const string DotNetCoreIdentifier = ".NETCore";

        /// <summary>
        /// Assembly custom attribute name.
        /// </summary>
        private const string TargetFrameworkAttributeName = "TargetFrameworkAttribute";

        /// <summary>
        /// Versioning namespace name.
        /// </summary>
        private const string VersioningNamespaceName = "System.Runtime.Versioning";

        /// <summary>
        /// Cache to keep track of the assemblyLoadInfos based on a given type filter.
        /// </summary>
        private static readonly ConcurrentDictionary<Func<Type, object, bool>, ConcurrentDictionary<AssemblyLoadInfo, AssemblyInfoToLoadedTypes>> s_cacheOfLoadedTypesByFilter = new ConcurrentDictionary<Func<Type, object, bool>, ConcurrentDictionary<AssemblyLoadInfo, AssemblyInfoToLoadedTypes>>();

        /// <summary>
        /// Cache to keep track of the assemblyLoadInfos based on a given type filter for assemblies which are to be loaded for reflectionOnlyLoads.
        /// </summary>
        private static readonly ConcurrentDictionary<Func<Type, object, bool>, ConcurrentDictionary<AssemblyLoadInfo, AssemblyInfoToLoadedTypes>> s_cacheOfReflectionOnlyLoadedTypesByFilter = new ConcurrentDictionary<Func<Type, object, bool>, ConcurrentDictionary<AssemblyLoadInfo, AssemblyInfoToLoadedTypes>>();

        /// <summary>
        /// Type filter for this typeloader.
        /// </summary>
        private Func<Type, object, bool> _isDesiredType;

        private static readonly string[] runtimeAssemblies = findRuntimeAssembliesWithMicrosoftBuildFramework();
        private static string microsoftBuildFrameworkPath;

        /// <summary>
        /// Gathers a list of runtime assemblies for the <see cref="MetadataLoadContext"/>.
        /// This includes assemblies from the MSBuild installation directory, the current .NET runtime directory,
        /// and on .NET Framework, assemblies from older framework versions (2.0, 3.5).
        /// The path to the current `Microsoft.Build.Framework.dll` is also stored to ensure it's prioritized
        /// for resolving essential types like <see cref="ITaskItem"/>.
        /// These paths are used to create a <see cref="PathAssemblyResolver"/> for the <see cref="MetadataLoadContext"/>.
        /// </summary>
        private static string[] findRuntimeAssembliesWithMicrosoftBuildFramework()
        {
            string msbuildDirectory = Path.GetDirectoryName(Assembly.GetExecutingAssembly().Location);
            microsoftBuildFrameworkPath = Path.Combine(msbuildDirectory, "Microsoft.Build.Framework.dll");
            string[] msbuildAssemblies = Directory.GetFiles(msbuildDirectory, "*.dll");
            string[] runtimeAssemblies = Directory.GetFiles(RuntimeEnvironment.GetRuntimeDirectory(), "*.dll");

#if NETFRAMEWORK
            string v20Path = FrameworkLocationHelper.PathToDotNetFrameworkV20;
            string v35Path = FrameworkLocationHelper.PathToDotNetFrameworkV35;

            string[] msbuildCLR2Assemblies = !string.IsNullOrEmpty(v20Path) && Directory.Exists(v20Path)
                ? Directory.GetFiles(v20Path, "*.dll")
                : [];
            string[] msbuildCLR35Assemblies = !string.IsNullOrEmpty(v35Path) && Directory.Exists(v35Path)
                ? Directory.GetFiles(v35Path, "*.dll")
                : [];
            return [.. runtimeAssemblies, .. msbuildAssemblies, .. msbuildCLR2Assemblies, .. msbuildCLR35Assemblies];
#else

            return [.. runtimeAssemblies, .. msbuildAssemblies];
#endif
        }

        /// <summary>
        /// Constructor.
        /// </summary>
        internal TypeLoader(Func<Type, object, bool> isDesiredType)
        {
            ErrorUtilities.VerifyThrow(isDesiredType != null, "need a type filter");

            _isDesiredType = isDesiredType;
        }

        /// <summary>
        /// Delegate used to log warning messages with formatted string support.
        /// </summary>
        /// <param name="format">A composite format string for the warning message.</param>
        /// <param name="args">An array of objects to format into the warning message.</param>
        internal delegate void LogWarningDelegate(string format, params object[] args);

        /// <summary>
        /// Given two type names, looks for a partial match between them. A partial match is considered valid only if it occurs on
        /// the right side (tail end) of the name strings, and at the start of a class or namespace name.
        /// </summary>
        /// <remarks>
        /// 1) Matches are case-insensitive.
        /// 2) .NET conventions regarding namespaces and nested classes are respected, including escaping of reserved characters.
        /// </remarks>
        /// <example>
        /// "Csc" and "csc"                                                 ==> exact match
        /// "Microsoft.Build.Tasks.Csc" and "Microsoft.Build.Tasks.Csc"     ==> exact match
        /// "Microsoft.Build.Tasks.Csc" and "Csc"                           ==> partial match
        /// "Microsoft.Build.Tasks.Csc" and "Tasks.Csc"                     ==> partial match
        /// "MyTasks.ATask+NestedTask" and "NestedTask"                     ==> partial match
        /// "MyTasks.ATask\\+NestedTask" and "NestedTask"                   ==> partial match
        /// "MyTasks.CscTask" and "Csc"                                     ==> no match
        /// "MyTasks.MyCsc" and "Csc"                                       ==> no match
        /// "MyTasks.ATask\.Csc" and "Csc"                                  ==> no match
        /// "MyTasks.ATask\\\.Csc" and "Csc"                                ==> no match
        /// </example>
        /// <returns>true, if the type names match exactly or partially; false, if there is no match at all</returns>
        internal static bool IsPartialTypeNameMatch(string typeName1, string typeName2)
        {
            bool isPartialMatch = false;

            // if the type names are the same length, a partial match is impossible
            if (typeName1.Length != typeName2.Length)
            {
                string longerTypeName;
                string shorterTypeName;

                // figure out which type name is longer
                if (typeName1.Length > typeName2.Length)
                {
                    longerTypeName = typeName1;
                    shorterTypeName = typeName2;
                }
                else
                {
                    longerTypeName = typeName2;
                    shorterTypeName = typeName1;
                }

                // if the shorter type name matches the end of the longer one
                if (longerTypeName.EndsWith(shorterTypeName, StringComparison.OrdinalIgnoreCase))
                {
                    int matchIndex = longerTypeName.Length - shorterTypeName.Length;

                    // if the matched sub-string looks like the start of a namespace or class name
                    if ((longerTypeName[matchIndex - 1] == '.') || (longerTypeName[matchIndex - 1] == '+'))
                    {
                        int precedingBackslashes = 0;

                        // confirm there are zero, or an even number of \'s preceding it...
                        for (int i = matchIndex - 2; i >= 0; i--)
                        {
                            if (longerTypeName[i] == '\\')
                            {
                                precedingBackslashes++;
                            }
                            else
                            {
                                break;
                            }
                        }

                        if ((precedingBackslashes % 2) == 0)
                        {
                            isPartialMatch = true;
                        }
                    }
                }
            }
            else
            {
                isPartialMatch = (String.Equals(typeName1, typeName2, StringComparison.OrdinalIgnoreCase));
            }

            return isPartialMatch;
        }

        /// <summary>
        /// Load an assembly given its AssemblyLoadInfo
        /// </summary>
        /// <param name="assemblyLoadInfo"></param>
        /// <returns></returns>
        private static Assembly LoadAssembly(AssemblyLoadInfo assemblyLoadInfo)
        {
            try
            {
                if (assemblyLoadInfo.AssemblyName != null)
                {
                    return Assembly.Load(assemblyLoadInfo.AssemblyName);
                }
                else if (assemblyLoadInfo.IsInlineTask)
                {
                    // Load inline task assemblies from bytes and register the path
                    return TaskFactoryUtilities.LoadTaskAssembly(assemblyLoadInfo.AssemblyFile);
                }
                else
                {
#if !FEATURE_ASSEMBLYLOADCONTEXT
                    return Assembly.UnsafeLoadFrom(assemblyLoadInfo.AssemblyFile);
#else
                    string baseDir = Path.GetDirectoryName(assemblyLoadInfo.AssemblyFile);
                    s_coreClrAssemblyLoader.AddDependencyLocation(baseDir);
                    return s_coreClrAssemblyLoader.LoadFromPath(assemblyLoadInfo.AssemblyFile);
#endif
                }
            }
            catch (ArgumentException e)
            {
                // Assembly.Load() and Assembly.LoadFrom() will throw an ArgumentException if the assembly name is invalid
                // convert to a FileNotFoundException because it's more meaningful
                // NOTE: don't use ErrorUtilities.VerifyThrowFileExists() here because that will hit the disk again
                throw new FileNotFoundException(null, assemblyLoadInfo.AssemblyLocation, e);
            }
        }

        private static MetadataLoadContext CreateMetadataLoadContext(AssemblyLoadInfo assemblyLoadInfo)
        {
            string path = assemblyLoadInfo.AssemblyFile;
<<<<<<< HEAD
            string assemblyDirectory = Path.GetDirectoryName(path);
            string[] dlls = Directory.GetFiles(assemblyDirectory, "*.dll");
            string[] exes = Directory.GetFiles(assemblyDirectory, "*.exe");
            string[] localAssemblies = [..dlls, .. exes];
=======
            if (string.IsNullOrEmpty(path) || !File.Exists(path))
            {
                throw new FileNotFoundException(null, assemblyLoadInfo.AssemblyLocation);
            }

            string[] localAssemblies = Directory.GetFiles(Path.GetDirectoryName(path), "*.dll");
>>>>>>> 6ae7bab3

            // Deduplicate between MSBuild assemblies and task dependencies.
            Dictionary<string, string> assembliesDictionary = new(localAssemblies.Length + runtimeAssemblies.Length);
            foreach (string localPath in localAssemblies)
            {
                assembliesDictionary.Add(Path.GetFileName(localPath), localPath);
            }

            foreach (string runtimeAssembly in runtimeAssemblies)
            {
                assembliesDictionary[Path.GetFileName(runtimeAssembly)] = runtimeAssembly;
            }

            return new MetadataLoadContext(new PathAssemblyResolver(assembliesDictionary.Values));
        }

        /// <summary>
        /// Loads the specified type if it exists in the given assembly. If the type name is fully qualified, then a match (if
        /// any) is unambiguous; otherwise, if there are multiple types with the same name in different namespaces, the first type
        /// found will be returned.
        /// </summary>
        internal LoadedType Load(
            string typeName,
            AssemblyLoadInfo assembly,
            LogWarningDelegate logWarning,
            bool useTaskHost = false,
            bool taskHostParamsMatchCurrentProc = true)
        {
            return GetLoadedType(s_cacheOfLoadedTypesByFilter, typeName, assembly, useTaskHost, taskHostParamsMatchCurrentProc, logWarning);
        }

        /// <summary>
        /// Loads the specified type if it exists in the given assembly. If the type name is fully qualified, then a match (if
        /// any) is unambiguous; otherwise, if there are multiple types with the same name in different namespaces, the first type
        /// found will be returned.
        /// </summary>
        /// <returns>The loaded type, or null if the type was not found.</returns>
        internal LoadedType ReflectionOnlyLoad(
            string typeName,
            AssemblyLoadInfo assembly) => GetLoadedType(s_cacheOfReflectionOnlyLoadedTypesByFilter, typeName, assembly, useTaskHost: false, taskHostParamsMatchCurrentProc: true, logWarning: (format, args) => { });

        /// <summary>
        /// Loads the specified type if it exists in the given assembly. If the type name is fully qualified, then a match (if
        /// any) is unambiguous; otherwise, if there are multiple types with the same name in different namespaces, the first type
        /// found will be returned.
        /// </summary>
        private LoadedType GetLoadedType(
            ConcurrentDictionary<Func<Type, object, bool>, ConcurrentDictionary<AssemblyLoadInfo, AssemblyInfoToLoadedTypes>> cache,
            string typeName,
            AssemblyLoadInfo assembly,
            bool useTaskHost,
            bool taskHostParamsMatchCurrentProc,
            LogWarningDelegate logWarning)
        {
            // A given type filter have been used on a number of assemblies, Based on the type filter we will get another dictionary which
            // will map a specific AssemblyLoadInfo to a AssemblyInfoToLoadedTypes class which knows how to find a typeName in a given assembly.
            ConcurrentDictionary<AssemblyLoadInfo, AssemblyInfoToLoadedTypes> loadInfoToType =
                cache.GetOrAdd(_isDesiredType, (_) => new ConcurrentDictionary<AssemblyLoadInfo, AssemblyInfoToLoadedTypes>());

            // Get an object which is able to take a typename and determine if it is in the assembly pointed to by the AssemblyInfo.
            AssemblyInfoToLoadedTypes typeNameToType =
                loadInfoToType.GetOrAdd(assembly, (_) => new AssemblyInfoToLoadedTypes(_isDesiredType, _));

            return typeNameToType.GetLoadedTypeByTypeName(typeName, useTaskHost, taskHostParamsMatchCurrentProc, logWarning);
        }

        /// <summary>
        /// Given a type filter and an asssemblyInfo object keep track of what types in a given assembly which match the type filter.
        /// Also, use this information to determine if a given TypeName is in the assembly which is pointed to by the AssemblyLoadInfo object.
        ///
        /// This type represents a combination of a type filter and an assemblyInfo object.
        /// </summary>
        [DebuggerDisplay("Types in {_assemblyLoadInfo} matching {_isDesiredType}")]
        private class AssemblyInfoToLoadedTypes
        {
            /// <summary>
            /// Lock to prevent two threads from using this object at the same time.
            /// Since we fill up internal structures with what is in the assembly
            /// </summary>
            private readonly LockType _lockObject = new();

            /// <summary>
            /// Type filter to pick the correct types out of an assembly
            /// </summary>
            private Func<Type, object, bool> _isDesiredType;

            /// <summary>
            /// Assembly load information so we can load an assembly
            /// </summary>
            private AssemblyLoadInfo _assemblyLoadInfo;

            /// <summary>
            /// What is the type for the given type name, this may be null if the typeName does not map to a type.
            /// </summary>
            private ConcurrentDictionary<string, Type> _typeNameToType;

            /// <summary>
            /// List of public types in the assembly which match the type filter and their corresponding types
            /// </summary>
            private Dictionary<string, Type> _publicTypeNameToType;

            private ConcurrentDictionary<string, LoadedType> _publicTypeNameToLoadedType;

            /// <summary>
            /// Have we scanned the public types for this assembly yet.
            /// </summary>
            private long _haveScannedPublicTypes;

            /// <summary>
            /// Assembly, if any, that we loaded for this type.
            /// We use this information to set the LoadedType.LoadedAssembly so that this object can be used
            /// to help created AppDomains to resolve those that it could not load successfully
            /// </summary>
            private Assembly _loadedAssembly;

            /// <summary>
            /// The architecture requirement of the assembly.
            /// </summary>
            private string _architecture;

            /// <summary>
            /// The runtime requirement of the assembly.
            /// Detected by examining referenced assemblies for System.Runtime (indicates .NET Core/5+).
            /// </summary>
            private string _runtime;

            /// <summary>
            /// Flag to track if we've already attempted to get assembly runtime/architecture.
            /// This prevents repeated expensive PE header reads.
            /// </summary>
            private volatile bool _hasReadRuntimeAndArchitecture;

            /// <summary>
            /// Given a type filter, and an assembly to load the type information from determine if a given type name is in the assembly or not.
            /// </summary>
            internal AssemblyInfoToLoadedTypes(Func<Type, object, bool> typeFilter, AssemblyLoadInfo loadInfo)
            {
                ErrorUtilities.VerifyThrowArgumentNull(typeFilter, "typefilter");
                ErrorUtilities.VerifyThrowArgumentNull(loadInfo);

                _isDesiredType = typeFilter;
                _assemblyLoadInfo = loadInfo;
                _typeNameToType = new(StringComparer.OrdinalIgnoreCase);
                _publicTypeNameToType = new Dictionary<string, Type>(StringComparer.OrdinalIgnoreCase);
                _publicTypeNameToLoadedType = new(StringComparer.OrdinalIgnoreCase);
            }

            /// <summary>
            /// Determine if a given type name is in the assembly or not. Return null if the type is not in the assembly.
            /// </summary>
            internal LoadedType GetLoadedTypeByTypeName(
                string typeName,
                bool useTaskHost,
                bool taskHostParamsMatchCurrentProc,
                LogWarningDelegate logWarning)
            {
                ErrorUtilities.VerifyThrowArgumentNull(typeName);

                if (ShouldUseMetadataLoadContext(useTaskHost, taskHostParamsMatchCurrentProc))
                {
                    return GetTypeForOutOfProcExecution(typeName);
                }

                LoadedType loadedType;

                try
                {
                    loadedType = LoadInProc(typeName);
                }
                catch
                {
                    // The assembly can't be loaded in-proc due to architecture or runtime mismatch that was discovered during in-proc load.
                    // Fall back to metadata load context. It will prepare prerequisites for out of proc execution.
                    MSBuildEventSource.Log.FallbackAssemblyLoadStart(typeName);
                    loadedType = GetTypeForOutOfProcExecution(typeName);
                    logWarning("AssemblyLoad_Warning", loadedType?.LoadedAssemblyName?.Name);
                    MSBuildEventSource.Log.FallbackAssemblyLoadStop(typeName);
                }

                return loadedType;
            }

            /// <summary>
            /// Normal in-proc loading path.
            /// Only one thread should be doing operations on this instance of the object at a time
            /// This loads the assembly for actual execution (not metadata-only).
            /// </summary>
            /// <param name="typeName">The type to be loaded.</param>
            private LoadedType LoadInProc(string typeName)
            {
                Type type = _typeNameToType.GetOrAdd(typeName, (key) =>
                {
                    if ((_assemblyLoadInfo.AssemblyName != null) && (typeName.Length > 0))
                    {
                        try
                        {
                            // try to load the type using its assembly qualified name
                            Type t2 = Type.GetType(typeName + "," + _assemblyLoadInfo.AssemblyName, false /* don't throw on error */, true /* case-insensitive */);
                            if (t2 != null)
                            {
                                return !_isDesiredType(t2, null) ? null : t2;
                            }
                        }
                        catch (ArgumentException)
                        {
                            // Type.GetType() will throw this exception if the type name is invalid -- but we have no idea if it's the
                            // type or the assembly name that's the problem -- so just ignore the exception, because we're going to
                            // check the existence/validity of the assembly and type respectively, below anyway
                        }
                    }

                    if (Interlocked.Read(ref _haveScannedPublicTypes) == 0)
                    {
                        lock (_lockObject)
                        {
                            if (Interlocked.Read(ref _haveScannedPublicTypes) == 0)
                            {
                                ScanAssemblyForPublicTypes();
                                Interlocked.Exchange(ref _haveScannedPublicTypes, ~0);
                            }
                        }
                    }

                    foreach (KeyValuePair<string, Type> desiredTypeInAssembly in _publicTypeNameToType)
                    {
                        // if type matches partially on its name
                        if (typeName.Length == 0 || IsPartialTypeNameMatch(desiredTypeInAssembly.Key, typeName))
                        {
                            return desiredTypeInAssembly.Value;
                        }
                    }

                    return null;
                });

                return type != null
                    ? new LoadedType(type, _assemblyLoadInfo, _loadedAssembly ?? type.Assembly, typeof(ITaskItem), loadedViaMetadataLoadContext: false)
                    : null;
            }

            /// <summary>
            /// Determine whether an assembly is likely to be used out of process and thus loaded with a <see cref="MetadataLoadContext"/>.
            /// </summary>
            /// <param name="useTaskHost">Task Host Parameter was specified explicitly in XML or through environment variable.</param>
            /// <param name="taskHostParamsMatchCurrentProc">The parameter defines if Runtime/Architecture explicitly defined in XML match current process.</param>
            private bool ShouldUseMetadataLoadContext(bool useTaskHost, bool taskHostParamsMatchCurrentProc) =>
                (useTaskHost || !taskHostParamsMatchCurrentProc) && _assemblyLoadInfo.AssemblyFile is not null;

            private LoadedType GetTypeForOutOfProcExecution(string typeName) => _publicTypeNameToLoadedType
                .GetOrAdd(typeName, typeName =>
                {
                    MSBuildEventSource.Log.LoadAssemblyAndFindTypeStart();
                    using MetadataLoadContext context = CreateMetadataLoadContext(_assemblyLoadInfo);
                    Assembly loadedAssembly = context.LoadFromAssemblyPath(_assemblyLoadInfo.AssemblyFile);
                    SetArchitectureAndRuntime(loadedAssembly);

                    Type foundType = null;
                    int numberOfTypesSearched = 0;

                    // Try direct type lookup first (fastest)
                    if (!string.IsNullOrEmpty(typeName))
                    {
                        foundType = loadedAssembly.GetType(typeName, throwOnError: false);
                        if (foundType != null && foundType.IsPublic && _isDesiredType(foundType, null))
                        {
                            numberOfTypesSearched = 1;
                        }
                    }

                    // Fallback: enumerate all types for partial matching
                    if (foundType == null)
                    {
                        foreach (Type publicType in loadedAssembly.GetExportedTypes())
                        {
                            numberOfTypesSearched++;
                            try
                            {
                                if (_isDesiredType(publicType, null) && (typeName.Length == 0 || IsPartialTypeNameMatch(publicType.FullName, typeName)))
                                {
                                    foundType = publicType;
                                    break;
                                }
                            }
                            catch
                            {
                                // Ignore types that can't be loaded/reflected upon.
                                // These types might be needed out of proc and be resolved there.
                            }
                        }
                    }

                    if (foundType != null)
                    {
                        MSBuildEventSource.Log.CreateLoadedTypeStart(loadedAssembly.FullName);
                        var taskItemType = context.LoadFromAssemblyPath(microsoftBuildFrameworkPath).GetType(typeof(ITaskItem).FullName);
                        LoadedType loadedType = new(foundType, _assemblyLoadInfo, loadedAssembly, taskItemType, _runtime, _architecture, loadedViaMetadataLoadContext: true);
 
                        MSBuildEventSource.Log.CreateLoadedTypeStop(loadedAssembly.FullName);
                        return loadedType;
                    }

                    MSBuildEventSource.Log.LoadAssemblyAndFindTypeStop(_assemblyLoadInfo.AssemblyFile, numberOfTypesSearched);

                    return null;
                });

            /// <summary>
            /// Gets architecture and runtime from the assembly using MetadataLoadContext.
            /// </summary>
            private void SetArchitectureAndRuntime(Assembly assembly)
            {
                if (_hasReadRuntimeAndArchitecture)
                {
                    return;
                }

                try
                {
                    SetRuntime();
                    SetArchitecture();
                    _hasReadRuntimeAndArchitecture = true;
                }
                catch
                {
                    // If we fail to read the assembly for any reason don't throw, just reset the values.
                    _architecture = null;
                    _runtime = null;
                    _hasReadRuntimeAndArchitecture = false;
                }

                void SetRuntime()
                {
                    string targetFramework = null;
                    try
                    {
                        CustomAttributeData targetFrameworkAttr = assembly?
                            .GetCustomAttributesData()?
                            .FirstOrDefault(a => a.AttributeType.Name == TargetFrameworkAttributeName && a.AttributeType.Namespace == VersioningNamespaceName);

                        if (targetFrameworkAttr != null && targetFrameworkAttr.ConstructorArguments.Count > 0)
                        {
                            // the final value looks like: ".NETFramework,Version=v3.5"
                            targetFramework = targetFrameworkAttr.ConstructorArguments[0].Value as string ?? string.Empty;
                            _runtime = targetFramework.StartsWith(DotNetCoreIdentifier) ? MSBuildRuntimeValues.net : MSBuildRuntimeValues.clr4;
                        }
                    }
                    catch
                    {
                        // something went wrong with reading the custom attribute!
                    }

                    if (targetFramework == null && _runtime == null)
                    {
                        bool hasSystemRuntime = assembly.GetReferencedAssemblies().Any(a => string.Equals(a.Name, SystemRuntimeAssemblyName, StringComparison.OrdinalIgnoreCase));
                        if (hasSystemRuntime)
                        {
                            _runtime = MSBuildRuntimeValues.net;
                        }
                    }
                }

                void SetArchitecture()
                {
                    Module module = assembly?.Modules?.FirstOrDefault();
                    if (module == null)
                    {
                        return;
                    }

                    module.GetPEKind(out PortableExecutableKinds peKind, out ImageFileMachine machine);

                    bool isILOnly = (peKind & PortableExecutableKinds.ILOnly) != 0;
                    bool requires32Bit = (peKind & PortableExecutableKinds.Required32Bit) != 0;
                    bool prefers32Bit = (peKind & PortableExecutableKinds.Preferred32Bit) != 0;

                    if (requires32Bit || prefers32Bit)
                    {
                        _architecture = MSBuildArchitectureValues.x86;
                        return;
                    }

                    if (isILOnly && machine == ImageFileMachine.I386)
                    {
                        _architecture = MSBuildArchitectureValues.any;
                        return;
                    }

                    _architecture = machine switch
                    {
                        ImageFileMachine.I386 => MSBuildArchitectureValues.x86,
                        ImageFileMachine.AMD64 => MSBuildArchitectureValues.x64,
                        (ImageFileMachine)0xAA64 => MSBuildArchitectureValues.arm64,
                        _ => MSBuildArchitectureValues.any,
                    };
                }
            }

            /// <summary>
            /// Scan the assembly pointed to by the assemblyLoadInfo for public types. We will use these public types to do partial name matching on
            /// to find tasks, loggers, and task factories.
            /// </summary>
            private void ScanAssemblyForPublicTypes()
            {
                // we need to search the assembly for the type...
                _loadedAssembly = LoadAssembly(_assemblyLoadInfo);

                // only look at public types
                Type[] allPublicTypesInAssembly = _loadedAssembly.GetExportedTypes();
                foreach (Type publicType in allPublicTypesInAssembly)
                {
                    if (_isDesiredType(publicType, null))
                    {
                        _publicTypeNameToType.Add(publicType.FullName, publicType);
                    }
                }
            }
        }
    }
}<|MERGE_RESOLUTION|>--- conflicted
+++ resolved
@@ -239,19 +239,18 @@
         private static MetadataLoadContext CreateMetadataLoadContext(AssemblyLoadInfo assemblyLoadInfo)
         {
             string path = assemblyLoadInfo.AssemblyFile;
-<<<<<<< HEAD
             string assemblyDirectory = Path.GetDirectoryName(path);
             string[] dlls = Directory.GetFiles(assemblyDirectory, "*.dll");
             string[] exes = Directory.GetFiles(assemblyDirectory, "*.exe");
             string[] localAssemblies = [..dlls, .. exes];
-=======
+
             if (string.IsNullOrEmpty(path) || !File.Exists(path))
             {
                 throw new FileNotFoundException(null, assemblyLoadInfo.AssemblyLocation);
             }
 
             string[] localAssemblies = Directory.GetFiles(Path.GetDirectoryName(path), "*.dll");
->>>>>>> 6ae7bab3
+
 
             // Deduplicate between MSBuild assemblies and task dependencies.
             Dictionary<string, string> assembliesDictionary = new(localAssemblies.Length + runtimeAssemblies.Length);
