--- conflicted
+++ resolved
@@ -401,32 +401,19 @@
                 if (!_loadedTypesFromMetadataLoadContext.TryGetValue(typeKey, out LoadedType? loadedType))
                 {
                     MSBuildEventSource.Log.LoadAssemblyAndFindTypeStart();
-<<<<<<< HEAD
                     string path = _assemblyLoadInfo.AssemblyFile;
                     using MetadataLoadContext context = LoadMetadataLoadContext(path);
                     Assembly loadedAssembly = context.LoadFromAssemblyPath(path);
-=======
-                    Assembly loadedAssembly = LoadAssemblyUsingMetadataLoadContext(_assemblyLoadInfo);
-                    Type foundType = null;
->>>>>>> 36b870ef
+                    Type? foundType = null;
                     int numberOfTypesSearched = 0;
 
                     // Try direct type lookup first (fastest)
-                    if (!string.IsNullOrEmpty(typeName))
-                    {
-<<<<<<< HEAD
-                        numberOfTypesSearched++;
-                        if (IsDesiredType(publicType, typeKey.Filter) && (typeKey.Name.Length == 0 || IsPartialTypeNameMatch(publicType.FullName, typeKey.Name)))
-                        {
-                            MSBuildEventSource.Log.CreateLoadedTypeStart(loadedAssembly.FullName!);
-                            loadedType = new(publicType, _assemblyLoadInfo, loadedAssembly, context.LoadFromAssemblyPath(microsoftBuildFrameworkPath).GetType(typeof(ITaskItem).FullName!)!, loadedViaMetadataLoadContext: true);
-                            MSBuildEventSource.Log.CreateLoadedTypeStop(loadedAssembly.FullName!);
-=======
-                        foundType = loadedAssembly.GetType(typeName, throwOnError: false);
-                        if (foundType != null && foundType.IsPublic && _isDesiredType(foundType, null))
+                    if (!string.IsNullOrEmpty(typeKey.Name))
+                    {
+                        foundType = loadedAssembly.GetType(typeKey.Name, throwOnError: false);
+                        if (foundType != null && foundType.IsPublic && IsDesiredType(foundType, typeKey.Filter))
                         {
                             numberOfTypesSearched = 1;
->>>>>>> 36b870ef
                         }
                     }
 
@@ -438,7 +425,7 @@
                             numberOfTypesSearched++;
                             try
                             {
-                                if (_isDesiredType(publicType, null) && (typeName.Length == 0 || TypeLoader.IsPartialTypeNameMatch(publicType.FullName, typeName)))
+                                if (IsDesiredType(publicType, typeKey.Filter) && (typeKey.Name.Length == 0 || IsPartialTypeNameMatch(publicType.FullName, typeKey.Name)))
                                 {
                                     foundType = publicType;
                                     break;
@@ -454,12 +441,10 @@
 
                     if (foundType != null)
                     {
-                        MSBuildEventSource.Log.CreateLoadedTypeStart(loadedAssembly.FullName);
-                        var taskItemType = _context.LoadFromAssemblyPath(microsoftBuildFrameworkPath).GetType(typeof(ITaskItem).FullName);
-                        LoadedType loadedType = new(foundType, _assemblyLoadInfo, loadedAssembly, taskItemType, loadedViaMetadataLoadContext: true);
-                        _context?.Dispose();
-                        _context = null;
-                        MSBuildEventSource.Log.CreateLoadedTypeStop(loadedAssembly.FullName);
+                        MSBuildEventSource.Log.CreateLoadedTypeStart(loadedAssembly.FullName!);
+                        Type taskItemType = context.LoadFromAssemblyPath(microsoftBuildFrameworkPath).GetType(typeof(ITaskItem).FullName!)!;
+                        loadedType = new(foundType, _assemblyLoadInfo, loadedAssembly, taskItemType, loadedViaMetadataLoadContext: true);
+                        MSBuildEventSource.Log.CreateLoadedTypeStop(loadedAssembly.FullName!);
                         return loadedType;
                     }
 
