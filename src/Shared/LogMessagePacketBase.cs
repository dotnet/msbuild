--- conflicted
+++ resolved
@@ -274,13 +274,9 @@
         /// <summary>
         /// Dictionary of methods used to read BuildEventArgs.
         /// </summary>
-<<<<<<< HEAD
         private static readonly Dictionary<LoggingEventType, MethodInfo> s_readMethodCache = new Dictionary<LoggingEventType, MethodInfo>();
 
-=======
-        private static Dictionary<LoggingEventType, MethodInfo> s_readMethodCache = new Dictionary<LoggingEventType, MethodInfo>();
 #endif
->>>>>>> a2cac59f
         /// <summary>
         /// Dictionary of methods used to write BuildEventArgs.
         /// </summary>
