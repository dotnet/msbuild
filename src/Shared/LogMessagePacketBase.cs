--- conflicted
+++ resolved
@@ -212,11 +212,6 @@
         ExtendedCriticalBuildMessageEvent = 33,
 
         /// <summary>
-<<<<<<< HEAD
-        /// Event is <see cref="BuildCheckResultMessage"/>
-        /// </summary>
-        BuildCheckMessageEvent = 34,
-=======
         /// Event is a <see cref="GeneratedFileUsedEventArgs"/>
         /// </summary>
         GeneratedFileUsedEvent = 34,
@@ -225,43 +220,26 @@
         /// Event is <see cref="BuildCheckResultMessage"/>
         /// </summary>
         BuildCheckMessageEvent = 35,
->>>>>>> 36714943
 
         /// <summary>
         /// Event is <see cref="BuildCheckResultWarning"/>
         /// </summary>
-<<<<<<< HEAD
-        BuildCheckWarningEvent = 35,
-=======
         BuildCheckWarningEvent = 36,
->>>>>>> 36714943
 
         /// <summary>
         /// Event is <see cref="BuildCheckResultError"/>
         /// </summary>
-<<<<<<< HEAD
-        BuildCheckErrorEvent = 36,
-=======
         BuildCheckErrorEvent = 37,
->>>>>>> 36714943
 
         /// <summary>
         /// Event is <see cref="BuildCheckTracingEventArgs"/>
         /// </summary>
-<<<<<<< HEAD
-        BuildCheckTracingEvent = 37,
-=======
         BuildCheckTracingEvent = 38,
->>>>>>> 36714943
 
         /// <summary>
         /// Event is <see cref="BuildCheckAcquisitionEventArgs"/>
         /// </summary>
-<<<<<<< HEAD
-        BuildCheckAcquisitionEvent = 38,
-=======
         BuildCheckAcquisitionEvent = 39,
->>>>>>> 36714943
     }
     #endregion
 
@@ -668,10 +646,7 @@
                 LoggingEventType.PropertyInitialValueSet => new PropertyInitialValueSetEventArgs(),
                 LoggingEventType.PropertyReassignment => new PropertyReassignmentEventArgs(),
                 LoggingEventType.UninitializedPropertyRead => new UninitializedPropertyReadEventArgs(),
-<<<<<<< HEAD
-=======
                 LoggingEventType.GeneratedFileUsedEvent => new GeneratedFileUsedEventArgs(),
->>>>>>> 36714943
                 LoggingEventType.BuildCheckMessageEvent => new BuildCheckResultMessage(),
                 LoggingEventType.BuildCheckWarningEvent => new BuildCheckResultWarning(),
                 LoggingEventType.BuildCheckErrorEvent => new BuildCheckResultError(),
@@ -788,13 +763,10 @@
             {
                 return LoggingEventType.UninitializedPropertyRead;
             }
-<<<<<<< HEAD
-=======
             else if (eventType == typeof(GeneratedFileUsedEventArgs))
             {
                 return LoggingEventType.GeneratedFileUsedEvent;
             }
->>>>>>> 36714943
             else if (eventType == typeof(BuildCheckResultMessage))
             {
                 return LoggingEventType.BuildCheckMessageEvent;
