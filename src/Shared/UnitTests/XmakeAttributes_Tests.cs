--- conflicted
+++ resolved
@@ -1,28 +1,16 @@
-﻿// Copyright (c) Microsoft. All rights reserved.
+// Copyright (c) Microsoft. All rights reserved.
 // Licensed under the MIT license. See LICENSE file in the project root for full license information.
 
 using System;
-<<<<<<< HEAD
-
-using NUnit.Framework;
-=======
 using System.Collections.Generic;
->>>>>>> 3f8a403e
 using Microsoft.Build.Shared;
 using Xunit;
 
 namespace Microsoft.Build.UnitTests
 {
-<<<<<<< HEAD
-    [TestFixture]
-    public class XmakeAttributesTest
-    {
-        [Test]
-=======
     public class XmakeAttributesTest
     {
         [Fact]
->>>>>>> 3f8a403e
         public void TestIsSpecialTaskAttribute()
         {
             Assert.False(XMakeAttributes.IsSpecialTaskAttribute("NotAnAttribute"));
@@ -33,11 +21,7 @@
             Assert.True(XMakeAttributes.IsSpecialTaskAttribute(XMakeAttributes.msbuildRuntime));
         }
 
-<<<<<<< HEAD
-        [Test]
-=======
         [Fact]
->>>>>>> 3f8a403e
         public void TestIsBadlyCasedSpecialTaskAttribute()
         {
             Assert.False(XMakeAttributes.IsBadlyCasedSpecialTaskAttribute("NotAnAttribute"));
@@ -52,11 +36,7 @@
             Assert.True(XMakeAttributes.IsBadlyCasedSpecialTaskAttribute("msbuildarchitecture"));
         }
 
-<<<<<<< HEAD
-        [Test]
-=======
         [Fact]
->>>>>>> 3f8a403e
         public void TestIsNonBatchingTargetAttribute()
         {
             Assert.False(XMakeAttributes.IsNonBatchingTargetAttribute("NotAnAttribute"));
@@ -65,11 +45,7 @@
             Assert.True(XMakeAttributes.IsNonBatchingTargetAttribute(XMakeAttributes.condition));
         }
 
-<<<<<<< HEAD
-        [Test]
-=======
         [Fact]
->>>>>>> 3f8a403e
         public void TestRuntimeValuesMatch()
         {
             Assert.True(XMakeAttributes.RuntimeValuesMatch(XMakeAttributes.MSBuildRuntimeValues.any, XMakeAttributes.MSBuildRuntimeValues.currentRuntime));
@@ -81,11 +57,7 @@
             Assert.False(XMakeAttributes.RuntimeValuesMatch(XMakeAttributes.MSBuildRuntimeValues.clr4, XMakeAttributes.MSBuildRuntimeValues.clr2));
         }
 
-<<<<<<< HEAD
-        [Test]
-=======
         [Fact]
->>>>>>> 3f8a403e
         public void TestMergeRuntimeValues()
         {
             string mergedRuntime = null;
@@ -109,11 +81,7 @@
             Assert.Null(mergedRuntime);
         }
 
-<<<<<<< HEAD
-        [Test]
-=======
         [Fact]
->>>>>>> 3f8a403e
         public void TestArchitectureValuesMatch()
         {
             string currentArchitecture = Environment.Is64BitProcess ? XMakeAttributes.MSBuildArchitectureValues.x64 : XMakeAttributes.MSBuildArchitectureValues.x86;
@@ -128,11 +96,7 @@
             Assert.False(XMakeAttributes.ArchitectureValuesMatch(XMakeAttributes.MSBuildArchitectureValues.x64, XMakeAttributes.MSBuildArchitectureValues.x86));
         }
 
-<<<<<<< HEAD
-        [Test]
-=======
         [Fact]
->>>>>>> 3f8a403e
         public void TestMergeArchitectureValues()
         {
             string mergedArchitecture = null;
