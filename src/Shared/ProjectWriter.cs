--- conflicted
+++ resolved
@@ -119,11 +119,7 @@
 
             // don't write an XML declaration unless the project already has one or has non-default encoding
             _writeXmlDeclaration = projectRootElementDeclaration != null ||
-<<<<<<< HEAD
-                                   (_documentEncoding != null && !_documentEncoding.IsUtf8Encoding());
-=======
                                    _documentEncoding?.IsUtf8Encoding() == false;
->>>>>>> fd9321ac
         }
 
         /// <summary>
