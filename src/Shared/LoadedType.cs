--- conflicted
+++ resolved
@@ -48,20 +48,12 @@
             Type? t = type;
             while (t is not null)
             {
-<<<<<<< HEAD
-                if (TypeExtensions.HasAttribute<LoadInSeparateAppDomainAttribute>(t))
-=======
                 if (TypeUtilities.HasAttribute<LoadInSeparateAppDomainAttribute>(t))
->>>>>>> 095d1782
                 {
                     HasLoadInSeparateAppDomainAttribute = true;
                 }
 
-<<<<<<< HEAD
-                if (TypeExtensions.HasAttribute<RunInSTAAttribute>(t))
-=======
                 if (TypeUtilities.HasAttribute<RunInSTAAttribute>(t))
->>>>>>> 095d1782
                 {
                     HasSTAThreadAttribute = true;
                 }
@@ -98,11 +90,7 @@
                             requiredAttribute = true;
                         }
                     }
-<<<<<<< HEAD
-                    catch
-=======
                     catch (Exception e) when (!ExceptionHandling.IsCriticalException(e))
->>>>>>> 095d1782
                     {
                         // Skip attributes that can't be loaded
                         continue;
@@ -119,15 +107,9 @@
                         pt = pt.GetElementType();
                     }
                 }
-<<<<<<< HEAD
-                catch
-                {
-                    // Skip properties with types that can't be loaded
-=======
                 catch (Exception e) when (!ExceptionHandling.IsCriticalException(e))
                 {
                     // Skip properties that can't be loaded
->>>>>>> 095d1782
                     continue;
                 }
 
@@ -136,11 +118,7 @@
                 {
                     isAssignableToITask = pt != null && iTaskItemType.IsAssignableFrom(pt);
                 }
-<<<<<<< HEAD
-                catch
-=======
                 catch (Exception e) when (!ExceptionHandling.IsCriticalException(e))
->>>>>>> 095d1782
                 {
                     // Can't determine assignability, default to false
                 }
@@ -152,11 +130,7 @@
                     {
                         PropertyAssemblyQualifiedNames[i] = Properties[i]?.PropertyType?.AssemblyQualifiedName ?? string.Empty;
                     }
-<<<<<<< HEAD
-                    catch
-=======
                     catch (Exception e) when (!ExceptionHandling.IsCriticalException(e))
->>>>>>> 095d1782
                     {
                         PropertyAssemblyQualifiedNames[i] = string.Empty;
                     }
@@ -245,52 +219,4 @@
 
         #endregion
     }
-
-#if !NET35
-
-    internal static class TypeExtensions
-    {
-        public static bool HasAttribute<T>(this Type type) where T : Attribute
-        {
-            return type.HasAttribute(typeof(T).Name);
-        }
-
-        public static bool HasAttribute(this Type type, string attributeName)
-        {
-            if (type == null)
-            {
-                return false;
-            }
-
-            try
-            {
-                return CustomAttributeData.GetCustomAttributes(type).Any(attr => SafeGetAttributeName(attr) == attributeName);
-            }
-            catch
-            {
-                return false;
-            }
-        }
-
-        private static string? SafeGetAttributeName(CustomAttributeData attr)
-        {
-            try
-            {
-                return attr.AttributeType?.Name;
-            }
-            catch (TypeLoadException)
-            {
-                // Skip this attribute - it references a type that can't be loaded
-                // It might be available in the child node.
-                return null;
-            }
-            catch (System.IO.FileNotFoundException)
-            {
-                // Skip this attribute - it references a type that can't be found
-                // It might be available in the child node.
-                return null;
-            }
-        }
-    }
-#endif
 }