--- conflicted
+++ resolved
@@ -25,15 +25,15 @@
         /// <param name="loadedAssembly">The assembly which has been loaded, if any</param>
         /// <param name="loadedViaMetadataLoadContext">Whether this type was loaded via MetadataLoadContext</param>
         /// <param name="iTaskItemType">type of an ITaskItem</param>
-        /// <param name="architecture">assembly architecture extracted from PE flags</param>
-        /// <param name="runtime"></param>
+        /// <param name="runtime">Assembly runtime based on assembly attributes.</param>
+        /// <param name="architecture">Assembly architecture extracted from PE flags</param>
         internal LoadedType(
             Type type,
             AssemblyLoadInfo assemblyLoadInfo,
             Assembly loadedAssembly,
             Type iTaskItemType,
+            string? runtime = null,
             string? architecture = null,
-            string? runtime = null,
             bool loadedViaMetadataLoadContext = false)
         {
             ErrorUtilities.VerifyThrow(type != null, "We must have the type.");
@@ -46,11 +46,8 @@
             HasSTAThreadAttribute = CheckForHardcodedSTARequirement();
             LoadedAssemblyName = loadedAssembly.GetName();
             LoadedViaMetadataLoadContext = loadedViaMetadataLoadContext;
-<<<<<<< HEAD
             Architecture = architecture;
             Runtime = runtime;
-=======
->>>>>>> 9e6b65ff
 
             // For inline tasks loaded from bytes, Assembly.Location is empty, so use the original path
             Path = string.IsNullOrEmpty(loadedAssembly.Location)
@@ -166,9 +163,9 @@
             }
 #else
             // For v3.5 fallback to old full type approach, as oppose to reflection only
-            HasLoadInSeparateAppDomainAttribute = this.Type.GetTypeInfo().IsDefined(typeof(LoadInSeparateAppDomainAttribute), true /* inherited */);
-            HasSTAThreadAttribute = this.Type.GetTypeInfo().IsDefined(typeof(RunInSTAAttribute), true /* inherited */);
-            IsMarshalByRef = this.Type.IsMarshalByRef;
+            HasLoadInSeparateAppDomainAttribute = Type.GetTypeInfo().IsDefined(typeof(LoadInSeparateAppDomainAttribute), true /* inherited */);
+            HasSTAThreadAttribute = Type.GetTypeInfo().IsDefined(typeof(RunInSTAAttribute), true /* inherited */);
+            IsMarshalByRef = Type.IsMarshalByRef;
 #endif
         }
 
@@ -190,12 +187,8 @@
         public bool IsMarshalByRef { get; }
 
         /// <summary>
-<<<<<<< HEAD
         /// Gets whether this type was loaded via MetadataLoadContext.
         /// If true, the assembly will be pushed out of process.
-=======
-        /// Gets whether this type was loaded by using MetadataLoadContext.
->>>>>>> 9e6b65ff
         /// </summary>
         public bool LoadedViaMetadataLoadContext { get; }
 
