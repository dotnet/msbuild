﻿// Licensed to the .NET Foundation under one or more agreements.
// The .NET Foundation licenses this file to you under the MIT license.

using System;
<<<<<<< HEAD
using System.Collections.Generic;
using System.Linq;
=======
>>>>>>> f1c93839
using System.Reflection;
using Microsoft.Build.Execution;
using Microsoft.Build.Framework;


namespace Microsoft.Build.Shared
{
    /// <summary>
    /// This class packages information about a type loaded from an assembly: for example,
    /// the GenerateResource task class type or the ConsoleLogger logger class type.
    /// </summary>
    internal sealed class LoadedType
    {
        #region Constructor

        /// <summary>
        /// Creates an instance of this class for the given type.
        /// </summary>
        /// <param name="type">The Type to be loaded</param>
        /// <param name="assemblyLoadInfo">Information used to load the assembly</param>
        /// <param name="loadedAssembly">The assembly which has been loaded, if any</param>
        /// <param name="loadedViaMetadataLoadContext">Whether this type was loaded via MetadataLoadContext</param>
        /// <param name="iTaskItemType">type of an ITaskItem</param>
        internal LoadedType(Type type, AssemblyLoadInfo assemblyLoadInfo, Assembly loadedAssembly, Type iTaskItemType, bool loadedViaMetadataLoadContext = false)
        {
            ErrorUtilities.VerifyThrow(type != null, "We must have the type.");
            ErrorUtilities.VerifyThrow(assemblyLoadInfo != null, "We must have the assembly the type was loaded from.");
            ErrorUtilities.VerifyThrow(loadedAssembly is not null, "The assembly should always be loaded even if only by MetadataLoadContext.");

            Type = type;
            Assembly = assemblyLoadInfo;

            HasSTAThreadAttribute = CheckForHardcodedSTARequirement();
            LoadedAssemblyName = loadedAssembly.GetName();
            Path = loadedAssembly.Location;
            LoadedAssembly = loadedAssembly;

#if !NET35
            // This block is reflection only loaded type implementation. Net35 does not support it, and fall backs to former implementation in #else
            // Property `Properties` set in this block aren't used by TaskHosts. Properties below are only used on the NodeProvider side to get information about the
            // properties and reflect over them without needing them to be fully loaded, so it also isn't need for TaskHosts.

            // MetadataLoadContext-loaded Type objects don't support testing for inherited attributes, so we manually walk the BaseType chain.
            Type? t = type;
            while (t is not null)
            {
<<<<<<< HEAD
                IList<CustomAttributeData> attributes = CustomAttributeData.GetCustomAttributes(t);
                if (attributes.Any(attr => attr.AttributeType.Name.Equals(nameof(LoadInSeparateAppDomainAttribute))))
=======
                if (TypeUtilities.HasAttribute<LoadInSeparateAppDomainAttribute>(t))
>>>>>>> f1c93839
                {
                    HasLoadInSeparateAppDomainAttribute = true;
                }

<<<<<<< HEAD
                if (attributes.Any(attr => attr.AttributeType.Name.Equals(nameof(RunInSTAAttribute))))
=======
                if (TypeUtilities.HasAttribute<RunInSTAAttribute>(t))
>>>>>>> f1c93839
                {
                    HasSTAThreadAttribute = true;
                }

                if (t.IsMarshalByRef)
                {
                    IsMarshalByRef = true;
                }

                t = t.BaseType;
            }

            PropertyInfo[] props = type.GetProperties(BindingFlags.Instance | BindingFlags.Public);
            Properties = new ReflectableTaskPropertyInfo[props.Length];
            if (loadedViaMetadataLoadContext)
            {
                PropertyAssemblyQualifiedNames = new string[props.Length];
            }

            for (int i = 0; i < props.Length; i++)
            {
                bool outputAttribute = false;
                bool requiredAttribute = false;
                foreach (CustomAttributeData attr in CustomAttributeData.GetCustomAttributes(props[i]))
                {
                    try
                    {
                        if (attr.AttributeType?.Name.Equals(nameof(OutputAttribute)) == true)
                        {
                            outputAttribute = true;
                        }
                        else if (attr.AttributeType?.Name.Equals(nameof(RequiredAttribute)) == true)
                        {
                            requiredAttribute = true;
                        }
                    }
                    catch (Exception e) when (!ExceptionHandling.IsCriticalException(e))
                    {
                        // Skip attributes that can't be loaded
                        continue;
                    }
                }

                // Check whether it's assignable to ITaskItem or ITaskItem[]. Simplify to just checking for ITaskItem.
                Type? pt = null;
                try
                {
                    pt = props[i].PropertyType;
                    if (pt.IsArray)
                    {
                        pt = pt.GetElementType();
                    }
                }
                catch (Exception e) when (!ExceptionHandling.IsCriticalException(e))
                {
                    // Skip properties that can't be loaded
                    continue;
                }

                bool isAssignableToITask = false;
                try
                {
                    isAssignableToITask = pt != null && iTaskItemType.IsAssignableFrom(pt);
                }
                catch (Exception e) when (!ExceptionHandling.IsCriticalException(e))
                {
                    // Can't determine assignability, default to false
                }

                Properties[i] = new ReflectableTaskPropertyInfo(props[i], outputAttribute, requiredAttribute, isAssignableToITask);
                if (loadedViaMetadataLoadContext && PropertyAssemblyQualifiedNames != null)
                {
                    try
                    {
                        PropertyAssemblyQualifiedNames[i] = Properties[i]?.PropertyType?.AssemblyQualifiedName ?? string.Empty;
                    }
                    catch (Exception e) when (!ExceptionHandling.IsCriticalException(e))
                    {
                        PropertyAssemblyQualifiedNames[i] = string.Empty;
                    }
                }
            }
#else
            // For v3.5 fallback to old full type approach, as oppose to reflection only
            HasLoadInSeparateAppDomainAttribute = this.Type.GetTypeInfo().IsDefined(typeof(LoadInSeparateAppDomainAttribute), true /* inherited */);
            HasSTAThreadAttribute = this.Type.GetTypeInfo().IsDefined(typeof(RunInSTAAttribute), true /* inherited */);
            IsMarshalByRef = this.Type.IsMarshalByRef;
#endif
        }

        #endregion

        /// <summary>
        /// Gets whether there's a LoadInSeparateAppDomain attribute on this type.
        /// </summary>
        public bool HasLoadInSeparateAppDomainAttribute { get; }

        /// <summary>
        /// Gets whether there's a STAThread attribute on the Execute method of this type.
        /// </summary>
        public bool HasSTAThreadAttribute { get; }

        /// <summary>
        /// Gets whether this type implements MarshalByRefObject.
        /// </summary>
        public bool IsMarshalByRef { get; }

        /// <summary>
        /// Determines if the task has a hardcoded requirement for STA thread usage.
        /// </summary>
        private bool CheckForHardcodedSTARequirement()
        {
            // Special hard-coded attributes for certain legacy tasks which need to run as STA because they were written before
            // we changed to running all tasks in MTA.
            if (String.Equals("Microsoft.Build.Tasks.Xaml.PartialClassGenerationTask", Type.FullName, StringComparison.OrdinalIgnoreCase))
            {
                AssemblyName assemblyName = Type.GetTypeInfo().Assembly.GetName();
                Version lastVersionToForce = new Version(3, 5);
                if (assemblyName.Version?.CompareTo(lastVersionToForce) > 0)
                {
                    if (String.Equals(assemblyName.Name, "PresentationBuildTasks", StringComparison.OrdinalIgnoreCase))
                    {
                        return true;
                    }
                }
            }

            return false;
        }

        #region Properties

        /// <summary>
        /// Gets the type that was loaded from an assembly.
        /// </summary>
        /// <value>The loaded type.</value>
        internal Type Type { get; private set; }

        internal AssemblyName LoadedAssemblyName { get; private set; }

        internal string Path { get; private set; }

        /// <summary>
        /// If we loaded an assembly for this type.
        /// We use this information to help created AppDomains to resolve types that it could not load successfully
        /// </summary>
        internal Assembly LoadedAssembly { get; private set; }

#if !NET35
        internal ReflectableTaskPropertyInfo[] Properties { get; private set; }
#endif

        /// <summary>
        /// Assembly-qualified names for properties. Only has a value if this type was loaded using MetadataLoadContext.
        /// </summary>
        internal string[]? PropertyAssemblyQualifiedNames { get; private set; }

        /// <summary>
        /// Gets the assembly the type was loaded from.
        /// </summary>
        /// <value>The assembly info for the loaded type.</value>
        internal AssemblyLoadInfo Assembly { get; private set; }

        #endregion
    }
}<|MERGE_RESOLUTION|>--- conflicted
+++ resolved
@@ -2,15 +2,11 @@
 // The .NET Foundation licenses this file to you under the MIT license.
 
 using System;
-<<<<<<< HEAD
 using System.Collections.Generic;
 using System.Linq;
-=======
->>>>>>> f1c93839
 using System.Reflection;
 using Microsoft.Build.Execution;
 using Microsoft.Build.Framework;
-
 
 namespace Microsoft.Build.Shared
 {
@@ -53,21 +49,13 @@
             Type? t = type;
             while (t is not null)
             {
-<<<<<<< HEAD
-                IList<CustomAttributeData> attributes = CustomAttributeData.GetCustomAttributes(t);
-                if (attributes.Any(attr => attr.AttributeType.Name.Equals(nameof(LoadInSeparateAppDomainAttribute))))
-=======
-                if (TypeUtilities.HasAttribute<LoadInSeparateAppDomainAttribute>(t))
->>>>>>> f1c93839
+                IList<CustomAttributeData> attributes = t.GetCustomAttributes();
+                if (TypeUtilities.ContainsAttribute<LoadInSeparateAppDomainAttribute>(attributes))
                 {
                     HasLoadInSeparateAppDomainAttribute = true;
                 }
 
-<<<<<<< HEAD
-                if (attributes.Any(attr => attr.AttributeType.Name.Equals(nameof(RunInSTAAttribute))))
-=======
-                if (TypeUtilities.HasAttribute<RunInSTAAttribute>(t))
->>>>>>> f1c93839
+                if (TypeUtilities.ContainsAttribute<RunInSTAAttribute>(attributes))
                 {
                     HasSTAThreadAttribute = true;
                 }
