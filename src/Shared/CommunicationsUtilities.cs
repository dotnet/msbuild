--- conflicted
+++ resolved
@@ -107,7 +107,6 @@
                 : BuildEnvironmentHelper.Instance.MSBuildToolsDirectoryRoot;
             CommunicationsUtilities.Trace("Tools directory root is " + toolsDirectory);
             salt = CommunicationsUtilities.GetHashCode(handshakeSalt + toolsDirectory);
-<<<<<<< HEAD
 
             if (isNetTaskHost)
             {
@@ -125,17 +124,9 @@
                 fileVersionBuild = fileVersion.Build;
                 fileVersionPrivate = fileVersion.Revision;
             }
-
+            
+            using Process currentProcess = Process.GetCurrentProcess();
             sessionId = Process.GetCurrentProcess().SessionId;
-=======
-            Version fileVersion = new Version(FileVersionInfo.GetVersionInfo(Assembly.GetExecutingAssembly().Location).FileVersion);
-            fileVersionMajor = fileVersion.Major;
-            fileVersionMinor = fileVersion.Minor;
-            fileVersionBuild = fileVersion.Build;
-            fileVersionPrivate = fileVersion.Revision;
-            using Process currentProcess = Process.GetCurrentProcess();
-            sessionId = currentProcess.SessionId;
->>>>>>> 82c3342f
         }
 
         // This is used as a key, so it does not need to be human readable.
