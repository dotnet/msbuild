--- conflicted
+++ resolved
@@ -1,13 +1,10 @@
-<<<<<<< HEAD
-﻿using Microsoft.Build.Framework;
+// Licensed to the .NET Foundation under one or more agreements.
+// The .NET Foundation licenses this file to you under the MIT license.
+
+using Microsoft.Build.Framework;
 using Microsoft.Build.Shared;
 using Microsoft.Build.UnitTests;
 using Shouldly;
-=======
-﻿// Licensed to the .NET Foundation under one or more agreements.
-// The .NET Foundation licenses this file to you under the MIT license.
-
->>>>>>> c0242cf3
 using System;
 using System.Collections.Generic;
 using Microsoft.Build.Shared;
