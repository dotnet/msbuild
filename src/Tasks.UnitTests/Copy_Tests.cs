// Licensed to the .NET Foundation under one or more agreements.
// The .NET Foundation licenses this file to you under the MIT license.

using System;
using System.Collections.Generic;
using System.Diagnostics;
using System.IO;
using System.Linq;
using System.Runtime.InteropServices;
using System.Threading;
#if FEATURE_SECURITY_PERMISSIONS
using System.Security.AccessControl;
#endif

using Microsoft.Build.Framework;
using Microsoft.Build.Shared;
using Microsoft.Build.Tasks;
using Microsoft.Build.Utilities;
using Shouldly;
using Xunit;
using Xunit.Abstractions;
using Xunit.NetCore.Extensions;

#nullable disable

namespace Microsoft.Build.UnitTests
{
    public class Copy_Tests : IDisposable
    {
        /// <summary>
        /// Gets data for testing with combinations of isUseHardLinks and isUseSymbolicLinks.
        /// Index 0 is the value for isUseHardLinks.
        /// Index 1 is the value for isUseSymbolicLinks.
        /// </summary>
        public static IEnumerable<object[]> GetHardLinksSymLinks() => new List<object[]>
        {
            new object[] { false, false },
            new object[] { false, true },
            new object[] { true, false },

            /* Cases not covered
            new object[] { true, true },
            */
        };

        /// <summary>
        /// Gets data for testing with combinations of isUseHardLinks, isUseSymbolicLinks, and isUseSingleThreadedCopy.
        /// Index 0 is the value for isUseHardLinks.
        /// Index 1 is the value for isUseSymbolicLinks.
        /// Index 2 is the value for isUseSingleThreadedCopy.
        /// </summary>
        public static IEnumerable<object[]> GetHardLinksSymLinksSingleThreaded() => new List<object[]>
        {
            new object[] { false, false, false },
            new object[] { false, false, true },
            new object[] { false, true, false },
            new object[] { true, false, false },

            /* Cases not covered
            new object[] { false, true, true },
            new object[] { true, false, true },
            new object[] { true, true, false },
            new object[] { true, true, true },
            */
        };

        private const int NoParallelismThreadCount = 1;
        private const int DefaultParallelismThreadCount = int.MaxValue;

        private int GetParallelismThreadCount(bool isUseSingleThreadedCopy) => isUseSingleThreadedCopy ? NoParallelismThreadCount : DefaultParallelismThreadCount;

        /// <summary>
        /// Temporarily save off the value of MSBUILDALWAYSOVERWRITEREADONLYFILES, so that we can run
        /// the tests isolated from the current state of the environment, but put it back how it belongs
        /// once we're done.
        /// </summary>
        private readonly string _alwaysOverwriteReadOnlyFiles;

        /// <summary>
        /// Temporarily save off the value of MSBUILDALWAYSRETRY, so that we can run
        /// the tests isolated from the current state of the environment, but put it back how it belongs
        /// once we're done.
        /// </summary>
        private readonly string _alwaysRetry;

        private readonly ITestOutputHelper _testOutputHelper;

        /// <summary>
        /// There are a couple of environment variables that can affect the operation of the Copy
        /// task.  Make sure none of them are set.
        /// </summary>
        public Copy_Tests(ITestOutputHelper testOutputHelper)
        {
            _testOutputHelper = testOutputHelper;
            _alwaysOverwriteReadOnlyFiles = Environment.GetEnvironmentVariable(Copy.AlwaysOverwriteReadOnlyFilesEnvVar);
            _alwaysRetry = Environment.GetEnvironmentVariable(Copy.AlwaysRetryEnvVar);

            Environment.SetEnvironmentVariable(Copy.AlwaysOverwriteReadOnlyFilesEnvVar, String.Empty);
            Environment.SetEnvironmentVariable(Copy.AlwaysRetryEnvVar, String.Empty);

            Copy.RefreshInternalEnvironmentValues();
        }

        /// <summary>
        /// Restore the environment variables we cleared out at the beginning of the test.
        /// </summary>
        public void Dispose()
        {
            Environment.SetEnvironmentVariable(Copy.AlwaysOverwriteReadOnlyFilesEnvVar, _alwaysOverwriteReadOnlyFiles);
            Environment.SetEnvironmentVariable(Copy.AlwaysRetryEnvVar, _alwaysRetry);

            Copy.RefreshInternalEnvironmentValues();
        }

        /// <summary>
        /// If OnlyCopyIfDifferent is set to "true" then we shouldn't copy over files that
        /// have the same date and time.
        /// </summary>
        [Theory]
        [MemberData(nameof(GetHardLinksSymLinksSingleThreaded))]
        public void DontCopyOverSameFile(bool isUseHardLinks, bool isUseSymbolicLinks, bool isUseSingleThreadedCopy)
        {
            string file = FileUtilities.GetTemporaryFile();
            try
            {
                using (StreamWriter sw = FileUtilities.OpenWrite(file, true)) // HIGHCHAR: Test writes in UTF8 without preamble.
                {
                    sw.Write("This is a temp file.");
                }

                ITaskItem f = new TaskItem(file);
                ITaskItem[] sourceFiles = { f };
                ITaskItem[] destinationFiles = { f };

                CopyMonitor m = new CopyMonitor();
                Copy t = new Copy
                {
                    RetryDelayMilliseconds = 1,  // speed up tests!
                    BuildEngine = new MockEngine(_testOutputHelper),
                    SourceFiles = sourceFiles,
                    DestinationFiles = destinationFiles,
                    SkipUnchangedFiles = true,
                    UseHardlinksIfPossible = isUseHardLinks,
                    UseSymboliclinksIfPossible = isUseSymbolicLinks,
                };

                t.Execute(m.CopyFile, GetParallelismThreadCount(isUseSingleThreadedCopy));

                // Expect for there to have been no copies.
                Assert.Equal(0, m.copyCount);

                ((MockEngine)t.BuildEngine).AssertLogDoesntContain("MSB3026"); // Didn't do retries
            }
            finally
            {
                File.Delete(file);
            }
        }

        /// <summary>
        /// Question should not copy any files.
        /// </summary>
        [Theory]
        [MemberData(nameof(GetHardLinksSymLinksSingleThreaded))]
        public void QuestionCopyFile(bool isUseHardLinks, bool isUseSymbolicLinks, bool isUseSingleThreadedCopy)
        {
            string source = FileUtilities.GetTemporaryFile();
            string destination = FileUtilities.GetTemporaryFile(null, ".tmp", false);
            string content = "This is a source file.";

            try
            {
                using (StreamWriter sw = FileUtilities.OpenWrite(source, true))
                {
                    sw.Write(content);
                }

                ITaskItem sourceItem = new TaskItem(source);
                ITaskItem destinationItem = new TaskItem(destination);
                ITaskItem[] sourceFiles = { sourceItem };
                ITaskItem[] destinationFiles = { destinationItem };

                CopyMonitor m = new CopyMonitor();
                Copy t = new Copy
                {
                    RetryDelayMilliseconds = 1,  // speed up tests!
                    BuildEngine = new MockEngine(_testOutputHelper),
                    SourceFiles = sourceFiles,
                    DestinationFiles = destinationFiles,
                    UseHardlinksIfPossible = isUseHardLinks,
                    UseSymboliclinksIfPossible = isUseSymbolicLinks,
                    FailIfNotIncremental = true,
                };

                Assert.False(t.Execute(m.CopyFile, GetParallelismThreadCount(isUseSingleThreadedCopy)));

                // Expect for there to have been no copies.
                Assert.Equal(0, m.copyCount);

                Assert.False(FileUtilities.FileExistsNoThrow(destination));
            }
            finally
            {
                File.Delete(source);
            }
        }

        /// <summary>
        /// Question copy should not error if copy did no work.
        /// </summary>
        [Theory]
        [MemberData(nameof(GetHardLinksSymLinksSingleThreaded))]
        public void QuestionCopyFileSameContent(bool isUseHardLinks, bool isUseSymbolicLinks, bool isUseSingleThreadedCopy)
        {
            string source = FileUtilities.GetTemporaryFile();
            string destination = FileUtilities.GetTemporaryFile();
            string content = "This is a source file.";
            DateTime testTime = DateTime.Now;

            try
            {
                using (StreamWriter sw = FileUtilities.OpenWrite(source, true))
                {
                    sw.Write(content);
                }

                using (StreamWriter sw = FileUtilities.OpenWrite(destination, true))
                {
                    sw.Write(content);
                }

                FileInfo sourcefi = new FileInfo(source);
                sourcefi.LastWriteTimeUtc = testTime;

                FileInfo destinationfi = new FileInfo(destination);
                destinationfi.LastWriteTimeUtc = testTime;

                ITaskItem sourceItem = new TaskItem(source);
                ITaskItem destinationItem = new TaskItem(destination);
                ITaskItem[] sourceFiles = { sourceItem };
                ITaskItem[] destinationFiles = { destinationItem };

                CopyMonitor m = new CopyMonitor();
                Copy t = new Copy
                {
                    RetryDelayMilliseconds = 1,  // speed up tests!
                    BuildEngine = new MockEngine(_testOutputHelper),
                    SourceFiles = sourceFiles,
                    DestinationFiles = destinationFiles,
                    UseHardlinksIfPossible = isUseHardLinks,
                    UseSymboliclinksIfPossible = isUseSymbolicLinks,
                    SkipUnchangedFiles = true,
                    FailIfNotIncremental = true,
                };
                Assert.True(t.Execute(m.CopyFile, GetParallelismThreadCount(isUseSingleThreadedCopy)));

                // Expect for there to have been no copies.
                Assert.Equal(0, m.copyCount);

                ((MockEngine)t.BuildEngine).AssertLogDoesntContain("MSB3026"); // Didn't do retries
            }
            finally
            {
                File.Delete(source);
                File.Delete(destination);
            }
        }

        /// <summary>
        /// Question copy should error if a copy will occur.
        /// </summary>
        [Theory]
        [MemberData(nameof(GetHardLinksSymLinksSingleThreaded))]
        public void QuestionCopyFileNotSameContent(bool isUseHardLinks, bool isUseSymbolicLinks, bool isUseSingleThreadedCopy)
        {
            string source = FileUtilities.GetTemporaryFile();
            string destination = FileUtilities.GetTemporaryFile();
            try
            {
                using (StreamWriter sw = FileUtilities.OpenWrite(source, true))
                {
                    sw.Write("This is a source file.");
                }

                using (StreamWriter sw = FileUtilities.OpenWrite(destination, true))
                {
                    sw.Write("This is a destination file.");
                }

                ITaskItem sourceItem = new TaskItem(source);
                ITaskItem destinationItem = new TaskItem(destination);
                ITaskItem[] sourceFiles = { sourceItem };
                ITaskItem[] destinationFiles = { destinationItem };

                CopyMonitor m = new CopyMonitor();
                Copy t = new Copy
                {
                    RetryDelayMilliseconds = 1,  // speed up tests!
                    BuildEngine = new MockEngine(_testOutputHelper),
                    SourceFiles = sourceFiles,
                    DestinationFiles = destinationFiles,
                    UseHardlinksIfPossible = isUseHardLinks,
                    UseSymboliclinksIfPossible = isUseSymbolicLinks,
                    SkipUnchangedFiles = true,
                    FailIfNotIncremental = true,
                };

                Assert.False(t.Execute(m.CopyFile, GetParallelismThreadCount(isUseSingleThreadedCopy)));

                // Expect for there to have been no copies.
                Assert.Equal(0, m.copyCount);

                ((MockEngine)t.BuildEngine).AssertLogDoesntContain("MSB3026"); // Didn't do retries
            }
            finally
            {
                File.Delete(source);
                File.Delete(destination);
            }
        }

        /// <summary>
        /// Unless ignore readonly attributes is set, we should not copy over readonly files.
        /// </summary>
        [Theory]
        [Trait("Category", "netcore-osx-failing")]
        [Trait("Category", "netcore-linux-failing")]
        [MemberData(nameof(GetHardLinksSymLinks))]
        public void DoNotNormallyCopyOverReadOnlyFile(bool isUseHardLinks, bool isUseSymbolicLinks)
        {
            string source = FileUtilities.GetTemporaryFile();
            string destination = FileUtilities.GetTemporaryFile();
            try
            {
                using (StreamWriter sw = FileUtilities.OpenWrite(source, true))
                {
                    sw.Write("This is a source file.");
                }

                using (StreamWriter sw = FileUtilities.OpenWrite(destination, true))
                {
                    sw.Write("This is a destination file.");
                }

                File.SetAttributes(destination, FileAttributes.ReadOnly);

                ITaskItem sourceItem = new TaskItem(source);
                ITaskItem destinationItem = new TaskItem(destination);
                ITaskItem[] sourceFiles = { sourceItem };
                ITaskItem[] destinationFiles = { destinationItem };

                var t = new Copy
                {
                    RetryDelayMilliseconds = 1,  // speed up tests!
                    BuildEngine = new MockEngine(_testOutputHelper),
                    SourceFiles = sourceFiles,
                    DestinationFiles = destinationFiles,
                    SkipUnchangedFiles = true,
                    // OverwriteReadOnlyFiles defaults to false
                    UseHardlinksIfPossible = isUseHardLinks,
                    UseSymboliclinksIfPossible = isUseSymbolicLinks,
                };

                // Should fail: target is readonly
                Assert.False(t.Execute());

                // Expect for there to have been no copies.
                Assert.Empty(t.CopiedFiles);

                string destinationContent = File.ReadAllText(destination);
                Assert.Equal("This is a destination file.", destinationContent);

                ((MockEngine)t.BuildEngine).AssertLogDoesntContain("MSB3026"); // did not do retries as it was r/o
            }
            finally
            {
                File.SetAttributes(source, FileAttributes.Normal);
                File.SetAttributes(destination, FileAttributes.Normal);
                File.Delete(source);
                File.Delete(destination);
            }
        }

        /// <summary>
        /// If MSBUILDALWAYSOVERWRITEREADONLYFILES is set, then overwrite read-only even when
        /// OverwriteReadOnlyFiles is false
        /// </summary>
        [Theory]
        [Trait("Category", "netcore-osx-failing")]
        [Trait("Category", "netcore-linux-failing")]
        [MemberData(nameof(GetHardLinksSymLinks))]
        public void CopyOverReadOnlyFileEnvironmentOverride(bool isUseHardLinks, bool isUseSymbolicLinks)
        {
            string source = FileUtilities.GetTemporaryFile();
            string destination = FileUtilities.GetTemporaryFile();
            string oldAlwaysOverwriteValue = Environment.GetEnvironmentVariable(Copy.AlwaysOverwriteReadOnlyFilesEnvVar);

            try
            {
                Environment.SetEnvironmentVariable(Copy.AlwaysOverwriteReadOnlyFilesEnvVar, "1   ");

                using (StreamWriter sw = FileUtilities.OpenWrite(source, true))
                {
                    sw.Write("This is a source file.");
                }

                using (StreamWriter sw = FileUtilities.OpenWrite(destination, true))
                {
                    sw.Write("This is a destination file.");
                }

                File.SetAttributes(destination, FileAttributes.ReadOnly);

                ITaskItem sourceItem = new TaskItem(source);
                ITaskItem destinationItem = new TaskItem(destination);
                ITaskItem[] sourceFiles = { sourceItem };
                ITaskItem[] destinationFiles = { destinationItem };

                var t = new Copy
                {
                    RetryDelayMilliseconds = 1,  // speed up tests!
                    BuildEngine = new MockEngine(_testOutputHelper),
                    SourceFiles = sourceFiles,
                    DestinationFiles = destinationFiles,
                    SkipUnchangedFiles = true,
                    OverwriteReadOnlyFiles = false,
                    UseHardlinksIfPossible = isUseHardLinks,
                    UseSymboliclinksIfPossible = isUseSymbolicLinks,
                };

                // Should not fail although target is readonly
                Assert.True(t.Execute());

                // Should have copied file anyway
                Assert.Single(t.CopiedFiles);

                string destinationContent = File.ReadAllText(destination);
                Assert.Equal("This is a source file.", destinationContent);

                ((MockEngine)t.BuildEngine).AssertLogDoesntContain("MSB3026"); // Didn't do retries
            }
            finally
            {
                Environment.SetEnvironmentVariable(Copy.AlwaysOverwriteReadOnlyFilesEnvVar, oldAlwaysOverwriteValue);

                File.Delete(source);
                File.Delete(destination);
            }
        }

        /// <summary>
        /// If MSBUILDALWAYSRETRY is set, keep retrying the copy.
        /// </summary>
        [Theory]
        [Trait("Category", "netcore-osx-failing")]
        [Trait("Category", "netcore-linux-failing")]
        [MemberData(nameof(GetHardLinksSymLinks))]
        public void AlwaysRetryCopyEnvironmentOverride(bool isUseHardLinks, bool isUseSymbolicLinks)
        {
            string source = FileUtilities.GetTemporaryFile();
            string destination = FileUtilities.GetTemporaryFile();
            string oldAlwaysRetryValue = Environment.GetEnvironmentVariable(Copy.AlwaysRetryEnvVar);

            try
            {
                Environment.SetEnvironmentVariable(Copy.AlwaysRetryEnvVar, "1   ");
                Copy.RefreshInternalEnvironmentValues();

                using (StreamWriter sw = FileUtilities.OpenWrite(source, true))
                {
                    sw.Write("This is a source file.");
                }

                using (StreamWriter sw = FileUtilities.OpenWrite(destination, true))
                {
                    sw.Write("This is a destination file.");
                }

                File.SetAttributes(destination, FileAttributes.ReadOnly);

                ITaskItem sourceItem = new TaskItem(source);
                ITaskItem destinationItem = new TaskItem(destination);
                ITaskItem[] sourceFiles = { sourceItem };
                ITaskItem[] destinationFiles = { destinationItem };

                var t = new Copy
                {
                    RetryDelayMilliseconds = 1,  // speed up tests!
                    BuildEngine = new MockEngine(_testOutputHelper),
                    SourceFiles = sourceFiles,
                    DestinationFiles = destinationFiles,
                    SkipUnchangedFiles = true,
                    OverwriteReadOnlyFiles = false,
                    Retries = 5,
                    UseHardlinksIfPossible = isUseHardLinks,
                    UseSymboliclinksIfPossible = isUseSymbolicLinks,
                };

                // The file is read-only, so the retries will all fail.
                Assert.False(t.Execute());

                // 3 warnings per retry, except the last one which has only two.
                ((MockEngine)t.BuildEngine).AssertLogContains("MSB3026");
                Assert.Equal(((t.Retries + 1) * 3) - 1, ((MockEngine)t.BuildEngine).Warnings);

                // One error for "retrying failed", one error for "copy failed"
                ((MockEngine)t.BuildEngine).AssertLogContains("MSB3027");
                ((MockEngine)t.BuildEngine).AssertLogContains("MSB3021");
                Assert.Equal(2, ((MockEngine)t.BuildEngine).Errors);
            }
            finally
            {
                Environment.SetEnvironmentVariable(Copy.AlwaysRetryEnvVar, oldAlwaysRetryValue);
                Copy.RefreshInternalEnvironmentValues();

                File.SetAttributes(destination, FileAttributes.Normal);

                File.Delete(source);
                File.Delete(destination);
            }
        }

        /// <summary>
        /// Unless ignore readonly attributes is set, we should not copy over readonly files.
        /// </summary>
        [Theory]
        [Trait("Category", "netcore-osx-failing")]
        [Trait("Category", "netcore-linux-failing")]
        [MemberData(nameof(GetHardLinksSymLinks))]
        public void CopyOverReadOnlyFileParameterIsSet(bool isUseHardLinks, bool isUseSymbolicLinks)
        {
            string source = FileUtilities.GetTemporaryFile();
            string destination = FileUtilities.GetTemporaryFile();
            try
            {
                using (StreamWriter sw = FileUtilities.OpenWrite(source, true))
                {
                    sw.Write("This is a source file.");
                }

                using (StreamWriter sw = FileUtilities.OpenWrite(destination, true))
                {
                    sw.Write("This is a destination file.");
                }

                File.SetAttributes(destination, FileAttributes.ReadOnly);

                ITaskItem sourceItem = new TaskItem(source);
                ITaskItem destinationItem = new TaskItem(destination);
                ITaskItem[] sourceFiles = { sourceItem };
                ITaskItem[] destinationFiles = { destinationItem };

                var t = new Copy
                {
                    RetryDelayMilliseconds = 1,  // speed up tests!
                    BuildEngine = new MockEngine(_testOutputHelper),
                    SourceFiles = sourceFiles,
                    DestinationFiles = destinationFiles,
                    SkipUnchangedFiles = true,
                    OverwriteReadOnlyFiles = true,
                    UseHardlinksIfPossible = isUseHardLinks,
                    UseSymboliclinksIfPossible = isUseSymbolicLinks,
                };

                // Should not fail although target is readonly
                Assert.True(t.Execute());

                // Should have copied file anyway
                Assert.Single(t.CopiedFiles);

                string destinationContent = File.ReadAllText(destination);
                Assert.Equal("This is a source file.", destinationContent);

                ((MockEngine)t.BuildEngine).AssertLogDoesntContain("MSB3026"); // Didn't do retries
            }
            finally
            {
                File.Delete(source);
                File.Delete(destination);
            }
        }

        /// <summary>
        /// Unless ignore readonly attributes is set, we should not copy over readonly files.
        /// </summary>
        [Theory]
        [MemberData(nameof(GetHardLinksSymLinks))]
        public void CopyOverReadOnlyFileParameterIsSetWithDestinationFolder(bool isUseHardLinks, bool isUseSymbolicLinks)
        {
            string source1 = FileUtilities.GetTemporaryFile();
            string source2 = FileUtilities.GetTemporaryFile();
            string destinationFolder = Path.Combine(Path.GetTempPath(), "2A333ED756AF4dc392E728D0F874A398");
            string destination1 = Path.Combine(destinationFolder, Path.GetFileName(source1));
            string destination2 = Path.Combine(destinationFolder, Path.GetFileName(source2));
            try
            {
                Directory.CreateDirectory(destinationFolder);

                using (StreamWriter sw = FileUtilities.OpenWrite(source1, true))
                {
                    sw.Write("This is a source file1.");
                }

                using (StreamWriter sw = FileUtilities.OpenWrite(source2, true))
                {
                    sw.Write("This is a source file2.");
                }

                using (StreamWriter sw = FileUtilities.OpenWrite(destination1, true))
                {
                    sw.Write("This is a destination file1.");
                }

                using (StreamWriter sw = FileUtilities.OpenWrite(destination2, true))
                {
                    sw.Write("This is a destination file2.");
                }

                // Set one destination readonly.
                File.SetAttributes(destination1, FileAttributes.ReadOnly);

                ITaskItem sourceItem1 = new TaskItem(source1);
                ITaskItem sourceItem2 = new TaskItem(source2);
                ITaskItem[] sourceFiles = new ITaskItem[] { sourceItem1, sourceItem2 };

                var t = new Copy
                {
                    RetryDelayMilliseconds = 1,  // speed up tests!
                    BuildEngine = new MockEngine(_testOutputHelper),
                    SourceFiles = sourceFiles,
                    DestinationFolder = new TaskItem(destinationFolder),
                    OverwriteReadOnlyFiles = true,
                    UseHardlinksIfPossible = isUseHardLinks,
                    UseSymboliclinksIfPossible = isUseSymbolicLinks,
                };

                // Should not fail although one target is readonly
                Assert.True(t.Execute());

                // Should have copied files anyway
                Assert.Equal(2, t.CopiedFiles.Length);

                string destinationContent1 = File.ReadAllText(destination1);
                Assert.Equal("This is a source file1.", destinationContent1);
                string destinationContent2 = File.ReadAllText(destination2);
                Assert.Equal("This is a source file2.", destinationContent2);

                Assert.NotEqual(FileAttributes.ReadOnly, File.GetAttributes(destination1) & FileAttributes.ReadOnly);
                Assert.NotEqual(FileAttributes.ReadOnly, File.GetAttributes(destination2) & FileAttributes.ReadOnly);

                ((MockEngine)t.BuildEngine).AssertLogDoesntContain("MSB3026"); // Didn't do retries
            }
            finally
            {
                File.SetAttributes(destination1, FileAttributes.Normal); // just in case
                File.SetAttributes(destination2, FileAttributes.Normal); // just in case
                File.Delete(source1);
                File.Delete(source2);
                File.Delete(destination1);
                File.Delete(destination2);
                FileUtilities.DeleteWithoutTrailingBackslash(destinationFolder, true);
            }
        }

        /*
         * Method:   DoCopyOverDifferentFile
         *
         * If OnlyCopyIfDifferent is set to "true" then we should still copy over files that
         * have different dates or sizes.
         */
        [Theory]
        [MemberData(nameof(GetHardLinksSymLinks))]
        public void DoCopyOverDifferentFile(bool isUseHardLinks, bool isUseSymbolicLinks)
        {
            string sourceFile = FileUtilities.GetTemporaryFile();
            string destinationFile = FileUtilities.GetTemporaryFile();
            try
            {
                using (StreamWriter sw = FileUtilities.OpenWrite(sourceFile, true)) // HIGHCHAR: Test writes in UTF8 without preamble.
                {
                    sw.Write("This is a source temp file.");
                }

                using (StreamWriter sw = FileUtilities.OpenWrite(destinationFile, true)) // HIGHCHAR: Test writes in UTF8 without preamble.
                {
                    sw.Write("This is a destination temp file.");
                }

                ITaskItem[] sourceFiles = { new TaskItem(sourceFile) };
                ITaskItem[] destinationFiles = { new TaskItem(destinationFile) };

                var t = new Copy
                {
                    RetryDelayMilliseconds = 1,  // speed up tests!
                    BuildEngine = new MockEngine(_testOutputHelper),
                    SourceFiles = sourceFiles,
                    DestinationFiles = destinationFiles,
                    SkipUnchangedFiles = true,
                    UseHardlinksIfPossible = isUseHardLinks,
                    UseSymboliclinksIfPossible = isUseSymbolicLinks,
                };

                t.Execute();

                string destinationFileContents;
                using (StreamReader sr = FileUtilities.OpenRead(destinationFile)) // HIGHCHAR: Test reads ASCII (not ANSI).
                {
                    destinationFileContents = sr.ReadToEnd();
                }

                Assert.Equal("This is a source temp file.", destinationFileContents); // "Expected the destination file to contain the contents of source file."

                ((MockEngine)t.BuildEngine).AssertLogDoesntContain("MSB3026"); // Didn't do retries
            }
            finally
            {
                File.Delete(sourceFile);
                File.Delete(destinationFile);
            }
        }

        /*
         * Method:   DoCopyOverCopiedFile
         *
         * If SkipUnchangedFiles is set to "false" then we should always copy over files that have same dates and sizes.
         * If SkipUnchangedFiles is set to "true" then we should never copy over files that have same dates and sizes.
         */
        [Theory(Skip = "https://github.com/dotnet/msbuild/issues/4126")]
        [InlineData(false, false, false)]
        [InlineData(false, false, true)]
        [InlineData(false, true, false)]
        [InlineData(true, false, false)]
        [InlineData(true, false, true)]
        [InlineData(true, true, false)]
        public void DoCopyOverCopiedFile(bool skipUnchangedFiles, bool isUseHardLinks, bool isUseSymbolicLinks)
        {
            using (var env = TestEnvironment.Create())
            {
                var sourceFile = FileUtilities.GetTemporaryFile(env.DefaultTestDirectory.Path, null, "src", false);
                var destinationFile = FileUtilities.GetTemporaryFile(env.DefaultTestDirectory.Path, null, "dst", false);

                File.WriteAllText(sourceFile, "This is a source temp file.");

                // run copy twice, so we test if we are able to overwrite previously copied (or linked) file
                for (var i = 0; i < 2; i++)
                {
                    var engine = new MockEngine(_testOutputHelper);
                    var t = new Copy
                    {
                        RetryDelayMilliseconds = 1,  // speed up tests!
                        BuildEngine = engine,
                        SourceFiles = new[] { new TaskItem(sourceFile) },
                        DestinationFiles = new[] { new TaskItem(destinationFile) },
                        SkipUnchangedFiles = skipUnchangedFiles,
                        UseHardlinksIfPossible = isUseHardLinks,
                        UseSymboliclinksIfPossible = isUseSymbolicLinks,
                    };

                    var success = t.Execute();
                    Assert.True(success);

                    var shouldNotCopy = skipUnchangedFiles &&
                                        i == 1 &&
                                        // SkipUnchanged check will always fail for symbolic links,
                                        // because we compare attributes of real file with attributes of symbolic link.
                                        !isUseSymbolicLinks &&
                                        // On Windows and MacOS File.Copy already preserves LastWriteTime, but on Linux extra step is needed.
                                        // TODO - this need to be fixed on Linux
                                        (!NativeMethodsShared.IsLinux || isUseHardLinks);

                    if (shouldNotCopy)
                    {
                        engine.AssertLogContainsMessageFromResource(AssemblyResources.GetString,
                            "Copy.DidNotCopyBecauseOfFileMatch",
                            sourceFile,
                            destinationFile,
                            "SkipUnchangedFiles",
                            "true");
                    }
                    else
                    {
                        engine.AssertLogDoesntContainMessageFromResource(AssemblyResources.GetString,
                            "Copy.DidNotCopyBecauseOfFileMatch",
                            sourceFile,
                            destinationFile,
                            "SkipUnchangedFiles",
                            "true");
                    }

                    // "Expected the destination file to contain the contents of source file."
                    Assert.Equal("This is a source temp file.", File.ReadAllText(destinationFile));
                    engine.AssertLogDoesntContain("MSB3026"); // Didn't do retries
                }
            }
        }

        /*
         * Method:   DoCopyOverNonExistentFile
         *
         * If OnlyCopyIfDifferent is set to "true" then we should still copy over files that
         * don't exist.
         */
        [Theory]
        [MemberData(nameof(GetHardLinksSymLinks))]
        public void DoCopyOverNonExistentFile(bool isUseHardLinks, bool isUseSymbolicLinks)
        {
            string sourceFile = FileUtilities.GetTemporaryFile();
            string destinationFile = FileUtilities.GetTemporaryFile();

            try
            {
                using (StreamWriter sw = FileUtilities.OpenWrite(sourceFile, true)) // HIGHCHAR: Test writes in UTF8 without preamble.
                {
                    sw.Write("This is a source temp file.");
                }

                using (StreamWriter sw = FileUtilities.OpenWrite(destinationFile, true)) // HIGHCHAR: Test writes in UTF8 without preamble.
                {
                    sw.Write("This is a destination temp file.");
                }

                ITaskItem[] sourceFiles = { new TaskItem(sourceFile) };
                ITaskItem[] destinationFiles = { new TaskItem(destinationFile) };

                File.Delete(destinationFile);

                var t = new Copy
                {
                    RetryDelayMilliseconds = 1,  // speed up tests!
                    BuildEngine = new MockEngine(_testOutputHelper),
                    SourceFiles = sourceFiles,
                    DestinationFiles = destinationFiles,
                    SkipUnchangedFiles = true,
                    UseHardlinksIfPossible = isUseHardLinks,
                    UseSymboliclinksIfPossible = isUseSymbolicLinks,
                };

                t.Execute();

                Assert.True(File.Exists(destinationFile)); // "Expected the destination file to exist."
                ((MockEngine)t.BuildEngine).AssertLogDoesntContain("MSB3026"); // Didn't do retries
            }
            finally
            {
                File.Delete(sourceFile);
                File.Delete(destinationFile);
            }
        }

        /// <summary>
        /// Make sure we do not retry when the source file has a misplaced colon
        /// </summary>
        [WindowsFullFrameworkOnlyTheory(additionalMessage: ".NET Core 2.1+ no longer validates paths: https://github.com/dotnet/corefx/issues/27779#issuecomment-371253486. Colon is special only on Windows.")]
        [MemberData(nameof(GetHardLinksSymLinks))]
        public void DoNotRetryCopyNotSupportedException(bool isUseHardLinks, bool isUseSymbolicLinks)
        {
            string sourceFile = FileUtilities.GetTemporaryFile();
            string destinationFile = "foobar:";

            try
            {
                ITaskItem[] sourceFiles = { new TaskItem(sourceFile) };
                ITaskItem[] destinationFiles = { new TaskItem(destinationFile) };

                var engine = new MockEngine(_testOutputHelper);
                var t = new Copy
                {
                    RetryDelayMilliseconds = 1,  // speed up tests!
                    BuildEngine = engine,
                    SourceFiles = sourceFiles,
                    DestinationFiles = destinationFiles,
                    SkipUnchangedFiles = true,
                    UseHardlinksIfPossible = isUseHardLinks,
                    UseSymboliclinksIfPossible = isUseSymbolicLinks,
                };

                bool result = t.Execute();
                Assert.False(result);
                Assert.Equal(1, engine.Errors);
                Assert.Equal(0, engine.Warnings);
                engine.AssertLogContains("MSB3021");
                ((MockEngine)t.BuildEngine).AssertLogDoesntContain("MSB3026"); // Didn't do retries
            }
            finally
            {
                File.Delete(sourceFile);
            }
        }

        /// <summary>
        /// Make sure we do not retry when the source file does not exist
        /// </summary>
        [Theory]
        [MemberData(nameof(GetHardLinksSymLinks))]
        public void DoNotRetryCopyNonExistentSourceFile(bool isUseHardLinks, bool isUseSymbolicLinks)
        {
            string sourceFile = "Nannanacat";
            string destinationFile = FileUtilities.GetTemporaryFile();

            try
            {
                using (StreamWriter sw = FileUtilities.OpenWrite(destinationFile, true)) // HIGHCHAR: Test writes in UTF8 without preamble.
                {
                    sw.Write("This is a destination temp file.");
                }

                ITaskItem[] sourceFiles = { new TaskItem(sourceFile) };
                ITaskItem[] destinationFiles = { new TaskItem(destinationFile) };

                File.Delete(destinationFile);

                var engine = new MockEngine(_testOutputHelper);
                var t = new Copy
                {
                    RetryDelayMilliseconds = 1,  // speed up tests!
                    BuildEngine = engine,
                    SourceFiles = sourceFiles,
                    DestinationFiles = destinationFiles,
                    SkipUnchangedFiles = true,
                    UseHardlinksIfPossible = isUseHardLinks,
                    UseSymboliclinksIfPossible = isUseSymbolicLinks,
                };

                bool result = t.Execute();
                Assert.False(result);
                Assert.Equal(1, engine.Errors);
                Assert.Equal(0, engine.Warnings);
                engine.AssertLogContains("MSB3030");
                ((MockEngine)t.BuildEngine).AssertLogDoesntContain("MSB3026"); // Didn't do retries
            }
            finally
            {
                File.Delete(destinationFile);
            }
        }

        /// <summary>
        /// Make sure we do not retry when the source file is a folder
        /// </summary>
        [Theory]
        [MemberData(nameof(GetHardLinksSymLinks))]
        public void DoNotRetryCopyWhenSourceIsFolder(bool isUseHardLinks, bool isUseSymbolicLinks)
        {
            string sourceFile = Path.GetTempPath();
            string destinationFile = FileUtilities.GetTemporaryFile();

            try
            {
                using (StreamWriter sw = FileUtilities.OpenWrite(destinationFile, true)) // HIGHCHAR: Test writes in UTF8 without preamble.
                {
                    sw.Write("This is a destination temp file.");
                }

                ITaskItem[] sourceFiles = { new TaskItem(sourceFile) };
                ITaskItem[] destinationFiles = { new TaskItem(destinationFile) };

                File.Delete(destinationFile);

                var engine = new MockEngine(_testOutputHelper);
                var t = new Copy
                {
                    RetryDelayMilliseconds = 1,  // speed up tests!
                    BuildEngine = engine,
                    SourceFiles = sourceFiles,
                    DestinationFiles = destinationFiles,
                    SkipUnchangedFiles = true,
                    UseHardlinksIfPossible = isUseHardLinks,
                    UseSymboliclinksIfPossible = isUseSymbolicLinks,
                };

                bool result = t.Execute();
                Assert.False(result);
                Assert.Equal(1, engine.Errors);
                Assert.Equal(0, engine.Warnings);
                engine.AssertLogContains("MSB3025");
                engine.AssertLogDoesntContain("MSB3026"); // Didn't do retries
            }
            finally
            {
                File.Delete(destinationFile);
            }
        }

        /// <summary>
        /// Most important case is when destination is locked
        /// </summary>
        [Theory]
        [Trait("Category", "netcore-osx-failing")]
        [Trait("Category", "netcore-linux-failing")]
        [MemberData(nameof(GetHardLinksSymLinks))]
        public void DoRetryWhenDestinationLocked(bool isUseHardLinks, bool isUseSymbolicLinks)
        {
            string destinationFile = Path.GetTempFileName();
            string sourceFile = Path.GetTempFileName();

            try
            {
                using (StreamWriter sw = FileUtilities.OpenWrite(destinationFile, true)) // Keep it locked
                {
                    ITaskItem[] sourceFiles = { new TaskItem(sourceFile) };

                    var engine = new MockEngine(_testOutputHelper);
                    var t = new Copy
                    {
                        RetryDelayMilliseconds = 1,  // speed up tests!
                        BuildEngine = engine,
                        SourceFiles = sourceFiles,
                        DestinationFiles = new ITaskItem[] { new TaskItem(destinationFile) },
                        UseHardlinksIfPossible = isUseHardLinks,
                        UseSymboliclinksIfPossible = isUseSymbolicLinks,
                    };

                    bool result = t.Execute();
                    Assert.False(result);

                    engine.AssertLogContains("MSB3021"); // copy failed
                    engine.AssertLogContains("MSB3026"); // DID retry

                    if (NativeMethodsShared.IsWindows)
                    {
                        engine.AssertLogContains(Process.GetCurrentProcess().Id.ToString()); // the file is locked by the current process
                    }

                    Assert.Equal(2, engine.Errors); // retries failed and the actual failure
                    Assert.Equal(10, engine.Warnings);
                }
            }
            finally
            {
                File.Delete(sourceFile);
                File.Delete(destinationFile);
            }
        }

#if FEATURE_SECURITY_PERMISSIONS
        /// <summary>
        /// When destination is inaccessible due to ACL, do NOT retry
        /// </summary>
        [Theory]
        [MemberData(nameof(GetHardLinksSymLinks))]
        public void DoNotRetryWhenDestinationLockedDueToAcl(bool isUseHardLinks, bool isUseSymbolicLinks)
        {
            string tempDirectory = Path.Combine(Path.GetTempPath(), "DoNotRetryWhenDestinationLockedDueToAcl");
            string destinationFile = Path.Combine(tempDirectory, "DestinationFile.txt");
            string sourceFile = Path.Combine(tempDirectory, "SourceFile.txt");

            if (Directory.Exists(tempDirectory))
            {
                FileUtilities.DeleteDirectoryNoThrow(tempDirectory, true);
            }

            Directory.CreateDirectory(tempDirectory);

            File.WriteAllText(destinationFile, "Destination");
            File.WriteAllText(sourceFile, "SourceFile");

            string userAccount = $@"{Environment.UserDomainName}\{Environment.UserName}";

            var denyFile = new FileSystemAccessRule(userAccount, FileSystemRights.Write | FileSystemRights.Delete | FileSystemRights.DeleteSubdirectoriesAndFiles | FileSystemRights.WriteData, AccessControlType.Deny);
            var denyDirectory = new FileSystemAccessRule(userAccount, FileSystemRights.DeleteSubdirectoriesAndFiles, AccessControlType.Deny);

            FileSecurity fSecurity = File.GetAccessControl(destinationFile);
            DirectorySecurity dSecurity = Directory.GetAccessControl(tempDirectory);

            try
            {
                fSecurity.AddAccessRule(denyFile);
                File.SetAccessControl(destinationFile, fSecurity);

                dSecurity.AddAccessRule(denyDirectory);
                Directory.SetAccessControl(tempDirectory, dSecurity);

                var engine = new MockEngine(_testOutputHelper);
                var t = new Copy
                {
                    RetryDelayMilliseconds = 1,  // speed up tests!
                    BuildEngine = engine,
                    SourceFiles = new ITaskItem[] { new TaskItem(sourceFile) },
                    DestinationFiles = new ITaskItem[] { new TaskItem(destinationFile) },
                    UseHardlinksIfPossible = isUseHardLinks,
                    UseSymboliclinksIfPossible = isUseSymbolicLinks,
                };

                bool result = t.Execute();
                Assert.False(result);

                engine.AssertLogContains("MSB3021"); // copy failed
                engine.AssertLogDoesntContain("MSB3026"); // Didn't retry

                Assert.Equal(1, engine.Errors);
                Assert.Equal(0, engine.Warnings);
            }
            finally
            {
                fSecurity.RemoveAccessRule(denyFile);
                File.SetAccessControl(destinationFile, fSecurity);

                dSecurity.RemoveAccessRule(denyDirectory);
                Directory.SetAccessControl(tempDirectory, dSecurity);

                if (Directory.Exists(tempDirectory))
                {
                    FileUtilities.DeleteDirectoryNoThrow(tempDirectory, true);
                }
            }
        }
#endif

        /// <summary>
        /// Make sure we do not retry when the destination file is a folder
        /// </summary>
        [Theory]
        [MemberData(nameof(GetHardLinksSymLinks))]
        public void DoNotRetryCopyWhenDestinationFolderIsFile(bool isUseHardLinks, bool isUseSymbolicLinks)
        {
            string destinationFile = FileUtilities.GetTemporaryFile();
            string sourceFile = FileUtilities.GetTemporaryFile();

            try
            {
                using (StreamWriter sw = FileUtilities.OpenWrite(sourceFile, true))
                {
                    sw.Write("This is a destination temp file.");
                }

                ITaskItem[] sourceFiles = { new TaskItem(sourceFile) };

                var engine = new MockEngine(_testOutputHelper);
                var t = new Copy
                {
                    RetryDelayMilliseconds = 1,  // speed up tests!
                    BuildEngine = engine,
                    SourceFiles = sourceFiles,
                    DestinationFolder = new TaskItem(destinationFile),
                    SkipUnchangedFiles = true,
                    UseHardlinksIfPossible = isUseHardLinks,
                    UseSymboliclinksIfPossible = isUseSymbolicLinks,
                };

                bool result = t.Execute();
                Assert.False(result);

                engine.AssertLogContains("MSB3021"); // copy failed
                engine.AssertLogDoesntContain("MSB3026"); // Didn't retry

                Assert.Equal(1, engine.Errors);
                Assert.Equal(0, engine.Warnings);
            }
            finally
            {
                File.Delete(sourceFile);
            }
        }

        /// <summary>
        /// Make sure we do not retry when the destination file is a folder
        /// </summary>
        [Theory]
        [MemberData(nameof(GetHardLinksSymLinks))]
        public void DoNotRetryCopyWhenDestinationFileIsFolder(bool isUseHardLinks, bool isUseSymbolicLinks)
        {
            string destinationFile = Path.GetTempPath();
            string sourceFile = FileUtilities.GetTemporaryFile();

            try
            {
                using (StreamWriter sw = FileUtilities.OpenWrite(sourceFile, true))   // HIGHCHAR: Test writes in UTF8 without preamble.
                {
                    sw.Write("This is a destination temp file.");
                }

                ITaskItem[] sourceFiles = { new TaskItem(sourceFile) };
                ITaskItem[] destinationFiles = { new TaskItem(destinationFile) };

                var engine = new MockEngine(_testOutputHelper);
                var t = new Copy
                {
                    RetryDelayMilliseconds = 1,  // speed up tests!
                    BuildEngine = engine,
                    SourceFiles = sourceFiles,
                    DestinationFiles = destinationFiles,
                    SkipUnchangedFiles = true,
                    UseHardlinksIfPossible = isUseHardLinks,
                    UseSymboliclinksIfPossible = isUseSymbolicLinks,
                };

                bool result = t.Execute();
                Assert.False(result);
                Assert.Equal(1, engine.Errors);
                Assert.Equal(0, engine.Warnings);
                engine.AssertLogContains("MSB3024");
                engine.AssertLogDoesntContain("MSB3026");
            }
            finally
            {
                File.Delete(sourceFile);
            }
        }

        /// <summary>
        /// CopiedFiles should only include files that were successfully copied
        /// (or skipped), not files for which there was an error.
        /// </summary>
        [WindowsFullFrameworkOnlyTheory(additionalMessage: ".NET Core 2.1+ no longer validates paths: https://github.com/dotnet/corefx/issues/27779#issuecomment-371253486. Under Unix all filenames are valid and this test is not useful.")]
        [MemberData(nameof(GetHardLinksSymLinks))]
        public void OutputsOnlyIncludeSuccessfulCopies(bool isUseHardLinks, bool isUseSymbolicLinks)
        {
            string temp = Path.GetTempPath();
            string inFile1 = Path.Combine(temp, "2A333ED756AF4dc392E728D0F864A392");
            string inFile2 = Path.Combine(temp, "2A333ED756AF4dc392E728D0F864A393");
            const string invalidFile = "!@#$%^&*()|";
            string validOutFile = Path.Combine(temp, "2A333ED756AF4dc392E728D0F864A394");

            try
            {
                FileStream fs = null;
                FileStream fs2 = null;

                try
                {
                    fs = File.Create(inFile1);
                    fs2 = File.Create(inFile2);
                }
                finally
                {
                    fs?.Dispose();
                    fs2?.Dispose();
                }

                var engine = new MockEngine(_testOutputHelper);
                var t = new Copy
                {
                    RetryDelayMilliseconds = 1,  // speed up tests!
                    BuildEngine = engine,
                    UseHardlinksIfPossible = isUseHardLinks,
                    UseSymboliclinksIfPossible = isUseSymbolicLinks,
                };

                ITaskItem i1 = new TaskItem(inFile1);
                i1.SetMetadata("Locale", "en-GB");
                i1.SetMetadata("Color", "taupe");
                t.SourceFiles = new[] { new TaskItem(inFile2), i1 };

                ITaskItem o1 = new TaskItem(validOutFile);
                o1.SetMetadata("Locale", "fr");
                o1.SetMetadata("Flavor", "Pumpkin");
                t.DestinationFiles = new[] { new TaskItem(invalidFile), o1 };

                bool success = t.Execute();

                Assert.False(success);
                Assert.Single(t.CopiedFiles);
                Assert.Equal(validOutFile, t.CopiedFiles[0].ItemSpec);
                Assert.Equal(2, t.DestinationFiles.Length);
                Assert.Equal("fr", t.DestinationFiles[1].GetMetadata("Locale"));

                // Output ItemSpec should not be overwritten.
                Assert.Equal(invalidFile, t.DestinationFiles[0].ItemSpec);
                Assert.Equal(validOutFile, t.DestinationFiles[1].ItemSpec);
                Assert.Equal(validOutFile, t.CopiedFiles[0].ItemSpec);

                // Sources attributes should be left untouched.
                Assert.Equal("en-GB", t.SourceFiles[1].GetMetadata("Locale"));
                Assert.Equal("taupe", t.SourceFiles[1].GetMetadata("Color"));

                // Attributes not on Sources should be left untouched.
                Assert.Equal("Pumpkin", t.DestinationFiles[1].GetMetadata("Flavor"));
                Assert.Equal("Pumpkin", t.CopiedFiles[0].GetMetadata("Flavor"));

                // Attribute should have been forwarded
                Assert.Equal("taupe", t.DestinationFiles[1].GetMetadata("Color"));
                Assert.Equal("taupe", t.CopiedFiles[0].GetMetadata("Color"));

                // Attribute should not have been updated if it already existed on destination
                Assert.Equal("fr", t.DestinationFiles[1].GetMetadata("Locale"));
                Assert.Equal("fr", t.CopiedFiles[0].GetMetadata("Locale"));

                ((MockEngine)t.BuildEngine).AssertLogDoesntContain("MSB3026"); // Didn't do retries
            }
            finally
            {
                File.Delete(inFile1);
                File.Delete(inFile2);
                File.Delete(validOutFile);
            }
        }

        /// <summary>
        /// Copying a file on top of itself should be a success (no-op) whether
        /// or not skipUnchangedFiles is true or false.
        /// </summary>
        [Theory]
        [MemberData(nameof(GetHardLinksSymLinks))]
        public void CopyFileOnItself(bool isUseHardLinks, bool isUseSymbolicLinks)
        {
            string temp = Path.GetTempPath();
            string file = Path.Combine(temp, "2A333ED756AF4dc392E728D0F864A395");

            try
            {
                FileStream fs = null;

                try
                {
                    fs = File.Create(file);
                }
                finally
                {
                    fs?.Dispose();
                }

                var engine = new MockEngine(_testOutputHelper);
                var t = new Copy
                {
                    RetryDelayMilliseconds = 1,  // speed up tests!
                    BuildEngine = engine,
                    SourceFiles = new ITaskItem[] { new TaskItem(file) },
                    DestinationFiles = new ITaskItem[] { new TaskItem(file) },
                    SkipUnchangedFiles = true,
                    UseHardlinksIfPossible = isUseHardLinks,
                    UseSymboliclinksIfPossible = isUseSymbolicLinks,
                };

                bool success = t.Execute();

                Assert.True(success);
                Assert.Single(t.DestinationFiles);
                Assert.Equal(file, t.DestinationFiles[0].ItemSpec);

                ((MockEngine)t.BuildEngine).AssertLogDoesntContain("MSB3026"); // Didn't do retries, nothing to do

                engine = new MockEngine(_testOutputHelper);
                t = new Copy
                {
                    BuildEngine = engine,
                    SourceFiles = new ITaskItem[] { new TaskItem(file) },
                    DestinationFiles = new ITaskItem[] { new TaskItem(file) },
                    SkipUnchangedFiles = false,
                    UseHardlinksIfPossible = isUseHardLinks,
                    UseSymboliclinksIfPossible = isUseSymbolicLinks,
                };

                success = t.Execute();

                Assert.True(success);
                Assert.Single(t.DestinationFiles);
                Assert.Equal(file, t.DestinationFiles[0].ItemSpec);
                Assert.Single(t.CopiedFiles);

                ((MockEngine)t.BuildEngine).AssertLogDoesntContain("MSB3026"); // Didn't do retries, nothing to do
            }
            finally
            {
                File.Delete(file);
            }
        }

        /// <summary>
        /// Copying a file on top of itself should be a success (no-op) whether
        /// or not skipUnchangedFiles is true or false. Variation with different casing/relativeness.
        /// </summary>
        [WindowsOnlyTheory(additionalMessage: "File names under Unix are case-sensitive and this test is not useful.")]
        [MemberData(nameof(GetHardLinksSymLinks))]
        public void CopyFileOnItself2(bool isUseHardLinks, bool isUseSymbolicLinks)
        {
            string currdir = Directory.GetCurrentDirectory();
            string filename = "2A333ED756AF4dc392E728D0F864A396";
            string file = Path.Combine(currdir, filename);

            try
            {
                FileStream fs = null;

                try
                {
                    fs = File.Create(file);
                }
                finally
                {
                    fs?.Dispose();
                }

                var engine = new MockEngine(_testOutputHelper);
                var t = new Copy
                {
                    RetryDelayMilliseconds = 1, // speed up tests!
                    BuildEngine = engine,
                    SourceFiles = new ITaskItem[] { new TaskItem(file) },
                    DestinationFiles = new ITaskItem[] { new TaskItem(filename.ToLowerInvariant()) },
                    SkipUnchangedFiles = false,
                    UseHardlinksIfPossible = isUseHardLinks,
                    UseSymboliclinksIfPossible = isUseSymbolicLinks,
                };

                bool success = t.Execute();

                Assert.True(success);
                Assert.Single(t.DestinationFiles);
                Assert.Equal(filename.ToLowerInvariant(), t.DestinationFiles[0].ItemSpec);

                ((MockEngine)t.BuildEngine).AssertLogDoesntContain("MSB3026"); // Didn't do retries, nothing to do
            }
            finally
            {
                File.Delete(file);
            }
        }

        /// <summary>
        /// Copying a file on top of itself should be a success (no-op) whether
        /// or not skipUnchangedFiles is true or false. Variation with a second copy failure.
        /// </summary>
        [Theory]
        [Trait("Category", "netcore-osx-failing")]
        [Trait("Category", "netcore-linux-failing")]
        [MemberData(nameof(GetHardLinksSymLinks))]
        public void CopyFileOnItselfAndFailACopy(bool isUseHardLinks, bool isUseSymbolicLinks)
        {
            string temp = Path.GetTempPath();
            string file = Path.Combine(temp, "2A333ED756AF4dc392E728D0F864A395");
            string invalidFile = NativeMethodsShared.IsUnixLike ? Path.Combine(temp, "!@#$%^&*()|") : "!@#$%^&*()|";
            const string dest2 = "whatever";

            try
            {
                FileStream fs = null;

                try
                {
                    fs = File.Create(file);
                }
                finally
                {
                    fs?.Dispose();
                }

                var engine = new MockEngine(_testOutputHelper);
                var t = new Copy
                {
                    RetryDelayMilliseconds = 1,  // speed up tests!
                    BuildEngine = engine,
                    SourceFiles = new ITaskItem[] { new TaskItem(file), new TaskItem(invalidFile) },
                    DestinationFiles = new ITaskItem[] { new TaskItem(file), new TaskItem(dest2) },
                    SkipUnchangedFiles = false,
                    UseHardlinksIfPossible = isUseHardLinks,
                    UseSymboliclinksIfPossible = isUseSymbolicLinks,
                };

                bool success = t.Execute();

                // Since on Unix there are no invalid file names, the copy will succeed
                Assert.False(NativeMethodsShared.IsUnixLike ? !success : success);
                Assert.Equal(2, t.DestinationFiles.Length);
                Assert.Equal(file, t.DestinationFiles[0].ItemSpec);
                Assert.Equal(dest2, t.DestinationFiles[1].ItemSpec);
                Assert.Equal(file, t.CopiedFiles[0].ItemSpec);

                if (NativeMethodsShared.IsUnixLike)
                {
                    Assert.Equal(2, t.CopiedFiles.Length);
                }
                else
                {
                    Assert.Single(t.CopiedFiles);

                    ((MockEngine)t.BuildEngine).AssertLogDoesntContain("MSB3026");
                    // Didn't do retries, no op then invalid
                }
            }
            finally
            {
                File.Delete(file);
            }
        }

        /// <summary>
        /// DestinationFolder should work.
        /// </summary>
        [Theory]
        [MemberData(nameof(GetHardLinksSymLinks))]
        public void CopyToDestinationFolder(bool isUseHardLinks, bool isUseSymbolicLinks)
        {
            string sourceFile = FileUtilities.GetTemporaryFile();
            string temp = Path.GetTempPath();
            string destFolder = Path.Combine(temp, "2A333ED756AF4dc392E728D0F864A398");
            string destFile = Path.Combine(destFolder, Path.GetFileName(sourceFile));
            try
            {
                using (StreamWriter sw = FileUtilities.OpenWrite(sourceFile, true)) // HIGHCHAR: Test writes in UTF8 without preamble.
                {
                    sw.Write("This is a source temp file.");
                }

                // Don't create the dest folder, let task do that

                ITaskItem[] sourceFiles = { new TaskItem(sourceFile) };

                var me = new MockEngine(_testOutputHelper);
                var t = new Copy
                {
                    RetryDelayMilliseconds = 1,  // speed up tests!
                    BuildEngine = me,
                    SourceFiles = sourceFiles,
                    DestinationFolder = new TaskItem(destFolder),
                    SkipUnchangedFiles = true,
                    UseHardlinksIfPossible = isUseHardLinks,
                    UseSymboliclinksIfPossible = isUseSymbolicLinks,
                };

                bool success = t.Execute();

                Assert.True(success); // "success"
                Assert.True(File.Exists(destFile)); // "destination exists"

                string destinationFileContents;
                using (StreamReader sr = FileUtilities.OpenRead(destFile))
                {
                    destinationFileContents = sr.ReadToEnd();
                }

                if (!isUseHardLinks)
                {
                    MockEngine.GetStringDelegate resourceDelegate = AssemblyResources.GetString;
                    me.AssertLogDoesntContainMessageFromResource(resourceDelegate, "Copy.HardLinkComment", sourceFile, destFile);
                }
                else
                {
                    MockEngine.GetStringDelegate resourceDelegate = AssemblyResources.GetString;
                    me.AssertLogContainsMessageFromResource(resourceDelegate, "Copy.HardLinkComment", sourceFile, destFile);
                }

                Assert.Equal("This is a source temp file.", destinationFileContents); // "Expected the destination file to contain the contents of source file."

                Assert.Single(t.DestinationFiles);
                Assert.Single(t.CopiedFiles);
                Assert.Equal(destFile, t.DestinationFiles[0].ItemSpec);
                Assert.Equal(destFile, t.CopiedFiles[0].ItemSpec);

                ((MockEngine)t.BuildEngine).AssertLogDoesntContain("MSB3026"); // Didn't do retries
            }
            finally
            {
                Helpers.DeleteFiles(sourceFile, destFile);
            }
        }

        /// <summary>
        /// DestinationFolder should work.
        /// </summary>
        [Theory]
        [MemberData(nameof(GetHardLinksSymLinks))]
        public void CopyDoubleEscapableFileToDestinationFolder(bool isUseHardLinks, bool isUseSymbolicLinks)
        {
            string sourceFileEscaped = Path.GetTempPath() + "a%253A_" + Guid.NewGuid().ToString("N") + ".txt";
            string sourceFile = EscapingUtilities.UnescapeAll(sourceFileEscaped);
            string temp = Path.GetTempPath();
            string destFolder = Path.Combine(temp, "2A333ED756AF4dc392E728D0F864A398");
            string destFile = Path.Combine(destFolder, Path.GetFileName(sourceFile));

            try
            {
                using (StreamWriter sw = FileUtilities.OpenWrite(sourceFile, true))    // HIGHCHAR: Test writes in UTF8 without preamble.
                {
                    sw.Write("This is a source temp file.");
                }

                // Don't create the dest folder, let task do that

                ITaskItem[] sourceFiles = { new TaskItem(sourceFileEscaped) };

                var t = new Copy
                {
                    RetryDelayMilliseconds = 1,  // speed up tests!
                    BuildEngine = new MockEngine(_testOutputHelper),
                    SourceFiles = sourceFiles,
                    DestinationFolder = new TaskItem(destFolder),
                    SkipUnchangedFiles = true,
                    UseHardlinksIfPossible = isUseHardLinks,
                    UseSymboliclinksIfPossible = isUseSymbolicLinks,
                };

                bool success = t.Execute();

                Assert.True(success); // "success"
                Assert.True(File.Exists(destFile)); // "destination exists"

                string destinationFileContents;
                using (StreamReader sr = FileUtilities.OpenRead(destFile))
                {
                    destinationFileContents = sr.ReadToEnd();
                }

                Assert.Equal("This is a source temp file.", destinationFileContents); // "Expected the destination file to contain the contents of source file."

                Assert.Single(t.DestinationFiles);
                Assert.Single(t.CopiedFiles);
                Assert.Equal(destFile, t.DestinationFiles[0].ItemSpec);
                Assert.Equal(destFile, t.CopiedFiles[0].ItemSpec);

                ((MockEngine)t.BuildEngine).AssertLogDoesntContain("MSB3026"); // Didn't do retries
            }
            finally
            {
                Helpers.DeleteFiles(sourceFile, destFile);
            }
        }

        /// <summary>
        /// Copying duplicates should only perform the actual copy once for each unique source/destination pair
        /// but should still produce outputs for all specified source/destination pairs.
        /// </summary>
        [Theory]
        [MemberData(nameof(GetHardLinksSymLinksSingleThreaded))]
        public void CopyWithDuplicatesUsingFolder(bool isUseHardLinks, bool isUseSymbolicLinks, bool isUseSingleThreadedCopy)
        {
            string tempPath = Path.GetTempPath();

            ITaskItem[] sourceFiles =
            {
                new TaskItem(Path.Combine(tempPath, "a.cs")),
                new TaskItem(Path.Combine(tempPath, "b.cs")),
                new TaskItem(Path.Combine(tempPath, "a.cs")),
                new TaskItem(Path.Combine(tempPath, "a.cs")),
            };

            foreach (ITaskItem item in sourceFiles)
            {
                using (StreamWriter sw = FileUtilities.OpenWrite(item.ItemSpec, false))    // HIGHCHAR: Test writes in UTF8 without preamble.
                {
                    sw.Write("This is a source temp file.");
                }
            }

            var filesActuallyCopied = new List<KeyValuePair<FileState, FileState>>();

            var t = new Copy
            {
                RetryDelayMilliseconds = 1, // speed up tests!
                BuildEngine = new MockEngine(_testOutputHelper),
                SourceFiles = sourceFiles,
                DestinationFolder = new TaskItem(Path.Combine(tempPath, "foo")),
                UseHardlinksIfPossible = isUseHardLinks,
                UseSymboliclinksIfPossible = isUseSymbolicLinks,
            };

            bool success = t.Execute(delegate (FileState source, FileState dest)
            {
                lock (filesActuallyCopied)
                {
                    filesActuallyCopied.Add(new KeyValuePair<FileState, FileState>(source, dest));
                }
                return true;
            }, GetParallelismThreadCount(isUseSingleThreadedCopy));

            Assert.True(success);
            Assert.Equal(2, filesActuallyCopied.Count);
            Assert.Equal(4, t.CopiedFiles.Length);

            // Copy calls to different destinations can come in any order when running in parallel.
            filesActuallyCopied.Select(f => Path.GetFileName(f.Key.Name)).ShouldBe(new[] { "a.cs", "b.cs" }, ignoreOrder: true);

            ((MockEngine)t.BuildEngine).AssertLogDoesntContain("MSB3026"); // Didn't do retries
        }

        /// <summary>
        /// Copying duplicates should only perform the actual copy once for each unique source/destination pair
        /// but should still produce outputs for all specified source/destination pairs.
        /// </summary>
        [Theory]
        [MemberData(nameof(GetHardLinksSymLinksSingleThreaded))]
        public void CopyWithDuplicatesUsingFiles(bool isUseHardLinks, bool isUseSymbolicLinks, bool isUseSingleThreadedCopy)
        {
            string tempPath = Path.GetTempPath();

            ITaskItem[] sourceFiles =
            {
                new TaskItem(Path.Combine(tempPath, "a.cs")),
                new TaskItem(Path.Combine(tempPath, "b.cs")),
                new TaskItem(Path.Combine(tempPath, "a.cs")),
                new TaskItem(Path.Combine(tempPath, "a.cs")),
                new TaskItem(Path.Combine(tempPath, "a.cs")),
            };

            foreach (ITaskItem item in sourceFiles)
            {
                using (StreamWriter sw = FileUtilities.OpenWrite(item.ItemSpec, false))    // HIGHCHAR: Test writes in UTF8 without preamble.
                {
                    sw.Write("This is a source temp file.");
                }
            }

            ITaskItem[] destFiles =
            {
                new TaskItem(Path.Combine(tempPath, @"xa.cs")), // a.cs -> xa.cs
                new TaskItem(Path.Combine(tempPath, @"xa.cs")), // b.cs -> xa.cs should copy because it's a different source
                new TaskItem(Path.Combine(tempPath, @"xb.cs")), // a.cs -> xb.cs should copy because it's a different destination
                new TaskItem(Path.Combine(tempPath, @"xa.cs")), // a.cs -> xa.cs should copy because it's a different source from the b.cs copy done previously
                new TaskItem(Path.Combine(tempPath, @"xa.cs")), // a.cs -> xa.cs should not copy because it's the same source
            };

            var filesActuallyCopied = new List<KeyValuePair<FileState, FileState>>();

            var t = new Copy
            {
                RetryDelayMilliseconds = 1,  // speed up tests!
                BuildEngine = new MockEngine(_testOutputHelper),
                SourceFiles = sourceFiles,
                DestinationFiles = destFiles,
                UseHardlinksIfPossible = isUseHardLinks,
                UseSymboliclinksIfPossible = isUseSymbolicLinks,
            };

            bool success = t.Execute(delegate (FileState source, FileState dest)
            {
                lock (filesActuallyCopied)
                {
                    filesActuallyCopied.Add(new KeyValuePair<FileState, FileState>(source, dest));
                }
                return true;
            }, GetParallelismThreadCount(isUseSingleThreadedCopy));

            Assert.True(success);
            Assert.Equal(4, filesActuallyCopied.Count);
            Assert.Equal(5, t.CopiedFiles.Length);

            // Copy calls to different destinations can come in any order when running in parallel.
            string xaPath = Path.Combine(tempPath, "xa.cs");
            var xaCopies = filesActuallyCopied.Where(f => f.Value.Name == xaPath).ToList();
            Assert.Equal(3, xaCopies.Count);
            Assert.Equal(Path.Combine(tempPath, "a.cs"), xaCopies[0].Key.Name);
            Assert.Equal(Path.Combine(tempPath, "b.cs"), xaCopies[1].Key.Name);
            Assert.Equal(Path.Combine(tempPath, "a.cs"), xaCopies[2].Key.Name);

            string xbPath = Path.Combine(tempPath, "xb.cs");
            var xbCopies = filesActuallyCopied.Where(f => f.Value.Name == xbPath).ToList();
            Assert.Single(xbCopies);
            Assert.Equal(Path.Combine(tempPath, "a.cs"), xbCopies[0].Key.Name);

            ((MockEngine)t.BuildEngine).AssertLogDoesntContain("MSB3026"); // Didn't do retries
        }

        /// <summary>
        /// DestinationFiles should only include files that were successfully copied
        /// (or skipped), not files for which there was an error.
        /// </summary>
        [Theory]
        [MemberData(nameof(GetHardLinksSymLinks))]
        public void DestinationFilesLengthNotEqualSourceFilesLength(bool isUseHardLinks, bool isUseSymbolicLinks)
        {
            string temp = Path.GetTempPath();
            string inFile1 = Path.Combine(temp, "2A333ED756AF4dc392E728D0F864A398");
            string inFile2 = Path.Combine(temp, "2A333ED756AF4dc392E728D0F864A399");
            string outFile1 = Path.Combine(temp, "2A333ED756AF4dc392E728D0F864A400");

            try
            {
                FileStream fs = null;
                FileStream fs2 = null;

                try
                {
                    fs = File.Create(inFile1);
                    fs2 = File.Create(inFile2);
                }
                finally
                {
                    fs?.Dispose();
                    fs2?.Dispose();
                }

                var engine = new MockEngine(_testOutputHelper);
                var t = new Copy
                {
                    RetryDelayMilliseconds = 1,  // speed up tests!
                    BuildEngine = engine,
                    SourceFiles = new ITaskItem[] { new TaskItem(inFile1), new TaskItem(inFile2) },
                    DestinationFiles = new ITaskItem[] { new TaskItem(outFile1) },
                    UseHardlinksIfPossible = isUseHardLinks,
                    UseSymboliclinksIfPossible = isUseSymbolicLinks,
                };

                bool success = t.Execute();

                Assert.False(success);
                Assert.Single(t.DestinationFiles);
                Assert.Null(t.CopiedFiles);
                Assert.False(File.Exists(outFile1));

                ((MockEngine)t.BuildEngine).AssertLogDoesntContain("MSB3026"); // Didn't do retries
            }
            finally
            {
                File.Delete(inFile1);
                File.Delete(inFile2);
                File.Delete(outFile1);
            }
        }

        /// <summary>
        /// If the destination path is too long, the task should not bubble up
        /// the System.IO.PathTooLongException
        /// </summary>
        [WindowsFullFrameworkOnlyTheory]
        [MemberData(nameof(GetHardLinksSymLinks))]
        public void Regress451057_ExitGracefullyIfPathNameIsTooLong(bool isUseHardLinks, bool isUseSymbolicLinks)
        {
            string sourceFile = FileUtilities.GetTemporaryFile();
            const string destinationFile = "ABCDEFGHIJKLMNOPQRSTUVWXYZABCDEFGHIJKLMNOPQRSTUVWXYZABCDEFGHIJKLMNOPQRSTUVWXYZABCDEFGHIJKLMNOPQRSTUVWXYZABCDEFGHIJKLMNOPQRSTUVWXYZABCDEFGHIJKLMNOPQRSTUVWXYZABCDEFGHIJKLMNOPQRSTUVWXYZABCDEFGHIJKLMNOPQRSTUVWXYZABCDEFGHIJKLMNOPQRSTUVWXYZABCDEFGHIJKLMNOPQRSTUVWXYZ";

            try
            {
                using (StreamWriter sw = FileUtilities.OpenWrite(sourceFile, true)) // HIGHCHAR: Test writes in UTF8 without preamble.
                {
                    sw.Write("This is a source temp file.");
                }

                ITaskItem[] sourceFiles = { new TaskItem(sourceFile) };
                ITaskItem[] destinationFiles = { new TaskItem(destinationFile) };

                var t = new Copy
                {
                    RetryDelayMilliseconds = 1,  // speed up tests!
                    BuildEngine = new MockEngine(_testOutputHelper),
                    SourceFiles = sourceFiles,
                    DestinationFiles = destinationFiles,
                    UseHardlinksIfPossible = isUseHardLinks,
                    UseSymboliclinksIfPossible = isUseSymbolicLinks,
                };

                bool result = t.Execute();

                // Expect for there to have been no copies.
                Assert.False(result);

                ((MockEngine)t.BuildEngine).AssertLogDoesntContain("MSB3026"); // Didn't do retries
            }
            finally
            {
                File.Delete(sourceFile);
            }
        }

        /// <summary>
        /// If the source path is too long, the task should not bubble up
        /// the System.IO.PathTooLongException
        /// </summary>
        [WindowsFullFrameworkOnlyTheory]
        [MemberData(nameof(GetHardLinksSymLinks))]
        public void Regress451057_ExitGracefullyIfPathNameIsTooLong2(bool isUseHardLinks, bool isUseSymbolicLinks)
        {
            const string sourceFile = "ABCDEFGHIJKLMNOPQRSTUVWXYZABCDEFGHIJKLMNOPQRSTUVWXYZABCDEFGHIJKLMNOPQRSTUVWXYZABCDEFGHIJKLMNOPQRSTUVWXYZABCDEFGHIJKLMNOPQRSTUVWXYZABCDEFGHIJKLMNOPQRSTUVWXYZABCDEFGHIJKLMNOPQRSTUVWXYZABCDEFGHIJKLMNOPQRSTUVWXYZABCDEFGHIJKLMNOPQRSTUVWXYZABCDEFGHIJKLMNOPQRSTUVWXYZ";
            string destinationFile = FileUtilities.GetTemporaryFile();
            File.Delete(destinationFile);

            ITaskItem[] sourceFiles = { new TaskItem(sourceFile) };
            ITaskItem[] destinationFiles = { new TaskItem(destinationFile) };

            var t = new Copy
            {
                RetryDelayMilliseconds = 1, // speed up tests!
                BuildEngine = new MockEngine(_testOutputHelper),
                SourceFiles = sourceFiles,
                DestinationFiles = destinationFiles,
                UseHardlinksIfPossible = isUseHardLinks,
                UseSymboliclinksIfPossible = isUseSymbolicLinks,
            };

            bool result = t.Execute();

            // Expect for there to have been no copies.
            Assert.False(result);
            Assert.False(File.Exists(destinationFile));

            ((MockEngine)t.BuildEngine).AssertLogDoesntContain("MSB3026"); // Didn't do retries
        }

        /// <summary>
        /// If the SourceFiles parameter is given invalid path characters, make sure the task exits gracefully.
        /// </summary>
        [Theory]
        [MemberData(nameof(GetHardLinksSymLinks))]
        public void ExitGracefullyOnInvalidPathCharacters(bool isUseHardLinks, bool isUseSymbolicLinks)
        {
            var t = new Copy
            {
                RetryDelayMilliseconds = 1,  // speed up tests!
                BuildEngine = new MockEngine(_testOutputHelper),
                SourceFiles = new ITaskItem[] { new TaskItem("foo | bar") },
                DestinationFolder = new TaskItem("dest"),
                UseHardlinksIfPossible = isUseHardLinks,
                UseSymboliclinksIfPossible = isUseSymbolicLinks,
            };

            bool result = t.Execute();

            // Expect for there to have been no copies.
            Assert.False(result);
            ((MockEngine)t.BuildEngine).AssertLogDoesntContain("MSB3026"); // Didn't do retries
        }

        /// <summary>
        /// Verifies that we error for retries less than 0
        /// </summary>
        [Fact]
        public void InvalidRetryCount()
        {
            var engine = new MockEngine(true /* log to console */);
            var t = new Copy
            {
                RetryDelayMilliseconds = 1, // speed up tests!
                BuildEngine = engine,
                SourceFiles = new ITaskItem[] { new TaskItem("c:\\source") },
                DestinationFiles = new ITaskItem[] { new TaskItem("c:\\destination") },
                Retries = -1,
            };

            bool result = t.Execute();

            Assert.False(result);
            engine.AssertLogContains("MSB3028");
        }

        /// <summary>
        /// Verifies that we error for retry delay less than 0
        /// </summary>
        [Fact]
        public void InvalidRetryDelayCount()
        {
            var engine = new MockEngine(true /* log to console */);
            var t = new Copy
            {
                BuildEngine = engine,
                SourceFiles = new ITaskItem[] { new TaskItem("c:\\source") },
                DestinationFiles = new ITaskItem[] { new TaskItem("c:\\destination") },
                Retries = 1,
                RetryDelayMilliseconds = -1,
            };

            bool result = t.Execute();

            Assert.False(result);
            engine.AssertLogContains("MSB3029");
        }

        /// <summary>
        /// Verifies that we do not log the retrying warning if we didn't request
        /// retries.
        /// </summary>
        [Theory]
        [MemberData(nameof(GetHardLinksSymLinksSingleThreaded))]
        public void FailureWithNoRetries(bool isUseHardLinks, bool isUseSymbolicLinks, bool isUseSingleThreadedCopy)
        {
            var engine = new MockEngine(true /* log to console */);
            var t = new Copy
            {
                RetryDelayMilliseconds = 1,  // speed up tests!
                BuildEngine = engine,
                SourceFiles = new ITaskItem[] { new TaskItem("c:\\source") },
                DestinationFiles = new ITaskItem[] { new TaskItem("c:\\destination") },
                Retries = 0,
                UseHardlinksIfPossible = isUseHardLinks,
                UseSymboliclinksIfPossible = isUseSymbolicLinks,
            };

            var copyFunctor = new CopyFunctor(2, false /* do not throw on failure */);
            bool result = t.Execute(copyFunctor.Copy, GetParallelismThreadCount(isUseSingleThreadedCopy));

            Assert.False(result);
            engine.AssertLogDoesntContain("MSB3026");
            engine.AssertLogDoesntContain("MSB3027");
        }

        /// <summary>
        /// Retrying default
        /// </summary>
        [Fact]
        public void DefaultRetriesIs10()
        {
            var t = new Copy
            {
                RetryDelayMilliseconds = 1,  // speed up tests!
            };

            Assert.Equal(10, t.Retries);
        }

        /// <summary>
        /// Delay default
        /// </summary>
        [Fact]
        public void DefaultRetryDelayIs1000()
        {
            var t = new Copy();

            Assert.Equal(1000, t.RetryDelayMilliseconds);
        }

        /// <summary>
        /// Hardlink default
        /// </summary>
        [Fact]
        public void DefaultNoHardlink()
        {
            var t = new Copy
            {
                RetryDelayMilliseconds = 1,  // speed up tests!
            };

            Assert.False(t.UseHardlinksIfPossible);
        }

        /// <summary>
        /// Verifies that we get the one retry we ask for after the first attempt fails,
        /// and we get appropriate messages.
        /// </summary>
        [Theory]
        [MemberData(nameof(GetHardLinksSymLinksSingleThreaded))]
        public void SuccessAfterOneRetry(bool isUseHardLinks, bool isUseSymbolicLinks, bool isUseSingleThreadedCopy)
        {
            var engine = new MockEngine(true /* log to console */);
            var t = new Copy
            {
                RetryDelayMilliseconds = 0, // Can't really test the delay, but at least try passing in a value
                BuildEngine = engine,
                SourceFiles = new ITaskItem[] { new TaskItem("c:\\source") },
                DestinationFiles = new ITaskItem[] { new TaskItem("c:\\destination") },
                Retries = 1,
                UseHardlinksIfPossible = isUseHardLinks,
                UseSymboliclinksIfPossible = isUseSymbolicLinks,
            };

            var copyFunctor = new CopyFunctor(2, false /* do not throw on failure */);
            bool result = t.Execute(copyFunctor.Copy, GetParallelismThreadCount(isUseSingleThreadedCopy));

            Assert.True(result);
            engine.AssertLogContains("MSB3026");
            engine.AssertLogDoesntContain("MSB3027");
        }

        /// <summary>
        /// Verifies that after a successful retry we continue to the next file
        /// </summary>
        [Theory]
        [MemberData(nameof(GetHardLinksSymLinksSingleThreaded))]
        public void SuccessAfterOneRetryContinueToNextFile(bool isUseHardLinks, bool isUseSymbolicLinks, bool isUseSingleThreadedCopy)
        {
            var engine = new MockEngine(true /* log to console */);
            var t = new Copy
            {
                RetryDelayMilliseconds = 1, // Can't really test the delay, but at least try passing in a value
                BuildEngine = engine,
                SourceFiles = new ITaskItem[] { new TaskItem("c:\\source"), new TaskItem("c:\\source2") },
                DestinationFiles = new ITaskItem[] { new TaskItem("c:\\destination"), new TaskItem("c:\\destination2") },
                Retries = 1,
                UseHardlinksIfPossible = isUseHardLinks,
                UseSymboliclinksIfPossible = isUseSymbolicLinks,
            };

            var copyFunctor = new CopyFunctor(2, false /* do not throw on failure */);
            bool result = t.Execute(copyFunctor.Copy, GetParallelismThreadCount(isUseSingleThreadedCopy));

            Assert.True(result);
            engine.AssertLogContains("MSB3026");
            engine.AssertLogDoesntContain("MSB3027");

            // Copy calls to different destinations can come in any order when running in parallel.
            Assert.Contains(copyFunctor.FilesCopiedSuccessfully, f => f.Name == FileUtilities.FixFilePath("c:\\source"));
            Assert.Contains(copyFunctor.FilesCopiedSuccessfully, f => f.Name == FileUtilities.FixFilePath("c:\\source2"));
        }

        /// <summary>
        /// The copy delegate can return false, or throw on failure.
        /// This test tests returning false.
        /// </summary>
        [Theory]
        [MemberData(nameof(GetHardLinksSymLinksSingleThreaded))]
        public void TooFewRetriesReturnsFalse(bool isUseHardLinks, bool isUseSymbolicLinks, bool isUseSingleThreadedCopy)
        {
            var engine = new MockEngine(true /* log to console */);
            var t = new Copy
            {
                RetryDelayMilliseconds = 1, // speed up tests!
                BuildEngine = engine,
                SourceFiles = new ITaskItem[] { new TaskItem("c:\\source") },
                DestinationFiles = new ITaskItem[] { new TaskItem("c:\\destination") },
                Retries = 2,
                UseHardlinksIfPossible = isUseHardLinks,
                UseSymboliclinksIfPossible = isUseSymbolicLinks,
            };

            var copyFunctor = new CopyFunctor(4, false /* do not throw */);
            bool result = t.Execute(copyFunctor.Copy, GetParallelismThreadCount(isUseSingleThreadedCopy));

            Assert.False(result);
            engine.AssertLogContains("MSB3026");
            engine.AssertLogContains("MSB3027");
        }


        /// <summary>
        /// The copy delegate can return false, or throw on failure.
        /// This test tests the throw case.
        /// </summary>
        [Theory]
        [MemberData(nameof(GetHardLinksSymLinksSingleThreaded))]
        public void TooFewRetriesThrows(bool isUseHardLinks, bool isUseSymbolicLinks, bool isUseSingleThreadedCopy)
        {
            var engine = new MockEngine(true /* log to console */);
            var t = new Copy
            {
                RetryDelayMilliseconds = 1,  // speed up tests!
                BuildEngine = engine,
                SourceFiles = new ITaskItem[] { new TaskItem("c:\\source") },
                DestinationFiles = new ITaskItem[] { new TaskItem("c:\\destination") },
                Retries = 1,
                UseHardlinksIfPossible = isUseHardLinks,
                UseSymboliclinksIfPossible = isUseSymbolicLinks,
            };

            var copyFunctor = new CopyFunctor(3, true /* throw */);
            bool result = t.Execute(copyFunctor.Copy, GetParallelismThreadCount(isUseSingleThreadedCopy));

            Assert.False(result);
            engine.AssertLogContains("MSB3026");
            engine.AssertLogContains("MSB3027");
        }

        [WindowsOnlyTheory]
        [InlineData(false, true)]
        [InlineData(true, false)]
        public void ErrorIfLinkFailedCheck(bool isUseHardLinks, bool isUseSymbolicLinks)
        {
            using (var env = TestEnvironment.Create())
            {
                var source = env.DefaultTestDirectory.CreateFile("source.txt", "This is a source file").Path;
                var existing = env.DefaultTestDirectory.CreateFile("destination.txt", "This is an existing file.").Path;

                File.SetAttributes(existing, FileAttributes.ReadOnly);

                MockEngine engine = new MockEngine(_testOutputHelper);
                Copy t = new Copy
                {
                    RetryDelayMilliseconds = 1,
                    UseHardlinksIfPossible = isUseHardLinks,
                    UseSymboliclinksIfPossible = isUseSymbolicLinks,
                    ErrorIfLinkFails = true,
                    BuildEngine = engine,
                    SourceFiles = new ITaskItem[] { new TaskItem(source) },
                    DestinationFiles = new ITaskItem[] { new TaskItem(existing) },
                };

                t.Execute().ShouldBeFalse();
                engine.AssertLogContains("MSB3893");

                // TODO: Add test for MSB3892 when ErrorIfLinkFails && !UseHardlinksIfPossible && !UseSymboliclinksIfPossible
            }
        }

        /// <summary>
<<<<<<< HEAD
        /// Verify build successfully when UseHardlinksIfPossible and UseSymboliclinksIfPossible are true
=======
        /// DestinationFolder should work.
>>>>>>> 81a20071
        /// </summary>
        [Fact]
        public void CopyToDestinationFolderWithHardLinkCheck()
        {
            string sourceFile = FileUtilities.GetTemporaryFile();
            string temp = Path.GetTempPath();
            string destFolder = Path.Combine(temp, "2A333ED756AF4dc392E728D0F864A398");
            string destFile = Path.Combine(destFolder, Path.GetFileName(sourceFile));
            try
            {
                File.WriteAllText(sourceFile, "This is a source temp file."); // HIGHCHAR: Test writes in UTF8 without preamble.

                // Don't create the dest folder, let task do that

                ITaskItem[] sourceFiles = { new TaskItem(sourceFile) };

                var me = new MockEngine(true);
                var t = new Copy
                {
                    RetryDelayMilliseconds = 1, // speed up tests!
                    BuildEngine = me,
                    SourceFiles = sourceFiles,
                    DestinationFolder = new TaskItem(destFolder),
                    SkipUnchangedFiles = true,
                    UseHardlinksIfPossible = true
                };

                bool success = t.Execute();

                Assert.True(success); // "success"
                Assert.True(File.Exists(destFile)); // "destination exists"
                MockEngine.GetStringDelegate resourceDelegate = AssemblyResources.GetString;

                me.AssertLogContainsMessageFromResource(resourceDelegate, "Copy.HardLinkComment", sourceFile, destFile);

                string destinationFileContents = File.ReadAllText(destFile);
                Assert.Equal("This is a source temp file.", destinationFileContents);

                Assert.Single(t.DestinationFiles);
                Assert.Single(t.CopiedFiles);
                Assert.Equal(destFile, t.DestinationFiles[0].ItemSpec);
                Assert.Equal(destFile, t.CopiedFiles[0].ItemSpec);

                // Now we will write new content to the source file
                // we'll then check that the destination file automatically
                // has the same content (i.e. it's been hard linked)
                File.WriteAllText(sourceFile, "This is another source temp file."); // HIGHCHAR: Test writes in UTF8 without preamble.

                // Read the destination file (it should have the same modified content as the source)
                destinationFileContents = File.ReadAllText(destFile);
                Assert.Equal("This is another source temp file.", destinationFileContents); // "Expected the destination hard linked file to contain the contents of source file. Even after modification of the source"

                ((MockEngine)t.BuildEngine).AssertLogDoesntContain("MSB3026"); // Didn't do retries
            }
            finally
            {
                Helpers.DeleteFiles(sourceFile, destFile);
            }
        }

        /// <summary>
        /// DestinationFolder should work.
        /// </summary>
        [WindowsOnlyFact(additionalMessage: "SMB share paths only work on Windows.")]
        public void CopyToDestinationFolderWithHardLinkFallbackNetwork()
        {
            // Workaround: For some reason when this test runs with all other tests we are getting
            // the incorrect result from CreateHardLink error message (a message associated with
            // another test). Calling GetHRForLastWin32Error / GetExceptionForHR seems to clear
            // out the previous message and allow us to get the right message in the Copy task.
            int errorCode = Marshal.GetHRForLastWin32Error();
            Marshal.GetExceptionForHR(errorCode);

            string sourceFile1 = FileUtilities.GetTemporaryFile();
            string sourceFile2 = FileUtilities.GetTemporaryFile();
            const string temp = @"\\localhost\c$\temp";
            string destFolder = Path.Combine(temp, "2A333ED756AF4dc392E728D0F864A398");
            string destFile1 = Path.Combine(destFolder, Path.GetFileName(sourceFile1));
            string destFile2 = Path.Combine(destFolder, Path.GetFileName(sourceFile2));

            try
            {
                Directory.CreateDirectory(destFolder);
                string nothingFile = Path.Combine(destFolder, "nothing.txt");
                File.WriteAllText(nothingFile, "nothing");
                File.Delete(nothingFile);
            }
            catch (Exception)
            {
                Console.WriteLine("CopyToDestinationFolderWithHardLinkFallbackNetwork test could not access the network.");
                // Something caused us to not be able to access our "network" share, don't fail.
                return;
            }

            try
            {
                // Create 2 files to ensure we test with parallel copy.
                File.WriteAllText(sourceFile1, "This is source temp file 1."); // HIGHCHAR: Test writes in UTF8 without preamble.
                File.WriteAllText(sourceFile2, "This is source temp file 2.");

                ITaskItem[] sourceFiles =
                {
                    new TaskItem(sourceFile1),
                    new TaskItem(sourceFile2)
                };

                var me = new MockEngine(true);
                var t = new Copy
                {
                    RetryDelayMilliseconds = 1, // speed up tests!
                    UseHardlinksIfPossible = true,
                    BuildEngine = me,
                    SourceFiles = sourceFiles,
                    DestinationFolder = new TaskItem(destFolder),
                    SkipUnchangedFiles = true
                };

                bool success = t.Execute();

                Assert.True(success); // "success"
                Assert.True(File.Exists(destFile1)); // "destination exists"
                Assert.True(File.Exists(destFile2)); // "destination exists"
                MockEngine.GetStringDelegate resourceDelegate = AssemblyResources.GetString;

                me.AssertLogContainsMessageFromResource(resourceDelegate, "Copy.HardLinkComment", sourceFile1, destFile1);

                // Can't do this below, because the real message doesn't end with String.Empty, it ends with a CLR exception string, and so matching breaks in PLOC.
                // Instead look for the HRESULT that CLR unfortunately puts inside its exception string. Something like this:
                //   The system cannot move the file to a different disk drive. (Exception from HRESULT: 0x80070011)
                // me.AssertLogContainsMessageFromResource(resourceDelegate, "Copy.RetryingAsFileCopy", sourceFile, destFile, String.Empty);
                me.AssertLogContains("0x80070011");

                string destinationFileContents = File.ReadAllText(destFile1);
                Assert.Equal("This is source temp file 1.", destinationFileContents); // "Expected the destination file to contain the contents of source file."
                destinationFileContents = File.ReadAllText(destFile2);
                Assert.Equal("This is source temp file 2.", destinationFileContents); // "Expected the destination file to contain the contents of source file."

                Assert.Equal(2, t.DestinationFiles.Length);
                Assert.Equal(2, t.CopiedFiles.Length);
                Assert.Equal(destFile1, t.DestinationFiles[0].ItemSpec);
                Assert.Equal(destFile2, t.DestinationFiles[1].ItemSpec);
                Assert.Equal(destFile1, t.CopiedFiles[0].ItemSpec);
                Assert.Equal(destFile2, t.CopiedFiles[1].ItemSpec);

                // Now we will write new content to a source file
                // we'll then check that the destination file automatically
                // has the same content (i.e. it's been hard linked)
                File.WriteAllText(sourceFile1, "This is another source temp file.");  // HIGHCHAR: Test writes in UTF8 without preamble.

                // Read the destination file (it should have the same modified content as the source)
                destinationFileContents = File.ReadAllText(destFile1);
                Assert.Equal("This is source temp file 1.", destinationFileContents); // "Expected the destination copied file to contain the contents of original source file only."

                ((MockEngine)t.BuildEngine).AssertLogDoesntContain("MSB3026"); // Didn't do retries
            }
            finally
            {
                File.Delete(sourceFile1);
                File.Delete(sourceFile2);
                File.Delete(destFile1);
                File.Delete(destFile2);
                FileUtilities.DeleteWithoutTrailingBackslash(destFolder, true);
            }
        }

        /// <summary>
        /// DestinationFolder should work.
        /// </summary>
        [WindowsOnlyFact(additionalMessage: "Only Windows has a (small) link limit, and this tests for an HRESULT.")]
        public void CopyToDestinationFolderWithHardLinkFallbackTooManyLinks()
        {
            // Workaround: For some reason when this test runs with all other tests we are getting
            // the incorrect result from CreateHardLink error message (a message associated with
            // another test). Calling GetHRForLastWin32Error / GetExceptionForHR seems to clear
            // out the previous message and allow us to get the right message in the Copy task.
            int errorCode = Marshal.GetHRForLastWin32Error();
            Marshal.GetExceptionForHR(errorCode);

            string sourceFile = FileUtilities.GetTemporaryFile();
            string temp = Path.GetTempPath();
            string destFolder = Path.Combine(temp, "2A333ED756AF4dc392E728D0F864A398");
            string destFile = Path.Combine(destFolder, Path.GetFileName(sourceFile));

            try
            {
                File.WriteAllText(sourceFile, "This is a source temp file."); // HIGHCHAR: Test writes in UTF8 without preamble.

                Directory.CreateDirectory(destFolder);


                ITaskItem[] sourceFiles = { new TaskItem(sourceFile) };

                MockEngine me = new MockEngine(true);
                Copy t = new Copy
                {
                    RetryDelayMilliseconds = 1, // speed up tests!
                    UseHardlinksIfPossible = true,
                    BuildEngine = me,
                    SourceFiles = sourceFiles,
                    DestinationFolder = new TaskItem(destFolder),
                    SkipUnchangedFiles = true
                };

                // Exhaust the number (1024) of directory entries that can be created for a file
                // This is 1 + (1 x hard links)
                // We need to test the fallback code path when we're out of directory entries for a file..
                for (int n = 0; n < 1025 /* make sure */; n++)
                {
                    string destLink = Path.Combine(destFolder, Path.GetFileNameWithoutExtension(sourceFile) + "." + n);
                    string linkError = String.Empty;
                    Tasks.NativeMethods.MakeHardLink(destLink, sourceFile, ref linkError, t.Log);
                }

                bool success = t.Execute();

                Assert.True(success); // "success"
                Assert.True(File.Exists(destFile)); // "destination exists"
                MockEngine.GetStringDelegate resourceDelegate = AssemblyResources.GetString;

                me.AssertLogContainsMessageFromResource(resourceDelegate, "Copy.HardLinkComment", sourceFile, destFile);

                // Can't do this below, because the real message doesn't end with String.Empty, it ends with a CLR exception string, and so matching breaks in PLOC.
                // Instead look for the HRESULT that CLR unfortunately puts inside its exception string. Something like this
                // Tried to create more than a few links to a file that is supported by the file system. (! yhMcE! Exception from HRESULT: Table c?! 0x80070476)
                // me.AssertLogContainsMessageFromResource(resourceDelegate, "Copy.RetryingAsFileCopy", sourceFile, destFile, String.Empty);
                me.AssertLogContains("0x80070476");

                string destinationFileContents = File.ReadAllText(destFile);
                Assert.Equal("This is a source temp file.", destinationFileContents); // "Expected the destination file to contain the contents of source file."

                Assert.Single(t.DestinationFiles);
                Assert.Single(t.CopiedFiles);
                Assert.Equal(destFile, t.DestinationFiles[0].ItemSpec);
                Assert.Equal(destFile, t.CopiedFiles[0].ItemSpec);

                // Now we will write new content to the source file
                // we'll then check that the destination file automatically
                // has the same content (i.e. it's been hard linked)
                File.WriteAllText(sourceFile, "This is another source temp file."); // HIGHCHAR: Test writes in UTF8 without preamble.

                // Read the destination file (it should have the same modified content as the source)
                destinationFileContents = File.ReadAllText(destFile);
                Assert.Equal("This is a source temp file.", destinationFileContents); // "Expected the destination copied file to contain the contents of original source file only."

                ((MockEngine)t.BuildEngine).AssertLogDoesntContain("MSB3026"); // Didn't do retries
            }
            finally
            {
                File.Delete(sourceFile);
                File.Delete(destFile);
                FileUtilities.DeleteWithoutTrailingBackslash(destFolder, true);
            }
        }

        /// <summary>
        /// DestinationFolder should work.
        /// </summary>
        [RequiresSymbolicLinksFact]
        public void CopyToDestinationFolderWithSymbolicLinkCheck()
        {
            string sourceFile = FileUtilities.GetTemporaryFile();
            string temp = Path.GetTempPath();
            string destFolder = Path.Combine(temp, "2A333ED756AF4dc392E728D0F864A398");
            string destFile = Path.Combine(destFolder, Path.GetFileName(sourceFile));
            try
            {
                File.WriteAllText(sourceFile, "This is a source temp file."); // HIGHCHAR: Test writes in UTF8 without preamble.

                // Don't create the dest folder, let task do that
                ITaskItem[] sourceFiles = { new TaskItem(sourceFile) };

                var me = new MockEngine(true);
                var t = new Copy
                {
                    RetryDelayMilliseconds = 1,  // speed up tests!
                    BuildEngine = me,
                    SourceFiles = sourceFiles,
                    DestinationFolder = new TaskItem(destFolder),
                    SkipUnchangedFiles = true,
                    UseSymboliclinksIfPossible = true
                };

                bool success = t.Execute();

                Assert.True(success); // "success"
                Assert.True(File.Exists(destFile)); // "destination exists"
                Assert.True((File.GetAttributes(destFile) & FileAttributes.ReparsePoint) != 0, "File was copied but is not a symlink");

                MockEngine.GetStringDelegate resourceDelegate = AssemblyResources.GetString;

                me.AssertLogContainsMessageFromResource(resourceDelegate, "Copy.SymbolicLinkComment", sourceFile, destFile);

                string destinationFileContents = File.ReadAllText(destFile);
                Assert.Equal("This is a source temp file.", destinationFileContents); // "Expected the destination symbolic linked file to contain the contents of source file."

                Assert.Single(t.DestinationFiles);
                Assert.Single(t.CopiedFiles);
                Assert.Equal(destFile, t.DestinationFiles[0].ItemSpec);
                Assert.Equal(destFile, t.CopiedFiles[0].ItemSpec);

                // Now we will write new content to the source file
                // we'll then check that the destination file automatically
                // has the same content (i.e. it's been hard linked)

                File.WriteAllText(sourceFile, "This is another source temp file."); // HIGHCHAR: Test writes in UTF8 without preamble.

                // Read the destination file (it should have the same modified content as the source)
                destinationFileContents = File.ReadAllText(destFile);
                Assert.Equal("This is another source temp file.", destinationFileContents); // "Expected the destination hard linked file to contain the contents of source file. Even after modification of the source"

                ((MockEngine)t.BuildEngine).AssertLogDoesntContain("MSB3891"); // Didn't do retries
            }
            finally
            {
                File.Delete(sourceFile);
                File.Delete(destFile);
                FileUtilities.DeleteWithoutTrailingBackslash(destFolder, true);
            }
        }

        /// <summary>
        /// Verify build successful when UseHardlinksIfPossible and UseSymboliclinksIfPossible are true
        /// </summary>
        [Fact]
        public void CopyWithHardAndSymbolicLinks()
        {
            string sourceFile = FileUtilities.GetTemporaryFile();
            string temp = Path.GetTempPath();
            string destFolder = Path.Combine(temp, "2A333ED756AF4dc392E728D0F864A398");
            string destFile = Path.Combine(destFolder, Path.GetFileName(sourceFile));

            try
            {
                ITaskItem[] sourceFiles = { new TaskItem(sourceFile) };

                MockEngine me = new MockEngine(true);
                Copy t = new Copy
                {
                    RetryDelayMilliseconds = 1, // speed up tests!
                    UseHardlinksIfPossible = true,
                    UseSymboliclinksIfPossible = true,
                    BuildEngine = me,
                    SourceFiles = sourceFiles,
                    DestinationFolder = new TaskItem(destFolder),
                    SkipUnchangedFiles = true
                };

                bool success = t.Execute();

                Assert.True(success);
                MockEngine.GetStringDelegate resourceDelegate = AssemblyResources.GetString;
                me.AssertLogContainsMessageFromResource(resourceDelegate, "Copy.HardLinkComment", sourceFile, destFile);
            }
            finally
            {
                Helpers.DeleteFiles(sourceFile, destFile);
            }
        }

        /// <summary>
        /// Verifies that we error when ErrorIfLinkFailed is true when UseHardlinksIfPossible
        /// and UseSymboliclinksIfPossible are false.
        /// </summary>
        [Fact]
        public void InvalidErrorIfLinkFailed()
        {
            var engine = new MockEngine(true);
            var t = new Copy
            {
                BuildEngine = engine,
                SourceFiles = new ITaskItem[] { new TaskItem("c:\\source") },
                DestinationFiles = new ITaskItem[] { new TaskItem("c:\\destination") },
                UseHardlinksIfPossible = false,
                UseSymboliclinksIfPossible = false,
                ErrorIfLinkFails = true,
            };

            bool result = t.Execute();

            Assert.False(result);
            engine.AssertLogContains("MSB3892");
        }

        /// <summary>
        /// An existing link source should not be modified.
        /// </summary>
        /// <remarks>
        /// Related to issue [#8273](https://github.com/dotnet/msbuild/issues/8273)
        /// </remarks>
        [Theory]
        [MemberData(nameof(GetHardLinksSymLinks))]
        public void DoNotCorruptSourceOfLink(bool useHardLink, bool useSymbolicLink)
        {
            using TestEnvironment env = TestEnvironment.Create();
            TransientTestFile sourceFile1 = env.CreateFile("source1.tmp", "This is the first source temp file."); // HIGHCHAR: Test writes in UTF8 without preamble.
            TransientTestFile sourceFile2 = env.CreateFile("source2.tmp", "This is the second source temp file."); // HIGHCHAR: Test writes in UTF8 without preamble.
            TransientTestFolder destFolder = env.CreateFolder(createFolder: false);
            string destFile = Path.Combine(destFolder.Path, "The Destination");

            // Don't create the dest folder, let task do that
            ITaskItem[] sourceFiles = { new TaskItem(sourceFile1.Path) };
            ITaskItem[] destinationFiles = { new TaskItem(destFile) };

            var me = new MockEngine(true);
            var t = new Copy
            {
                RetryDelayMilliseconds = 1, // speed up tests!
                BuildEngine = me,
                SourceFiles = sourceFiles,
                DestinationFiles = destinationFiles,
                SkipUnchangedFiles = true,
                UseHardlinksIfPossible = useHardLink,
                UseSymboliclinksIfPossible = useSymbolicLink,
            };

            t.Execute().ShouldBeTrue();
            File.Exists(destFile).ShouldBeTrue();
            File.ReadAllText(destFile).ShouldBe("This is the first source temp file.");

            sourceFiles = new TaskItem[] { new TaskItem(sourceFile2.Path) };

            t = new Copy
            {
                RetryDelayMilliseconds = 1, // speed up tests!
                BuildEngine = me,
                SourceFiles = sourceFiles,
                DestinationFiles = destinationFiles,
                SkipUnchangedFiles = true,
                UseHardlinksIfPossible = false,
                UseSymboliclinksIfPossible = false,
            };

            t.Execute().ShouldBeTrue();
            File.Exists(destFile).ShouldBeTrue();
            File.ReadAllText(destFile).ShouldBe("This is the second source temp file.");

            // Read the source file (it should not have been overwritten)
            File.ReadAllText(sourceFile1.Path).ShouldBe("This is the first source temp file.");
            ((MockEngine)t.BuildEngine).AssertLogDoesntContain("MSB3026"); // Didn't do retries

            destinationFiles = new TaskItem[] { new TaskItem(
                Path.Combine(Path.GetDirectoryName(sourceFile2.Path), ".", Path.GetFileName(sourceFile2.Path))) // sourceFile2.Path with a "." inserted before the file name
            };

            t = new Copy
            {
                RetryDelayMilliseconds = 1, // speed up tests!
                BuildEngine = me,
                SourceFiles = sourceFiles,
                DestinationFiles = destinationFiles,
                SkipUnchangedFiles = true,
            };

            t.Execute().ShouldBeTrue();
            File.Exists(sourceFile2.Path).ShouldBeTrue();
        }

        internal sealed class CopyMonitor
        {
            internal int copyCount;

            /*
            * Method:   CopyFile
            *
            * Don't really copy the file, just count how many times this was called.
            */
            internal bool? CopyFile(FileState source, FileState destination)
            {
                Interlocked.Increment(ref copyCount);
                return true;
            }
        }

        /// <summary>
        /// Helper functor for retry tests.
        /// Simulates the File.Copy method without touching the disk.
        /// First copy fails as requested, subsequent copies succeed.
        /// </summary>
        private sealed class CopyFunctor
        {
            /// <summary>
            /// Protects the counts and lists below.
            /// </summary>
            private readonly object _lockObj = new object();

            /// <summary>
            /// On what attempt count should we stop failing?
            /// </summary>
            private readonly int _countOfSuccess;

            /// <summary>
            /// Should we throw when we fail, instead of just returning false?
            /// </summary>
            private readonly bool _throwOnFailure;

            /// <summary>
            /// How many tries have we done so far
            /// </summary>
            private int _tries;

            /// <summary>
            /// Which files we actually copied
            /// </summary>
            internal List<FileState> FilesCopiedSuccessfully { get; } = new List<FileState>();

            /// <summary>
            /// Constructor
            /// </summary>
            internal CopyFunctor(int countOfSuccess, bool throwOnFailure)
            {
                _countOfSuccess = countOfSuccess;
                _throwOnFailure = throwOnFailure;
            }

            /// <summary>
            /// Pretend to be File.Copy.
            /// </summary>
            internal bool? Copy(FileState source, FileState destination)
            {
                lock (_lockObj)
                {
                    _tries++;

                    // 2nd and subsequent copies always succeed
                    if (FilesCopiedSuccessfully.Count > 0 || _countOfSuccess == _tries)
                    {
                        Console.WriteLine("Copied {0} to {1} OK", source, destination);
                        FilesCopiedSuccessfully.Add(source);
                        return true;
                    }
                }

                if (_throwOnFailure)
                {
                    throw new IOException("oops");
                }

                return null;
            }
        }
    }

    public class CopyParameter_Tests
    {
        [Fact]
        public void CopyWithNoInput()
        {
            var task = new Copy { BuildEngine = new MockEngine(true), };
            task.Execute().ShouldBeTrue();
            task.CopiedFiles.ShouldNotBeNull();
            task.CopiedFiles.Length.ShouldBe(0);
            task.DestinationFiles.ShouldNotBeNull();
            task.DestinationFiles.Length.ShouldBe(0);
            task.WroteAtLeastOneFile.ShouldBeFalse();
        }

        [Fact]
        public void CopyWithMatchingSourceFilesToDestinationFiles()
        {
            using (var env = TestEnvironment.Create())
            {
                var sourceFile = env.CreateFile("source.txt");

                var task = new Copy
                {
                    BuildEngine = new MockEngine(true),
                    SourceFiles = new ITaskItem[] { new TaskItem(sourceFile.Path) },
                    DestinationFiles = new ITaskItem[] { new TaskItem("destination.txt") },
                    RetryDelayMilliseconds = 1,
                };
                task.Execute().ShouldBeTrue();
                task.CopiedFiles.ShouldNotBeNull();
                task.CopiedFiles.Length.ShouldBe(1);
                task.DestinationFiles.ShouldNotBeNull();
                task.DestinationFiles.Length.ShouldBe(1);
                task.WroteAtLeastOneFile.ShouldBeTrue();
            }
        }

        [Fact]
        public void CopyWithSourceFilesToDestinationFolder()
        {
            using (var env = TestEnvironment.Create())
            {
                var sourceFile = env.CreateFile("source.txt");
                var destinationFolder = env.CreateFolder(true);

                var task = new Copy
                {
                    BuildEngine = new MockEngine(true),
                    SourceFiles = new ITaskItem[] { new TaskItem(sourceFile.Path) },
                    DestinationFolder = new TaskItem(destinationFolder.Path),
                    RetryDelayMilliseconds = 1,
                };
                task.Execute().ShouldBeTrue();
                task.CopiedFiles.ShouldNotBeNull();
                task.CopiedFiles.Length.ShouldBe(1);
                task.DestinationFiles.ShouldNotBeNull();
                task.DestinationFiles.Length.ShouldBe(1);
                task.WroteAtLeastOneFile.ShouldBeTrue();
            }
        }

        [Fact]
        public void CopyWithNoDestination()
        {
            using (var env = TestEnvironment.Create())
            {
                var engine = new MockEngine(true);
                var sourceFile = env.CreateFile("source.txt");

                var task = new Copy
                {
                    BuildEngine = engine,
                    SourceFiles = new ITaskItem[] { new TaskItem(sourceFile.Path) },
                };
                task.Execute().ShouldBeFalse();
                engine.AssertLogContains("MSB3023"); // Copy.NeedsDestination
                task.CopiedFiles.ShouldBeNull();
                task.DestinationFiles.ShouldBeNull();
                task.WroteAtLeastOneFile.ShouldBeFalse();
            }
        }

        [Fact]
        public void CopyWithMultipleDestinationTypes()
        {
            using (var env = TestEnvironment.Create())
            {
                var engine = new MockEngine(true);
                var sourceFile = env.CreateFile("source.txt");
                var destinationFolder = env.CreateFolder(true);

                var task = new Copy
                {
                    BuildEngine = engine,
                    SourceFiles = new ITaskItem[] { new TaskItem(sourceFile.Path) },
                    DestinationFiles = new ITaskItem[] { new TaskItem("destination.txt") },
                    DestinationFolder = new TaskItem(destinationFolder.Path),
                };
                task.Execute().ShouldBeFalse();
                engine.AssertLogContains("MSB3022"); // Copy.ExactlyOneTypeOfDestination
                task.CopiedFiles.ShouldBeNull();
                task.DestinationFiles.ShouldNotBeNull();
                task.WroteAtLeastOneFile.ShouldBeFalse();
            }
        }

        [Fact]
        public void CopyWithDifferentLengthSourceFilesToDestinationFiles()
        {
            using (var env = TestEnvironment.Create())
            {
                var engine = new MockEngine(true);
                var sourceFile = env.CreateFile("source.txt");

                var task = new Copy
                {
                    BuildEngine = engine,
                    SourceFiles = new ITaskItem[] { new TaskItem(sourceFile.Path) },
                    DestinationFiles = new ITaskItem[] { new TaskItem("destination0.txt"), new TaskItem("destination1.txt") },
                };
                task.Execute().ShouldBeFalse();
                engine.AssertLogContains("MSB3094"); // General.TwoVectorsMustHaveSameLength
                task.CopiedFiles.ShouldBeNull();
                task.DestinationFiles.ShouldNotBeNull();
                task.WroteAtLeastOneFile.ShouldBeFalse();
            }
        }

        /// <summary>
        /// Verifies that we error for retries less than 0
        /// </summary>
        [Fact]
        public void CopyWithInvalidRetryCount()
        {
            using (var env = TestEnvironment.Create())
            {
                var engine = new MockEngine(true);
                var sourceFile = env.CreateFile("source.txt");

                var task = new Copy
                {
                    BuildEngine = engine,
                    SourceFiles = new ITaskItem[] { new TaskItem(sourceFile.Path) },
                    DestinationFiles = new ITaskItem[] { new TaskItem("destination.txt") },
                    Retries = -1,
                };
                task.Execute().ShouldBeFalse();
                engine.AssertLogContains("MSB3028"); // Copy.InvalidRetryCount
                task.CopiedFiles.ShouldBeNull();
                task.DestinationFiles.ShouldNotBeNull();
                task.WroteAtLeastOneFile.ShouldBeFalse();
            }
        }

        /// <summary>
        /// Verifies that we error for retry delay less than 0
        /// </summary>
        [Fact]
        public void CopyWithInvalidRetryDelay()
        {
            using (var env = TestEnvironment.Create())
            {
                var engine = new MockEngine(true);
                var sourceFile = env.CreateFile("source.txt");

                var task = new Copy
                {
                    BuildEngine = engine,
                    SourceFiles = new ITaskItem[] { new TaskItem(sourceFile.Path) },
                    DestinationFiles = new ITaskItem[] { new TaskItem("destination.txt") },
                    RetryDelayMilliseconds = -1,
                };
                task.Execute().ShouldBeFalse();
                engine.AssertLogContains("MSB3029"); // Copy.InvalidRetryDelay
                task.CopiedFiles.ShouldBeNull();
                task.DestinationFiles.ShouldNotBeNull();
                task.WroteAtLeastOneFile.ShouldBeFalse();
            }
        }
    }
}<|MERGE_RESOLUTION|>--- conflicted
+++ resolved
@@ -2157,11 +2157,7 @@
         }
 
         /// <summary>
-<<<<<<< HEAD
-        /// Verify build successfully when UseHardlinksIfPossible and UseSymboliclinksIfPossible are true
-=======
         /// DestinationFolder should work.
->>>>>>> 81a20071
         /// </summary>
         [Fact]
         public void CopyToDestinationFolderWithHardLinkCheck()
