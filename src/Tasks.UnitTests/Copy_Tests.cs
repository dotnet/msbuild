--- conflicted
+++ resolved
@@ -559,23 +559,13 @@
                     Assert.True(success);
 
                     var shouldNotCopy = skipUnchangedFiles &&
-<<<<<<< HEAD
-                        i == 1 &&
-                        // SkipUnchanged check will always fail for symbolic links,
-                        // because we compare attributes of real file with attributes of symbolic link.
-                        (NativeMethodsShared.IsMono || !UseSymbolicLinks) &&
-                        // On Windows and MacOS File.Copy already preserves LastWriteTime, but on Linux extra step is needed.
-                        // TODO - this need to be fixed on Linux
-                        (!NativeMethodsShared.IsLinux || UseHardLinks);
-=======
                                         i == 1 &&
                                         // SkipUnchanged check will always fail for symbolic links,
                                         // because we compare attributes of real file with attributes of symbolic link.
-                                        !UseSymbolicLinks &&
+                                        (NativeMethodsShared.IsMono || !UseSymbolicLinks) &&
                                         // On Windows and MacOS File.Copy already preserves LastWriteTime, but on Linux extra step is needed.
                                         // TODO - this need to be fixed on Linux
                                         (!NativeMethodsShared.IsLinux || UseHardLinks);
->>>>>>> 14b0a930
 
                     if (shouldNotCopy)
                     {
