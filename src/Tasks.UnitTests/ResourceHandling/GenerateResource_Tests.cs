// Licensed to the .NET Foundation under one or more agreements.
// The .NET Foundation licenses this file to you under the MIT license.

using System;
using System.Collections;
using System.Collections.Generic;
using System.IO;
using System.Reflection;
using System.Text;
using System.Text.RegularExpressions;
using Microsoft.Build.Framework;
using Microsoft.Build.Shared;
using Microsoft.Build.Tasks;
using Microsoft.Build.Utilities;
using Shouldly;
using Xunit;
using Xunit.Abstractions;
using Xunit.NetCore.Extensions;

#nullable disable

namespace Microsoft.Build.UnitTests.GenerateResource_Tests.InProc
{
    public sealed class RequiredTransformations : IDisposable
    {
        private readonly TestEnvironment _env;
        private readonly ITestOutputHelper _output;

        public RequiredTransformations(ITestOutputHelper output)
        {
            _env = TestEnvironment.Create(output);
            _output = output;
        }

        public void Dispose()
        {
            _env.Dispose();
        }

        /// <summary>
        ///  ResX to Resources, no references
        /// </summary>
        [Theory]
        [InlineData(true)]
        [InlineData(false)]
        public void BasicResX2Resources(bool resourceReadOnly)
        {
            // This WriteLine is a hack.  On a slow machine, the Tasks unittest fails because remoting
            // times out the object used for remoting console writes.  Adding a write in the middle of
            // keeps remoting from timing out the object.
            Console.WriteLine("Performing BasicResX2Resources() test");

            string resxFile = null;

            GenerateResource t = Utilities.CreateTask(_output);
            t.StateFile = new TaskItem(Utilities.GetTempFileName(".cache"));

            try
            {
                resxFile = Utilities.WriteTestResX(false, null, null);

                if (resourceReadOnly)
                {
                    File.SetAttributes(resxFile, FileAttributes.ReadOnly);
                }

                t.Sources = new ITaskItem[] { new TaskItem(resxFile) };
                t.Sources[0].SetMetadata("Attribute", "InputValue");

                Utilities.ExecuteTask(t);

                Assert.Equal("InputValue", t.OutputResources[0].GetMetadata("Attribute"));
                string resourcesFile = t.OutputResources[0].ItemSpec;
                Assert.Equal(".resources", Path.GetExtension(resourcesFile));
                resourcesFile = t.FilesWritten[0].ItemSpec;
                Assert.Equal(".resources", Path.GetExtension(resourcesFile));

                Utilities.AssertStateFileWasWritten(t);

                Utilities.AssertLogContainsResource(t, "GenerateResource.ProcessingFile", resxFile, resourcesFile);
                Utilities.AssertLogContainsResource(t, "GenerateResource.ReadResourceMessage", 1, resxFile);
            }
            finally
            {
                // Done, so clean up.
                if (resourceReadOnly && !string.IsNullOrEmpty(resxFile))
                {
                    File.SetAttributes(resxFile, FileAttributes.Normal);
                }

                File.Delete(t.Sources[0].ItemSpec);
                foreach (ITaskItem item in t.FilesWritten)
                {
                    if (File.Exists(item.ItemSpec))
                    {
                        File.Delete(item.ItemSpec);
                    }
                }
            }
        }

        /// <summary>
        /// Ensure that OutputResource Metadata is populated on the Sources item
        /// </summary>
        [Fact]
        public void OutputResourceMetadataPopulatedOnInputItems()
        {
            string resxFile0 = Utilities.WriteTestResX(false, null, null);
            string resxFile1 = Utilities.WriteTestResX(false, null, null);
            string resxFile2 = Utilities.WriteTestResX(false, null, null);
            string resxFile3 = Utilities.WriteTestResX(false, null, null);

            string expectedOutFile0 = Path.Combine(Path.GetTempPath(), Path.ChangeExtension(resxFile0, ".resources"));
            string expectedOutFile1 = Path.Combine(Path.GetTempPath(), "resx1.foo.resources");
            string expectedOutFile2 = Path.Combine(Path.GetTempPath(), Utilities.GetTempFileName(".resources"));
            string expectedOutFile3 = Path.Combine(Path.GetTempPath(), Utilities.GetTempFileName(".resources"));

            GenerateResource t = Utilities.CreateTask(_output);
            t.Sources = new ITaskItem[] {
                new TaskItem(resxFile0), new TaskItem(resxFile1), new TaskItem(resxFile2), new TaskItem(resxFile3) };

            t.OutputResources = new ITaskItem[] {
                new TaskItem(expectedOutFile0), new TaskItem(expectedOutFile1), new TaskItem(expectedOutFile2), new TaskItem(expectedOutFile3) };

            Utilities.ExecuteTask(t);

            Assert.Equal(expectedOutFile0, t.Sources[0].GetMetadata("OutputResource"));
            Assert.Equal(expectedOutFile1, t.Sources[1].GetMetadata("OutputResource"));
            Assert.Equal(expectedOutFile2, t.Sources[2].GetMetadata("OutputResource"));
            Assert.Equal(expectedOutFile3, t.Sources[3].GetMetadata("OutputResource"));

            // Done, so clean up.
            File.Delete(resxFile0);
            File.Delete(resxFile1);
            File.Delete(resxFile2);
            File.Delete(resxFile3);
            foreach (ITaskItem item in t.FilesWritten)
            {
                File.Delete(item.ItemSpec);
            }
        }

        /// <summary>
        ///  Text to Resources
        /// </summary>
        [Fact]
        public void BasicText2Resources()
        {
            GenerateResource t = Utilities.CreateTask(_output);
            t.StateFile = new TaskItem(Utilities.GetTempFileName(".cache"));

            try
            {
                string textFile = Utilities.WriteTestText(null, null);
                t.Sources = new ITaskItem[] { new TaskItem(textFile) };
                t.Sources[0].SetMetadata("Attribute", "InputValue");

                Utilities.ExecuteTask(t);

                Assert.Equal("InputValue", t.OutputResources[0].GetMetadata("Attribute"));
                string resourcesFile = t.OutputResources[0].ItemSpec;
                Assert.Equal(".resources", Path.GetExtension(resourcesFile));
                resourcesFile = t.FilesWritten[0].ItemSpec;
                Assert.Equal(".resources", Path.GetExtension(resourcesFile));

                Utilities.AssertStateFileWasWritten(t);

                Utilities.AssertLogContainsResource(t, "GenerateResource.ProcessingFile", textFile, resourcesFile);
                Utilities.AssertLogContainsResource(t, "GenerateResource.ReadResourceMessage", 4, textFile);
            }
            finally
            {
                // Done, so clean up.
                File.Delete(t.Sources[0].ItemSpec);
                foreach (ITaskItem item in t.FilesWritten)
                {
                    if (File.Exists(item.ItemSpec))
                    {
                        File.Delete(item.ItemSpec);
                    }
                }
            }
        }

        /// <summary>
        ///  ResX to Resources with references that are used in the resx
        /// </summary>
        /// <remarks>System dll is not locked because it forces a new app domain</remarks>
#if RUNTIME_TYPE_NETCORE
        [Fact(Skip = "Depends on referencing System.dll")]
#else
        [Fact]
#endif
        public void ResX2ResourcesWithReferences()
        {
            string systemDll = Utilities.GetPathToCopiedSystemDLL();
            string resxFile = null;
            string resourcesFile = null;

            try
            {
                GenerateResource t = Utilities.CreateTask(_output);

                resxFile = Utilities.WriteTestResX(true /*system type*/, null, null);
                t.Sources = new ITaskItem[] { new TaskItem(resxFile) };
                t.References = new ITaskItem[] { new TaskItem(systemDll) };

                Utilities.ExecuteTask(t);

                resourcesFile = t.OutputResources[0].ItemSpec;
                Assert.Equal(".resources", Path.GetExtension(resourcesFile));
                Assert.Equal(t.FilesWritten[0].ItemSpec, resourcesFile);

                Utilities.AssertLogContainsResource(t, "GenerateResource.ProcessingFile", resxFile, resourcesFile);
                Utilities.AssertLogContainsResource(t, "GenerateResource.ReadResourceMessage", 2, resxFile);
            }
            finally
            {
                File.Delete(systemDll);
                if (resxFile != null)
                {
                    File.Delete(resxFile);
                }

                if (resourcesFile != null)
                {
                    File.Delete(resourcesFile);
                }
            }
        }

        /// <summary>
        ///  Resources to ResX
        /// </summary>
#if FEATURE_RESXREADER_LIVEDESERIALIZATION
        [Fact]
#else
        [Fact(Skip = "ResGen.exe not supported on .NET Core MSBuild")]
#endif
        public void BasicResources2ResX()
        {
            string resourcesFile = Utilities.CreateBasicResourcesFile(false, _output);

            // Fork 1: create a resx file directly from the resources
            GenerateResource t = Utilities.CreateTask(_output);
            t.Sources = new ITaskItem[] { new TaskItem(resourcesFile) };
            t.OutputResources = new ITaskItem[] { new TaskItem(Path.ChangeExtension(resourcesFile, ".resx")) };
            Utilities.ExecuteTask(t);
            Assert.Equal(".resx", Path.GetExtension(t.FilesWritten[0].ItemSpec));

            // Fork 2a: create a text file from the resources
            GenerateResource t2a = Utilities.CreateTask(_output);
            t2a.Sources = new ITaskItem[] { new TaskItem(resourcesFile) };
            t2a.OutputResources = new ITaskItem[] { new TaskItem(Path.ChangeExtension(resourcesFile, ".txt")) };
            Utilities.ExecuteTask(t2a);
            Assert.Equal(".txt", Path.GetExtension(t2a.FilesWritten[0].ItemSpec));

            // Fork 2b: create a resx file from the text file
            GenerateResource t2b = Utilities.CreateTask(_output);
            t2b.Sources = new ITaskItem[] { new TaskItem(t2a.FilesWritten[0].ItemSpec) };
            t2b.OutputResources = new ITaskItem[] { new TaskItem(Utilities.GetTempFileName(".resx")) };
            Utilities.ExecuteTask(t2b);
            Assert.Equal(".resx", Path.GetExtension(t2b.FilesWritten[0].ItemSpec));

            // make sure the output resx files from each fork are the same
            Assert.Equal(Utilities.ReadFileContent(t.OutputResources[0].ItemSpec),
                                   Utilities.ReadFileContent(t2b.OutputResources[0].ItemSpec));
            Utilities.AssertLogContainsResource(t2b, "GenerateResource.ProcessingFile", t2b.Sources[0].ItemSpec, t2b.OutputResources[0].ItemSpec);
            Utilities.AssertLogContainsResource(t2b, "GenerateResource.ReadResourceMessage", 4, t2b.Sources[0].ItemSpec);

            // Done, so clean up.
            File.Delete(resourcesFile);
            File.Delete(t.OutputResources[0].ItemSpec);
            File.Delete(t2a.OutputResources[0].ItemSpec);
            foreach (ITaskItem item in t2b.FilesWritten)
            {
                File.Delete(item.ItemSpec);
            }
        }

        /// <summary>
        ///  Resources to Text
        /// </summary>
#if FEATURE_RESXREADER_LIVEDESERIALIZATION
        [Fact]
#else
        [Fact(Skip = "ResGen.exe not supported on .NET Core MSBuild")]
#endif
        public void BasicResources2Text()
        {
            string resourcesFile = Utilities.CreateBasicResourcesFile(false, _output);

            GenerateResource t = Utilities.CreateTask(_output);

            t.Sources = new ITaskItem[] { new TaskItem(resourcesFile) };

            string outputFile = Path.ChangeExtension(resourcesFile, ".txt");
            t.OutputResources = new ITaskItem[] { new TaskItem(outputFile) };
            Utilities.ExecuteTask(t);

            resourcesFile = t.FilesWritten[0].ItemSpec;
            Assert.Equal(".txt", Path.GetExtension(resourcesFile));
            Assert.Equal(Utilities.GetTestTextContent(null, null, true /*cleaned up */), Utilities.ReadFileContent(resourcesFile));
            Utilities.AssertLogContainsResource(t, "GenerateResource.ProcessingFile", t.Sources[0].ItemSpec, outputFile);
            Utilities.AssertLogContainsResource(t, "GenerateResource.ReadResourceMessage", 4, t.Sources[0].ItemSpec);

            // Done, so clean up.
            File.Delete(t.Sources[0].ItemSpec);
            foreach (ITaskItem item in t.FilesWritten)
            {
                File.Delete(item.ItemSpec);
            }
        }

        /// <summary>
        ///  Force out-of-date with ShouldRebuildResgenOutputFile on the source only
        /// </summary>
        [Fact]
        [Trait("Category", "netcore-osx-failing")]
        [Trait("Category", "netcore-linux-failing")]
        public void ForceOutOfDate()
        {
            var folder = _env.CreateFolder();
            string resxFileInput = Utilities.WriteTestResX(false, null, null, _env.CreateFile(folder, ".resx").Path);

            GenerateResource t = Utilities.CreateTask(_output);
            t.StateFile = new TaskItem(_env.GetTempFile(".cache").Path);
            t.Sources = new ITaskItem[] { new TaskItem(resxFileInput) };

            Utilities.ExecuteTask(t);

            t.OutputResources.Length.ShouldBe(1);
            var resourceOutput = t.OutputResources[0].ItemSpec;
            Path.GetExtension(resourceOutput).ShouldBe(".resources");
            Path.GetExtension(t.FilesWritten[0].ItemSpec).ShouldBe(".resources");


            /* Unmerged change from project 'Microsoft.Build.Tasks.UnitTests (net7.0)'
            Before:
            Utilities.AssertLogContainsResource(t, "GenerateResource.OutputDoesntExist", t.OutputResources[0].ItemSpec);
            
            Utilities.AssertStateFileWasWritten(t);
            After:
            Utilities.AssertLogContainsResource(t, "GenerateResource.OutputDoesntExist", t.OutputResources[0].ItemSpec);

            Utilities.AssertStateFileWasWritten(t);
            */
            Utilities.AssertLogContainsResource(t, "GenerateResource.OutputDoesntExist", t.OutputResources[0].ItemSpec);

            Utilities.AssertStateFileWasWritten(t);

            GenerateResource t2 = Utilities.CreateTask(_output);
            t2.StateFile = new TaskItem(t.StateFile);
            t2.Sources = new ITaskItem[] { new TaskItem(resxFileInput) };

            // Execute the task again when the input (5m ago) is newer than the previous outputs (10m ago)
            File.SetLastWriteTime(resxFileInput, DateTime.Now.Subtract(TimeSpan.FromMinutes(5)));
            File.SetLastWriteTime(resourceOutput, DateTime.Now.Subtract(TimeSpan.FromMinutes(10)));
            Utilities.ExecuteTask(t2);

            File.GetLastAccessTime(t2.OutputResources[0].ItemSpec).ShouldBe(DateTime.Now, TimeSpan.FromSeconds(5));

            Utilities.AssertLogContainsResource(t2, "GenerateResource.InputNewer", t2.Sources[0].ItemSpec, t2.OutputResources[0].ItemSpec);
        }

        [Fact]
        public void ForceOutOfDateByDeletion()
        {
            var folder = _env.CreateFolder();
            string resxFileInput = Utilities.WriteTestResX(false, null, null, _env.CreateFile(folder, ".resx").Path);

            GenerateResource t = Utilities.CreateTask(_output);
            t.StateFile = new TaskItem(_env.GetTempFile(".cache").Path);
            t.Sources = new ITaskItem[] { new TaskItem(resxFileInput) };

            Utilities.ExecuteTask(t);

            Utilities.AssertLogContainsResource(t, "GenerateResource.OutputDoesntExist", t.OutputResources[0].ItemSpec);

            GenerateResource t2 = Utilities.CreateTask(_output);
            t2.StateFile = new TaskItem(t.StateFile);
            t2.Sources = new ITaskItem[] { new TaskItem(resxFileInput) };

            // Execute the task again when the input (5m ago) is newer than the previous outputs (10m ago)
            File.Delete(resxFileInput);

            t2.Execute().ShouldBeFalse();

            Utilities.AssertLogContainsResource(t2, "GenerateResource.ResourceNotFound", t2.Sources[0].ItemSpec);
        }

        /// <summary>
        ///  Force out-of-date with ShouldRebuildResgenOutputFile on the linked file
        /// </summary>
        [Theory]
        [MemberData(nameof(Utilities.UsePreserializedResourceStates), MemberType = typeof(Utilities))]
        public void ForceOutOfDateLinked(bool usePreserialized)
        {
            string bitmap = Utilities.CreateWorldsSmallestBitmap();
            string resxFile = Utilities.WriteTestResX(false, bitmap, null, false);

            GenerateResource t = Utilities.CreateTask(_output, usePreserialized, _env);
            t.StateFile = new TaskItem(Utilities.GetTempFileName(".cache"));

            try
            {
                t.Sources = new ITaskItem[] { new TaskItem(resxFile) };

                Utilities.ExecuteTask(t);

                Path.GetExtension(t.OutputResources[0].ItemSpec).ShouldBe(".resources");
                Path.GetExtension(t.FilesWritten[0].ItemSpec).ShouldBe(".resources");

                Utilities.AssertStateFileWasWritten(t);

                GenerateResource t2 = Utilities.CreateTask(_output, usePreserialized, _env);
                t2.StateFile = new TaskItem(t.StateFile);
                t2.Sources = new ITaskItem[] { new TaskItem(resxFile) };

                DateTime firstWriteTime = File.GetLastWriteTime(t.OutputResources[0].ItemSpec);
                System.Threading.Thread.Sleep(200);
                File.SetLastWriteTime(bitmap, DateTime.Now + TimeSpan.FromSeconds(2));

                Utilities.ExecuteTask(t2);

                File.GetLastWriteTime(t2.OutputResources[0].ItemSpec).ShouldBeGreaterThan(firstWriteTime);

                Utilities.AssertLogContainsResource(
                    t2,
                    "GenerateResource.LinkedInputNewer",
                    // ToUpper because WriteTestResX uppercases links
                    NativeMethodsShared.IsWindows ? bitmap.ToUpper() : bitmap,
                    t2.OutputResources[0].ItemSpec);
            }
            finally
            {
                // Done, so clean up.
                File.Delete(t.Sources[0].ItemSpec);
                File.Delete(bitmap);
                foreach (ITaskItem item in t.FilesWritten)
                {
                    if (File.Exists(item.ItemSpec))
                    {
                        File.Delete(item.ItemSpec);
                    }
                }
            }
        }

        [Theory]
        [InlineData(false, false)]
        [InlineData(false, true)]
        [InlineData(true, false)]
        public void WritingNonString_WithoutProperyOrSystemResourcesExtensions_FailsUnlessRunningOnFullFrameworkWithoutProperty(
            bool usePreserialized,
            bool useSystemResourcesExtensions)
        {
            string bitmap = Utilities.CreateWorldsSmallestBitmap();

            string resxFile = Utilities.WriteTestResX(
                useType: false,
                bitmap,
                extraToken: null,
                useInvalidType: false);

            GenerateResource t = Utilities.CreateTask(
                _output,
                usePreserialized,
                _env,
                useSystemResourcesExtensions);

            try
            {
                t.Sources = new ITaskItem[] { new TaskItem(resxFile) };

                string outputResource = Path.ChangeExtension(Path.GetFullPath(resxFile), ".resources");

#if NETFRAMEWORK
                if (!usePreserialized)
                {
                    t.Execute().ShouldBeTrue();
                    Utilities.AssertLogNotContainsResource(t, "GenerateResource.PreserializedResourcesRequiresProperty");
                    Utilities.AssertLogNotContainsResource(t, "GenerateResource.PreserializedResourcesRequiresExtensions");
                    return;
                }
#endif

                t.Execute().ShouldBeFalse();

                if (usePreserialized)
                {
                    Utilities.AssertLogNotContainsResource(t, "GenerateResource.PreserializedResourcesRequiresProperty");
                }
                else
                {
                    Utilities.AssertLogContainsResource(t, "GenerateResource.PreserializedResourcesRequiresProperty");
                }

                if (useSystemResourcesExtensions)
                {
                    Utilities.AssertLogNotContainsResource(t, "GenerateResource.PreserializedResourcesRequiresExtensions");
                }
                else
                {
                    Utilities.AssertLogContainsResource(t, "GenerateResource.PreserializedResourcesRequiresExtensions");
                    Utilities.AssertLogContainsResource(t, "GenerateResource.CorruptOutput", outputResource);
                }

                File.Exists(outputResource)
                    .ShouldBeFalse("Resources file was left on disk even though resource creation failed.");
            }
            finally
            {
                File.Delete(t.Sources[0].ItemSpec);
                File.Delete(bitmap);

                foreach (ITaskItem item in t.FilesWritten)
                {
                    File.Delete(item.ItemSpec);
                }
            }
        }

        [Theory]
        [InlineData(true)]
        [InlineData(false)]
        public void WritingString_WithoutSystemResourcesExtensions_Succeeds(bool usePreserialized)
        {
            string resxFile = Utilities.WriteTestResX(
                useType: false,
                linkedBitmap: null,
                extraToken: null,
                useInvalidType: false);

            GenerateResource t = Utilities.CreateTask(
                _output,
                usePreserialized,
                _env,
                useSystemResourcesExtensions: false);

            try
            {
                t.Sources = new ITaskItem[] { new TaskItem(resxFile) };

                t.Execute().ShouldBeTrue();

                Utilities.AssertLogNotContainsResource(t, "GenerateResource.PreserializedResourcesRequiresProperty");
                Utilities.AssertLogNotContainsResource(t, "GenerateResource.PreserializedResourcesRequiresExtensions");
            }
            finally
            {
                File.Delete(t.Sources[0].ItemSpec);

                foreach (ITaskItem item in t.FilesWritten)
                {
                    File.Delete(item.ItemSpec);
                }
            }
        }

        [Theory]
        [MemberData(nameof(Utilities.UsePreserializedResourceStates), MemberType = typeof(Utilities))]
        public void ForceOutOfDateLinkedByDeletion(bool usePreserialized)
        {
            string bitmap = Utilities.CreateWorldsSmallestBitmap();
            string resxFile = Utilities.WriteTestResX(false, bitmap, null, false);

            GenerateResource t = Utilities.CreateTask(_output, usePreserialized, _env);
            t.StateFile = new TaskItem(Utilities.GetTempFileName(".cache"));

            t.UsePreserializedResources = usePreserialized;

            try
            {
                t.Sources = new ITaskItem[] { new TaskItem(resxFile) };

                Utilities.ExecuteTask(t);

                Path.GetExtension(t.OutputResources[0].ItemSpec).ShouldBe(".resources");
                Path.GetExtension(t.FilesWritten[0].ItemSpec).ShouldBe(".resources");

                Utilities.AssertStateFileWasWritten(t);

                GenerateResource t2 = Utilities.CreateTask(_output, usePreserialized, _env);
                t2.StateFile = new TaskItem(t.StateFile);
                t2.Sources = new ITaskItem[] { new TaskItem(resxFile) };
                t2.UsePreserializedResources = usePreserialized;

                File.Delete(bitmap);

                t2.Execute().ShouldBeFalse();

                // ToUpper because WriteTestResX uppercases links
                Utilities.AssertLogContainsResource(
                    t2,
                    "GenerateResource.LinkedInputDoesntExist",
                    // ToUpper because WriteTestResX uppercases links
                    NativeMethodsShared.IsWindows ? bitmap.ToUpper() : bitmap);
            }
            finally
            {
                // Done, so clean up.
                File.Delete(t.Sources[0].ItemSpec);
                File.Delete(bitmap);
                foreach (ITaskItem item in t.FilesWritten)
                {
                    if (File.Exists(item.ItemSpec))
                    {
                        File.Delete(item.ItemSpec);
                    }
                }
            }
        }

        /// <summary>
        ///  Force partially out-of-date: should build only the out of date inputs
        /// </summary>
        [Fact]
        public void ForceSomeOutOfDate()
        {
            var folder = _env.CreateFolder();

            var firstResx = Utilities.WriteTestResX(false, null, null, _env.CreateFile(folder, ".resx").Path);
            var secondResx = Utilities.WriteTestResX(false, null, null, _env.CreateFile(folder, ".resx").Path);
            var cache = _env.GetTempFile(folder, ".cache").Path;

            GenerateResource createResources = Utilities.CreateTask(_output);
            createResources.StateFile = new TaskItem(cache);
            createResources.Sources = new ITaskItem[] { new TaskItem(firstResx), new TaskItem(secondResx) };

            _output.WriteLine("Transform both");
            Utilities.ExecuteTask(createResources);

            _output.WriteLine("Get current write times of outputs");
            DateTime firstOutputCreationTime = File.GetLastWriteTime(createResources.OutputResources[0].ItemSpec);
            DateTime secondOutputCreationTime = File.GetLastWriteTime(createResources.OutputResources[1].ItemSpec);

            _output.WriteLine("Create a new task to transform them again");
            GenerateResource t2 = Utilities.CreateTask(_output);
            t2.StateFile = new TaskItem(createResources.StateFile.ItemSpec);
            t2.Sources = new ITaskItem[] { new TaskItem(firstResx), new TaskItem(secondResx) };

            System.Threading.Thread.Sleep(200);
            if (!NativeMethodsShared.IsWindows)
            {
                // Must be > 1 sec on some file systems for proper timestamp granularity
                // TODO: Implement an interface for fetching deterministic timestamps rather than relying on the file
                System.Threading.Thread.Sleep(1000);
            }

            _output.WriteLine("Touch one input");
            File.SetLastWriteTime(firstResx, DateTime.Now);

            // Increasing the space between the last write and task execution due to precision on file time
            System.Threading.Thread.Sleep(1000);

            Utilities.ExecuteTask(t2);

            _output.WriteLine("Check only one output was updated");
            File.GetLastWriteTime(t2.OutputResources[0].ItemSpec).ShouldBeGreaterThan(firstOutputCreationTime);
            File.GetLastWriteTime(t2.OutputResources[1].ItemSpec).ShouldBe(secondOutputCreationTime);

            // Although only one file was updated, both should be in OutputResources and FilesWritten
            t2.OutputResources[0].ItemSpec.ShouldBe(createResources.OutputResources[0].ItemSpec);
            t2.OutputResources[1].ItemSpec.ShouldBe(createResources.OutputResources[1].ItemSpec);
            t2.FilesWritten[0].ItemSpec.ShouldBe(createResources.FilesWritten[0].ItemSpec);
            t2.FilesWritten[1].ItemSpec.ShouldBe(createResources.FilesWritten[1].ItemSpec);

            Utilities.AssertLogContainsResource(t2, "GenerateResource.InputNewer", firstResx, t2.OutputResources[0].ItemSpec);
        }

        /// <summary>
        ///  Allow ShouldRebuildResgenOutputFile to return "false" since nothing's out of date, including linked file
        /// </summary>
        [Theory]
        [MemberData(nameof(Utilities.UsePreserializedResourceStates), MemberType = typeof(Utilities))]
        public void AllowLinkedNoGenerate(bool usePreserialized)
        {
            string bitmap = Utilities.CreateWorldsSmallestBitmap();
            string resxFile = Utilities.WriteTestResX(false, bitmap, null, false);

            GenerateResource t = Utilities.CreateTask(_output, usePreserialized, _env);
            t.StateFile = new TaskItem(Utilities.GetTempFileName(".cache"));

            t.UsePreserializedResources = usePreserialized;

            try
            {
                t.Sources = new ITaskItem[] { new TaskItem(resxFile) };

                Utilities.ExecuteTask(t);

                string resourcesFile = t.OutputResources[0].ItemSpec;
                Assert.Equal(".resources", Path.GetExtension(resourcesFile));
                resourcesFile = t.FilesWritten[0].ItemSpec;
                Assert.Equal(".resources", Path.GetExtension(resourcesFile));

                Utilities.AssertStateFileWasWritten(t);

                DateTime time = File.GetLastWriteTime(t.OutputResources[0].ItemSpec);

                GenerateResource t2 = Utilities.CreateTask(_output, usePreserialized, _env);
                t2.StateFile = new TaskItem(t.StateFile);
                t2.Sources = new ITaskItem[] { new TaskItem(resxFile) };

                System.Threading.Thread.Sleep(500);

                Utilities.ExecuteTask(t2);

                Assert.True(time.Equals(File.GetLastWriteTime(t2.OutputResources[0].ItemSpec)));
            }
            finally
            {
                // Done, so clean up.
                File.Delete(t.Sources[0].ItemSpec);
                File.Delete(bitmap);
                foreach (ITaskItem item in t.FilesWritten)
                {
                    if (File.Exists(item.ItemSpec))
                    {
                        File.Delete(item.ItemSpec);
                    }
                }
            }
        }

        /// <summary>
        ///  Allow the task to skip processing based on having nothing out of date
        /// </summary>
        [Fact]
        public void NothingOutOfDate()
        {
            string resxFile = null;
            string txtFile = null;
            string resourcesFile1 = null;
            string resourcesFile2 = null;

            try
            {
                resxFile = Utilities.WriteTestResX(false, null, null);
                txtFile = Utilities.WriteTestText(null, null);

                GenerateResource t = Utilities.CreateTask(_output);
                t.StateFile = new TaskItem(Utilities.GetTempFileName(".cache"));
                t.Sources = new ITaskItem[] { new TaskItem(resxFile), new TaskItem(txtFile) };
                resourcesFile1 = Path.ChangeExtension(resxFile, ".resources");
                resourcesFile2 = Path.ChangeExtension(txtFile, ".resources");

                Utilities.ExecuteTask(t);

                Assert.Equal(t.OutputResources[0].ItemSpec, resourcesFile1);
                Assert.Equal(t.FilesWritten[0].ItemSpec, resourcesFile1);
                Assert.Equal(t.OutputResources[1].ItemSpec, resourcesFile2);
                Assert.Equal(t.FilesWritten[1].ItemSpec, resourcesFile2);

                Utilities.AssertStateFileWasWritten(t);

                // Repeat, and it should do nothing as they are up to date
                GenerateResource t2 = Utilities.CreateTask(_output);
                t2.StateFile = new TaskItem(t.StateFile);
                t2.Sources = new ITaskItem[] { new TaskItem(resxFile), new TaskItem(txtFile) };

                DateTime time = File.GetLastWriteTime(t.OutputResources[0].ItemSpec);
                DateTime time2 = File.GetLastWriteTime(t.OutputResources[1].ItemSpec);
                System.Threading.Thread.Sleep(200);

                Utilities.ExecuteTask(t2);
                // Although everything was up to date, OutputResources and FilesWritten
                // must contain the files that would have been created if they weren't up to date.
                Assert.Equal(t2.OutputResources[0].ItemSpec, resourcesFile1);
                Assert.Equal(t2.FilesWritten[0].ItemSpec, resourcesFile1);
                Assert.Equal(t2.OutputResources[1].ItemSpec, resourcesFile2);
                Assert.Equal(t2.FilesWritten[1].ItemSpec, resourcesFile2);

                Utilities.AssertStateFileWasWritten(t2);

                Assert.True(time.Equals(File.GetLastWriteTime(t2.OutputResources[0].ItemSpec)));
                Assert.True(time2.Equals(File.GetLastWriteTime(t2.OutputResources[1].ItemSpec)));
            }
            finally
            {
                if (resxFile != null)
                {
                    File.Delete(resxFile);
                }

                if (txtFile != null)
                {
                    File.Delete(txtFile);
                }

                if (resourcesFile1 != null)
                {
                    File.Delete(resourcesFile1);
                }

                if (resourcesFile2 != null)
                {
                    File.Delete(resourcesFile2);
                }
            }
        }

        /// <summary>
        /// If the reference has been touched, it should rebuild even if the inputs are
        /// otherwise up to date
        /// </summary>
        /// <remarks>System dll is not locked because it forces a new app domain</remarks>
#if RUNTIME_TYPE_NETCORE
        [Fact(Skip = "Depends on referencing System.dll")]
#else
        [Fact]
#endif
        public void NothingOutOfDateExceptReference()
        {
            string resxFile = null;
            string resourcesFile = null;
            string stateFile = Utilities.GetTempFileName(".cache");
            string localSystemDll = Utilities.GetPathToCopiedSystemDLL();

            try
            {
                resxFile = Utilities.WriteTestResX(true /* uses system type */, null, null);

                _output.WriteLine("** Running task to create resources.");

                GenerateResource initialCreator = Utilities.CreateTask(_output);
                initialCreator.Sources = new ITaskItem[] { new TaskItem(resxFile) };
                initialCreator.References = new ITaskItem[] { new TaskItem(localSystemDll) };
                initialCreator.StateFile = new TaskItem(stateFile);
                Utilities.ExecuteTask(initialCreator);

                DateTime firstWriteTime = File.GetLastWriteTime(initialCreator.OutputResources[0].ItemSpec);

                _output.WriteLine("** Repeat, and it should do nothing as they are up to date");

                GenerateResource incrementalUpToDate = Utilities.CreateTask(_output);
                incrementalUpToDate.Sources = new ITaskItem[] { new TaskItem(resxFile) };
                incrementalUpToDate.References = new ITaskItem[] { new TaskItem(localSystemDll) };
                incrementalUpToDate.StateFile = new TaskItem(stateFile);
                Utilities.ExecuteTask(incrementalUpToDate);

                File.GetLastWriteTime(incrementalUpToDate.OutputResources[0].ItemSpec).ShouldBe(firstWriteTime);

                _output.WriteLine("** Touch the reference, and repeat, it should now rebuild");
                DateTime newTime = DateTime.Now + new TimeSpan(0, 1, 0);
                File.SetLastWriteTime(localSystemDll, newTime);

                GenerateResource incrementalOutOfDate = Utilities.CreateTask(_output);
                incrementalOutOfDate.Sources = new ITaskItem[] { new TaskItem(resxFile) };
                incrementalOutOfDate.References = new ITaskItem[] { new TaskItem(localSystemDll) };
                incrementalOutOfDate.StateFile = new TaskItem(stateFile);

                if (!NativeMethodsShared.IsWindows)
                {
                    // Must be > 1 sec on some file systems for proper timestamp granularity
                    // TODO: Implement an interface for fetching deterministic timestamps rather than relying on the file
                    System.Threading.Thread.Sleep(1100);
                }

                Utilities.ExecuteTask(incrementalOutOfDate);

                File.GetLastWriteTime(incrementalOutOfDate.OutputResources[0].ItemSpec).ShouldBeGreaterThan(firstWriteTime);

                resourcesFile = incrementalOutOfDate.OutputResources[0].ItemSpec;

                Utilities.AssertLogContainsResource(incrementalOutOfDate, "GenerateResource.InputNewer", localSystemDll, incrementalOutOfDate.OutputResources[0].ItemSpec);
            }
            finally
            {
                if (resxFile != null)
                {
                    File.Delete(resxFile);
                }

                if (resourcesFile != null)
                {
                    File.Delete(resourcesFile);
                }

                if (stateFile != null)
                {
                    File.Delete(stateFile);
                }

                if (localSystemDll != null)
                {
                    File.Delete(localSystemDll);
                }
            }
        }

        /// <summary>
        /// If an additional input is out of date, resources should be regenerated.
        /// </summary>
        [Fact]
        public void NothingOutOfDateExceptAdditionalInput()
        {
            string resxFile = null;
            string resourcesFile = null;
            ITaskItem[] additionalInputs = null;

            try
            {
                resxFile = Utilities.WriteTestResX(false, null, null);
                additionalInputs = new ITaskItem[] { new TaskItem(FileUtilities.GetTemporaryFile()), new TaskItem(FileUtilities.GetTemporaryFile()) };

                foreach (ITaskItem file in additionalInputs)
                {
                    if (!File.Exists(file.ItemSpec))
                    {
                        File.WriteAllText(file.ItemSpec, "");
                    }
                }

                GenerateResource t = Utilities.CreateTask(_output);
                t.Sources = new ITaskItem[] { new TaskItem(resxFile) };
                t.AdditionalInputs = additionalInputs;
                t.StateFile = new TaskItem(Utilities.GetTempFileName(".cache"));
                Utilities.ExecuteTask(t);

                // Repeat, and it should do nothing as they are up to date
                GenerateResource t2 = Utilities.CreateTask(_output);
                t2.Sources = new ITaskItem[] { new TaskItem(resxFile) };
                t2.AdditionalInputs = additionalInputs;
                t2.StateFile = new TaskItem(t.StateFile);
                Utilities.ExecuteTask(t2);
                Utilities.AssertLogContainsResource(t2, "GenerateResource.NothingOutOfDate", "");

                // Touch one of the additional inputs and repeat, it should now rebuild
                DateTime newTime = DateTime.Now + new TimeSpan(0, 1, 0);
                File.SetLastWriteTime(additionalInputs[1].ItemSpec, newTime);
                GenerateResource t3 = Utilities.CreateTask(_output);
                t3.Sources = new ITaskItem[] { new TaskItem(resxFile) };
                t3.AdditionalInputs = additionalInputs;
                t3.StateFile = new TaskItem(t.StateFile);
                Utilities.ExecuteTask(t3);
                Utilities.AssertLogNotContainsResource(t3, "GenerateResource.NothingOutOfDate", "");
                Utilities.AssertLogContainsResource(t3, "GenerateResource.InputNewer", additionalInputs[1].ItemSpec, t3.OutputResources[0].ItemSpec);
                resourcesFile = t3.OutputResources[0].ItemSpec;
            }
            finally
            {
                if (resxFile != null)
                {
                    File.Delete(resxFile);
                }

                if (resourcesFile != null)
                {
                    File.Delete(resourcesFile);
                }

                if (additionalInputs?[0] != null && File.Exists(additionalInputs[0].ItemSpec))
                {
                    File.Delete(additionalInputs[0].ItemSpec);
                }

                if (additionalInputs?[1] != null && File.Exists(additionalInputs[1].ItemSpec))
                {
                    File.Delete(additionalInputs[1].ItemSpec);
                }
            }
        }

        /// <summary>
        ///  Text to ResX
        /// </summary>
#if FEATURE_RESXREADER_LIVEDESERIALIZATION
        [Fact]
#else
        [Fact(Skip = "Writing to XML not supported on .net core")]
#endif
        public void BasicText2ResX()
        {
            GenerateResource t = Utilities.CreateTask(_output);

            t.StateFile = new TaskItem(Utilities.GetTempFileName(".cache"));

            string textFile = Utilities.WriteTestText(null, null);
            t.Sources = new ITaskItem[] { new TaskItem(textFile) };
            t.OutputResources = new ITaskItem[] { new TaskItem(Path.ChangeExtension(textFile, ".resx")) };

            Utilities.ExecuteTask(t);

            string resourcesFile = t.OutputResources[0].ItemSpec;
            Assert.Equal(".resx", Path.GetExtension(resourcesFile));

            Utilities.AssertLogContainsResource(t, "GenerateResource.ProcessingFile", textFile, resourcesFile);
            Utilities.AssertLogContainsResource(t, "GenerateResource.ReadResourceMessage", 4, textFile);

            // Done, so clean up.
            File.Delete(t.Sources[0].ItemSpec);
            foreach (ITaskItem item in t.FilesWritten)
            {
                File.Delete(item.ItemSpec);
            }
        }

        /// <summary>
        ///  Round trip from resx to resources to resx with the same blobs
        /// </summary>
#if FEATURE_RESXREADER_LIVEDESERIALIZATION
        [Fact]
#else
        [Fact(Skip = "ResGen.exe not supported on.NET Core MSBuild")]
#endif
        public void ResX2ResX()
        {
            string resourcesFile = Utilities.CreateBasicResourcesFile(true, _output);

            // Step 1: create a resx file directly from the resources, to get a framework generated resx
            GenerateResource t = Utilities.CreateTask(_output);
            t.Sources = new ITaskItem[] { new TaskItem(resourcesFile) };
            t.OutputResources = new ITaskItem[] { new TaskItem(Path.ChangeExtension(resourcesFile, ".resx")) };
            Utilities.ExecuteTask(t);
            Assert.Equal(".resx", Path.GetExtension(t.FilesWritten[0].ItemSpec));

            // Step 2a: create a resources file from the resx
            GenerateResource t2a = Utilities.CreateTask(_output);
            t2a.Sources = new ITaskItem[] { new TaskItem(t.FilesWritten[0].ItemSpec) };
            t2a.OutputResources = new ITaskItem[] { new TaskItem(Path.ChangeExtension(t.FilesWritten[0].ItemSpec, ".resources")) };
            Utilities.ExecuteTask(t2a);
            Assert.Equal(".resources", Path.GetExtension(t2a.FilesWritten[0].ItemSpec));

            // Step 2b: create a resx from the resources
            GenerateResource t2b = Utilities.CreateTask(_output);
            t2b.Sources = new ITaskItem[] { new TaskItem(t2a.FilesWritten[0].ItemSpec) };
            t2b.OutputResources = new ITaskItem[] { new TaskItem(Utilities.GetTempFileName(".resx")) };
            File.Delete(t2b.OutputResources[0].ItemSpec);
            Utilities.ExecuteTask(t2b);
            Assert.Equal(".resx", Path.GetExtension(t2b.FilesWritten[0].ItemSpec));

            // make sure the output resx files from each fork are the same
            Assert.Equal(Utilities.ReadFileContent(t.OutputResources[0].ItemSpec),
                         Utilities.ReadFileContent(t2b.OutputResources[0].ItemSpec));

            // Done, so clean up.
            File.Delete(resourcesFile);
            File.Delete(t.OutputResources[0].ItemSpec);
            File.Delete(t2a.OutputResources[0].ItemSpec);
            foreach (ITaskItem item in t2b.FilesWritten)
            {
                File.Delete(item.ItemSpec);
            }
        }

        /// <summary>
        ///  Round trip from text to resources to text with the same blobs
        /// </summary>
#if FEATURE_RESXREADER_LIVEDESERIALIZATION
        [Fact]
#else
        [Fact(Skip = "ResGen.exe not supported on.NET Core MSBuild")]
#endif
        public void Text2Text()
        {
            string textFile = Utilities.WriteTestText(null, null);

            // Round 1, do the Text2Resource
            GenerateResource t = Utilities.CreateTask(_output);
            t.Sources = new ITaskItem[] { new TaskItem(textFile) };

            Utilities.ExecuteTask(t);

            // make sure round 1 is successful
            string resourcesFile = t.OutputResources[0].ItemSpec;
            Assert.Equal(".resources", Path.GetExtension(resourcesFile));

            // round 2, do the resources2Text from the same file
            GenerateResource t2 = Utilities.CreateTask(_output);

            t2.Sources = new ITaskItem[] { new TaskItem(resourcesFile) };
            string outputFile = Utilities.GetTempFileName(".txt");
            t2.OutputResources = new ITaskItem[] { new TaskItem(outputFile) };
            Utilities.ExecuteTask(t2);

            resourcesFile = t2.FilesWritten[0].ItemSpec;
            Assert.Equal(".txt", Path.GetExtension(resourcesFile));

            Assert.Equal(Utilities.GetTestTextContent(null, null, true /*cleaned up */), Utilities.ReadFileContent(resourcesFile));

            // Done, so clean up.
            File.Delete(t.Sources[0].ItemSpec);
            foreach (ITaskItem item in t.FilesWritten)
            {
                File.Delete(item.ItemSpec);
            }

            File.Delete(t2.Sources[0].ItemSpec);
            foreach (ITaskItem item in t2.FilesWritten)
            {
                File.Delete(item.ItemSpec);
            }
        }

        /// <summary>
        ///  STR without references yields proper output, message
        /// </summary>
        [Fact]
        public void StronglyTypedResources()
        {
            GenerateResource t = Utilities.CreateTask(_output);
            try
            {
                string textFile = Utilities.WriteTestText(null, null);
                t.Sources = new ITaskItem[] { new TaskItem(textFile) };
                t.StronglyTypedLanguage = "CSharp";
                t.StateFile = new TaskItem(Utilities.GetTempFileName(".cache"));

                Utilities.ExecuteTask(t);

                string resourcesFile = t.OutputResources[0].ItemSpec;
                // STR class name should have been generated from the output
                string stronglyTypedClassName = Path.GetFileNameWithoutExtension(t.OutputResources[0].ItemSpec);
                Assert.Equal(t.StronglyTypedClassName, stronglyTypedClassName);
                Assert.Equal(".resources", Path.GetExtension(resourcesFile));
                resourcesFile = t.FilesWritten[0].ItemSpec;
                Assert.Equal(".resources", Path.GetExtension(resourcesFile));
                Utilities.AssertStateFileWasWritten(t);
                // Files written should contain STR class file
                string stronglyTypedFileName = Path.ChangeExtension(t.Sources[0].ItemSpec, ".cs");
                Assert.Equal(t.FilesWritten[2].ItemSpec, stronglyTypedFileName);
                Assert.True(File.Exists(stronglyTypedFileName));

                Utilities.AssertLogContainsResource(t, "GenerateResource.ProcessingFile", textFile, resourcesFile);
                Utilities.AssertLogContainsResource(t, "GenerateResource.ReadResourceMessage", 4, textFile);

                string typeName = null;
                if (t.StronglyTypedNamespace != null)
                {
                    typeName = t.StronglyTypedNamespace + ".";
                }
                else
                {
                    typeName = "";
                }

                typeName += t.StronglyTypedClassName;

                Utilities.AssertLogContainsResource(t, "GenerateResource.CreatingSTR", stronglyTypedFileName);
            }
            finally
            {
                // Done, so clean up.
                File.Delete(t.Sources[0].ItemSpec);
                File.Delete(t.StronglyTypedFileName);
                foreach (ITaskItem item in t.FilesWritten)
                {
                    if (File.Exists(item.ItemSpec))
                    {
                        File.Delete(item.ItemSpec);
                    }
                }
            }
        }

        /// <summary>
        ///  STR without references yields proper output, message
        /// </summary>
        [Fact]
        public void StronglyTypedResourcesUpToDate()
        {
            GenerateResource t = Utilities.CreateTask(_output);
            GenerateResource t2 = Utilities.CreateTask(_output);
            try
            {
                string textFile = Utilities.WriteTestText(null, null);

                t.Sources = new ITaskItem[] { new TaskItem(textFile) };
                t.StronglyTypedLanguage = "CSharp";
                t.StateFile = new TaskItem(Utilities.GetTempFileName(".cache"));

                Utilities.ExecuteTask(t);

                string resourcesFile = t.OutputResources[0].ItemSpec;
                // STR class name should have been generated from the output
                string stronglyTypedClassName = Path.GetFileNameWithoutExtension(t.OutputResources[0].ItemSpec);
                Assert.Equal(t.StronglyTypedClassName, stronglyTypedClassName);
                Assert.Equal(".resources", Path.GetExtension(resourcesFile));
                resourcesFile = t.FilesWritten[0].ItemSpec;
                Assert.Equal(".resources", Path.GetExtension(resourcesFile));

                Utilities.AssertStateFileWasWritten(t);
                // Files written should contain STR class file
                string stronglyTypedFileName = Path.ChangeExtension(t.Sources[0].ItemSpec, ".cs");
                Assert.Equal(t.FilesWritten[2].ItemSpec, stronglyTypedFileName);
                Assert.True(File.Exists(stronglyTypedFileName));

                Utilities.AssertLogContainsResource(t, "GenerateResource.ProcessingFile", textFile, resourcesFile);
                Utilities.AssertLogContainsResource(t, "GenerateResource.ReadResourceMessage", 4, textFile);

                string typeName = null;
                if (t.StronglyTypedNamespace != null)
                {
                    typeName = t.StronglyTypedNamespace + ".";
                }
                else
                {
                    typeName = "";
                }

                typeName += t.StronglyTypedClassName;

                Utilities.AssertLogContainsResource(t, "GenerateResource.CreatingSTR", stronglyTypedFileName);

                // Now that we have done it, do it again to make sure that we don't do
                t2.StateFile = new TaskItem(t.StateFile);

                t2.Sources = new ITaskItem[] { new TaskItem(textFile) };
                t2.StronglyTypedLanguage = "CSharp";

                Utilities.ExecuteTask(t2);

                Assert.Equal(t2.OutputResources[0].ItemSpec, resourcesFile);
                Assert.Equal(t2.FilesWritten[0].ItemSpec, resourcesFile);

                Utilities.AssertStateFileWasWritten(t2);
                Assert.Equal(t2.FilesWritten[2].ItemSpec, Path.ChangeExtension(t2.Sources[0].ItemSpec, ".cs"));
            }
            finally
            {
                // Done, so clean up.
                File.Delete(t.Sources[0].ItemSpec);
                File.Delete(t.StronglyTypedFileName);
                foreach (ITaskItem item in t.FilesWritten)
                {
                    if (File.Exists(item.ItemSpec))
                    {
                        File.Delete(item.ItemSpec);
                    }
                }
                foreach (ITaskItem item in t2.FilesWritten)
                {
                    if (File.Exists(item.ItemSpec))
                    {
                        File.Delete(item.ItemSpec);
                    }
                }
            }
        }

        /// <summary>
        /// STR class file is out of date, but resources are up to date. Should still generate it.
        /// </summary>
        [Fact]
        public void StronglyTypedResourcesOutOfDate()
        {
            string resxFile = null;
            string resourcesFile = null;
            string strFile = null;
            try
            {
                GenerateResource t = Utilities.CreateTask(_output);
                resxFile = Utilities.WriteTestResX(false, null, null);
                resourcesFile = Utilities.GetTempFileName(".resources");
                strFile = Path.ChangeExtension(resourcesFile, ".cs"); // STR filename should be generated from output not input filename
                string stateFile = Utilities.GetTempFileName(".cache");

                // Make sure the .cs file isn't already there.
                File.Delete(strFile);
                t.Sources = new ITaskItem[] { new TaskItem(resxFile) };
                t.OutputResources = new ITaskItem[] { new TaskItem(resourcesFile) };
                t.StronglyTypedLanguage = "C#";
                t.StateFile = new TaskItem(stateFile);
                Utilities.ExecuteTask(t);

                // STR class name generated from output resource file name
                string stronglyTypedClassName = Path.GetFileNameWithoutExtension(resourcesFile);
                Assert.Equal(t.StronglyTypedClassName, stronglyTypedClassName);
                resourcesFile = t.OutputResources[0].ItemSpec;
                Assert.Equal(".resources", Path.GetExtension(resourcesFile));
                Assert.True(File.Exists(resourcesFile));
                Assert.Equal(t.FilesWritten[2].ItemSpec, strFile);
                Assert.True(File.Exists(strFile));

                // Repeat. It should not update either file.
                // First move both the timestamps back so they're still up to date,
                // but we'd know if they were updated (this is quicker than sleeping and okay as there's no cache being used)
                Utilities.MoveBackTimestamp(resxFile, 1);
                DateTime strTime = Utilities.MoveBackTimestamp(strFile, 1);
                t = Utilities.CreateTask(_output);
                t.Sources = new ITaskItem[] { new TaskItem(resxFile) };
                t.OutputResources = new ITaskItem[] { new TaskItem(resourcesFile) };
                t.StronglyTypedLanguage = "C#";
                t.StateFile = new TaskItem(stateFile);
                Utilities.ExecuteTask(t);
                Utilities.AssertLogContainsResource(t, "GenerateResource.NothingOutOfDate", "");
                Assert.False(Utilities.FileUpdated(strFile, strTime)); // Was not updated

                // OK, now delete the STR class file
                File.Delete(strFile);

                // Repeat. It should recreate the STR class file
                t = Utilities.CreateTask(_output);
                t.Sources = new ITaskItem[] { new TaskItem(resxFile) };
                t.OutputResources = new ITaskItem[] { new TaskItem(resourcesFile) };
                t.StronglyTypedLanguage = "C#";
                t.StateFile = new TaskItem(stateFile);
                Utilities.ExecuteTask(t);
                Assert.True(Utilities.FileUpdated(strFile, strTime)); // Was updated
                Assert.Equal(t.OutputResources[0].ItemSpec, resourcesFile);
                Assert.True(File.Exists(resourcesFile));
                Assert.Equal(t.FilesWritten[2].ItemSpec, strFile);
                Assert.True(File.Exists(strFile));

                // OK, now delete the STR class file again
                File.Delete(strFile);

                // Repeat, but specify the filename this time, instead of having it generated from the output resources
                // It should recreate the STR class file again
                t = Utilities.CreateTask(_output);
                t.Sources = new ITaskItem[] { new TaskItem(resxFile) };
                t.OutputResources = new ITaskItem[] { new TaskItem(resourcesFile) };
                t.StronglyTypedLanguage = "C#";
                t.StronglyTypedFileName = strFile;
                Utilities.ExecuteTask(t);
                Assert.True(File.Exists(strFile));
            }
            finally
            {
                if (resxFile != null)
                {
                    File.Delete(resxFile);
                }

                if (resourcesFile != null)
                {
                    File.Delete(resourcesFile);
                }

                if (strFile != null)
                {
                    File.Delete(strFile);
                }
            }
        }

        /// <summary>
        /// Verify STR generation with a specified specific filename
        /// </summary>
        [Fact]
        public void StronglyTypedResourcesWithFilename()
        {
            string txtFile = null;
            string strFile = null;
            string resourcesFile = null;

            try
            {
                GenerateResource t = Utilities.CreateTask(_output);

                txtFile = Utilities.WriteTestText(null, null);
                t.Sources = new ITaskItem[] { new TaskItem(txtFile) };
                t.StronglyTypedLanguage = "CSharp";
                strFile = FileUtilities.GetTemporaryFile();
                t.StronglyTypedFileName = strFile;

                Utilities.ExecuteTask(t);

                // Check resources is output
                resourcesFile = t.OutputResources[0].ItemSpec;
                Assert.Equal(".resources", Path.GetExtension(resourcesFile));
                Assert.Single(t.OutputResources);
                Assert.Equal(".resources", Path.GetExtension(t.FilesWritten[0].ItemSpec));
                Assert.True(File.Exists(resourcesFile));

                // Check STR file is output
                Assert.Equal(t.FilesWritten[1].ItemSpec, strFile);
                Assert.Equal(t.StronglyTypedFileName, strFile);
                Assert.True(File.Exists(strFile));

                // Check log
                Utilities.AssertLogContainsResource(t, "GenerateResource.ProcessingFile", txtFile, t.OutputResources[0].ItemSpec);
                Utilities.AssertLogContainsResource(t, "GenerateResource.ReadResourceMessage", 4, txtFile);

                string typeName = "";
                if (t.StronglyTypedNamespace != null)
                {
                    typeName = t.StronglyTypedNamespace + ".";
                }

                typeName += t.StronglyTypedClassName;
                Utilities.AssertLogContainsResource(t, "GenerateResource.CreatingSTR", strFile);
            }
            finally
            {
                if (txtFile != null)
                {
                    File.Delete(txtFile);
                }

                if (resourcesFile != null)
                {
                    File.Delete(resourcesFile);
                }

                if (strFile != null)
                {
                    File.Delete(strFile);
                }
            }
        }

        /// <summary>
        ///  STR with VB
        /// </summary>
        [Fact]
        public void StronglyTypedResourcesVB()
        {
            GenerateResource t = Utilities.CreateTask(_output);
            try
            {
                string textFile = Utilities.WriteTestText(null, null);
                t.Sources = new ITaskItem[] { new TaskItem(textFile) };
                t.StronglyTypedLanguage = "VB";
                t.StateFile = new TaskItem(Utilities.GetTempFileName(".cache"));

                Utilities.ExecuteTask(t);

                // FilesWritten should contain STR class file
                string stronglyTypedFileName = Path.ChangeExtension(t.Sources[0].ItemSpec, ".vb");
                Assert.Equal(t.FilesWritten[2].ItemSpec, stronglyTypedFileName);

                string resourcesFile = t.OutputResources[0].ItemSpec;
                Assert.Equal(".resources", Path.GetExtension(resourcesFile));
                resourcesFile = t.FilesWritten[0].ItemSpec;
                Assert.Equal(".resources", Path.GetExtension(resourcesFile));

                Utilities.AssertStateFileWasWritten(t);
                Assert.True(File.Exists(stronglyTypedFileName));

                Utilities.AssertLogContainsResource(t, "GenerateResource.ProcessingFile", textFile, resourcesFile);
                Utilities.AssertLogContainsResource(t, "GenerateResource.ReadResourceMessage", 4, textFile);

                string typeName = null;
                if (t.StronglyTypedNamespace != null)
                {
                    typeName = t.StronglyTypedNamespace + ".";
                }
                else
                {
                    typeName = "";
                }

                typeName += t.StronglyTypedClassName;

                Utilities.AssertLogContainsResource(t, "GenerateResource.CreatingSTR", stronglyTypedFileName);
            }
            finally
            {
                // Done, so clean up.
                File.Delete(t.Sources[0].ItemSpec);
                File.Delete(t.StronglyTypedFileName);
                foreach (ITaskItem item in t.FilesWritten)
                {
                    if (File.Exists(item.ItemSpec))
                    {
                        File.Delete(item.ItemSpec);
                    }
                }
            }
        }

        /// <summary>
        ///  STR namespace can be empty
        /// </summary>
        [Fact]
        public void StronglyTypedResourcesWithoutNamespaceOrClassOrFilename()
        {
            GenerateResource t = Utilities.CreateTask(_output);
            try
            {
                string textFile = Utilities.WriteTestText(null, null);
                t.Sources = new ITaskItem[] { new TaskItem(textFile) };
                t.StronglyTypedLanguage = "CSharp";
                t.StateFile = new TaskItem(Utilities.GetTempFileName(".cache"));

                Utilities.ExecuteTask(t);

                string resourcesFile = t.OutputResources[0].ItemSpec;
                Assert.Equal(".resources", Path.GetExtension(resourcesFile));
                resourcesFile = t.FilesWritten[0].ItemSpec;
                Assert.Equal(".resources", Path.GetExtension(resourcesFile));

                Utilities.AssertStateFileWasWritten(t);

                // Should have defaulted the STR filename to the bare output resource name + ".cs"
                string STRfile = Path.ChangeExtension(t.Sources[0].ItemSpec, ".cs");
                Assert.Equal(t.StronglyTypedFileName, STRfile);
                Assert.True(File.Exists(STRfile));

                // Should have defaulted the class name to the bare output resource name
                Assert.Equal(t.StronglyTypedClassName, Path.GetFileNameWithoutExtension(t.OutputResources[0].ItemSpec));

                Utilities.AssertLogContainsResource(t, "GenerateResource.ProcessingFile", textFile, resourcesFile);
                Utilities.AssertLogContainsResource(t, "GenerateResource.ReadResourceMessage", 4, textFile);
                Utilities.AssertLogContainsResource(t, "GenerateResource.CreatingSTR", t.StronglyTypedFileName);

                // Should not have used a namespace
                Assert.DoesNotContain("namespace", File.ReadAllText(t.StronglyTypedFileName));
            }
            finally
            {
                // Done, so clean up.
                File.Delete(t.Sources[0].ItemSpec);
                File.Delete(t.StronglyTypedFileName);
                foreach (ITaskItem item in t.FilesWritten)
                {
                    if (File.Exists(item.ItemSpec))
                    {
                        File.Delete(item.ItemSpec);
                    }
                }
            }
        }

        /// <summary>
        /// STR-emitted code has the correct types.
        /// </summary>
        /// <remarks>
        /// Regression test for legacy-codepath-resources case of https://github.com/dotnet/msbuild/issues/4582
        /// </remarks>
        [WindowsFullFrameworkOnlyFact(additionalMessage: "https://github.com/dotnet/msbuild/issues/2272")]
        public void StronglyTypedResourcesEmitTypeIntoClass()
        {
            string bitmap = Utilities.CreateWorldsSmallestBitmap();
            string resxFile = Utilities.WriteTestResX(false, bitmap, null, false);

            GenerateResource t = Utilities.CreateTask(_output);
            try
            {
                t.Sources = new ITaskItem[] { new TaskItem(resxFile) };
                t.StronglyTypedLanguage = "CSharp";
                t.StateFile = new TaskItem(Utilities.GetTempFileName(".cache"));

                Utilities.ExecuteTask(t);

                string resourcesFile = t.OutputResources[0].ItemSpec;
                Assert.Equal(".resources", Path.GetExtension(resourcesFile));
                resourcesFile = t.FilesWritten[0].ItemSpec;
                Assert.Equal(".resources", Path.GetExtension(resourcesFile));

                Utilities.AssertStateFileWasWritten(t);

                // Should have defaulted the STR filename to the bare output resource name + ".cs"
                string STRfile = Path.ChangeExtension(t.Sources[0].ItemSpec, ".cs");
                Assert.Equal(t.StronglyTypedFileName, STRfile);
                Assert.True(File.Exists(STRfile));

                // Should have defaulted the class name to the bare output resource name
                Assert.Equal(t.StronglyTypedClassName, Path.GetFileNameWithoutExtension(t.OutputResources[0].ItemSpec));

                Utilities.AssertLogContainsResource(t, "GenerateResource.ProcessingFile", resxFile, resourcesFile);
                Utilities.AssertLogContainsResource(t, "GenerateResource.ReadResourceMessage", 2, resxFile);
                Utilities.AssertLogContainsResource(t, "GenerateResource.CreatingSTR", t.StronglyTypedFileName);

                string generatedSource = File.ReadAllText(t.StronglyTypedFileName);

                generatedSource.ShouldNotContain("object Image1", "Strongly-typed resource accessor is returning type `object` instead of `System.Drawing.Bitmap`");
                generatedSource.ShouldContain("Bitmap Image1");

                generatedSource.ShouldNotContain("object MyString", "Strongly-typed resource accessor is returning type `object` instead of `string`");
                generatedSource.ShouldContain("static string MyString");
                generatedSource.ShouldMatch("//.*Looks up a localized string similar to MyValue", "Couldn't find a comment in the usual format for a string resource.");
            }
            finally
            {
                // Done, so clean up.
                FileUtilities.DeleteNoThrow(bitmap);
                FileUtilities.DeleteNoThrow(resxFile);

                FileUtilities.DeleteNoThrow(t.StronglyTypedFileName);
                foreach (ITaskItem item in t.FilesWritten)
                {
                    FileUtilities.DeleteNoThrow(item.ItemSpec);
                }
            }
        }

        /// <summary>
        ///  STR with resource namespace yields proper output, message (CS)
        /// </summary>
        [Fact]
        public void STRWithResourcesNamespaceCS()
        {
            Utilities.STRNamespaceTestHelper("CSharp", "MyResourcesNamespace", null, _output);
        }

        /// <summary>
        ///  STR with resource namespace yields proper output, message (VB)
        /// </summary>
        [Fact]
        public void STRWithResourcesNamespaceVB()
        {
            Utilities.STRNamespaceTestHelper("VB", "MyResourcesNamespace", null, _output);
        }

        /// <summary>
        ///  STR with resource namespace and STR namespace yields proper output, message (CS)
        /// </summary>
        [Fact]
        public void STRWithResourcesNamespaceAndSTRNamespaceCS()
        {
            Utilities.STRNamespaceTestHelper("CSharp", "MyResourcesNamespace", "MySTClassNamespace", _output);
        }

        /// <summary>
        ///  STR with resource namespace and STR namespace yields proper output, message (CS)
        /// </summary>
        [Fact]
        public void STRWithResourcesNamespaceAndSTRNamespaceVB()
        {
            Utilities.STRNamespaceTestHelper("VB", "MyResourcesNamespace", "MySTClassNamespace", _output);
        }
    }

    public sealed class TransformationErrors
    {
        private readonly ITestOutputHelper _output;

        public TransformationErrors(ITestOutputHelper output)
        {
            _output = output;
        }

        /// <summary>
        ///  Text input failures, no name, no '=', 'strings' token, invalid token, invalid escape
        /// </summary>
        [Fact]
        public void TextToResourcesBadFormat()
        {
            // This WriteLine is a hack.  On a slow machine, the Tasks unittest fails because remoting
            // times out the object used for remoting console writes.  Adding a write in the middle of
            // keeps remoting from timing out the object.
            Console.WriteLine("Performing TextToResourcesBadFormat() test");

            // The first string in each row is passed into the text block that's created in the file
            // The second string is a fragment of the expected error message
            string[][] tests = new string[][] {
                // invalid token in file, "unsupported square bracket keyword"
                new string[] {   "[goober]", "MSB3563" },
                // no '=', "resource line without an equals sign"
                new string[] {   "abcdefaghha", "MSB3564" },
                // no name, "resource line without a name"
                new string[] {   "=abced", "MSB3565" },
                // invalid escape, "unsupported or invalid escape character"
                new string[] {   "abc=de\\efght", "MSB3566" },
                // another invalid escape, this one more serious, "unsupported or invalid escape character"
                new string[] {   @"foo=\ujjjjbar", "MSB3569"},
            };
            GenerateResource t;
            string textFile;
            foreach (string[] test in tests)
            {
                t = Utilities.CreateTask(_output);

                textFile = Utilities.WriteTestText(null, test[0]);
                t.Sources = new ITaskItem[] { new TaskItem(textFile) };
                t.Execute();
                Utilities.AssertLogContains(t, test[1]);

                // Done, so clean up.
                File.Delete(t.Sources[0].ItemSpec);
                foreach (ITaskItem item in t.FilesWritten)
                {
                    File.Delete(item.ItemSpec);
                }
            }

            // text file uses the strings token; since it's only a warning we have to have special asserts
            t = Utilities.CreateTask(_output);

            textFile = Utilities.WriteTestText(null, "[strings]");
            t.Sources = new ITaskItem[] { new TaskItem(textFile) };
            bool success = t.Execute();
            // Task should have succeeded (it was just a warning)
            Assert.True(success);
            // warning that 'strings' is an obsolete tag
            Utilities.AssertLogContains(t, "MSB3562");

            // Done, so clean up.
            File.Delete(t.Sources[0].ItemSpec);
            foreach (ITaskItem item in t.FilesWritten)
            {
                File.Delete(item.ItemSpec);
            }
        }

        /// <summary>
        ///  Cause failures in ResXResourceReader
        /// </summary>
        [Fact]
        public void FailedResXReader()
        {
            string resxFile1 = null;
            string resxFile2 = null;
            string resourcesFile1 = null;
            string resourcesFile2 = null;

            try
            {
                GenerateResource t = Utilities.CreateTask(_output);
                t.StateFile = new TaskItem(Utilities.GetTempFileName(".cache"));

                // Invalid one
                resxFile1 = Utilities.WriteTestResX(false, null, "  <data name='ack!'>>>>>>\xd\xa    <valueAB>Assembly</value>\xd\xa  </data>\xd\xa", false);
                // Also include a valid one. It should still get processed
                resxFile2 = Utilities.WriteTestResX(false, null, null);
                t.Sources = new ITaskItem[] { new TaskItem(resxFile1), new TaskItem(resxFile2) };
                resourcesFile1 = Path.ChangeExtension(resxFile1, ".resources");
                resourcesFile2 = Path.ChangeExtension(resxFile2, ".resources");
                File.Delete(resourcesFile1);
                File.Delete(resourcesFile2);
                bool success = t.Execute();
                // Task should have failed

                /* Unmerged change from project 'Microsoft.Build.Tasks.UnitTests (net7.0)'
                Before:
                Assert.False(success);
                
                Utilities.AssertStateFileWasWritten(t);
                After:
                Assert.False(success);

                Utilities.AssertStateFileWasWritten(t);
                */
                Assert.False(success);

                Utilities.AssertStateFileWasWritten(t);

                // Should not have created an output for the invalid resx
                // Should have created the other file
                Assert.False(File.Exists(resourcesFile1));
                Assert.Equal(t.OutputResources[0].ItemSpec, resourcesFile2);
                Assert.Single(t.OutputResources);
                Assert.Equal(t.FilesWritten[0].ItemSpec, resourcesFile2);
                Assert.True(File.Exists(resourcesFile2));

                // "error in resource file" with exception from the framework
                Utilities.AssertLogContains(t, "MSB3103");
            }
            finally
            {
                if (resxFile1 != null)
                {
                    File.Delete(resxFile1);
                }

                if (resxFile2 != null)
                {
                    File.Delete(resxFile2);
                }

                if (resourcesFile1 != null)
                {
                    File.Delete(resourcesFile1);
                }

                if (resourcesFile2 != null)
                {
                    File.Delete(resourcesFile2);
                }
            }
        }

        /// <summary>
        ///  Cause failures in ResXResourceReader, different codepath
        /// </summary>
        [Fact]
        public void FailedResXReaderWithAllOutputResourcesSpecified()
        {
            string resxFile1 = null;
            string resxFile2 = null;
            string resourcesFile1 = null;
            string resourcesFile2 = null;

            try
            {
                GenerateResource t = Utilities.CreateTask(_output);
                t.StateFile = new TaskItem(Utilities.GetTempFileName(".cache"));

                // Invalid one
                resxFile1 = Utilities.WriteTestResX(false, null, "  <data name='ack!'>>>>>>\xd\xa    <valueAB>Assembly</value>\xd\xa  </data>\xd\xa", false);
                // Also include a valid one. It should still get processed
                resxFile2 = Utilities.WriteTestResX(false, null, null);
                t.Sources = new ITaskItem[] { new TaskItem(resxFile1), new TaskItem(resxFile2) };
                resourcesFile1 = Path.ChangeExtension(resxFile1, ".resources");
                resourcesFile2 = Path.ChangeExtension(resxFile2, ".resources");
                File.Delete(resourcesFile1);
                File.Delete(resourcesFile2);
                t.OutputResources = new ITaskItem[] { new TaskItem(resourcesFile1), new TaskItem(resourcesFile2) };

                bool success = t.Execute();
                // Task should have failed

                /* Unmerged change from project 'Microsoft.Build.Tasks.UnitTests (net7.0)'
                Before:
                Assert.False(success);
                
                Utilities.AssertStateFileWasWritten(t);
                After:
                Assert.False(success);

                Utilities.AssertStateFileWasWritten(t);
                */
                Assert.False(success);

                Utilities.AssertStateFileWasWritten(t);

                // Should not have created an output for the invalid resx
                // Should have created the other file
                Assert.False(File.Exists(resourcesFile1));
                Assert.Equal(t.OutputResources[0].ItemSpec, resourcesFile2);
                Assert.Single(t.OutputResources);
                Assert.Equal(t.FilesWritten[0].ItemSpec, resourcesFile2);
                Assert.True(File.Exists(resourcesFile2));

                // "error in resource file" with exception from the framework
                Utilities.AssertLogContains(t, "MSB3103");

                // so just look for the unlocalizable portions
                Utilities.AssertLogContains(t, "valueAB");
                Utilities.AssertLogContains(t, "value");
            }
            finally
            {
                if (resxFile1 != null)
                {
                    File.Delete(resxFile1);
                }

                if (resxFile2 != null)
                {
                    File.Delete(resxFile2);
                }

                if (resourcesFile1 != null)
                {
                    File.Delete(resourcesFile1);
                }

                if (resourcesFile2 != null)
                {
                    File.Delete(resourcesFile2);
                }
            }
        }

        /// <summary>
        ///  Duplicate resource names
        /// </summary>
        [Fact]
        public void DuplicateResourceNames()
        {
            GenerateResource t = Utilities.CreateTask(_output);

            string textFile = Utilities.WriteTestText(null, "Marley=some guy from Jamaica");
            t.Sources = new ITaskItem[] { new TaskItem(textFile) };
            bool success = t.Execute();
            // Task should have succeeded (it was just a warning)
            Assert.True(success);

            // "duplicate resource name"
            Utilities.AssertLogContains(t, "MSB3568");

            // Done, so clean up.
            File.Delete(t.Sources[0].ItemSpec);
            foreach (ITaskItem item in t.FilesWritten)
            {
                File.Delete(item.ItemSpec);
            }
        }

        /// <summary>
        ///  Non-string resource with text output
        /// </summary>
        [Fact]
        public void UnsupportedTextType()
        {
            string bitmap = Utilities.CreateWorldsSmallestBitmap();
            string resxFile = Utilities.WriteTestResX(false, bitmap, null, false);

            GenerateResource t = Utilities.CreateTask(_output);
            t.StateFile = new TaskItem(Utilities.GetTempFileName(".cache"));
            t.Sources = new ITaskItem[] { new TaskItem(resxFile) };
            t.OutputResources = new ITaskItem[] { new TaskItem(Path.ChangeExtension(resxFile, ".txt")) };
            bool success = t.Execute();
            // Task should have failed
            Assert.False(success);
            // "only strings can be written to a .txt file"
            Utilities.AssertLogContains(t, "MSB3556");

            // Done, so clean up.
            File.Delete(t.Sources[0].ItemSpec);
            File.Delete(bitmap);
            foreach (ITaskItem item in t.FilesWritten)
            {
                File.Delete(item.ItemSpec);
            }
        }

        /// <summary>
        /// Can't write the statefile
        /// </summary>
        [Fact]
        public void InvalidStateFile()
        {
            string resxFile = null;
            string resourcesFile = null;

            try
            {
                GenerateResource t = Utilities.CreateTask(_output);
                resxFile = Utilities.WriteTestResX(false, null, null);
                t.Sources = new ITaskItem[] { new TaskItem(resxFile) };
                t.StateFile = new TaskItem("||//invalid filename||");

                // Should still succeed
                Assert.True(t.Execute());

                resourcesFile = t.OutputResources[0].ItemSpec;
                Assert.Equal(".resources", Path.GetExtension(resourcesFile));
                Assert.Equal(t.FilesWritten[0].ItemSpec, t.OutputResources[0].ItemSpec);

                Utilities.AssertLogContainsResource(t, "GenerateResource.ProcessingFile", resxFile, resourcesFile);
                Utilities.AssertLogContainsResource(t, "GenerateResource.ReadResourceMessage", 1, resxFile);
            }
            finally
            {
                if (resxFile != null)
                {
                    File.Delete(resxFile);
                }

                if (resourcesFile != null)
                {
                    File.Delete(resourcesFile);
                }
            }
        }

        [Fact]
        public void GenerateResourceWarnsWhenUsingBinaryFormatter()
        {
            using TestEnvironment env = TestEnvironment.Create();
            TransientTestFile resource = env.CreateFile(".resx", @"<?xml version=""1.0"" encoding=""utf-8""?>
<root>
  <data name=""$this.Icon"" type=""System.Drawing.Icon, System.Drawing"" mimetype=""application/x-microsoft.net.object.binary.base64"">
    <value>
        AAABAAEAEBAAAAAAIABoBAAAFgAAACgAAAAQAAAAIAAAAAEAIAAAAAAAQAQAAAAAAAAAAAAAAAAAAAAA
        AAD///8BoqKiDaKiotmioqL5oqKiK////wH///8B////Af///wH///8B////AaKioiGioqLxoqKi5aKi
        ohn///8B////AbS0tBW0tLTz29vb/7Ozsu18Wi+Be1gswXtYLO17WCzte1gswXtYLIGzs7Lz2dnZ/7S0
        tPu0tLQj////Af///wH///8BxsbGQdPT0//Cv739nGs7/6ZsNf+ubzf/rm83/6ZsNf+hdkr/xcTD/8bG
        xf/GxsY/////Af///wH///8B////AYxlNmejiGn1r3hE/7uMXv/Ck3H/xJF0/8OPcf+/kGz/uIpd/7SG
        Wf+hhWT1jGU2Z////wH///8B////AZZtOzWWbTvVs31G/8KZcf/Yqon/79/P//r28//69fP/79/R/9en
        hf++lGz/s31G/5ZtO9WWbTs1////Af///wGhdUGBsIBK/8abb//Zqoj///7r///67v///fL///7y///8
        7////ev/2aN6/8KZbP+wgEr/oXVBgf///wH///8BrH5Iwb+PWP/No4H/8NvB///35v/68uP/xcC2//Ht
        3v///Oj///Xf/+/Ur//ImXL/v49Y/6x+SMH///8B////AbeHTu3JnGb/z5+A//rz4v/99un/8vDj/42M
        hP+Bf3f/0s/C///76//67Mz/x5Bt/8mcZv+3h07t////Af///wHCkFTtzqZx/9Glif/69un//fju////
        +f+BgHn/sa6k/4F/d//Jxrr/+vDT/8mWcv/OpnH/wpBU7f///wH///8BzZlbwdOsdf/Zt5j/8ePW//77
        9f/19fP/n56V//Dw6f/4+PL/vrmt//Dawv/Sqof/06x1/82ZW8H///8B////AbOddIvTrXf/38Sa/969
        qv//////8PDu/+fl2v////f////3///+8//ctJj/28CW/8Kqfv/Gn2qF////AQCZ3T0KmtjZLpzF9d6/
        iv/iyaf/37+u//Hj3P/z8ez/9PHr//Hi2f/cuqP/38Oe/4yxqf84ptH5DprWzwCZ3ScAoON9fNHy7WHD
        6O86pMb74seS/+bRqf/gwqb/1a6W/9Wrkv/evaD/5M+m/7/Bnv9Hstf9q+P2/Smw6NkAoOMnAKfpe13J
        8eW16Pn/Ycfr7zqqzPPsxIj/6cuU/+fQnf/n0J3/6cuU/97Cjv8yqtD1gdPw9XPQ8+sAp+nNAKfpBQCu
        7wUAru+LW8v05b/s+v9cy/HpTbLJxfq8dMH6vHTt+rx07fq8dMFRssjDac/y7XzW9u0Aru/JAK7vHf//
        /wH///8BALX0AwC19IEAtfTRALX0ywC19Af///8B////Af///wH///8BALX0FwC19NEAtfTJALX0J///
        /wH///8BAAD//wAA//8AAP//AAD//wAA//8AAP//AAD//wAA//8AAP//AAD//wAA//8AAP//AAD//wAA
        //8AAP//AAD//w==
</value>
  </data>
</root>
");

            GenerateResource gr = Utilities.CreateTask(_output, usePreserialized: true, env: env);
            gr.Sources = new ITaskItem[] { new TaskItem(resource.Path) };
            gr.WarnOnBinaryFormatterUse = true;

            gr.Execute().ShouldBeTrue();

            Utilities.AssertLogContainsResource(gr, "GenerateResource.BinaryFormatterUse", "$this.Icon", "System.Drawing.Icon, System.Drawing");
        }

        /// <summary>
        ///  Cause failures in ResourceReader
        /// </summary>
        [WindowsFullFrameworkOnlyFact(additionalMessage: ".NET Core MSBuild doesn't try to read binary input resources.")]
        public void FailedResourceReader()
        {
            GenerateResource t = Utilities.CreateTask(_output);
            t.StateFile = new TaskItem(Utilities.GetTempFileName(".cache"));

            // to cause a failure, we're going to transform a bad .resources file to a .resx
            // the simplest thing is to create a .resx, but call it .resources
            string resxFile = Utilities.WriteTestResX(false, null, null);
            string resourcesFile = Path.ChangeExtension(resxFile, ".resources");
            File.Move(resxFile, resourcesFile);
            t.Sources = new ITaskItem[] { new TaskItem(resourcesFile) };
            t.OutputResources = new ITaskItem[] { new TaskItem(resxFile) };

            bool success = t.Execute();
            // Task should have failed
            Assert.False(success);

            // "error in resource file" with exception from the framework
            Utilities.AssertLogContains(t, "MSB3103");

            // Done, so clean up.
            File.Delete(t.Sources[0].ItemSpec);
            foreach (ITaskItem item in t.FilesWritten)
            {
                File.Delete(item.ItemSpec);
            }
        }

        [DotNetOnlyTheory(additionalMessage: "This error is .NET Core only.")]
        [InlineData(".resources")]
        [InlineData(".dll")]
        public void ResourceReaderRejectsNonCoreCompatFormats(string inputExtension)
        {
            using var env = TestEnvironment.Create(_output);

            GenerateResource t = Utilities.CreateTask(_output);
            t.StateFile = new TaskItem(env.GetTempFile(".cache").Path);

            // file contents aren't required since the extension is checked first
            var resourcesFile = env.CreateFile(inputExtension).Path;

            t.Sources = new ITaskItem[] { new TaskItem(resourcesFile) };
            t.OutputResources = new ITaskItem[] { new TaskItem(env.GetTempFile(".resources").Path) };

            t.Execute().ShouldBeFalse();

            Utilities.AssertLogContains(t, "MSB3824");
        }

        /// <summary>
        ///  Invalid STR Class name
        /// </summary>
        [Fact]
        public void FailedSTRProperty()
        {
            GenerateResource t = Utilities.CreateTask(_output);
            t.StateFile = new TaskItem(Utilities.GetTempFileName(".cache"));

            string textFile = Utilities.WriteTestText(null, "object=some string");
            string resourcesFile = Path.ChangeExtension(textFile, ".resources");

            t.Sources = new ITaskItem[] { new TaskItem(textFile) };
            t.StronglyTypedLanguage = "CSharp";
            // Invalid class name
            t.StronglyTypedClassName = "~!@#$%^&amp;*(";

            bool success = t.Execute();
            // Task should have failed
            Assert.False(success);

            Utilities.AssertLogContainsResource(t, "GenerateResource.ProcessingFile", textFile, resourcesFile);
            Utilities.AssertLogContainsResource(t, "GenerateResource.ReadResourceMessage", 5, textFile);
            Utilities.AssertLogContainsResource(t, "GenerateResource.CreatingSTR", t.StronglyTypedFileName);
            Utilities.AssertLogContains(t, "MSB3570");
            Utilities.AssertLogContains(t, t.StronglyTypedFileName);

            // Done, so clean up.
            File.Delete(t.Sources[0].ItemSpec);
            File.Delete(t.StronglyTypedFileName);
            foreach (ITaskItem item in t.FilesWritten)
            {
                File.Delete(item.ItemSpec);
            }
        }

        /// <summary>
        /// Reference passed in that can't be loaded should error
        /// </summary>
        [WindowsFullFrameworkOnlyFact(additionalMessage: ".NET Core MSBuild doesn't load refs so it pushes this failure to runtime.")]
        public void InvalidReference()
        {
            string txtFile = null;

            try
            {
                GenerateResource t = Utilities.CreateTask(_output);

                // Create resx with invalid ref "INVALID"
                txtFile = Utilities.WriteTestResX(false, null, null, true /*data with invalid type*/);
                string resourcesFile = Path.ChangeExtension(txtFile, ".resources");
                File.Delete(resourcesFile);
                t.Sources = new ITaskItem[] { new TaskItem(txtFile) };
                t.References = new TaskItem[] { new TaskItem("INVALID") };

                bool result = t.Execute();
                // Task should have failed
                Assert.False(result);

                // Should have not written any files
                Assert.True(t.FilesWritten?.Length == 0);
                Assert.False(File.Exists(resourcesFile));
            }
            finally
            {
                if (txtFile != null)
                {
                    File.Delete(txtFile);
                }
            }
        }
    }

    public sealed class PropertyHandling
    {
        private readonly ITestOutputHelper _output;

        public PropertyHandling(ITestOutputHelper output)
        {
            _output = output;
        }

        /// <summary>
        ///  Sources attributes are copied to given OutputResources
        /// </summary>
        [Fact]
        public void AttributeForwarding()
        {
            // This WriteLine is a hack.  On a slow machine, the Tasks unittest fails because remoting
            // times out the object used for remoting console writes.  Adding a write in the middle of
            // keeps remoting from timing out the object.
            Console.WriteLine("Performing AttributeForwarding() test");

            GenerateResource t = Utilities.CreateTask(_output);

            string resxFile = Utilities.WriteTestResX(false, null, null);
            ITaskItem i = new TaskItem(resxFile);
            i.SetMetadata("Locale", "en-GB");
            t.Sources = new ITaskItem[] { i };

            ITaskItem o = new TaskItem("MyAlternateResource.resources");
            o.SetMetadata("Locale", "fr");
            o.SetMetadata("Flavor", "Pumpkin");
            t.OutputResources = new ITaskItem[] { o };

            Utilities.ExecuteTask(t);

            // Locale was forward from source item and should overwrite the 'fr'
            // locale that the output item originally had.
            Assert.Equal("fr", t.OutputResources[0].GetMetadata("Locale"));

            // Output ItemSpec should not be overwritten.
            Assert.Equal("MyAlternateResource.resources", t.OutputResources[0].ItemSpec);

            // Attributes not on Sources should be left untouched.
            Assert.Equal("Pumpkin", t.OutputResources[0].GetMetadata("Flavor"));

            // Done, so clean up.
            File.Delete(t.Sources[0].ItemSpec);
            foreach (ITaskItem item in t.FilesWritten)
            {
                File.Delete(item.ItemSpec);
            }
        }

        /// <summary>
        ///  Sources attributes copied to computed OutputResources
        /// </summary>
        [Fact]
        public void AttributeForwardingOnEmptyOutputs()
        {
            GenerateResource t = Utilities.CreateTask(_output);

            string resxFile = Utilities.WriteTestResX(false, null, null);
            ITaskItem i = new TaskItem(resxFile);
            i.SetMetadata("Locale", "en-GB");
            t.Sources = new ITaskItem[] { i };

            Utilities.ExecuteTask(t);

            // Output ItemSpec should be computed from input
            string resourcesFile = Path.ChangeExtension(resxFile, ".resources");
            Assert.Equal(resourcesFile, t.OutputResources[0].ItemSpec);

            // Attribute from source should be copied to output
            Assert.Equal("en-GB", t.OutputResources[0].GetMetadata("Locale"));

            // Done, so clean up.
            File.Delete(t.Sources[0].ItemSpec);
            foreach (ITaskItem item in t.FilesWritten)
            {
                File.Delete(item.ItemSpec);
            }
        }

        /// <summary>
        ///  OutputFiles used for output, and also are synthesized if not set on input
        /// </summary>
        [Fact]
        public void OutputFilesNotSpecified()
        {
            GenerateResource t = Utilities.CreateTask(_output);

            t.Sources = new ITaskItem[] {
                new TaskItem( Utilities.WriteTestResX(false, null, null)),
                new TaskItem( Utilities.WriteTestResX(false, null, null)),
                new TaskItem( Utilities.WriteTestResX(false, null, null)),
                new TaskItem( Utilities.WriteTestResX(false, null, null)),
            };

            Utilities.ExecuteTask(t);

            // Output ItemSpec should be computed from input
            for (int i = 0; i < t.Sources.Length; i++)
            {
                string outputFile = Path.ChangeExtension(t.Sources[i].ItemSpec, ".resources");
                Assert.Equal(outputFile, t.OutputResources[i].ItemSpec);
            }

            // Done, so clean up.
            foreach (ITaskItem item in t.Sources)
            {
                File.Delete(item.ItemSpec);
            }

            foreach (ITaskItem item in t.FilesWritten)
            {
                File.Delete(item.ItemSpec);
            }
        }

        /// <summary>
        ///  FilesWritten contains OutputResources + StateFile
        /// </summary>
        [Fact]
        public void FilesWrittenSet()
        {
            GenerateResource t = Utilities.CreateTask(_output);

            t.Sources = new ITaskItem[] {
                new TaskItem( Utilities.WriteTestResX(false, null, null)),
                new TaskItem( Utilities.WriteTestResX(false, null, null)),
                new TaskItem( Utilities.WriteTestResX(false, null, null)),
                new TaskItem( Utilities.WriteTestResX(false, null, null)),
            };

            t.StateFile = new TaskItem(Utilities.GetTempFileName(".cache"));

            Utilities.ExecuteTask(t);

            int i;

            // should be four files written, not including the tlogs
            for (i = 0; i < 4; i++)
            {
                Assert.Equal(t.FilesWritten[i].ItemSpec, t.OutputResources[i].ItemSpec);
                Assert.True(File.Exists(t.FilesWritten[i].ItemSpec));
            }

            Utilities.AssertStateFileWasWritten(t);

            // Done, so clean up.
            File.Delete(t.StateFile.ItemSpec);
            foreach (ITaskItem item in t.Sources)
            {
                File.Delete(item.ItemSpec);
            }
            foreach (ITaskItem item in t.FilesWritten)
            {
                File.Delete(item.ItemSpec);
            }
        }

        /// <summary>
        ///  Resource transformation fails on 3rd of 4 inputs, inputs 1 & 2 & 4 are in outputs and fileswritten.
        /// </summary>
        [Fact]
        public void OutputFilesPartialInputs()
        {
            GenerateResource t = Utilities.CreateTask(_output);

            try
            {
                t.Sources = new ITaskItem[] {
                    new TaskItem( Utilities.WriteTestText(null, null)),
                    new TaskItem( Utilities.WriteTestText(null, null)),
                    new TaskItem( Utilities.WriteTestText("goober", null)),
                    new TaskItem( Utilities.WriteTestText(null, null)),
                };

                foreach (ITaskItem taskItem in t.Sources)
                {
                    File.Delete(Path.ChangeExtension(taskItem.ItemSpec, ".resources"));
                }

                t.StateFile = new TaskItem(Utilities.GetTempFileName(".cache"));

                bool success = t.Execute();
                // Task should have failed
                Assert.False(success);

                string outputFile = Path.ChangeExtension(t.Sources[0].ItemSpec, ".resources");
                Assert.Equal(outputFile, t.OutputResources[0].ItemSpec);
                Assert.True(File.Exists(t.OutputResources[0].ItemSpec));
                outputFile = Path.ChangeExtension(t.Sources[1].ItemSpec, ".resources");
                Assert.Equal(outputFile, t.OutputResources[1].ItemSpec);
                Assert.True(File.Exists(t.OutputResources[1].ItemSpec));
                // Sources[2] should NOT have been converted and should not be in OutputResources
                outputFile = Path.ChangeExtension(t.Sources[2].ItemSpec, ".resources");
                Assert.False(File.Exists(outputFile));
                // Sources[3] should have been converted
                outputFile = Path.ChangeExtension(t.Sources[3].ItemSpec, ".resources");
                Assert.Equal(outputFile, t.OutputResources[2].ItemSpec);
                Assert.True(File.Exists(t.OutputResources[2].ItemSpec));

                // FilesWritten should contain only the 3 successfully output .resources and the cache
                Assert.Equal(t.FilesWritten[0].ItemSpec, Path.ChangeExtension(t.Sources[0].ItemSpec, ".resources"));
                Assert.Equal(t.FilesWritten[1].ItemSpec, Path.ChangeExtension(t.Sources[1].ItemSpec, ".resources"));

                /* Unmerged change from project 'Microsoft.Build.Tasks.UnitTests (net7.0)'
                Before:
                Assert.Equal(t.FilesWritten[2].ItemSpec, Path.ChangeExtension(t.Sources[3].ItemSpec, ".resources"));
                
                Utilities.AssertStateFileWasWritten(t);
                After:
                Assert.Equal(t.FilesWritten[2].ItemSpec, Path.ChangeExtension(t.Sources[3].ItemSpec, ".resources"));

                Utilities.AssertStateFileWasWritten(t);
                */
                Assert.Equal(t.FilesWritten[2].ItemSpec, Path.ChangeExtension(t.Sources[3].ItemSpec, ".resources"));

                Utilities.AssertStateFileWasWritten(t);

                // Make sure there was an error on the second resource
                // "unsupported square bracket keyword"
                Utilities.AssertLogContains(t, "MSB3563");
                Utilities.AssertLogContains(t, "[goober]");
            }
            finally
            {
                // Done, so clean up.
                foreach (ITaskItem item in t.Sources)
                {
                    File.Delete(item.ItemSpec);
                }
                foreach (ITaskItem item in t.FilesWritten)
                {
                    if (File.Exists(item.ItemSpec))
                    {
                        File.Delete(item.ItemSpec);
                    }
                }
            }
        }

        /// <summary>
        ///  STR class name derived from output file transformation
        /// </summary>
        [Fact]

        public void StronglyTypedClassName()
        {
            GenerateResource t = Utilities.CreateTask(_output);

            try
            {
                t.StateFile = new TaskItem(Utilities.GetTempFileName(".cache"));

                string textFile = Utilities.WriteTestText(null, null);
                t.Sources = new ITaskItem[] { new TaskItem(textFile) };
                t.StronglyTypedLanguage = "CSharp";
                t.StronglyTypedFileName = "somefile.cs";
                t.PublicClass = true;
                t.OutputResources = new ITaskItem[] { new TaskItem("somefile.resources") };

                Utilities.ExecuteTask(t);

                Utilities.AssertLogContainsResource(t, "GenerateResource.ProcessingFile", textFile, t.OutputResources[0].ItemSpec);
                Utilities.AssertLogContainsResource(t, "GenerateResource.ReadResourceMessage", 4, textFile);
                Utilities.AssertLogContainsResource(t, "GenerateResource.CreatingSTR", t.StronglyTypedFileName);
                Assert.Equal(t.StronglyTypedClassName, Path.GetFileNameWithoutExtension(t.StronglyTypedFileName));
                // Verify class was public, as we specified
                Assert.Contains("public class " + t.StronglyTypedClassName, File.ReadAllText(t.StronglyTypedFileName));

                Utilities.AssertStateFileWasWritten(t);
            }
            finally
            {
                // Done, so clean up.
                File.Delete(t.Sources[0].ItemSpec);
                File.Delete(t.StronglyTypedFileName);
                foreach (ITaskItem item in t.FilesWritten)
                {
                    if (File.Exists(item.ItemSpec))
                    {
                        File.Delete(item.ItemSpec);
                    }
                }
            }
        }

        /// <summary>
        ///  STR class file name derived from class name transformation
        /// </summary>
        [Fact]
        public void StronglyTypedFileName()
        {
            GenerateResource t = Utilities.CreateTask(_output);

            try
            {
                string textFile = Utilities.WriteTestText(null, null);
                t.Sources = new ITaskItem[] { new TaskItem(textFile) };
                t.StronglyTypedLanguage = "CSharp";
                File.Delete(Path.ChangeExtension(t.Sources[0].ItemSpec, ".cs"));
                t.StateFile = new TaskItem(Utilities.GetTempFileName(".cache"));

                Utilities.ExecuteTask(t);

                Utilities.AssertLogContainsResource(t, "GenerateResource.ProcessingFile", textFile, t.OutputResources[0].ItemSpec);
                Utilities.AssertLogContainsResource(t, "GenerateResource.ReadResourceMessage", 4, textFile);
                Utilities.AssertLogContainsResource(t, "GenerateResource.CreatingSTR", t.StronglyTypedFileName);

                Assert.Equal(t.StronglyTypedFileName, Path.ChangeExtension(t.Sources[0].ItemSpec, ".cs"));
                Assert.True(File.Exists(t.StronglyTypedFileName));

                Utilities.AssertStateFileWasWritten(t);

                // Verify class was internal, since we didn't specify a preference
                Assert.Contains("internal class " + t.StronglyTypedClassName, File.ReadAllText(t.StronglyTypedFileName));
            }
            finally
            {
                // Done, so clean up.
                File.Delete(t.Sources[0].ItemSpec);
                File.Delete(t.StronglyTypedFileName);

                foreach (ITaskItem item in t.FilesWritten)
                {
                    if (File.Exists(item.ItemSpec))
                    {
                        File.Delete(item.ItemSpec);
                    }
                }
            }
        }
    }

    public sealed class PropertyErrors
    {
        private readonly ITestOutputHelper _output;

        public PropertyErrors(ITestOutputHelper output)
        {
            _output = output;
        }

        /// <summary>
        ///  Empty Sources yields message, success
        /// </summary>
        [Fact]
        public void EmptySources()
        {
            // This WriteLine is a hack.  On a slow machine, the Tasks unittest fails because remoting
            // times out the object used for remoting console writes.  Adding a write in the middle of
            // keeps remoting from timing out the object.
            Console.WriteLine("Performing EmptySources() test");

            GenerateResource t = Utilities.CreateTask(_output);
            Utilities.ExecuteTask(t);
            Utilities.AssertLogContainsResource(t, "GenerateResource.NoSources", "");
            if (t.FilesWritten != null)
            {
                foreach (ITaskItem item in t.FilesWritten)
                {
                    if (item.ItemSpec != null)
                    {
                        File.Delete(item.ItemSpec);
                    }
                }
            }
        }

        /// <summary>
        ///  References with invalid assemblies yields warning
        /// </summary>
        [Fact]
        public void ReferencesToBadAssemblies()
        {
            GenerateResource t = Utilities.CreateTask(_output);
            string textFile = null;

            try
            {
                textFile = Utilities.WriteTestText(null, null);
                t.Sources = new ITaskItem[] { new TaskItem(textFile) };
                t.References = new ITaskItem[] { new TaskItem("some non-existent DLL name goes here.dll") };
                bool success = t.Execute();
                // Task should have succeeded, because the bad reference was never consumed.
                Assert.True(success);
            }
            finally
            {
                // Done, so clean up.
                if (textFile != null)
                {
                    File.Delete(textFile);
                    File.Delete(Path.ChangeExtension(textFile, ".resources"));
                }
            }
        }

        /// <summary>
        ///  Source item not found
        /// </summary>
        [Fact]
        public void SourceItemMissing()
        {
            string txtFile = null;
            string resourcesFile = null;

            try
            {
                GenerateResource t = Utilities.CreateTask(_output);
                txtFile = Utilities.WriteTestText(null, null);
                resourcesFile = Path.ChangeExtension(txtFile, ".resources");
                File.Delete(resourcesFile);
                t.Sources = new ITaskItem[] { new TaskItem("non-existent.resx"), new TaskItem(txtFile) };
                bool success = t.Execute();
                // Task should have failed
                Assert.False(success);

                // "Resource file cannot be found"
                Utilities.AssertLogContains(t, "MSB3552");

                // Should have processed remaining file
                Assert.Single(t.OutputResources);
                Assert.Equal(t.OutputResources[0].ItemSpec, resourcesFile);
                Assert.True(File.Exists(resourcesFile));
            }
            finally
            {
                if (txtFile != null)
                {
                    File.Delete(txtFile);
                }

                if (resourcesFile != null)
                {
                    File.Delete(resourcesFile);
                }
            }
        }

        /// <summary>
        ///  Read-only StateFile yields message
        /// </summary>
        [WindowsOnlyFact]
        public void StateFileUnwritable()
        {
            GenerateResource t = Utilities.CreateTask(_output);
            try
            {
                string textFile = Utilities.WriteTestText(null, null);
                t.Sources = new ITaskItem[] { new TaskItem(textFile) };
                t.StateFile = new TaskItem(FileUtilities.GetTemporaryFile());
                File.SetAttributes(t.StateFile.ItemSpec, FileAttributes.ReadOnly);
                t.Execute();

                // "cannot read state file (opening for read/write)"
                Utilities.AssertLogContainsResourceWithUnspecifiedReplacements(t, "General.CouldNotReadStateFileMessage");
                // "cannot write state file (opening for read/write)"
                Utilities.AssertLogContains(t, "MSB3101");
            }
            finally
            {
                // Done, so clean up.
                File.Delete(t.Sources[0].ItemSpec);
                File.SetAttributes(t.StateFile.ItemSpec, FileAttributes.Normal);
                if (t.FilesWritten != null)
                {
                    foreach (ITaskItem item in t.FilesWritten)
                    {
                        if (item.ItemSpec != null)
                        {
                            File.Delete(item.ItemSpec);
                        }
                    }
                }
            }
        }

        /// <summary>
        ///  Bad file extension on input
        /// </summary>
        [Fact]
        public void InputFileExtension()
        {
            GenerateResource t = Utilities.CreateTask(_output);

            string textFile = Utilities.WriteTestText(null, null);
            string newTextFile = Path.ChangeExtension(textFile, ".foo");
            File.Move(textFile, newTextFile);
            t.Sources = new ITaskItem[] { new TaskItem(newTextFile) };

            t.Execute();

            // "unsupported file extension"
            Utilities.AssertLogContains(t, "MSB3558");
            Utilities.AssertLogNotContainsResource(t, "GenerateResource.ReadResourceMessage", 4, newTextFile);

            // Done, so clean up.
            File.Delete(t.Sources[0].ItemSpec);
            if (t.FilesWritten != null)
            {
                foreach (ITaskItem item in t.FilesWritten)
                {
                    if (item.ItemSpec != null)
                    {
                        File.Delete(item.ItemSpec);
                    }
                }
            }
        }

        /// <summary>
        ///  Bad file extension on output
        /// </summary>
        [Fact]
        public void OutputFileExtension()
        {
            GenerateResource t = Utilities.CreateTask(_output);

            string textFile = Utilities.WriteTestText(null, null);
            string resxFile = Path.ChangeExtension(textFile, ".foo");
            t.Sources = new ITaskItem[] { new TaskItem(textFile) };
            t.OutputResources = new ITaskItem[] { new TaskItem(resxFile) };

            t.Execute();

            // "unsupported file extension"
            Utilities.AssertLogContains(t, "MSB3558");

            // Done, so clean up.
            File.Delete(t.Sources[0].ItemSpec);
            if (t.FilesWritten != null)
            {
                foreach (ITaskItem item in t.FilesWritten)
                {
                    if (item.ItemSpec != null)
                    {
                        File.Delete(item.ItemSpec);
                    }
                }
            }
        }

        /// <summary>
        ///  Sources and OutputResources different # of elements
        /// </summary>
        [Fact]
        public void SourcesMatchesOutputResources()
        {
            GenerateResource t = Utilities.CreateTask(_output);

            string textFile = Utilities.WriteTestText(null, null);
            string resxFile = Path.ChangeExtension(textFile, ".resources");
            t.Sources = new ITaskItem[] { new TaskItem(textFile) };
            t.OutputResources = new ITaskItem[] { new TaskItem(resxFile), new TaskItem("someother.resources") };

            t.Execute();

            // "two vectors must have the same length"
            Utilities.AssertLogContains(t, "MSB3094");

            // Done, so clean up.
            File.Delete(t.Sources[0].ItemSpec);
            if (t.FilesWritten != null)
            {
                foreach (ITaskItem item in t.FilesWritten)
                {
                    if (item.ItemSpec != null)
                    {
                        File.Delete(item.ItemSpec);
                    }
                }
            }
        }

        /// <summary>
        ///  Invalid StronglyTypedLanguage yields CodeDOM exception
        /// </summary>
        [Fact]
        public void UnknownStronglyTypedLanguage()
        {
            GenerateResource t = Utilities.CreateTask(_output);
            t.StateFile = new TaskItem(Utilities.GetTempFileName(".cache"));

            string textFile = Utilities.WriteTestText(null, null);
            t.Sources = new ITaskItem[] { new TaskItem(textFile) };
            t.StronglyTypedLanguage = "AkbarAndJeff";

            t.Execute();

            // "the codedom provider failed"
            Utilities.AssertLogContains(t, "MSB3559");

            // Done, so clean up.
            File.Delete(t.Sources[0].ItemSpec);
            if (t.FilesWritten != null)
            {
                foreach (ITaskItem item in t.FilesWritten)
                {
                    if (item.ItemSpec != null)
                    {
                        File.Delete(item.ItemSpec);
                    }
                }
            }
        }

        /// <summary>
        /// StronglyTypedLanguage, but more than one resources file
        /// </summary>
        [Fact]
        public void StronglyTypedResourceWithMoreThanOneInputResourceFile()
        {
            string resxFile = null;
            string resxFile2 = null;

            try
            {
                resxFile = Utilities.WriteTestResX(false, null, null);
                resxFile2 = Utilities.WriteTestResX(false, null, null);

                GenerateResource t = Utilities.CreateTask(_output);
                t.Sources = new ITaskItem[] { new TaskItem(resxFile), new TaskItem(resxFile2) };
                t.StronglyTypedLanguage = "VisualBasic";

                Assert.False(t.Execute());

                // "str language but more than one source file"
                Utilities.AssertLogContains(t, "MSB3573");

                Assert.Empty(t.FilesWritten);
                Assert.True(t.OutputResources == null || t.OutputResources.Length == 0);
            }
            finally
            {
                if (resxFile != null)
                {
                    File.Delete(resxFile);
                }

                if (resxFile2 != null)
                {
                    File.Delete(resxFile2);
                }

                if (resxFile != null)
                {
                    File.Delete(Path.ChangeExtension(resxFile, ".resources"));
                }

                if (resxFile2 != null)
                {
                    File.Delete(Path.ChangeExtension(resxFile2, ".resources"));
                }
            }
        }

        /// <summary>
        ///  STR class name derived from output file transformation
        /// </summary>
        [Fact]
        public void BadStronglyTypedFilename()
        {
            string txtFile = null;

            try
            {
                GenerateResource t = Utilities.CreateTask(_output);
                t.StateFile = new TaskItem(Utilities.GetTempFileName(".cache"));

                txtFile = Utilities.WriteTestText(null, null);
                t.Sources = new ITaskItem[] { new TaskItem(txtFile) };
                t.StronglyTypedLanguage = "CSharp";
                t.StronglyTypedClassName = "cc";
                t.StronglyTypedFileName = NativeMethodsShared.IsWindows ? "||" : "\0";
                t.OutputResources = new ITaskItem[] { new TaskItem("somefile.resources") };

                bool success = t.Execute();
                // Task should have failed
                Assert.False(success);

                // Cannot create strongly typed resource file
                Utilities.AssertLogContains(t, "MSB3570");

                // it didn't write the STR class successfully, but it did still do some processing, so the
                // state file is still around.
                Assert.Single(t.FilesWritten);
            }
            finally
            {
                if (txtFile != null)
                {
                    File.Delete(txtFile);
                }
            }
        }

        /// <summary>
        /// Verify that passing a STR class without a language, errors
        /// </summary>
        [Fact]
        public void StronglyTypedResourceClassWithoutLanguage()
        {
            string txtFile = null;

            try
            {
                GenerateResource t = Utilities.CreateTask(_output);
                txtFile = Utilities.WriteTestText(null, null);
                string resourcesFile = Path.ChangeExtension(txtFile, ".resources");
                File.Delete(resourcesFile);
                t.Sources = new ITaskItem[] { new TaskItem(txtFile) };
                t.StronglyTypedClassName = "myclassname";
                // no language

                bool success = t.Execute();
                // Task should have failed
                Assert.False(success);

                Utilities.AssertLogContainsResource(t, "GenerateResource.STRClassNamespaceOrFilenameWithoutLanguage");

                // Even the .resources wasn't created
                Assert.False(File.Exists(resourcesFile));
                Assert.Empty(t.FilesWritten);
            }
            finally
            {
                if (txtFile != null)
                {
                    File.Delete(txtFile);
                }
            }
        }

        /// <summary>
        /// Verify that passing a STR namespace without a language, errors
        /// </summary>
        [Fact]
        public void StronglyTypedResourceNamespaceWithoutLanguage()
        {
            string txtFile = null;

            try
            {
                GenerateResource t = Utilities.CreateTask(_output);
                txtFile = Utilities.WriteTestText(null, null);
                string resourcesFile = Path.ChangeExtension(txtFile, ".resources");
                File.Delete(resourcesFile);
                t.Sources = new ITaskItem[] { new TaskItem(txtFile) };
                t.StronglyTypedNamespace = "mynamespace";
                // no language

                bool success = t.Execute();
                // Task should have failed
                Assert.False(success);

                Utilities.AssertLogContainsResource(t, "GenerateResource.STRClassNamespaceOrFilenameWithoutLanguage");

                // Even the .resources wasn't created
                Assert.False(File.Exists(resourcesFile));
                Assert.Empty(t.FilesWritten);
            }
            finally
            {
                if (txtFile != null)
                {
                    File.Delete(txtFile);
                }
            }
        }

        /// <summary>
        /// Verify that passing a STR filename without a language, errors
        /// </summary>
        [Fact]
        public void StronglyTypedResourceFilenameWithoutLanguage()
        {
            string txtFile = null;

            try
            {
                GenerateResource t = Utilities.CreateTask(_output);
                txtFile = Utilities.WriteTestText(null, null);
                string resourcesFile = Path.ChangeExtension(txtFile, ".resources");
                File.Delete(resourcesFile);
                t.Sources = new ITaskItem[] { new TaskItem(txtFile) };
                t.StronglyTypedFileName = "myfile";
                // no language

                bool success = t.Execute();
                // Task should have failed
                Assert.False(success);

                Utilities.AssertLogContainsResource(t, "GenerateResource.STRClassNamespaceOrFilenameWithoutLanguage");

                // Even the .resources wasn't created
                Assert.False(File.Exists(resourcesFile));
                Assert.Empty(t.FilesWritten);
            }
            finally
            {
                if (txtFile != null)
                {
                    File.Delete(txtFile);
                }
            }
        }

        /// <summary>
        /// Verify that passing a STR language with more than 1 sources errors
        /// </summary>
        [Fact]
        public void StronglyTypedResourceFileIsExistingDirectory()
        {
            string dir = null;
            string txtFile = null;
            string resourcesFile = null;

            try
            {
                GenerateResource t = Utilities.CreateTask(_output);
                txtFile = Utilities.WriteTestText(null, null);
                resourcesFile = Path.ChangeExtension(txtFile, ".resources");
                File.Delete(resourcesFile);
                string csFile = Path.ChangeExtension(txtFile, ".cs");
                File.Delete(csFile);
                t.Sources = new ITaskItem[] { new TaskItem(txtFile) };
                t.StronglyTypedLanguage = "C#";
                dir = Path.Combine(Path.GetTempPath(), "directory");
                Directory.CreateDirectory(dir);
                t.StronglyTypedFileName = dir;

                bool success = t.Execute();
                // Task should have failed
                Assert.False(success);

                Utilities.AssertLogContains(t, "MSB3570");
                Utilities.AssertLogContains(t, t.StronglyTypedClassName);

                // Since STR creation fails, doesn't create the .resources file either
                Assert.False(File.Exists(resourcesFile));
                Assert.False(File.Exists(csFile));
                Assert.Empty(t.FilesWritten);
            }
            finally
            {
                if (txtFile != null)
                {
                    File.Delete(txtFile);
                }

                if (resourcesFile != null)
                {
                    File.Delete(resourcesFile);
                }

                if (dir != null)
                {
                    FileUtilities.DeleteWithoutTrailingBackslash(dir);
                }
            }
        }

        [WindowsFullFrameworkOnlyFact(additionalMessage: ".NET Core 2.1+ no longer validates paths: https://github.com/dotnet/corefx/issues/27779#issuecomment-371253486")]
        public void Regress25163_OutputResourcesContainsInvalidPathCharacters()
        {
            string resourcesFile = null;

            try
            {
                GenerateResource t = Utilities.CreateTask(_output);
                resourcesFile = Utilities.WriteTestResX(false, null, null);

                t.Sources = new ITaskItem[] { new TaskItem(resourcesFile) };
                t.OutputResources = new ITaskItem[] { new TaskItem("||") };

                bool success = t.Execute();

                Assert.False(success); // "Task should have failed."

                Utilities.AssertLogContains(t, "MSB3553");
            }
            finally
            {
                if (resourcesFile != null)
                {
                    File.Delete(resourcesFile);
                }
            }
        }
    }

    public class References
    {
        private readonly ITestOutputHelper _output;

        public References(ITestOutputHelper output)
        {
            _output = output;
        }

<<<<<<< HEAD
        [Fact(Skip = "skipped for failing tests when reviving pipeline")]
        [SkipOnTargetFramework(TargetFrameworkMonikers.Netcoreapp, "Linked resources not supported on Core: https://github.com/microsoft/msbuild/issues/4094")]
        [SkipOnTargetFramework(TargetFrameworkMonikers.Mono, "https://github.com/Microsoft/msbuild/issues/677")]
=======
        [WindowsFullFrameworkOnlyFact(additionalMessage: "Linked resources not supported on Core: https://github.com/dotnet/msbuild/issues/4094")]
>>>>>>> 897f086a
        public void DontLockP2PReferenceWhenResolvingSystemTypes()
        {
            // This WriteLine is a hack.  On a slow machine, the Tasks unittest fails because remoting
            // times out the object used for remoting console writes.  Adding a write in the middle of
            // keeps remoting from timing out the object.
            Console.WriteLine("Performing DontLockP2PReferenceWhenResolvingSystemTypes() test");

            // -------------------------------------------------------------------------------
            // Need to produce a .DLL assembly on disk, so we can pass it in as a reference to
            // GenerateResource.
            // -------------------------------------------------------------------------------
            ObjectModelHelpers.DeleteTempProjectDirectory();

            ObjectModelHelpers.CreateFileInTempProjectDirectory("lib1.csproj", $@"
                    <Project DefaultTargets=`Build` xmlns=`msbuildnamespace`>
                        <PropertyGroup>
                            <ProjectType>Local</ProjectType>
                            <Configuration Condition=` '$(Configuration)' == '' `>Debug</Configuration>
                            <Platform Condition=` '$(Platform)' == '' `>AnyCPU</Platform>
                            <AssemblyName>lib1</AssemblyName>
                            <TargetFrameworkVersion>{MSBuildConstants.StandardTestTargetFrameworkVersion}</TargetFrameworkVersion>
                            <OutputType>Library</OutputType>
                            <RootNamespace>lib1</RootNamespace>
                        </PropertyGroup>
                        <PropertyGroup Condition=` '$(Configuration)|$(Platform)' == 'Debug|AnyCPU' `>
                            <OutputPath>bin\Debug\</OutputPath>
                            <DebugSymbols>true</DebugSymbols>
                            <Optimize>false</Optimize>
                        </PropertyGroup>
                        <PropertyGroup Condition=` '$(Configuration)|$(Platform)' == 'Release|AnyCPU' `>
                            <OutputPath>bin\Release\</OutputPath>
                            <DebugSymbols>false</DebugSymbols>
                            <Optimize>true</Optimize>
                        </PropertyGroup>
                        <ItemGroup>
                            <Reference Include=`System`/>
                            <Compile Include=`Class1.cs`/>
                        </ItemGroup>
                        <Import Project=`$(MSBuildBinPath)\Microsoft.CSharp.targets` />
                    </Project>

                ");

            ObjectModelHelpers.CreateFileInTempProjectDirectory("Class1.cs", @"
                    public class Class1
                    {
                    }
                ");

            MockLogger logger = new MockLogger(_output);
            ObjectModelHelpers.BuildTempProjectFileExpectSuccess("lib1.csproj", logger);

            string p2pReference = Path.Combine(ObjectModelHelpers.TempProjectDir, "bin", "debug", "lib1.dll");
            Assert.True(File.Exists(p2pReference)); // "lib1.dll doesn't exist."

            // -------------------------------------------------------------------------------
            // Done producing an assembly on disk.
            // -------------------------------------------------------------------------------

            // Create a .RESX that references unqualified (without an assembly name) System types.
            ObjectModelHelpers.CreateFileInTempProjectDirectory(@"MyStrings.resx", @"

                    <root>
                        <xsd:schema id=`root` xmlns=`` xmlns:xsd=`http://www.w3.org/2001/XMLSchema` xmlns:msdata=`urn:schemas-microsoft-com:xml-msdata`>
                            <xsd:element name=`root` msdata:IsDataSet=`true`>
                                <xsd:complexType>
                                    <xsd:choice maxOccurs=`unbounded`>
                                        <xsd:element name=`data`>
                                            <xsd:complexType>
                                                <xsd:sequence>
                                                    <xsd:element name=`value` type=`xsd:string` minOccurs=`0` msdata:Ordinal=`1` />
                                                    <xsd:element name=`comment` type=`xsd:string` minOccurs=`0` msdata:Ordinal=`2` />
                                                </xsd:sequence>
                                                <xsd:attribute name=`name` type=`xsd:string` />
                                                <xsd:attribute name=`type` type=`xsd:string` />
                                                <xsd:attribute name=`mimetype` type=`xsd:string` />
                                            </xsd:complexType>
                                        </xsd:element>
                                        <xsd:element name=`resheader`>
                                            <xsd:complexType>
                                                <xsd:sequence>
                                                    <xsd:element name=`value` type=`xsd:string` minOccurs=`0` msdata:Ordinal=`1` />
                                                </xsd:sequence>
                                                <xsd:attribute name=`name` type=`xsd:string` use=`required` />
                                            </xsd:complexType>
                                        </xsd:element>
                                    </xsd:choice>
                                </xsd:complexType>
                            </xsd:element>
                        </xsd:schema>
                        <resheader name=`ResMimeType`>
                            <value>text/microsoft-resx</value>
                        </resheader>
                        <resheader name=`Version`>
                            <value>1.0.0.0</value>
                        </resheader>
                        <resheader name=`Reader`>
                            <value>System.Resources.ResXResourceReader, System.Windows.Forms, Version=1.0.5000.0, Culture=neutral, PublicKeyToken=b77a5c561934e089</value>
                        </resheader>
                        <resheader name=`Writer`>
                            <value>System.Resources.ResXResourceWriter, System.Windows.Forms, Version=1.0.5000.0, Culture=neutral, PublicKeyToken=b77a5c561934e089</value>
                        </resheader>
                        <data name=`GraphLegend` type=`System.String`>
                            <value>Graph Legend</value>
                            <comment>Used in reports to label the graph legend that pops up</comment>
                        </data>
                        <data name=`ccResponses` type=`System.String`>
                            <value>{0}'s Responses</value>
                            <comment>Used in challenge checklist tables</comment>
                        </data>
                        <data name=`ccStrength` type=`System.String`>
                            <value>Strength Area</value>
                            <comment>Used in challenge checklist tables</comment>
                        </data>
                        <data name=`ccNeutral` type=`System.String`>
                            <value>Neutral Area</value>
                            <comment>Used in challenge checklist tables</comment>
                        </data>
                        <data name=`ccChallenge` type=`System.String`>
                            <value>Challenge Area</value>
                            <comment>Used in challenge checklist tables</comment>
                        </data>
                        <data name=`calculation` type=`System.String`>
                            <value>Click here for scale calculation</value>
                            <comment>Used in Profile Scale area of main report to point to resource section scale tables.</comment>
                        </data>
                        <data name=`PageNumber` type=`System.String`>
                            <value>Page </value>
                            <comment>In footer of PDF report, and used in PDF links</comment>
                        </data>
                        <data name=`TOC` type=`System.String`>
                            <value>Table of Contents</value>
                            <comment>On second page of PDF report</comment>
                        </data>
                        <data name=`ParticipantListingAnd`>
                            <value>and</value>
                            <comment>On title page of PDF, joining two participants in a list</comment>
                        </data>
                    </root>

                ");

            // Run the GenerateResource task on the above .RESX file, passing in an unused reference
            // to lib1.dll.
            GenerateResource t = Utilities.CreateTask(_output);
            t.Sources = new ITaskItem[] { new TaskItem(Path.Combine(ObjectModelHelpers.TempProjectDir, "MyStrings.resx")) };
            t.UseSourcePath = false;
            t.NeverLockTypeAssemblies = false;
            t.References = new ITaskItem[]
                {
                    new TaskItem(p2pReference),
#if !RUNTIME_TYPE_NETCORE
                    // Path to System.dll
                    new TaskItem(new Uri((typeof(string)).Assembly.EscapedCodeBase).LocalPath)
#else
#endif
                };

            bool success = t.Execute();

            // Make sure the resource was built.
            Assert.True(success); // "GenerateResource failed"
            ObjectModelHelpers.AssertFileExistsInTempProjectDirectory("MyStrings.resources");

            // Make sure the P2P reference is not locked after calling GenerateResource.
            File.Delete(p2pReference);
        }

        /// <summary>
        /// A reference is being passed into the GenerateResource task, but it's specified
        /// using a relative path.  GenerateResource was failing on this, because in the
        /// ResolveAssembly handler, it was calling Assembly.LoadFile on that relative path,
        /// which fails (LoadFile requires an absolute path).  The fix was to use
        /// Assembly.LoadFrom instead.
        /// </summary>
<<<<<<< HEAD
        [Fact(Skip = "skipped for failing tests when reviving pipeline")]
        [SkipOnTargetFramework(TargetFrameworkMonikers.Netcoreapp, "Linked resources not supported on Core: https://github.com/microsoft/msbuild/issues/4094")]
        [SkipOnTargetFramework(TargetFrameworkMonikers.Mono, "https://github.com/Microsoft/msbuild/issues/677")]
=======
        [WindowsFullFrameworkOnlyFact(additionalMessage: "Linked resources not supported on Core: https://github.com/dotnet/msbuild/issues/4094")]
>>>>>>> 897f086a
        public void ReferencedAssemblySpecifiedUsingRelativePath()
        {
            // This WriteLine is a hack.  On a slow machine, the Tasks unittest fails because remoting
            // times out the object used for remoting console writes.  Adding a write in the middle of
            // keeps remoting from timing out the object.
            Console.WriteLine("Performing ReferencedAssemblySpecifiedUsingRelativePath() test");

            // -------------------------------------------------------------------------------
            // Need to produce a .DLL assembly on disk, so we can pass it in as a reference to
            // GenerateResource.
            // -------------------------------------------------------------------------------
            ObjectModelHelpers.DeleteTempProjectDirectory();

            ObjectModelHelpers.CreateFileInTempProjectDirectory("ClassLibrary20.csproj", $@"
                    <Project DefaultTargets=`Build` xmlns=`msbuildnamespace`>
                        <PropertyGroup>
                            <ProjectType>Local</ProjectType>
                            <Configuration Condition=` '$(Configuration)' == '' `>Debug</Configuration>
                            <Platform Condition=` '$(Platform)' == '' `>AnyCPU</Platform>
                            <TargetFrameworkVersion>{MSBuildConstants.StandardTestTargetFrameworkVersion}</TargetFrameworkVersion>
                            <AssemblyName>ClassLibrary20</AssemblyName>
                            <OutputType>Library</OutputType>
                            <RootNamespace>lib1</RootNamespace>
                        </PropertyGroup>
                        <PropertyGroup Condition=` '$(Configuration)|$(Platform)' == 'Debug|AnyCPU' `>
                            <OutputPath>bin\Debug\</OutputPath>
                            <DebugSymbols>true</DebugSymbols>
                            <Optimize>false</Optimize>
                        </PropertyGroup>
                        <PropertyGroup Condition=` '$(Configuration)|$(Platform)' == 'Release|AnyCPU' `>
                            <OutputPath>bin\Release\</OutputPath>
                            <DebugSymbols>false</DebugSymbols>
                            <Optimize>true</Optimize>
                        </PropertyGroup>
                        <ItemGroup>
                            <Reference Include=`System`/>
                            <Compile Include=`Class1.cs`/>
                        </ItemGroup>
                        <Import Project=`$(MSBuildBinPath)\Microsoft.CSharp.targets` />
                    </Project>

                ");

            ObjectModelHelpers.CreateFileInTempProjectDirectory("Class1.cs", @"
                    using System;
                    using System.Collections.Generic;
                    using System.Text;

                    namespace ClassLibrary20
                    {
                        [Serializable]
                        public class Class1
                        {
                            public string foo;
                        }
                    }
                ");

            MockLogger logger = new MockLogger(_output);
            ObjectModelHelpers.BuildTempProjectFileExpectSuccess("ClassLibrary20.csproj", logger);

            // -------------------------------------------------------------------------------
            // Done producing an assembly on disk.
            // -------------------------------------------------------------------------------

            // Create a .RESX that references a type from ClassLibrary20.dll
            ObjectModelHelpers.CreateFileInTempProjectDirectory(@"MyStrings.resx", @"

                    <root>
                        <xsd:schema id=`root` xmlns=`` xmlns:xsd=`http://www.w3.org/2001/XMLSchema` xmlns:msdata=`urn:schemas-microsoft-com:xml-msdata`>
                            <xsd:element name=`root` msdata:IsDataSet=`true`>
                                <xsd:complexType>
                                    <xsd:choice maxOccurs=`unbounded`>
                                        <xsd:element name=`data`>
                                            <xsd:complexType>
                                                <xsd:sequence>
                                                    <xsd:element name=`value` type=`xsd:string` minOccurs=`0` msdata:Ordinal=`1` />
                                                    <xsd:element name=`comment` type=`xsd:string` minOccurs=`0` msdata:Ordinal=`2` />
                                                </xsd:sequence>
                                                <xsd:attribute name=`name` type=`xsd:string` />
                                                <xsd:attribute name=`type` type=`xsd:string` />
                                                <xsd:attribute name=`mimetype` type=`xsd:string` />
                                            </xsd:complexType>
                                        </xsd:element>
                                        <xsd:element name=`resheader`>
                                            <xsd:complexType>
                                                <xsd:sequence>
                                                    <xsd:element name=`value` type=`xsd:string` minOccurs=`0` msdata:Ordinal=`1` />
                                                </xsd:sequence>
                                                <xsd:attribute name=`name` type=`xsd:string` use=`required` />
                                            </xsd:complexType>
                                        </xsd:element>
                                    </xsd:choice>
                                </xsd:complexType>
                            </xsd:element>
                        </xsd:schema>
                        <resheader name=`ResMimeType`>
                            <value>text/microsoft-resx</value>
                        </resheader>
                        <resheader name=`Version`>
                            <value>1.0.0.0</value>
                        </resheader>
                        <resheader name=`Reader`>
                            <value>System.Resources.ResXResourceReader, System.Windows.Forms, Version=1.0.5000.0, Culture=neutral, PublicKeyToken=b77a5c561934e089</value>
                        </resheader>
                        <resheader name=`Writer`>
                            <value>System.Resources.ResXResourceWriter, System.Windows.Forms, Version=1.0.5000.0, Culture=neutral, PublicKeyToken=b77a5c561934e089</value>
                        </resheader>
                        <data name=`Image1` type=`ClassLibrary20.Class1, ClassLibrary20, version=1.0.0.0, Culture=neutral, PublicKeyToken=null`>
                            <value>blah</value>
                        </data>
                    </root>

                ");

            // Run the GenerateResource task on the above .RESX file, passing in an unused reference
            // to lib1.dll.
            GenerateResource t = Utilities.CreateTask(_output);
            t.Sources = new ITaskItem[] { new TaskItem(Path.Combine(ObjectModelHelpers.TempProjectDir, "MyStrings.resx")) };
            t.UseSourcePath = false;
            t.NeverLockTypeAssemblies = false;

            TaskItem reference = new TaskItem(@"bin\debug\ClassLibrary20.dll");
            reference.SetMetadata("FusionName", "ClassLibrary20, version=1.0.0.0, Culture=neutral, PublicKeyToken=null");

            t.References = new ITaskItem[] { reference };

            // Set the current working directory to the location of ClassLibrary20.csproj.
            // This is what allows us to pass in a relative path to the referenced assembly.
            string originalCurrentDirectory = Directory.GetCurrentDirectory();
            Directory.SetCurrentDirectory(ObjectModelHelpers.TempProjectDir);

            try
            {
                bool success = t.Execute();
                // Make sure the resource was built.
                Assert.True(success); // "GenerateResource failed"
                ObjectModelHelpers.AssertFileExistsInTempProjectDirectory("MyStrings.resources");
            }
            finally
            {
                Directory.SetCurrentDirectory(originalCurrentDirectory);
            }
        }
    }

    public class MiscTests
    {
        private readonly ITestOutputHelper _output;

        public MiscTests(ITestOutputHelper output)
        {
            _output = output;
        }

        [Fact]
        public void ResgenCommandLineLogging()
        {
            // This WriteLine is a hack.  On a slow machine, the Tasks unittest fails because remoting
            // times out the object used for remoting console writes.  Adding a write in the middle of
            // keeps remoting from timing out the object.
            Console.WriteLine("Performing ResgenCommandLineLogging() test");

            // we use this to check if paths need quoting
            CommandLineBuilderHelper commandLineBuilderHelper = new CommandLineBuilderHelper();

            string resxFile = Utilities.WriteTestResX(false, null, null);
            string resourcesFile = Path.ChangeExtension(resxFile, ".resources");
            File.Delete(resourcesFile);

            try
            {
                GenerateResource t = Utilities.CreateTask(_output);
                t.Sources = new ITaskItem[] { new TaskItem(resxFile) };
                t.UseSourcePath = false;
                t.NeverLockTypeAssemblies = false;
                t.Execute();

                string possiblyQuotedResxFile = resxFile;
                string possiblyQuotedResourcesFile = resourcesFile;

                if (commandLineBuilderHelper.DoesPathNeedQuotes(resxFile))
                {
                    possiblyQuotedResxFile = "\"" + resxFile + "\"";
                }

                if (commandLineBuilderHelper.DoesPathNeedQuotes(resourcesFile))
                {
                    possiblyQuotedResourcesFile = "\"" + resourcesFile + "\"";
                }

                Utilities.AssertLogContains(
                    t,
                    "/compile " + possiblyQuotedResxFile + ","
                    + possiblyQuotedResourcesFile);
            }
            finally
            {
                File.Delete(resxFile);
                File.Delete(resourcesFile);
            }

            resxFile = Utilities.WriteTestResX(false, null, null);
            resourcesFile = Path.ChangeExtension(resxFile, ".resources");
            File.Delete(resourcesFile);

            try
            {
                GenerateResource t = Utilities.CreateTask(_output);
                t.Sources = new ITaskItem[] { new TaskItem(resxFile) };
                t.References = new ITaskItem[] { new TaskItem("baz"), new TaskItem("jazz") };
                t.UseSourcePath = true;
                t.PublicClass = true;
                t.StronglyTypedLanguage = "C#";
                t.NeverLockTypeAssemblies = false;
                t.Execute();

                string possiblyQuotedResxFile = resxFile;
                string possiblyQuotedResourcesFile = resourcesFile;

                if (commandLineBuilderHelper.DoesPathNeedQuotes(resxFile))
                {
                    possiblyQuotedResxFile = "\"" + resxFile + "\"";
                }

                if (commandLineBuilderHelper.DoesPathNeedQuotes(resourcesFile))
                {
                    possiblyQuotedResourcesFile = "\"" + resourcesFile + "\"";
                }

                Utilities.AssertLogContains(
                    t,
                    "/useSourcePath "
                    + "/publicClass "
                    + "/r:baz "
                    + "/r:jazz " + possiblyQuotedResxFile + " "
                    + possiblyQuotedResourcesFile + " " + "/str:\"C#\",,,");
            }
            finally
            {
                File.Delete(resxFile);
                File.Delete(resourcesFile);
                File.Delete(Path.ChangeExtension(resxFile, ".cs"));
            }

            resxFile = Utilities.WriteTestResX(false, null, null);
            resourcesFile = Path.ChangeExtension(resxFile, ".resources");
            File.Delete(resourcesFile);

            try
            {
                GenerateResource t = Utilities.CreateTask(_output);
                t.Sources = new ITaskItem[] { new TaskItem(resxFile) };
                t.References = new ITaskItem[] { new TaskItem("baz"), new TaskItem("jazz") };
                t.UseSourcePath = true;
                t.StronglyTypedLanguage = "C#";
                t.StronglyTypedClassName = "wagwag";
                t.StronglyTypedFileName = "boo";
                t.NeverLockTypeAssemblies = false;
                t.Execute();

                string possiblyQuotedResxFile = resxFile;
                string possiblyQuotedResourcesFile = resourcesFile;

                if (commandLineBuilderHelper.DoesPathNeedQuotes(resxFile))
                {
                    possiblyQuotedResxFile = "\"" + resxFile + "\"";
                }

                if (commandLineBuilderHelper.DoesPathNeedQuotes(resourcesFile))
                {
                    possiblyQuotedResourcesFile = "\"" + resourcesFile + "\"";
                }

                Utilities.AssertLogContains(
                    t,
                    "/useSourcePath "
                    + "/r:baz "
                    + "/r:jazz " + possiblyQuotedResxFile + " "
                    + possiblyQuotedResourcesFile + " "
                    + "/str:\"C#\",,wagwag,boo");
            }
            finally
            {
                File.Delete(resxFile);
                File.Delete(resourcesFile);
            }

            resxFile = Utilities.WriteTestResX(false, null, null);
            resourcesFile = Path.ChangeExtension(resxFile, ".myresources");
            File.Delete(resourcesFile);
            string resxFile1 = Utilities.WriteTestResX(false, null, null);
            string resourcesFile1 = Path.ChangeExtension(resxFile1, ".myresources");
            File.Delete(resourcesFile1);

            try
            {
                GenerateResource t = Utilities.CreateTask(_output);
                t.Sources = new ITaskItem[] { new TaskItem(resxFile), new TaskItem(resxFile1) };
                t.OutputResources = new ITaskItem[]
                                    {
                                        new TaskItem(resourcesFile),
                                        new TaskItem(resourcesFile1)
                                    };
                t.NeverLockTypeAssemblies = false;
                t.Execute();

                string possiblyQuotedResxFile = resxFile;
                string possiblyQuotedResourcesFile = resourcesFile;
                string possiblyQuotedResxFile1 = resxFile1;
                string possiblyQuotedResourcesFile1 = resourcesFile1;

                if (commandLineBuilderHelper.DoesPathNeedQuotes(resxFile))
                {
                    possiblyQuotedResxFile = "\"" + resxFile + "\"";
                }

                if (commandLineBuilderHelper.DoesPathNeedQuotes(resourcesFile))
                {
                    possiblyQuotedResourcesFile = "\"" + resourcesFile + "\"";
                }

                if (commandLineBuilderHelper.DoesPathNeedQuotes(resxFile1))
                {
                    possiblyQuotedResxFile1 = "\"" + resxFile1 + "\"";
                }

                if (commandLineBuilderHelper.DoesPathNeedQuotes(resourcesFile1))
                {
                    possiblyQuotedResourcesFile1 = "\"" + resourcesFile1 + "\"";
                }

                Utilities.AssertLogContains(t,
                    "/compile " +
                    possiblyQuotedResxFile +
                    "," +
                    possiblyQuotedResourcesFile +
                    " " +
                    possiblyQuotedResxFile1 +
                    "," +
                    possiblyQuotedResourcesFile1);
            }
            finally
            {
                File.Delete(resxFile);
                File.Delete(resourcesFile);
                File.Delete(resxFile1);
                File.Delete(resourcesFile1);
            }
        }

        /// <summary>
        /// In order to make GenerateResource multitargetable, a property, ExecuteAsTool, was added.
        /// In order to have correct behavior when using pre-4.0
        /// toolsversions, ExecuteAsTool must default to true, and the paths to the tools will be the
        /// v3.5 path.  It is difficult to verify the tool paths in a unit test, however, so
        /// this was done by ad hoc testing and will be maintained by the dev suites.
        /// </summary>
        [Fact]
        public void MultiTargetingDefaultsSetCorrectly()
        {
            GenerateResource t = new GenerateResource();

            Assert.True(t.ExecuteAsTool); // "ExecuteAsTool should default to true"
        }

        // Regression test for https://github.com/dotnet/msbuild/issues/2206
        [Theory]
        [InlineData("\n")]
        [InlineData("\r\n")]
        [InlineData("\r")]
        public void ResxValueNewlines(string newline)
        {
            string resxValue = "First line" + newline + "second line" + newline;
            string resxDataName = "DataWithNewline";
            string data = "<data name=\"" + resxDataName + "\">" + newline +
                "<value>" + resxValue + "</value>" + newline + "</data>";
            GenerateResource t = Utilities.CreateTask(_output);
            t.StateFile = new TaskItem(Utilities.GetTempFileName(".cache"));

            try
            {
                string resxFile = Utilities.WriteTestResX(false, null, data);
                t.Sources = new ITaskItem[] { new TaskItem(resxFile) };

                Utilities.ExecuteTask(t);

                string resourcesFile = t.OutputResources[0].ItemSpec;
                Assert.Equal(".resources", Path.GetExtension(resourcesFile));
                resourcesFile = t.FilesWritten[0].ItemSpec;
                Assert.Equal(".resources", Path.GetExtension(resourcesFile));

                Dictionary<string, object> valuesFromResource = new Dictionary<string, object>();
                using (var resourceReader = new System.Resources.ResourceReader(resourcesFile))
                {
                    IDictionaryEnumerator resEnum = resourceReader.GetEnumerator();
                    while (resEnum.MoveNext())
                    {
                        string name = (string)resEnum.Key;
                        object value = resEnum.Value;
                        valuesFromResource[name] = value;
                    }
                }

                Assert.True(valuesFromResource.ContainsKey(resxDataName));
                Assert.Equal(resxValue, valuesFromResource[resxDataName]);
            }
            finally
            {
                File.Delete(t.Sources[0].ItemSpec);
                foreach (ITaskItem item in t.FilesWritten)
                {
                    if (File.Exists(item.ItemSpec))
                    {
                        File.Delete(item.ItemSpec);
                    }
                }
            }
        }

        [Fact]
        public void ShouldNotRegenResourcesWhenRebuildingInPresenceOfFileRefWithWindowsPath()
        {
            using (var env = TestEnvironment.Create())
            {
                env.SetCurrentDirectory(env.DefaultTestDirectory.Path);

                string fileRef = "<data name=\"TextFile1\" type=\"System.Resources.ResXFileRef, System.Windows.Forms\">" +
                                $"<value>.\\tmp_dir\\test_file.txt;System.String, mscorlib, Version=4.0.0.0, Culture=neutral, PublicKeyToken=b77a5c561934e089;Windows-1252</value></data>";

                env.CreateFile(
                        env.CreateFolder(Path.Combine(env.DefaultTestDirectory.Path, "tmp_dir")),
                        "test_file.txt", "xyz");

                string resxFile = env.CreateFile("test.resx").Path;
                Utilities.WriteTestResX(false, null, fileRef, false, resxFile);

                GenerateResource ExecuteTask()
                {
                    GenerateResource task = Utilities.CreateTask(_output);
                    task.Sources = new ITaskItem[] { new TaskItem(resxFile) };

                    Utilities.ExecuteTask(task);

                    string outputResourceFile = task.OutputResources[0].ItemSpec;
                    task.OutputResources[0].ItemSpec.ShouldBe(task.FilesWritten[0].ItemSpec);
                    Path.GetExtension(outputResourceFile).ShouldBe(".resources");

                    return task;
                }

                GenerateResource t = ExecuteTask();
                string resourcesFile = t.OutputResources[0].ItemSpec;
                DateTime initialWriteTime = File.GetLastWriteTime(resourcesFile);

                // fs granularity on HFS is 1 sec!
                System.Threading.Thread.Sleep(NativeMethodsShared.IsOSX ? 1000 : 100);

                // Rebuild, it shouldn't regen .resources file since the sources
                // haven't changed
                t = ExecuteTask();
                resourcesFile = t.OutputResources[0].ItemSpec;

                Utilities.FileUpdated(resourcesFile, initialWriteTime).ShouldBeFalse();
            }
        }
    }
}

namespace Microsoft.Build.UnitTests.GenerateResource_Tests
{
    /// <summary>
    /// This Utilities class provides some static helper methods for resource tests
    /// </summary>
    internal sealed partial class Utilities
    {
        /// <summary>
        /// Set the last write time to be n minutes back in time.
        /// </summary>
        public static DateTime MoveBackTimestamp(string fileName, int minutes)
        {
            DateTime newTime = File.GetLastWriteTime(fileName) - new TimeSpan(0, minutes, 0);
            File.SetLastWriteTime(fileName, newTime);
            return newTime;
        }

        /// <summary>
        /// Return whether the file was written to since the specified time.
        /// </summary>
        public static bool FileUpdated(string fileName, DateTime previousWriteTime)
        {
            return File.GetLastWriteTime(fileName) > previousWriteTime;
        }

        /// <summary>
        /// Looks for a message in the output log for the task execution, including formatted parameters.
        /// </summary>
        public static void AssertLogContainsResource(GenerateResource t, string messageID, params object[] replacements)
        {
            Assert.Contains(
                String.Format(AssemblyResources.GetString(messageID), replacements),
                ((MockEngine)t.BuildEngine).Log);
        }

        /// <summary>
        /// Looks for a formatted message in the output log for the task execution, with unknown formatted parameters.
        /// If verifies that all constant segments of unformatted message are present.
        /// </summary>
        public static void AssertLogContainsResourceWithUnspecifiedReplacements(GenerateResource t, string messageID)
        {
            var unformattedMessage = AssemblyResources.GetString(messageID);
            var matches = Regex.Matches(unformattedMessage, @"\{\d+.*?\}");
            if (matches.Count > 0)
            {
                var sb = new StringBuilder();
                int i = 0;

                foreach (Match match in matches)
                {
                    string segment = unformattedMessage.Substring(i, match.Index - i);
                    sb.Append(Regex.Escape(segment));
                    sb.Append(".*");

                    i = match.Index + match.Length;
                }
                if (i < unformattedMessage.Length)
                {
                    sb.Append(Regex.Escape(unformattedMessage.Substring(i)));
                }

                Assert.Matches(sb.ToString(), ((MockEngine)t.BuildEngine).Log);
            }
            else
            {
                Assert.Contains(unformattedMessage, ((MockEngine)t.BuildEngine).Log);
            }
        }

        /// <summary>
        /// Looks for a message in the output log for the task execution., including formatted parameters.
        /// </summary>
        public static void AssertLogContains(GenerateResource t, string message)
        {
            Assert.Contains(message, ((MockEngine)t.BuildEngine).Log);
        }

        /// <summary>
        /// Looks for a message in the output log for the task execution, including formatted parameters.
        /// </summary>
        public static void AssertLogNotContainsResource(GenerateResource t, string messageID, params object[] replacements)
        {
            Assert.DoesNotContain(String.Format(AssemblyResources.GetString(messageID), replacements), ((MockEngine)t.BuildEngine).Log);
        }

        /// <summary>
        /// Looks for a message in the output log for the task execution., including formatted parameters.
        /// </summary>
        public static void AssertLogNotContains(GenerateResource t, string message)
        {
            Assert.DoesNotContain(message, ((MockEngine)t.BuildEngine).Log);
        }

        /// <summary>
        /// Given an array of ITaskItems, checks to make sure that at least one read tlog and at least one
        /// write tlog exist, and that they were written to disk.  If that is not true, asserts.
        /// </summary>
        public static void AssertStateFileWasWritten(GenerateResource t)
        {
            Assert.NotNull(t.FilesWritten); // "The state file should have been written, but there aren't any."
            Assert.NotNull(t.StateFile); // "State file should be defined"
            Assert.True(File.Exists(t.StateFile.ItemSpec)); // "State file should exist"

            bool foundStateFile = false;

            // start from the end because the statefile is usually marked as a written file fairly late in the process
            for (int i = t.FilesWritten.Length - 1; i >= 0; i--)
            {
                if (t.StateFile.ItemSpec.Equals(t.FilesWritten[i].ItemSpec))
                {
                    foundStateFile = true;
                    break;
                }
            }

            Assert.True(foundStateFile); // "Expected there to be a state file, but there wasn't"
        }

        /// <summary>
        /// </summary>
        public static string CreateBasicResourcesFile(bool useResX, ITestOutputHelper output)
        {
            GenerateResource t = CreateTask(output);

            string sourceFile;
            if (useResX)
            {
                sourceFile = WriteTestResX(false, null, null);
            }
            else
            {
                sourceFile = WriteTestText(null, null);
            }

            t.Sources = new ITaskItem[] { new TaskItem(sourceFile) };

            // phase 1, generate the .resources file (we don't care about outcomes)
            Utilities.ExecuteTask(t);

            File.Delete(sourceFile);
            return t.OutputResources[0].ItemSpec;
        }

        /// <summary>
        /// </summary>
        public static string ReadFileContent(string fileName)
        {
            return File.ReadAllText(fileName);
        }

        /// <summary>
        /// ExecuteTask performs the task Execute method and asserts basic success criteria
        /// </summary>
        public static void ExecuteTask(GenerateResource t)
        {
            bool success = t.Execute();
            Assert.True(success);

            if (t.OutputResources?[0] != null && t.Sources[0] != null)
            {
                File.GetLastWriteTime(t.OutputResources[0].ItemSpec).ShouldBeGreaterThanOrEqualTo(File.GetLastWriteTime(t.Sources[0].ItemSpec), $"we're talking here about {t.OutputResources[0].ItemSpec} and {t.Sources[0].ItemSpec}");
            }
        }

        /// <summary>
        /// This method creates a GenerateResource task and performs basic setup on it, e.g. BuildEngine
        /// </summary>
        /// <param name="output"></param>
        public static GenerateResource CreateTask(
            ITestOutputHelper output,
            bool usePreserialized = false,
            TestEnvironment env = null,
            bool? useSystemResourcesExtensions = null)
        {
            // always use the internal ctor that says don't perform separate app domain check
            GenerateResource t = new GenerateResource();
            t.BuildEngine = new MockEngine(output);

            // Make the task execute in-proc
            t.ExecuteAsTool = false;

            if (usePreserialized)
            {
                t.UsePreserializedResources = usePreserialized;
            }

            if (useSystemResourcesExtensions ?? usePreserialized)
            {
                // Synthesize a reference that looks close enough to System.Resources.Extensions
                // to pass the "is it ok to use preserialized resources?" check

                var folder = env.CreateFolder(true);
                var dll = folder.CreateFile("System.Resource.Extensions.dll");

                // Make sure the reference looks old relative to all the other inputs
                File.SetLastWriteTime(dll.Path, DateTime.Now - TimeSpan.FromDays(30));

                var referenceItem = new TaskItem(dll.Path);
                referenceItem.SetMetadata(ItemMetadataNames.fusionName, "System.Resources.Extensions, Version=4.0.0.0, Culture=neutral, PublicKeyToken=cc7b13ffcd2ddd51");

                t.References = new ITaskItem[] {
                    referenceItem
                };
            }

            return t;
        }

        /// <summary>
        /// This method creates and returns a string that is the contents of a canonical .txt resource file.
        /// <param name="tagName">Gives the opportunity to create a warning/error in the text by specifying a [tag] value, null for nothing.</param>
        /// <param name="oneLine">Gives the opportunity to add one name-value pair to the text.  Null for nothing.</param>
        /// </summary>
        /// <returns>The content of the text blob as a string</returns>
        public static string GetTestTextContent(string tagName, string oneLine)
        {
            return GetTestTextContent(tagName, oneLine, false);
        }

        /// <summary>
        /// Allows test to get the cleaned up resources, as they would be expected after being transformed
        /// back and forth.
        /// </summary>
        /// <param name="tagName"></param>
        /// <param name="oneLine"></param>
        /// <param name="cleanedUp"></param>
        /// <returns></returns>
        public static string GetTestTextContent(string tagName, string oneLine, bool cleanedUp)
        {
            // Make sure these are in alpha order by name, as the round trip will sort them
            string textFileContents;

            if (!cleanedUp)
            {
                textFileContents =
                    "\nMalade=There is trouble in the hen\\n house\xd\xa"
                   + "# this is a comment\xd\xa"
                   + "Marley=The man, the myth, \\rthe legend\xd\xa"
                   + "Name2 = Put the li\u1111me in the \\tcoconut and drink 'em both up\xd\xa"
                   + "Name1=Some S\\\\tring Comes \\\"Here\xd\xa";
            }
            else
            {
                // Content as it would be expected after being transformed and transformed back
                textFileContents =
                    "Malade=There is trouble in the hen\\n house\xd\xa"
                   + "Marley=The man, the myth, \\rthe legend\xd\xa"
                   + "Name2=Put the li\u1111me in the \\tcoconut and drink 'em both up\xd\xa"
                   + "Name1=Some S\\\\tring Comes \"Here\xd\xa";
            }

            StringBuilder txt = new StringBuilder();

            if (tagName != null)
            {
                txt.Append('[');
                txt.Append(tagName);
                txt.Append("]\xd\xa");
            }

            txt.Append(textFileContents);

            if (oneLine != null)
            {
                txt.Append(oneLine);
                txt.Append("\xd\xa");
            }

            return txt.ToString();
        }

        /// <summary>
        /// This method creates a temporary file based on the canonical .txt resource file.
        /// <param name="tagName">Gives the opportunity to create a warning/error in the text by specifying a [tag] value, null for nothing.</param>
        /// <param name="oneLine">Gives the opportunity to add one name-value pair to the text.  Null for nothing.</param>
        /// </summary>
        public static string WriteTestText(string tagName, string oneLine)
        {
            string textFile = Utilities.GetTempFileName(".txt");
            File.Delete(textFile);
            File.WriteAllText(textFile, GetTestTextContent(tagName, oneLine));
            return textFile;
        }

        /// <summary>
        /// Write a test .resx file to a temporary location.
        /// </summary>
        /// <param name="useType">Indicates whether to include an enum to test type-specific resource encoding with assembly references</param>
        /// <param name="linkedBitmap">The name of a linked-in bitmap.  use 'null' for no bitmap.</param>
        /// <returns>The content of the resx blob as a string</returns>
        /// <returns>The name of the text file</returns>
        public static string GetTestResXContent(bool useType, string linkedBitmap, string extraToken, bool useInvalidType)
        {
            StringBuilder resgenFileContents = new StringBuilder();

            resgenFileContents.Append(
                 "<root>\xd\xa"
                + "  <resheader name='resmimetype'>\xd\xa"
                + "    <value>text/microsoft-resx</value>\xd\xa"
                + "  </resheader>\xd\xa"
                + "  <resheader name='version'>\xd\xa"
                + "    <value>2.0</value>\xd\xa"
                + "  </resheader>\xd\xa"
                + "  <resheader name='reader'>\xd\xa"
                + "    <value>System.Resources.ResXResourceReader, System.Windows.Forms, Version=2.0.0.0, Culture=neutral, PublicKeyToken=b77a5c561934e089</value>\xd\xa"
                + "  </resheader>\xd\xa"
                + "  <resheader name='writer'>\xd\xa"
                + "    <value>System.Resources.ResXResourceWriter, System.Windows.Forms, Version=2.0.0.0, Culture=neutral, PublicKeyToken=b77a5c561934e089</value>\xd\xa"
                + "  </resheader>\xd\xa");

            resgenFileContents.Append(
                 // A plain old string value.
                 "  <data name=\"MyString\">\xd\xa"
                + "    <value>MyValue</value>\xd\xa"
                + "  </data>\xd\xa");

            if (extraToken != null)
            {
                resgenFileContents.Append(extraToken);
            }

            if (useType)
            {
                // A non-standard type. In this case, an enum.
                resgenFileContents.Append(
                     "  <data name='Label.Modifiers' type='System.CodeDom.MemberAttributes, System'>\xd\xa"
                    + "    <value>Assembly</value>\xd\xa"
                    + "  </data>\xd\xa");
            }

            if (useInvalidType)
            {
                // A type that won't be resolved.. oops!
                resgenFileContents.Append(
                     "  <data name='xx' type='X, INVALID'>\xd\xa"
                    + "    <value>1</value>\xd\xa"
                    + "  </data>\xd\xa");
            }

            if (linkedBitmap != null)
            {
                // A linked-in bitmap.
                resgenFileContents.Append(
                     "  <data name='Image1' type='System.Resources.ResXFileRef, System.Windows.Forms'>\xd\xa"
                    + "    <value>");

                // The linked file may have a different case than reported by the filesystem
                // simulate this by lower-casing our file before writing it into the resx.
                resgenFileContents.Append(
                    NativeMethodsShared.IsWindows
                        ? linkedBitmap.ToUpperInvariant()
                        : linkedBitmap);

                resgenFileContents.Append(
                     ";System.Drawing.Bitmap, System.Drawing, Version=2.0.0.0, Culture=neutral, PublicKeyToken=b03f5f7f11d50a3a</value>\xd\xa"
                    + "  </data>\xd\xa");
            }

            resgenFileContents.Append("</root>\xd\xa");

            return resgenFileContents.ToString();
        }

        /// <summary>
        /// Write a test .resx file to a temporary location.
        /// </summary>
        /// <param name="useType">Indicates whether to include an enum to test type-specific resource encoding with assembly references</param>
        /// <param name="linkedBitmap">The name of a linked-in bitmap.  use 'null' for no bitmap.</param>
        /// <returns>The name of the resx file</returns>
        public static string WriteTestResX(bool useType, string linkedBitmap, string extraToken, string resxFileToWrite = null, TestEnvironment env = null)
        {
            return WriteTestResX(useType, linkedBitmap, extraToken, useInvalidType: false, resxFileToWrite: resxFileToWrite);
        }

        /// <summary>
        /// Write a test .resx file to a temporary location.
        /// </summary>
        /// <param name="useType">Indicates whether to include an enum to test type-specific resource encoding with assembly references</param>
        /// <param name="linkedBitmap">The name of a linked-in bitmap.  use 'null' for no bitmap.</param>
        /// <returns>The name of the resx file</returns>
        public static string WriteTestResX(bool useType, string linkedBitmap, string extraToken, bool useInvalidType, string resxFileToWrite = null, TestEnvironment env = null)
        {
            string resgenFile = resxFileToWrite;

            string contents = GetTestResXContent(useType, linkedBitmap, extraToken, useInvalidType);

            if (env == null)
            {
                if (string.IsNullOrEmpty(resgenFile))
                {
                    resgenFile = GetTempFileName(".resx");
                }

                File.WriteAllText(resgenFile, contents);
            }
            else
            {
                resgenFile = env.CreateFile(".resx", contents).Path;
            }

            return resgenFile;
        }

        /// <summary>
        /// Copy system.dll (so we can later touch it) to a temporary location.
        /// </summary>
        /// <returns>The name of the copied file.</returns>
        public static string GetPathToCopiedSystemDLL()
        {
            string tempSystemDLL = Utilities.GetTempFileName(".dll");

            string pathToSystemDLL =
#if FEATURE_INSTALLED_MSBUILD
                ToolLocationHelper.GetPathToDotNetFrameworkFile("System.dll", TargetDotNetFrameworkVersion.Version45);
#else
                Path.Combine(BuildEnvironmentHelper.Instance.CurrentMSBuildToolsDirectory, "System.dll");
#endif

            File.Copy(pathToSystemDLL, tempSystemDLL);
            return tempSystemDLL;
        }

        /// <summary>
        /// Create a tiny bitmap at a temporary location.
        /// </summary>
        /// <returns>The name of the bitmap.</returns>
        public static string CreateWorldsSmallestBitmap()
        {
            string smallestBitmapFile = Utilities.GetTempFileName(".bmp");

            byte[] bmp = new byte[66];
            bmp[0x00] = 0x42; bmp[0x01] = 0x4D; bmp[0x02] = 0x42;
            bmp[0x0a] = 0x3E; bmp[0x0e] = 0x28; bmp[0x12] = 0x01; bmp[0x16] = 0x01;
            bmp[0x1a] = 0x01; bmp[0x1c] = 0x01; bmp[0x22] = 0x04;
            bmp[0x3a] = 0xFF; bmp[0x3b] = 0xFF; bmp[0x3c] = 0xFF;
            bmp[0x3e] = 0x80;

            File.Delete(smallestBitmapFile);
            File.WriteAllBytes(
                NativeMethodsShared.IsWindows ? smallestBitmapFile.ToUpperInvariant() : smallestBitmapFile,
                bmp);
            return smallestBitmapFile;
        }

        /// <summary>
        /// </summary>
        public static MethodInfo GetPrivateMethod(object o, string methodName)
        {
            return o.GetType().GetMethod(methodName, BindingFlags.Instance | BindingFlags.NonPublic);
        }

        /// <summary>
        /// Since GetTempFileName creates an empty file, it's bad mojo to just append a new extension
        /// because when you clean up your modified filename, you'll leave behind the original .tmp
        /// file.  This method gives you a unique filename with your desired extension, but also
        /// deletes the original root file.  It's not perfect, but...
        /// </summary>
        public static string GetTempFileName(string extension)
        {
            string f = FileUtilities.GetTemporaryFileName();
            string filename = Path.ChangeExtension(f, extension);
            // Make sure that the new file doesn't already exist, since the test is probably
            // expecting it not to
            File.Delete(filename);
            return filename;
        }

        /// <summary>
        /// Helper method to test STRNamespace parameter of Generate Resource task
        /// </summary>
        /// <param name="strLanguage"></param>
        /// <param name="resourcesNamespace"></param>
        /// <param name="classNamespace"></param>
        /// <param name="output"></param>
        public static void STRNamespaceTestHelper(string strLanguage, string resourcesNamespace, string classNamespace, ITestOutputHelper output)
        {
            // these two parameters should not be null
            Assert.NotNull(strLanguage);
            Assert.NotNull(resourcesNamespace);
            // Generate Task
            GenerateResource t = Utilities.CreateTask(output);
            try
            {
                t.StateFile = new TaskItem(Utilities.GetTempFileName(".cache"));
                // Create an input text file
                string textFile = Utilities.WriteTestText(null, null);
                // set the Sources parameter
                t.Sources = new ITaskItem[] { new TaskItem(textFile) };
                // Set the StronglyTypedLanguage parameter
                t.StronglyTypedLanguage = strLanguage;
                // Set the StronglyTypedManifestPrefix parameter
                t.StronglyTypedManifestPrefix = resourcesNamespace;

                // Set the StronglyTypedNamespace parameter
                t.StronglyTypedNamespace = classNamespace;

                string codeFileExtension = null;
                if (strLanguage == "CSharp")
                {
                    codeFileExtension = ".cs";
                }
                else if (strLanguage == "VB")
                {
                    codeFileExtension = ".vb";
                }

                // Execute task
                Utilities.ExecuteTask(t);

                // Get the OutputResources
                string resourcesFile = t.OutputResources[0].ItemSpec;

                // Verify that the OutputResources has the same name as Sources (=textFile)
                Assert.Equal(Path.GetFileNameWithoutExtension(textFile), Path.GetFileNameWithoutExtension(t.OutputResources[0].ItemSpec));

                // Verify that STR class name should have been generated from the output
                string stronglyTypedClassName = Path.GetFileNameWithoutExtension(t.OutputResources[0].ItemSpec);
                Assert.Equal(t.StronglyTypedClassName, stronglyTypedClassName);

                // Verify that the extension of the resource file is .resources
                Assert.Equal(".resources", Path.GetExtension(resourcesFile));

                // Verify that the 1st item in FilesWritten property is the .resource file generated
                resourcesFile = t.FilesWritten[0].ItemSpec;
                Assert.Equal(".resources", Path.GetExtension(resourcesFile));

                Utilities.AssertStateFileWasWritten(t);

                // Files written should contain STR class file
                Assert.Equal(Path.ChangeExtension(t.Sources[0].ItemSpec, codeFileExtension), t.StronglyTypedFileName);
                Assert.Equal(t.FilesWritten[2].ItemSpec, t.StronglyTypedFileName);

                // Verify that the STR File is generated
                Assert.True(File.Exists(t.StronglyTypedFileName));

                // Verify that the STR File was generated correctly
                string STRFile = Path.ChangeExtension(textFile, codeFileExtension);
                // Verify that the ResourceManager in the STR class is instantiated correctly
                Assert.Contains("ResourceManager(\"" + resourcesNamespace + "." + t.StronglyTypedClassName, Utilities.ReadFileContent(STRFile));
                // Verify that the class name of the STR class is as expected
                Assert.Contains("class " + Path.GetFileNameWithoutExtension(textFile).ToLower(), Utilities.ReadFileContent(STRFile).ToLower());
                // Verify that the namespace of the STR class is as expected

                Assert.DoesNotContain("namespace " + resourcesNamespace.ToLower(), Utilities.ReadFileContent(STRFile).ToLower());
                if (classNamespace != null)
                {
                    Assert.Contains("namespace " + classNamespace.ToLower(), Utilities.ReadFileContent(STRFile).ToLower());
                }

                // Verify log is as expected
                Utilities.AssertLogContainsResource(t, "GenerateResource.ProcessingFile", textFile, resourcesFile);
                Utilities.AssertLogContainsResource(t, "GenerateResource.ReadResourceMessage", 4, textFile);

                string typeName;
                if (t.StronglyTypedNamespace != null)
                {
                    typeName = t.StronglyTypedNamespace + ".";
                }
                else
                {
                    typeName = "";
                }

                typeName += t.StronglyTypedClassName;
                // Verify that the type is generated correctly
                Utilities.AssertLogContainsResource(t, "GenerateResource.CreatingSTR", t.StronglyTypedFileName);
            }
            finally
            {
                // Done, so clean up.
                File.Delete(t.Sources[0].ItemSpec);
                File.Delete(t.StronglyTypedFileName);
                foreach (ITaskItem item in t.FilesWritten)
                {
                    if (File.Exists(item.ItemSpec))
                    {
                        File.Delete(item.ItemSpec);
                    }
                }
            }
        }

        public static IEnumerable<object[]> UsePreserializedResourceStates()
        {
            // All MSBuilds should be able to use the new resource codepaths
            yield return new object[] { true };

#if FEATURE_RESXREADER_LIVEDESERIALIZATION
            // But the old get-live-objects codepath is supported only on full framework.
            yield return new object[] { false };
#endif
        }
    }

    /// <summary>
    /// Extends the CommandLineBuilderClass to get at its protected methods.
    /// </summary>
    internal sealed class CommandLineBuilderHelper : CommandLineBuilder
    {
        /// <summary>
        /// Redirects to the protected method IsQuotingRequired().
        /// </summary>
        /// <returns>true, if given path needs to be quoted.</returns>
        internal bool DoesPathNeedQuotes(string path)
        {
            return base.IsQuotingRequired(path);
        }
    }
}<|MERGE_RESOLUTION|>--- conflicted
+++ resolved
@@ -3010,13 +3010,7 @@
             _output = output;
         }
 
-<<<<<<< HEAD
-        [Fact(Skip = "skipped for failing tests when reviving pipeline")]
-        [SkipOnTargetFramework(TargetFrameworkMonikers.Netcoreapp, "Linked resources not supported on Core: https://github.com/microsoft/msbuild/issues/4094")]
-        [SkipOnTargetFramework(TargetFrameworkMonikers.Mono, "https://github.com/Microsoft/msbuild/issues/677")]
-=======
         [WindowsFullFrameworkOnlyFact(additionalMessage: "Linked resources not supported on Core: https://github.com/dotnet/msbuild/issues/4094")]
->>>>>>> 897f086a
         public void DontLockP2PReferenceWhenResolvingSystemTypes()
         {
             // This WriteLine is a hack.  On a slow machine, the Tasks unittest fails because remoting
@@ -3192,13 +3186,7 @@
         /// which fails (LoadFile requires an absolute path).  The fix was to use
         /// Assembly.LoadFrom instead.
         /// </summary>
-<<<<<<< HEAD
-        [Fact(Skip = "skipped for failing tests when reviving pipeline")]
-        [SkipOnTargetFramework(TargetFrameworkMonikers.Netcoreapp, "Linked resources not supported on Core: https://github.com/microsoft/msbuild/issues/4094")]
-        [SkipOnTargetFramework(TargetFrameworkMonikers.Mono, "https://github.com/Microsoft/msbuild/issues/677")]
-=======
         [WindowsFullFrameworkOnlyFact(additionalMessage: "Linked resources not supported on Core: https://github.com/dotnet/msbuild/issues/4094")]
->>>>>>> 897f086a
         public void ReferencedAssemblySpecifiedUsingRelativePath()
         {
             // This WriteLine is a hack.  On a slow machine, the Tasks unittest fails because remoting
