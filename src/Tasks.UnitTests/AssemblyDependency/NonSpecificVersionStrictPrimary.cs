using System.IO;
using Microsoft.Build.Framework;
using Microsoft.Build.Tasks;
using Microsoft.Build.Utilities;
using Shouldly;
using Xunit;
using Xunit.Abstractions;

#nullable disable

namespace Microsoft.Build.UnitTests.ResolveAssemblyReference_Tests.VersioningAndUnification.AppConfig
{
    public sealed class NonSpecificVersionStrictPrimary : ResolveAssemblyReferenceTestFixture
    {
        public NonSpecificVersionStrictPrimary(ITestOutputHelper output) : base(output)
        {
        }

        /// <summary>
        /// Return the default search paths.
        /// </summary>
        /// <value></value>
        new internal string[] DefaultPaths
        {
            get { return new string[] { s_myComponentsV05Path, s_myComponentsV10Path, s_myComponentsV20Path, s_myComponentsV30Path }; }
        }


        /// <summary>
        /// In this case,
        /// - A single primary non-version-strict reference was passed in to assembly version 1.0.0.0
        /// - An app.config was passed in that promotes assembly version from 1.0.0.0 to 2.0.0.0
        /// - Version 1.0.0.0 of the file exists.
        /// - Version 2.0.0.0 of the file exists.
        /// Expected:
        /// - The resulting assembly returned should be 1.0.0.0.
        /// Rationale:
        /// Primary references are never unified. This is because:
        /// (a) The user expects that a primary reference will be respected.
        /// (b) When FindDependencies is false and AutoUnify is true, we'd have to find all 
        ///     dependencies anyway to make things work consistently. This would be a significant
        ///     perf hit when loading large solutions.
        /// </summary>
        [Fact]
        public void Exists()
        {
            // Create the engine.
            MockEngine engine = new MockEngine(_output);

            ITaskItem[] assemblyNames = new TaskItem[]
            {
                new TaskItem("UnifyMe, Version=1.0.0.0, Culture=neutral, PublicKeyToken=b77a5c561934e089")
            };
            assemblyNames[0].SetMetadata("SpecificVersion", "false");


            // Construct the app.config.
            string appConfigFile = WriteAppConfig
                (
                    "        <dependentAssembly>\n" +
                    "            <assemblyIdentity name='UnifyMe' PublicKeyToken='b77a5c561934e089' culture='neutral' />\n" +
                    "            <bindingRedirect oldVersion='1.0.0.0' newVersion='2.0.0.0' />\n" +
                    "        </dependentAssembly>\n"
                );

            // Now, pass feed resolved primary references into ResolveAssemblyReference.
            ResolveAssemblyReference t = new ResolveAssemblyReference();

            t.BuildEngine = engine;
            t.Assemblies = assemblyNames;
            t.SearchPaths = DefaultPaths;
            t.AppConfigFile = appConfigFile;

            bool succeeded = Execute(t);

            Assert.True(succeeded);
            Assert.Single(t.ResolvedFiles);
            t.ResolvedFiles[0].GetMetadata("FusionName").ShouldBe("UnifyMe, Version=1.0.0.0, Culture=neutral, PublicKeyToken=b77a5c561934e089, ProcessorArchitecture=MSIL", StringCompareShould.IgnoreCase);

            // Cleanup.
            File.Delete(appConfigFile);
        }



        /// <summary>
        /// In this case,
        /// - A single primary non-version-strict reference was passed in to assembly version 1.0.0.0
        /// - An app.config was passed in that promotes a *different* assembly version name from 
<<<<<<< HEAD
        ///    1.0.0.0 to 2.0.0.0
=======
        // 1.0.0.0 to 2.0.0.0
>>>>>>> f69c8fb5
        /// - Version 1.0.0.0 of the file exists.
        /// - Version 2.0.0.0 of the file exists.
        /// Expected:
        /// -- The resulting assembly returned should be 1.0.0.0.
        /// Rationale:
        /// One entry in the app.config file should not be able to impact the mapping of an assembly
        /// with a different name.
        /// </summary>
        [Fact]
        public void ExistsDifferentName()
        {
            // Create the engine.
            MockEngine engine = new MockEngine(_output);

            ITaskItem[] assemblyNames = new TaskItem[]
            {
                new TaskItem("UnifyMe, Version=1.0.0.0, Culture=neutral, PublicKeyToken=b77a5c561934e089")
            };
            assemblyNames[0].SetMetadata("SpecificVersion", "false");

            // Construct the app.config.
            string appConfigFile = WriteAppConfig
                (
                    "        <dependentAssembly>\n" +
                    "            <assemblyIdentity name='DontUnifyMe' PublicKeyToken='b77a5c561934e089' culture='neutral' />\n" +
                    "            <bindingRedirect oldVersion='1.0.0.0' newVersion='2.0.0.0' />\n" +
                    "        </dependentAssembly>\n"
                );

            // Now, pass feed resolved primary references into ResolveAssemblyReference.
            ResolveAssemblyReference t = new ResolveAssemblyReference();

            t.BuildEngine = engine;
            t.Assemblies = assemblyNames;
            t.SearchPaths = DefaultPaths;
            t.AppConfigFile = appConfigFile;

            bool succeeded = Execute(t);

            Assert.True(succeeded);
            Assert.Single(t.ResolvedFiles);
            t.ResolvedFiles[0].GetMetadata("FusionName").ShouldBe("UnifyMe, Version=1.0.0.0, Culture=neutral, PublicKeyToken=b77a5c561934e089, ProcessorArchitecture=MSIL", StringCompareShould.IgnoreCase);

            // Cleanup.
            File.Delete(appConfigFile);
        }


        /// <summary>
        /// In this case,
        /// - A single primary non-version-strict reference was passed in to assembly version 1.0.0.0
        /// - An app.config was passed in that promotes assembly version from range 0.0.0.0-1.5.0.0 to 2.0.0.0
        /// - Version 1.0.0.0 of the file exists.
        /// - Version 2.0.0.0 of the file exists.
        /// Expected:
        /// -- The resulting assembly returned should be 1.0.0.0.
        /// Rationale:
        /// Primary references are never unified. This is because:
        /// (a) The user expects that a primary reference will be respected.
        /// (b) When FindDependencies is false and AutoUnify is true, we'd have to find all 
        ///     dependencies anyway to make things work consistently. This would be a significant
        ///     perf hit when loading large solutions.
        /// </summary>
        [Fact]
        public void ExistsOldVersionRange()
        {
            // Create the engine.
            MockEngine engine = new MockEngine(_output);

            ITaskItem[] assemblyNames = new TaskItem[]
            {
                new TaskItem("UnifyMe, Version=1.0.0.0, Culture=neutral, PublicKeyToken=b77a5c561934e089")
            };
            assemblyNames[0].SetMetadata("SpecificVersion", "false");

            // Construct the app.config.
            string appConfigFile = WriteAppConfig
                (
                    "        <dependentAssembly>\n" +
                    "            <assemblyIdentity name='UnifyMe' PublicKeyToken='b77a5c561934e089' culture='neutral' />\n" +
                    "            <bindingRedirect oldVersion='0.0.0.0-1.5.0.0' newVersion='2.0.0.0' />\n" +
                    "        </dependentAssembly>\n"
                );

            // Now, pass feed resolved primary references into ResolveAssemblyReference.
            ResolveAssemblyReference t = new ResolveAssemblyReference();

            t.BuildEngine = engine;
            t.Assemblies = assemblyNames;
            t.SearchPaths = DefaultPaths;
            t.AppConfigFile = appConfigFile;

            bool succeeded = Execute(t);

            Assert.True(succeeded);
            Assert.Single(t.ResolvedFiles);
            t.ResolvedFiles[0].GetMetadata("FusionName").ShouldBe("UnifyMe, Version=1.0.0.0, Culture=neutral, PublicKeyToken=b77a5c561934e089, ProcessorArchitecture=MSIL", StringCompareShould.IgnoreCase);

            // Cleanup.
            File.Delete(appConfigFile);
        }

        /// <summary>
        /// In this case,
        /// - A single primary non-version-strict reference was passed in to assembly version 1.0.0.0
        /// - An app.config was passed in that promotes assembly version from 1.0.0.0 to 4.0.0.0
        /// - Version 1.0.0.0 of the file exists.
        /// - Version 4.0.0.0 of the file *does not* exist.
        /// Expected:
        /// -- The resulting assembly returned should be 1.0.0.0.
        /// Rationale:
        /// Primary references are never unified. This is because:
        /// (a) The user expects that a primary reference will be respected.
        /// (b) When FindDependencies is false and AutoUnify is true, we'd have to find all 
        ///     dependencies anyway to make things work consistently. This would be a significant
        ///     perf hit when loading large solutions.
        /// </summary>
        [Fact]
        public void HighVersionDoesntExist()
        {
            // Create the engine.
            MockEngine engine = new MockEngine(_output);

            ITaskItem[] assemblyNames = new TaskItem[]
            {
                new TaskItem("UnifyMe, Version=1.0.0.0, Culture=neutral, PublicKeyToken=b77a5c561934e089")
            };
            assemblyNames[0].SetMetadata("SpecificVersion", "false");

            // Construct the app.config.
            string appConfigFile = WriteAppConfig
                (
                    "        <dependentAssembly>\n" +
                    "            <assemblyIdentity name='UnifyMe' PublicKeyToken='b77a5c561934e089' culture='neutral' />\n" +
                    "            <bindingRedirect oldVersion='1.0.0.0' newVersion='4.0.0.0' />\n" +
                    "        </dependentAssembly>\n"
                );

            // Now, pass feed resolved primary references into ResolveAssemblyReference.
            ResolveAssemblyReference t = new ResolveAssemblyReference();

            t.BuildEngine = engine;
            t.Assemblies = assemblyNames;
            t.SearchPaths = DefaultPaths;
            t.AppConfigFile = appConfigFile;

            bool succeeded = Execute(t);

            Assert.True(succeeded);
            Assert.Single(t.ResolvedFiles);
            t.ResolvedFiles[0].GetMetadata("FusionName").ShouldBe("UnifyMe, Version=1.0.0.0, Culture=neutral, PublicKeyToken=b77a5c561934e089, ProcessorArchitecture=MSIL", StringCompareShould.IgnoreCase);

            // Cleanup.
            File.Delete(appConfigFile);
        }

        /// <summary>
        /// In this case,
        /// - A single primary non-version-strict reference was passed in to assembly version 0.5.0.0
        /// - An app.config was passed in that promotes assembly version from 0.0.0.0-2.0.0.0 to 2.0.0.0
        /// - Version 0.5.0.0 of the file *does not* exists.
        /// - Version 2.0.0.0 of the file exists.
        /// Expected:
        /// -- The resulting assembly returned should be 1.0.0.0 (remember this is non-version-strict)
        /// Rationale:
        /// Primary references are never unified--even those that don't exist on disk. This is because:
        /// (a) The user expects that a primary reference will be respected.
        /// (b) When FindDependencies is false and AutoUnify is true, we'd have to find all 
        ///     dependencies anyway to make things work consistently. This would be a significant
        ///     perf hit when loading large solutions.
        /// </summary>
        [Fact]
        public void LowVersionDoesntExist()
        {
            // Create the engine.
            MockEngine engine = new MockEngine(_output);

            ITaskItem[] assemblyNames = new TaskItem[]
            {
                new TaskItem("UnifyMe, Version=0.5.0.0, Culture=neutral, PublicKeyToken=b77a5c561934e089")
            };
            assemblyNames[0].SetMetadata("SpecificVersion", "false");

            // Construct the app.config.
            string appConfigFile = WriteAppConfig
                (
                    "        <dependentAssembly>\n" +
                    "            <assemblyIdentity name='UnifyMe' PublicKeyToken='b77a5c561934e089' culture='neutral' />\n" +
                    "            <bindingRedirect oldVersion='0.0.0.0-2.0.0.0' newVersion='2.0.0.0' />\n" +
                    "        </dependentAssembly>\n"
                );

            // Now, pass feed resolved primary references into ResolveAssemblyReference.
            ResolveAssemblyReference t = new ResolveAssemblyReference();

            t.BuildEngine = engine;
            t.Assemblies = assemblyNames;
            t.SearchPaths = DefaultPaths;
            t.AppConfigFile = appConfigFile;

            bool succeeded = Execute(t);

            Assert.True(succeeded);
            Assert.Single(t.ResolvedFiles);
            t.ResolvedFiles[0].GetMetadata("FusionName").ShouldBe("UnifyMe, Version=1.0.0.0, Culture=neutral, PublicKeyToken=b77a5c561934e089, ProcessorArchitecture=MSIL", StringCompareShould.IgnoreCase);

            // Cleanup.
            File.Delete(appConfigFile);
        }
    }
}<|MERGE_RESOLUTION|>--- conflicted
+++ resolved
@@ -87,11 +87,7 @@
         /// In this case,
         /// - A single primary non-version-strict reference was passed in to assembly version 1.0.0.0
         /// - An app.config was passed in that promotes a *different* assembly version name from 
-<<<<<<< HEAD
-        ///    1.0.0.0 to 2.0.0.0
-=======
-        // 1.0.0.0 to 2.0.0.0
->>>>>>> f69c8fb5
+        ///   1.0.0.0 to 2.0.0.0
         /// - Version 1.0.0.0 of the file exists.
         /// - Version 2.0.0.0 of the file exists.
         /// Expected:
