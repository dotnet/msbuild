// Licensed to the .NET Foundation under one or more agreements.
// The .NET Foundation licenses this file to you under the MIT license.

using System;
using System.Collections;
using System.Collections.Concurrent;
using System.Collections.Generic;
using System.IO;
using System.Linq;
using System.Reflection;
using System.Resources;
using Microsoft.Build.Framework;
using Microsoft.Build.Shared;
using Microsoft.Build.Tasks;
using Microsoft.Build.Tasks.AssemblyDependency;
using Microsoft.Build.Utilities;
using Microsoft.Win32;
using Shouldly;
using Xunit;
using Xunit.Abstractions;
using FrameworkNameVersioning = System.Runtime.Versioning.FrameworkName;
using SystemProcessorArchitecture = System.Reflection.ProcessorArchitecture;

#nullable disable

namespace Microsoft.Build.UnitTests.ResolveAssemblyReference_Tests
{
    /// <summary>
    /// Unit tests for the ResolveAssemblyReference task.
    /// </summary>
    public sealed class Miscellaneous : ResolveAssemblyReferenceTestFixture
    {
        private static List<string> s_assemblyFolderExTestVersions = new List<string>
        {
            "v1.0",
            "v2.0.50727",
            "v3.0",
            "v3.5",
            "v4.0",
            "v4.0.2116",
            "v4.1",
            "v4.0.255",
            "v4.0.255.87",
            "v4.0.9999",
            "v4.0.0000",
            "v4.0001.0",
            "v4.0.2116.87",
            "v3.0SP1",
            "v3.0 BAZ",
            "v5.0",
            "v1",
            "v5",
            "v3.5.0.x86chk",
            "v3.5.1.x86chk",
            "v3.5.256.x86chk",
            "v",
            "1",
            "1.0",
            "1.0.0",
            "V3.5.0.0.0",
            "V3..",
            "V-1",
            "V9999999999999999",
            "Dan_rocks_bigtime",
            "v00001.0"
        };

        private string _fullRedistListContents =
            "<FileList Redist='Microsoft-Windows-CLRCoreComp' >" +
            "<File AssemblyName='System.Xml' Version='2.0.0.0' PublicKeyToken='b03f5f7f11d50a3a' Culture='Neutral' FileVersion='2.0.50727.208' InGAC='true' />" +
            "<File AssemblyName='Microsoft.Build.Engine' Version='2.0.0.0' PublicKeyToken='b03f5f7f11d50a3a' Culture='Neutral' FileVersion='2.0.50727.208' InGAC='true' />" +
            "</FileList >";

        /// <summary>
        /// The contents of a subsetFile which only contain the Microsoft.Build.Engine assembly in the allow list
        /// </summary>
        private string _engineOnlySubset =
            "<FileList Redist='Microsoft-Windows-CLRCoreComp' >" +
            "<File AssemblyName='Microsoft.Build.Engine' Version='2.0.0.0' PublicKeyToken='b03f5f7f11d50a3a' Culture='Neutral' FileVersion='2.0.50727.208' InGAC='true' />" +
            "</FileList >";

        /// <summary>
        /// The contents of a subsetFile which only contain the System.Xml assembly in the allow list
        /// </summary>
        private string _xmlOnlySubset =
            "<FileList Redist='Microsoft-Windows-CLRCoreComp' >" +
            "<File AssemblyName='System.Xml' Version='2.0.0.0' PublicKeyToken='b03f5f7f11d50a3a' Culture='Neutral' FileVersion='2.0.50727.208' InGAC='true' />" +
            "</FileList >";

        /// <summary>
        /// The contents of a subsetFile which contain both the Microsoft.Build.Engine and System.Xml assemblies in the allow list
        /// </summary>
        private string _engineAndXmlSubset =
            "<FileList Redist='Microsoft-Windows-CLRCoreComp' >" +
            "<File AssemblyName='Microsoft.Build.Engine' Version='2.0.0.0' PublicKeyToken='b03f5f7f11d50a3a' Culture='Neutral' FileVersion='2.0.50727.208' InGAC='true' />" +
            "<File AssemblyName='System.Xml' Version='2.0.0.0' PublicKeyToken='b03f5f7f11d50a3a' Culture='Neutral' FileVersion='2.0.50727.208' InGAC='true' />" +
            "</FileList >";

        public Miscellaneous(ITestOutputHelper output) : base(output)
        {
        }

        [Fact]
        public void VerifyPrimaryReferenceToBadImageDoesNotThrow()
        {
            ITaskItem x = new TaskItem(Path.Combine(s_myComponentsRootPath, "X.dll"));
            ITaskItem xpdb = new TaskItem(Path.Combine(s_myComponentsRootPath, "X.pdb"));
            ResolveAssemblyReference t = new()
            {
                BuildEngine = new MockEngine(),
                AllowedRelatedFileExtensions = new string[] { ".pdb" },
                Assemblies = new ITaskItem[] { xpdb },
                AssemblyFiles = new ITaskItem[] { x },
                SearchPaths = new string[] { "{RawFileName}" },
            };

            bool success = Execute(t);
            success.ShouldBeTrue();
        }

        /// <summary>
        /// Let us have the following dependency structure
        ///
        /// X which is in the gac, depends on Z which is not in the GAC
        ///
        /// Let copyLocalDependenciesWhenParentReferenceInGac be set to false
        ///
        /// Since copyLocalDependenciesWhenParentReferenceInGac is set to false and the parent of Z is in the GAC
        /// </summary>
        [Fact]
        public void CopyLocalDependenciesWhenParentReferenceInGacFalseAllParentsInGac()
        {
            // Create the engine.
            MockEngine engine = new MockEngine(_output);

            ITaskItem[] assemblyNames = new TaskItem[]
                    {
                        new TaskItem("X, Version=2.0.0.0, Culture=neutral, PublicKeyToken=null")
                    };

            // Now, pass feed resolved primary references into ResolveAssemblyReference.
            ResolveAssemblyReference t = new ResolveAssemblyReference();

            t.BuildEngine = engine;
            t.Assemblies = assemblyNames;

            if (NativeMethodsShared.IsWindows)
            {
                t.SearchPaths = new string[] { "{gac}", s_myComponentsRootPath };
            }
            else
            {
                t.SearchPaths = new string[] { s_myComponentsRootPath };
            }

            t.CopyLocalDependenciesWhenParentReferenceInGac = false;
            bool succeeded = Execute(t);

            Assert.True(succeeded);
            Assert.Single(t.ResolvedFiles);
            Assert.Single(t.ResolvedDependencyFiles);
            Assert.Equal(0, engine.Errors);
            Assert.Equal(0, engine.Warnings);
            t.ResolvedDependencyFiles[0].GetMetadata("CopyLocal").ShouldBe("false", StringCompareShould.IgnoreCase);
            t.ResolvedFiles[0].GetMetadata("CopyLocal").ShouldBe("false", StringCompareShould.IgnoreCase);
        }

        [Fact]
        public void ValidateFrameworkNameError()
        {
            // Create the engine.
            MockEngine engine = new MockEngine(_output);

            ITaskItem[] assemblyNames = new TaskItem[]
                    {
                        new TaskItem("X, Version=2.0.0.0, Culture=neutral, PublicKeyToken=null")
                    };

            // Now, pass feed resolved primary references into ResolveAssemblyReference.
            ResolveAssemblyReference t = new ResolveAssemblyReference();

            t.BuildEngine = engine;
            t.Assemblies = assemblyNames;
            t.SearchPaths = new string[] { s_myComponentsRootPath };
            t.TargetFrameworkMoniker = "I am a random frameworkName";
            bool succeeded = Execute(t);

            Assert.False(succeeded);
            Assert.Equal(1, engine.Errors);
            Assert.Equal(0, engine.Warnings);
            string message = ResourceUtilities.FormatResourceStringStripCodeAndKeyword("ResolveAssemblyReference.InvalidParameter", "TargetFrameworkMoniker", t.TargetFrameworkMoniker, String.Empty);
            engine.AssertLogContains(message);
        }

        /// <summary>
        /// Let us have the following dependency structure
        ///
        /// X which is in the gac, depends on Z which is not in the GAC
        /// Y which is not in the gac, depends on Z which is not in the GAC
        ///
        /// Let copyLocalDependenciesWhenParentReferenceInGac be set to false
        ///
        /// Since copyLocalDependenciesWhenParentReferenceInGac is set to false but one of the parents of Z is not in the GAC and Z is not in the gac we should be copy local
        /// </summary>
        [Fact]
        public void CopyLocalDependenciesWhenParentReferenceInGacFalseSomeParentsInGac()
        {
            // Create the engine.
            MockEngine engine = new MockEngine(_output);

            ITaskItem[] assemblyNames = new TaskItem[]
                    {
                        new TaskItem("X, Version=2.0.0.0, Culture=neutral, PublicKeyToken=null"),
                        new TaskItem("Y, Version=2.0.0.0, Culture=neutral, PublicKeyToken=null")
                    };

            // Now, pass feed resolved primary references into ResolveAssemblyReference.
            ResolveAssemblyReference t = new ResolveAssemblyReference();

            t.BuildEngine = engine;
            t.Assemblies = assemblyNames;

            if (NativeMethodsShared.IsWindows)
            {
                t.SearchPaths = new string[] { "{gac}", s_myComponentsRootPath };
            }
            else
            {
                t.SearchPaths = new string[] { s_myComponentsRootPath };
            }

            t.CopyLocalDependenciesWhenParentReferenceInGac = false;
            bool succeeded = Execute(t);

            Assert.True(succeeded);
            Assert.Equal(2, t.ResolvedFiles.Length);
            Assert.Single(t.ResolvedDependencyFiles);
            Assert.Equal(0, engine.Errors);
            Assert.Equal(0, engine.Warnings);
            t.ResolvedFiles[0].GetMetadata("CopyLocal").ShouldBe("false", StringCompareShould.IgnoreCase);
            t.ResolvedFiles[1].GetMetadata("CopyLocal").ShouldBe("true", StringCompareShould.IgnoreCase);
            t.ResolvedDependencyFiles[0].GetMetadata("CopyLocal").ShouldBe("true", StringCompareShould.IgnoreCase);
        }

        /// <summary>
        /// Make sure that when we parse the runtime version that if there is a bad one we default to 2.0.
        /// </summary>
        [Fact]
        public void TestSetRuntimeVersion()
        {
            Version parsedVersion = ResolveAssemblyReference.SetTargetedRuntimeVersion("4.0.21006");
            Assert.Equal(new Version("4.0.21006"), parsedVersion);

            parsedVersion = ResolveAssemblyReference.SetTargetedRuntimeVersion("BadVersion");
            Assert.Equal(new Version("2.0.50727"), parsedVersion);
        }

        /// <summary>
        /// Let us have the following dependency structure
        ///
        /// X which is in the gac, depends on Z which is not in the GAC
        ///
        /// Let copyLocalDependenciesWhenParentReferenceInGac be set to true
        ///
        /// Since copyLocalDependenciesWhenParentReferenceInGac is set to true and Z is not in the GAC it will be copy local true
        /// </summary>
        [Fact]
        public void CopyLocalDependenciesWhenParentReferenceInGacTrueAllParentsInGac()
        {
            // Create the engine.
            MockEngine engine = new MockEngine(_output);

            ITaskItem[] assemblyNames = new TaskItem[]
                    {
                        new TaskItem("X, Version=2.0.0.0, Culture=neutral, PublicKeyToken=null")
                    };

            // Now, pass feed resolved primary references into ResolveAssemblyReference.
            ResolveAssemblyReference t = new ResolveAssemblyReference();

            t.BuildEngine = engine;
            t.Assemblies = assemblyNames;

            if (NativeMethodsShared.IsWindows)
            {
                t.SearchPaths = new string[] { "{gac}", s_myComponentsRootPath };
            }
            else
            {
                t.SearchPaths = new string[] { s_myComponentsRootPath };
            }

            t.CopyLocalDependenciesWhenParentReferenceInGac = true;
            bool succeeded = Execute(t);

            Assert.True(succeeded);
            Assert.Single(t.ResolvedFiles);
            Assert.Single(t.ResolvedDependencyFiles);
            Assert.Equal(0, engine.Errors);
            Assert.Equal(0, engine.Warnings);
            t.ResolvedDependencyFiles[0].GetMetadata("CopyLocal").ShouldBe("true", StringCompareShould.IgnoreCase);
            t.ResolvedFiles[0].GetMetadata("CopyLocal").ShouldBe("false", StringCompareShould.IgnoreCase);
        }

        /// <summary>
        /// Let us have the following dependency structure
        ///
        /// X which is in the gac, depends on Z which is not in the GAC
        /// Y which is not in the gac, depends on Z which is not in the GAC
        ///
        /// Let copyLocalDependenciesWhenParentReferenceInGac be set to true
        ///
        /// Since copyLocalDependenciesWhenParentReferenceInGac is set to true and Z is not in the GAC it will be copy local true
        /// </summary>
        [Fact]
        public void CopyLocalDependenciesWhenParentReferenceInGacTrueSomeParentsInGac()
        {
            // Create the engine.
            MockEngine engine = new MockEngine(_output);

            ITaskItem[] assemblyNames = new TaskItem[]
                    {
                        new TaskItem("X, Version=2.0.0.0, Culture=neutral, PublicKeyToken=null"),
                        new TaskItem("Y, Version=2.0.0.0, Culture=neutral, PublicKeyToken=null")
                    };

            // Now, pass feed resolved primary references into ResolveAssemblyReference.
            ResolveAssemblyReference t = new ResolveAssemblyReference();

            t.BuildEngine = engine;
            t.Assemblies = assemblyNames;

            if (NativeMethodsShared.IsWindows)
            {
                t.SearchPaths = new string[] { "{gac}", s_myComponentsRootPath };
            }
            else
            {
                t.SearchPaths = new string[] { s_myComponentsRootPath };
            }

            t.CopyLocalDependenciesWhenParentReferenceInGac = true;
            bool succeeded = Execute(t);

            Assert.True(succeeded);
            Assert.Equal(2, t.ResolvedFiles.Length);
            Assert.Single(t.ResolvedDependencyFiles);
            Assert.Equal(0, engine.Errors);
            Assert.Equal(0, engine.Warnings);
            t.ResolvedFiles[0].GetMetadata("CopyLocal").ShouldBe("false", StringCompareShould.IgnoreCase);
            t.ResolvedFiles[1].GetMetadata("CopyLocal").ShouldBe("true", StringCompareShould.IgnoreCase);
            t.ResolvedDependencyFiles[0].GetMetadata("CopyLocal").ShouldBe("true", StringCompareShould.IgnoreCase);
        }

        [Fact]
        public void CopyLocalDependenciesWhenParentReferenceNotInGac()
        {
            // Create the engine.
            MockEngine engine = new MockEngine(_output);

            ITaskItem[] assemblyNames = new TaskItem[]
                    {
                        // V not in GAC, depends on W (in GAC)
                        // V - CopyLocal should be true (resolved locally)
                        // W - CopyLocal should be false (resolved {gac})
                        new TaskItem("V, Version=2.0.0.0, Culture=neutral, PublicKeyToken=null"),
                    };

            // Now, pass feed resolved primary references into ResolveAssemblyReference.
            ResolveAssemblyReference t = new ResolveAssemblyReference();

            t.BuildEngine = engine;
            t.Assemblies = assemblyNames;
            t.SearchPaths = new string[] { "{gac}", @"c:\MyComponents" };
            bool succeeded = Execute(t);

            Assert.True(succeeded);
            Assert.Single(t.ResolvedFiles);
            Assert.Single(t.CopyLocalFiles);
            Assert.Single(t.ResolvedDependencyFiles);
            Assert.Equal(0, engine.Errors);
            Assert.Equal(0, engine.Warnings);
            t.ResolvedFiles[0].GetMetadata("CopyLocal").ShouldBe("true", StringCompareShould.IgnoreCase);
            t.ResolvedDependencyFiles[0].GetMetadata("CopyLocal").ShouldBe("false", StringCompareShould.IgnoreCase);
        }

        /// <summary>
        /// Test the legacy behavior for copy local (set to false when an assembly exists in the gac no matter
        /// where it was actually resolved). Sets DoNotCopyLocalIfInGac = true
        /// </summary>
        [Fact]
        public void CopyLocalLegacyBehavior()
        {
            // Create the engine.
            MockEngine engine = new MockEngine(_output);

            ITaskItem[] assemblyNames = new TaskItem[]
                    {
                        // V not in GAC, depends on W (in GAC)
                        // V - CopyLocal should be true (resolved locally)
                        // W - CopyLocal should be false (resolved from "c:\MyComponents" BUT exists in GAC, so false)
                        // (changed the order of the search paths to emulate this)
                        new TaskItem("V, Version=2.0.0.0, Culture=neutral, PublicKeyToken=null"),
                    };

            // Now, pass feed resolved primary references into ResolveAssemblyReference.
            ResolveAssemblyReference t = new ResolveAssemblyReference();

            t.BuildEngine = engine;
            t.Assemblies = assemblyNames;
            t.DoNotCopyLocalIfInGac = true;
            t.SearchPaths = new string[] { @"c:\MyComponents", "{gac}", };
            bool succeeded = Execute(t);

            Assert.True(succeeded);
            Assert.Single(t.ResolvedFiles);
            Assert.Single(t.CopyLocalFiles);
            Assert.Single(t.ResolvedDependencyFiles);
            Assert.Equal(0, engine.Errors);
            Assert.Equal(0, engine.Warnings);
            t.ResolvedFiles[0].GetMetadata("CopyLocal").ShouldBe("true", StringCompareShould.IgnoreCase);
            t.ResolvedDependencyFiles[0].GetMetadata("CopyLocal").ShouldBe("false", StringCompareShould.IgnoreCase);
        }

        /// <summary>
        /// Very basic test.
        /// </summary>
        [Fact]
        public void Basic()
        {
            // This WriteLine is a hack.  On a slow machine, the Tasks unittest fails because remoting
            // times out the object used for remoting console writes.  Adding a write in the middle of
            // keeps remoting from timing out the object.
            Console.WriteLine("Performing Miscellaneous.Basic() test");

            // Create the engine.
            MockEngine engine = new MockEngine(_output);

            // Construct a list of assembly files.
            ITaskItem[] assemblyFiles = new TaskItem[]
            {
                new TaskItem(s_myMissingAssemblyAbsPath)
            };

            // Also construct a set of assembly names to pass in.
            ITaskItem[] assemblyNames = new TaskItem[]
            {
                new TaskItem("System.Xml, Version=4.0.0.0, Culture=neutral, PublicKeyToken=b77a5c561934e089"),
                new TaskItem("MyPrivateAssembly"),
                new TaskItem("MyGacAssembly"),
                new TaskItem("MyCopyLocalAssembly"),
                new TaskItem("MyDontCopyLocalAssembly"),
                new TaskItem("System.Data, Version=4.0.0.0, Culture=neutral, PublicKeyToken=b77a5c561934e089")
            };

            assemblyNames[0].SetMetadata("RandomAttributeThatShouldBeForwarded", "1776");
            // Metadata which should NOT be forwarded
            assemblyNames[0].SetMetadata(ItemMetadataNames.imageRuntime, "FOO");
            assemblyNames[0].SetMetadata(ItemMetadataNames.winMDFile, "NOPE");
            assemblyNames[0].SetMetadata(ItemMetadataNames.winmdImplmentationFile, "IMPL");

            assemblyNames[1].SetMetadata("Private", "true");
            assemblyNames[2].SetMetadata("Private", "false");
            assemblyNames[4].SetMetadata("Private", "false");

            // Now, pass feed resolved primary references into ResolveAssemblyReference.
            ResolveAssemblyReference t = new ResolveAssemblyReference();

            t.BuildEngine = engine;
            t.AssemblyFiles = assemblyFiles;
            t.Assemblies = assemblyNames;
            t.TargetFrameworkDirectories = new string[] { s_myVersion20Path };
            t.SearchPaths = DefaultPaths;
            Execute(t);

            // Now, loop over the closure of dependencies and make sure we have what we need.
            bool enSatellitePdbFound = false;
            bool systemXmlFound = false;
            bool systemDataFound = false;
            bool systemFound = false;
            bool mscorlibFound = false;
            bool myGacAssemblyFound = false;
            bool myPrivateAssemblyFound = false;
            bool myCopyLocalAssemblyFound = false;
            bool myDontCopyLocalAssemblyFound = false;
            bool engbSatellitePdbFound = false;
            bool missingAssemblyFound = false;

            // Process the primary items.
            foreach (ITaskItem item in t.ResolvedFiles)
            {
                if (String.Equals(item.ItemSpec, Path.Combine(s_myVersion20Path, "System.XML.dll"), StringComparison.OrdinalIgnoreCase))
                {
                    systemXmlFound = true;
                    item.GetMetadata("DestinationSubDirectory").ShouldBe("", StringCompareShould.IgnoreCase);
                    item.GetMetadata("RandomAttributeThatShouldBeForwarded").ShouldBe("1776", StringCompareShould.IgnoreCase);
                    item.GetMetadata("CopyLocal").ShouldBe("false", StringCompareShould.IgnoreCase);
                    item.GetMetadata("FusionName").ShouldBe("System.Xml, Version=4.0.0.0, Culture=neutral, PublicKeyToken=b77a5c561934e089", StringCompareShould.IgnoreCase);
                    item.GetMetadata(ItemMetadataNames.imageRuntime).ShouldBe("v2.0.50727", StringCompareShould.IgnoreCase);
                    item.GetMetadata(ItemMetadataNames.winMDFile).ShouldBe("NOPE", StringCompareShould.IgnoreCase);
                    item.GetMetadata(ItemMetadataNames.winmdImplmentationFile).ShouldBe("IMPL", StringCompareShould.IgnoreCase);
                }
                else if (item.ItemSpec.EndsWith(Path.Combine("v2.0.MyVersion", "System.Data.dll")))
                {
                    systemDataFound = true;
                    item.GetMetadata("DestinationSubDirectory").ShouldBe("", StringCompareShould.IgnoreCase);
                    item.GetMetadata("RandomAttributeThatShouldBeForwarded").ShouldBe("", StringCompareShould.IgnoreCase);
                    item.GetMetadata("CopyLocal").ShouldBe("false", StringCompareShould.IgnoreCase);
                    item.GetMetadata("FusionName").ShouldBe("System.Data, Version=4.0.0.0, Culture=neutral, PublicKeyToken=b77a5c561934e089", StringCompareShould.IgnoreCase);
                }
                else if (item.ItemSpec.EndsWith(Path.Combine("v2.0.MyVersion", "MyGacAssembly.dll")))
                {
                    myGacAssemblyFound = true;
                    item.GetMetadata("DestinationSubDirectory").ShouldBe("", StringCompareShould.IgnoreCase);
                    item.GetMetadata("RandomAttributeThatShouldBeForwarded").ShouldBe("", StringCompareShould.IgnoreCase);
                    item.GetMetadata("CopyLocal").ShouldBe("false", StringCompareShould.IgnoreCase);
                }
                else if (item.ItemSpec.EndsWith(s_myPrivateAssemblyRelPath))
                {
                    myPrivateAssemblyFound = true;
                    item.GetMetadata("DestinationSubDirectory").ShouldBe("", StringCompareShould.IgnoreCase);
                    item.GetMetadata("RandomAttributeThatShouldBeForwarded").ShouldBe("", StringCompareShould.IgnoreCase);
                    item.GetMetadata("CopyLocal").ShouldBe("true", StringCompareShould.IgnoreCase);
                }
                else if (item.ItemSpec.EndsWith(Path.Combine("MyProject", "MyCopyLocalAssembly.dll")))
                {
                    myCopyLocalAssemblyFound = true;
                    item.GetMetadata("DestinationSubDirectory").ShouldBe("", StringCompareShould.IgnoreCase);
                    item.GetMetadata("RandomAttributeThatShouldBeForwarded").ShouldBe("", StringCompareShould.IgnoreCase);
                    item.GetMetadata("CopyLocal").ShouldBe("true", StringCompareShould.IgnoreCase);
                }
                else if (item.ItemSpec.EndsWith(Path.Combine("MyProject", "MyDontCopyLocalAssembly.dll")))
                {
                    myDontCopyLocalAssemblyFound = true;
                    item.GetMetadata("DestinationSubDirectory").ShouldBe("", StringCompareShould.IgnoreCase);
                    item.GetMetadata("RandomAttributeThatShouldBeForwarded").ShouldBe("", StringCompareShould.IgnoreCase);
                    item.GetMetadata("CopyLocal").ShouldBe("false", StringCompareShould.IgnoreCase);
                }
                else if (item.ItemSpec.EndsWith(s_myMissingAssemblyRelPath))
                {
                    missingAssemblyFound = true;
                    item.GetMetadata("DestinationSubDirectory").ShouldBe("", StringCompareShould.IgnoreCase);
                    item.GetMetadata("RandomAttributeThatShouldBeForwarded").ShouldBe("", StringCompareShould.IgnoreCase);

                    // Its debatable whether this file should be CopyLocal or not.
                    // It doesn't exist on disk, but is it ResolveAssemblyReference's job to make sure that it does?
                    // For now, let the default CopyLocal rules apply.
                    item.GetMetadata("CopyLocal").ShouldBe("true", StringCompareShould.IgnoreCase);
                    item.GetMetadata("FusionName").ShouldBe("MyMissingAssembly", StringCompareShould.IgnoreCase);
                }
                else if (String.Equals(item.ItemSpec, Path.Combine(s_myProjectPath, "System.Xml.dll"), StringComparison.OrdinalIgnoreCase))
                {
                    // The version of System.Xml.dll in C:\MyProject is an older version.
                    // This version is not a match. When want the current version which should have been in a different directory.
                    Assert.Fail("Wrong version of System.Xml.dll matched--version was wrong");
                }
                else if (String.Equals(item.ItemSpec, Path.Combine(s_myProjectPath, "System.Data.dll"), StringComparison.OrdinalIgnoreCase))
                {
                    // The version of System.Data.dll in C:\MyProject has an incorrect PKT
                    // This version is not a match.
                    Assert.Fail("Wrong version of System.Data.dll matched--public key token was wrong");
                }
                else
                {
                    Assert.Fail(String.Format("A new resolved file called '{0}' was found. If this is intentional, then add unittests above.", item.ItemSpec));
                }
            }

            // Process the dependencies.
            foreach (ITaskItem item in t.ResolvedDependencyFiles)
            {
                if (item.ItemSpec.EndsWith(Path.Combine("v2.0.MyVersion", "SysTem.dll")))
                {
                    systemFound = true;
                    item.GetMetadata("DestinationSubDirectory").ShouldBe("", StringCompareShould.IgnoreCase);
                    item.GetMetadata("RandomAttributeThatShouldBeForwarded").ShouldBe("", StringCompareShould.IgnoreCase);
                    item.GetMetadata("CopyLocal").ShouldBe("false", StringCompareShould.IgnoreCase);
                    item.GetMetadata("FusionName").ShouldBe("System, Version=4.0.0.0, Culture=neutral, PublicKeyToken=b77a5c561934e089", StringCompareShould.IgnoreCase);
                }
                else if (item.ItemSpec.EndsWith(Path.Combine("v2.0.MyVersion", "mscorlib.dll")))
                {
                    mscorlibFound = true;
                    item.GetMetadata("DestinationSubDirectory").ShouldBe("", StringCompareShould.IgnoreCase);
                    item.GetMetadata("RandomAttributeThatShouldBeForwarded").ShouldBe("1776", StringCompareShould.IgnoreCase);
                    item.GetMetadata("CopyLocal").ShouldBe("false", StringCompareShould.IgnoreCase);
                    item.GetMetadata(ItemMetadataNames.imageRuntime).ShouldBe("v2.0.50727", StringCompareShould.IgnoreCase);
                    Assert.Empty(item.GetMetadata(ItemMetadataNames.winMDFile));
                    Assert.Empty(item.GetMetadata(ItemMetadataNames.winmdImplmentationFile));

                    // Notice how the following doesn't have 'version'. This is because all versions of mscorlib 'unify'
                    Assert.Equal(AssemblyRef.Mscorlib, item.GetMetadata("FusionName"));
                }
                else
                {
                    Assert.Fail(String.Format("A new dependency called '{0}' was found. If this is intentional, then add unittests above.", item.ItemSpec));
                }
            }

            // Process the related files.
            foreach (ITaskItem item in t.RelatedFiles)
            {
                Assert.Fail(String.Format("A new dependency called '{0}' was found. If this is intentional, then add unittests above.", item.ItemSpec));
            }

            // Process the satellites.
            foreach (ITaskItem item in t.SatelliteFiles)
            {
                if (String.Equals(item.ItemSpec, Path.Combine(s_myVersion20Path, "en", "System.XML.resources.pdb"), StringComparison.OrdinalIgnoreCase))
                {
                    enSatellitePdbFound = true;
                    Assert.Empty(item.GetMetadata(ItemMetadataNames.imageRuntime));
                    Assert.Empty(item.GetMetadata(ItemMetadataNames.winMDFile));
                    Assert.Empty(item.GetMetadata(ItemMetadataNames.winmdImplmentationFile));
                }
                else if (String.Equals(item.ItemSpec, Path.Combine(s_myVersion20Path, "en-GB", "System.XML.resources.pdb"), StringComparison.OrdinalIgnoreCase))
                {
                    engbSatellitePdbFound = true;
                    Assert.Empty(item.GetMetadata(ItemMetadataNames.imageRuntime));
                    Assert.Empty(item.GetMetadata(ItemMetadataNames.winMDFile));
                    Assert.Empty(item.GetMetadata(ItemMetadataNames.winmdImplmentationFile));
                }
                else
                {
                    Assert.Fail(String.Format("A new dependency called '{0}' was found. If this is intentional, then add unittests above.", item.ItemSpec));
                }
            }

            Assert.False(enSatellitePdbFound); // "Expected to not find satellite pdb."
            Assert.True(systemXmlFound); // "Expected to find returned item."
            Assert.True(systemDataFound); // "Expected to find returned item."
            Assert.True(systemFound); // "Expected to find returned item."
            Assert.False(mscorlibFound); // "Expected to not find returned item."
            Assert.True(myGacAssemblyFound); // "Expected to find returned item."
            Assert.True(myPrivateAssemblyFound); // "Expected to find returned item."
            Assert.True(myCopyLocalAssemblyFound); // "Expected to find returned item."
            Assert.True(myDontCopyLocalAssemblyFound); // "Expected to find returned item."
            Assert.False(engbSatellitePdbFound); // "Expected to not find satellite pdb."
            Assert.True(missingAssemblyFound); // "Expected to find returned item."
        }

        /// <summary>
        /// Auxiliary enumeration for EmbedInteropTypes test.
        /// Defines indices for accessing test's data structures.
        /// </summary>
        private enum EmbedInteropTypes_Indices
        {
            MyMissingAssembly = 0,
            MyCopyLocalAssembly = 1,
            MyDontCopyLocalAssembly = 2,

            EndMarker
        };

        /// <summary>
        /// Make sure the imageruntime is correctly returned.
        /// </summary>
        [Fact]
        public void TestGetImageRuntimeVersion()
        {
            string imageRuntimeReportedByAsssembly = this.GetType().Assembly.ImageRuntimeVersion;
            string pathForAssembly = this.GetType().Assembly.Location;

            string inspectedRuntimeVersion = AssemblyInformation.GetRuntimeVersion(pathForAssembly);
            Assert.Equal(inspectedRuntimeVersion, imageRuntimeReportedByAsssembly);
        }

        /// <summary>
        /// Make sure the imageruntime is correctly returned.
        /// </summary>
        [Fact]
        public void TestGetImageRuntimeVersionBadPath()
        {
            string realFile = FileUtilities.GetTemporaryFile();
            try
            {
                string inspectedRuntimeVersion = AssemblyInformation.GetRuntimeVersion(realFile);
                Assert.Equal(inspectedRuntimeVersion, String.Empty);
            }
            finally
            {
                File.Delete(realFile);
            }
        }

        /// <summary>
        /// When specifying "EmbedInteropTypes" on a project targeting Fx higher than v4.0 -
        /// CopyLocal should be overridden to false
        /// </summary>
        [Fact]
        public void EmbedInteropTypes()
        {
            // This WriteLine is a hack.  On a slow machine, the Tasks unittest fails because remoting
            // times out the object used for remoting console writes.  Adding a write in the middle of
            // keeps remoting from timing out the object.
            Console.WriteLine("Performing Miscellaneous.Basic() test");

            // Construct a list of assembly files.
            ITaskItem[] assemblyFiles = new TaskItem[]
            {
                new TaskItem(s_myMissingAssemblyAbsPath)
            };

            assemblyFiles[0].SetMetadata("Private", "true");
            assemblyFiles[0].SetMetadata("EmbedInteropTypes", "true");

            // Construct a list of assembly names.
            ITaskItem[] assemblies = new TaskItem[]
            {
                new TaskItem("MyCopyLocalAssembly"),
                new TaskItem("MyDontCopyLocalAssembly")
            };

            assemblies[0].SetMetadata("Private", "true");
            assemblies[0].SetMetadata("EmbedInteropTypes", "true");
            assemblies[1].SetMetadata("Private", "false");
            assemblies[1].SetMetadata("EmbedInteropTypes", "true");

            // the matrix of TargetFrameworkVersion values we are testing
            string[] fxVersions =
            {
                "v2.0",
                "v3.0",
                "v3.5",
                "v4.0"
            };

            // expected ItemSpecs for corresponding assemblies
            string[] expectedItemSpec =
            {
                s_myMissingAssemblyRelPath,                 // MyMissingAssembly
                Path.Combine("MyProject", "MyCopyLocalAssembly.dll"),       // MyCopyLocalAssembly
                Path.Combine("MyProject", "MyDontCopyLocalAssembly.dll"),   // MyDontCopyLocalAssembly
            };

            // matrix of expected CopyLocal value per assembly per framework
            string[,] expectedCopyLocal =
            {
                // v2.0     v3.0     v3.5      v4.0
                { "true",  "true",  "true",  "false" },    // MyMissingAssembly
                { "true",  "true",  "true",  "false" },    // MyCopyLocalAssembly
                { "false", "false", "false", "false" }     // MyDontCopyLocalAssembly
            };

            int assembliesCount = (int)EmbedInteropTypes_Indices.EndMarker;

            // now let's verify our data structures are all set up correctly
            Assert.Equal(fxVersions.GetLength(0), expectedCopyLocal.GetLength(1)); // "fxVersions: test setup is incorrect"
            Assert.Equal(expectedItemSpec.Length, assembliesCount); // "expectedItemSpec: test setup is incorrect"
            Assert.Equal(expectedCopyLocal.GetLength(0), assembliesCount); // "expectedCopyLocal: test setup is incorrect"

            for (int i = 0; i < fxVersions.Length; i++)
            {
                // Create the engine.
                MockEngine engine = new MockEngine(_output);
                // Now, pass feed resolved primary references into ResolveAssemblyReference.
                ResolveAssemblyReference t = new ResolveAssemblyReference();
                t.BuildEngine = engine;
                t.Assemblies = assemblies;
                t.AssemblyFiles = assemblyFiles;
                t.SearchPaths = DefaultPaths;

                string fxVersion = fxVersions[i];
                t.TargetFrameworkDirectories = new string[] { String.Format(@"c:\WINNT\Microsoft.NET\Framework\{0}.MyVersion", fxVersion) };
                t.TargetFrameworkVersion = fxVersion;
                Execute(t);

                bool[] assembliesFound = new bool[assembliesCount];

                // Now, process primary items and make sure we have what we need.
                foreach (ITaskItem item in t.ResolvedFiles)
                {
                    string copyLocal = item.GetMetadata("CopyLocal");

                    int j;
                    for (j = 0; j < assembliesCount; j++)
                    {
                        if (item.ItemSpec.EndsWith(expectedItemSpec[j]))
                        {
                            assembliesFound[j] = true;
                            string assemblyName = Enum.GetName(typeof(EmbedInteropTypes_Indices), j);
                            copyLocal.ShouldBe(expectedCopyLocal[j, i], fxVersion + ": unexpected CopyValue for " + assemblyName, StringCompareShould.IgnoreCase);
                            break;
                        }
                    }

                    if (j == assembliesCount)
                    {
                        Assert.Fail(String.Format("{0}: A new resolved file called '{1}' was found. If this is intentional, then add unittests above.", fxVersion, item.ItemSpec));
                    }
                }

                for (int j = 0; j < assembliesCount; j++)
                {
                    string assemblyName = Enum.GetName(typeof(EmbedInteropTypes_Indices), j);
                    Assert.True(assembliesFound[j], fxVersion + ": Expected to find returned item " + assemblyName);
                }
            }
        }

        /// <summary>
        /// If items lists are empty, then this is a NOP not a failure.
        /// </summary>
        [Fact]
        public void NOPForEmptyItemLists()
        {
            // Create the engine.
            MockEngine engine = new MockEngine(_output);

            // Now, pass feed resolved primary references into ResolveAssemblyReference.
            ResolveAssemblyReference t = new ResolveAssemblyReference();

            t.BuildEngine = engine;
            t.TargetFrameworkDirectories = new string[] { s_myVersion20Path };
            t.SearchPaths = DefaultPaths;

            bool succeeded = Execute(t);

            Assert.True(succeeded); // "Expected success."
        }

        /// <summary>
        /// If no related file extensions are input to RAR, .pdb and .xml should be used
        /// by default.
        /// </summary>
        [Fact]
        public void DefaultAllowedRelatedFileExtensionsAreUsed()
        {
            // This WriteLine is a hack.  On a slow machine, the Tasks unittest fails because remoting
            // times out the object used for remoting console writes.  Adding a write in the middle of
            // keeps remoting from timing out the object.
            Console.WriteLine("Performing Miscellaneous.DefaultRelatedFileExtensionsAreUsed() test");

            // Create the engine.
            MockEngine engine = new MockEngine(_output);

            // Construct a list of assembly files.
            ITaskItem[] assemblies = new TaskItem[]
            {
                new TaskItem(s_assemblyFolder_SomeAssemblyDllPath)
            };

            // Now, pass feed resolved primary references into ResolveAssemblyReference.
            ResolveAssemblyReference t = new ResolveAssemblyReference();

            t.BuildEngine = engine;
            t.Assemblies = assemblies;
            t.TargetFrameworkDirectories = new string[] { s_myVersion20Path };
            t.SearchPaths = DefaultPaths;
            Execute(t);

            Assert.Single(t.ResolvedFiles);
            Assert.EndsWith(Path.Combine("AssemblyFolder", "SomeAssembly.dll"), t.ResolvedFiles[0].ItemSpec);

            // Process the related files.
            Assert.Equal(3, t.RelatedFiles.Length);

            bool pdbFound = false;
            bool xmlFound = false;
            bool priFound = false;

            foreach (ITaskItem item in t.RelatedFiles)
            {
                if (item.ItemSpec.EndsWith(Path.Combine("AssemblyFolder", "SomeAssembly.pdb")))
                {
                    pdbFound = true;
                }
                if (item.ItemSpec.EndsWith(Path.Combine("AssemblyFolder", "SomeAssembly.xml")))
                {
                    xmlFound = true;
                }
                if (item.ItemSpec.EndsWith(Path.Combine("AssemblyFolder", "SomeAssembly.pri")))
                {
                    priFound = true;
                }
            }

            Assert.True(pdbFound && xmlFound && priFound); // "Expected to find .pdb, .xml, and .pri related files."
        }

        /// <summary>
        /// Externally resolved references do not get their related files identified by RAR. In the common
        /// nuget assets case, RAR cannot be the one to identify what to copy because RAR sees only the
        /// compile-time assets and not the runtime assets.
        /// </summary>
        [Theory]
        [InlineData(true)]
        [InlineData(false)]
        public void RelatedFilesAreNotFoundForExternallyResolvedReferences(bool findDependenciesOfExternallyResolvedReferences)
        {
            // This WriteLine is a hack.  On a slow machine, the Tasks unittest fails because remoting
            // times out the object used for remoting console writes.  Adding a write in the middle of
            // keeps remoting from timing out the object.
            Console.WriteLine("Performing Miscellaneous.DefaultRelatedFileExtensionsAreUsed() test");

            // Create the engine.
            MockEngine engine = new MockEngine(_output);

            // Construct a list of assembly files.
            ITaskItem[] assemblies = new TaskItem[]
            {
                new TaskItem(s_assemblyFolder_SomeAssemblyDllPath)
            };

            assemblies[0].SetMetadata("ExternallyResolved", "true");

            // Now, pass feed resolved primary references into ResolveAssemblyReference.
            ResolveAssemblyReference t = new ResolveAssemblyReference();

            t.BuildEngine = engine;
            t.Assemblies = assemblies;
            t.TargetFrameworkDirectories = new string[] { s_myVersion20Path };
            t.SearchPaths = DefaultPaths;
            t.FindDependenciesOfExternallyResolvedReferences = findDependenciesOfExternallyResolvedReferences; // does not impact related file search
            Execute(t);

            Assert.Single(t.ResolvedFiles);
            Assert.EndsWith(Path.Combine("AssemblyFolder", "SomeAssembly.dll"), t.ResolvedFiles[0].ItemSpec);
            Assert.Empty(t.RelatedFiles);
        }

        /// <summary>
        /// RAR should use any given related file extensions.
        /// </summary>
        [Fact]
        public void InputAllowedRelatedFileExtensionsAreUsed()
        {
            // This WriteLine is a hack.  On a slow machine, the Tasks unittest fails because remoting
            // times out the object used for remoting console writes.  Adding a write in the middle of
            // keeps remoting from timing out the object.
            Console.WriteLine("Performing Miscellaneous.InputRelatedFileExtensionsAreUsed() test");

            // Create the engine.
            MockEngine engine = new MockEngine(_output);

            // Construct a list of assembly files.
            ITaskItem[] assemblies = new TaskItem[]
            {
                new TaskItem(s_assemblyFolder_SomeAssemblyDllPath)
            };

            // Now, pass feed resolved primary references into ResolveAssemblyReference.
            ResolveAssemblyReference t = new ResolveAssemblyReference();

            t.BuildEngine = engine;
            t.Assemblies = assemblies;
            t.TargetFrameworkDirectories = new string[] { s_myVersion20Path };
            t.SearchPaths = DefaultPaths;
            t.AllowedRelatedFileExtensions = new string[] { @".licenses", ".xml" }; // no .pdb or .config
            Execute(t);

            Assert.Single(t.ResolvedFiles);
            Assert.EndsWith(Path.Combine("AssemblyFolder", "SomeAssembly.dll"), t.ResolvedFiles[0].ItemSpec);

            // Process the related files.
            Assert.Equal(2, t.RelatedFiles.Length);

            bool licensesFound = false;
            bool xmlFound = false;
            foreach (ITaskItem item in t.RelatedFiles)
            {
                if (item.ItemSpec.EndsWith(Path.Combine("AssemblyFolder", "SomeAssembly.licenses")))
                {
                    licensesFound = true;
                }
                if (item.ItemSpec.EndsWith(Path.Combine("AssemblyFolder", "SomeAssembly.xml")))
                {
                    xmlFound = true;
                }
            }

            Assert.True(licensesFound && xmlFound); // "Expected to find .licenses and .xml related files."
        }

        /// <summary>
        /// Simulate a CreateProject resolution. This is primarily for IO monitoring.
        /// </summary>
        private void SimulateCreateProjectAgainstWhidbeyInternal(string fxfolder)
        {
            // This WriteLine is a hack.  On a slow machine, the Tasks unittest fails because remoting
            // times out the object used for remoting console writes.  Adding a write in the middle of
            // keeps remoting from timing out the object.
            Console.WriteLine("Performing SimulateCreateProjectAgainstWhidbey() test");

            // Create the engine.
            MockEngine engine = new MockEngine(_output);

            // Now, pass feed resolved primary references into ResolveAssemblyReference.
            ResolveAssemblyReference t = new ResolveAssemblyReference();

            t.BuildEngine = engine;
            t.Assemblies = new ITaskItem[] {
                new TaskItem("System"),
                new TaskItem("System.Deployment"),
                new TaskItem("System.Drawing"),
                new TaskItem("System.Windows.Forms"),
            };
            t.TargetFrameworkDirectories = new string[] { fxfolder };

            t.SearchPaths = new string[]
            {
                "{CandidateAssemblyFiles}",
                // Reference path
                "{HintPathFromItem}",
                @"{TargetFrameworkDirectory}",
                @"{Registry:Software\Microsoft\.NetFramework,v2.0,AssemblyFoldersEx}",
                "{AssemblyFolders}",
                "{GAC}",
                "{RawFileName}"
            };

            bool succeeded = Execute(t);

            Assert.True(succeeded); // "Expected success."
        }

        /// <summary>
        /// Test with a standard path.
        /// </summary>
        [Fact]
        public void SimulateCreateProjectAgainstWhidbey()
        {
            SimulateCreateProjectAgainstWhidbeyInternal(ToolLocationHelper.GetPathToDotNetFramework(TargetDotNetFrameworkVersion.Version45));
        }

        /// <summary>
        /// Test with a standard trailing-slash path.
        /// </summary>
        [Fact]
        public void SimulateCreateProjectAgainstWhidbeyWithTrailingSlash()
        {
            SimulateCreateProjectAgainstWhidbeyInternal(ToolLocationHelper.GetPathToDotNetFramework(TargetDotNetFrameworkVersion.Version45) + @"\");
        }

        /// <summary>
        /// Invalid candidate assembly files should not crash
        /// </summary>
        [Fact]
        public void Regress286699_InvalidCandidateAssemblyFiles()
        {
            ResolveAssemblyReference t = new ResolveAssemblyReference();

            t.BuildEngine = new MockEngine(_output);

            t.Assemblies = new ITaskItem[] { new TaskItem("mscorlib") };
            t.CandidateAssemblyFiles = new string[] { "|" };

            bool retval = Execute(t);

            Assert.False(retval);

            // Should not crash.
        }

        /// <summary>
        /// Invalid assembly files should not crash
        /// </summary>
        [Fact]
        public void Regress286699_InvalidAssemblyFiles()
        {
            ResolveAssemblyReference t = new ResolveAssemblyReference();

            t.BuildEngine = new MockEngine(_output);

            t.Assemblies = new ITaskItem[] { new TaskItem("mscorlib") };
            t.AssemblyFiles = new ITaskItem[] { new TaskItem("|") };

            bool retval = Execute(t);

            Assert.False(retval);

            // Should not crash.
        }

        /// <summary>
        /// Invalid assemblies param should not crash
        /// </summary>
        [Fact]
        public void Regress286699_InvalidAssembliesParameter()
        {
            ResolveAssemblyReference t = new ResolveAssemblyReference();

            t.BuildEngine = new MockEngine(_output);

            t.Assemblies = new ITaskItem[] { new TaskItem("|!@#$%::") };

            bool retval = Execute(t);

            // I think this should return true
            Assert.True(retval);

            // Should not crash.
        }

        /// <summary>
        /// Target framework path with a newline should not crash.
        /// </summary>
        [Fact]
        public void Regress286699_InvalidTargetFrameworkDirectory()
        {
            // This WriteLine is a hack.  On a slow machine, the Tasks unittest fails because remoting
            // times out the object used for remoting console writes.  Adding a write in the middle of
            // keeps remoting from timing out the object.
            Console.WriteLine("Performing Regress286699_InvalidTargetFrameworkDirectory() test");

            ResolveAssemblyReference t = new ResolveAssemblyReference();

            t.BuildEngine = new MockEngine(_output);

            t.TargetFrameworkDirectories = new string[] { "\nc:\\blah\\v2.0.1234" };

            bool retval = Execute(t);

            Assert.False(retval);

            // Should not crash.
        }

        /// <summary>
        /// Invalid search path should not crash.
        /// </summary>
        [Fact]
        public void Regress286699_InvalidSearchPath()
        {
            ResolveAssemblyReference t = new ResolveAssemblyReference();

            t.BuildEngine = new MockEngine(_output);

            t.Assemblies = new ITaskItem[] { new TaskItem("mscorlib") };
            t.SearchPaths = new string[] { "|" };

            bool retval = Execute(t);

            Assert.False(retval);

            // Should not crash.
        }

        /// <summary>
        /// Invalid app.config path should not crash.
        /// </summary>
        [Fact]
        public void Regress286699_InvalidAppConfig()
        {
            ResolveAssemblyReference t = new ResolveAssemblyReference();

            t.BuildEngine = new MockEngine(_output);

            t.Assemblies = new ITaskItem[] { new TaskItem("mscorlib") };
            t.AppConfigFile = "|";

            bool retval = Execute(t);

            Assert.False(retval);

            // Should not crash.
        }

        /// <summary>
        /// Make sure that nonexistent references are just eliminated.
        /// </summary>
        [Fact]
        public void NonExistentReference()
        {
            ResolveAssemblyReference t = new ResolveAssemblyReference();

            t.BuildEngine = new MockEngine(_output);
            t.Assemblies = new ITaskItem[] {
                new TaskItem("System.Xml"), new TaskItem("System.Nonexistent")
            };
            t.SearchPaths = new string[] { Path.GetDirectoryName(typeof(object).Module.FullyQualifiedName), "{AssemblyFolders}", "{HintPathFromItem}", "{RawFileName}" };
            t.Execute();
            Assert.Single(t.ResolvedFiles);
            Assert.Equal(0, String.Compare(ToolLocationHelper.GetPathToDotNetFrameworkFile("System.Xml.dll", TargetDotNetFrameworkVersion.Version45), t.ResolvedFiles[0].ItemSpec, StringComparison.OrdinalIgnoreCase));
        }

        /// <summary>
        /// Consider this situation.
        ///
        ///    Assembly A
        ///     References: B (a simple name)
        ///
        ///    Assembly B
        ///     Assembly Name: B, PKT=aaa, Version=bbb, Culture=ccc
        ///
        /// A does _not_ want to load B because it simple name B does not match the
        /// B's assembly name.
        ///
        /// Because of this, we want to be sure that if A asks for B (as a simple name)
        /// that we don't find a strongly named assembly.
        /// </summary>
        [Fact]
        public void StrongWeakMismatchInDependency()
        {
            ResolveAssemblyReference t = new ResolveAssemblyReference();

            t.BuildEngine = new MockEngine(_output);
            t.Assemblies = new ITaskItem[]
            {
                new TaskItem("DependsOnSimpleA")
            };

            t.SearchPaths = new string[] { s_myAppRootPath, @"c:\MyStronglyNamed", @"c:\MyWeaklyNamed" };
            Execute(t);
            Assert.Single(t.ResolvedDependencyFiles);
            Assert.Equal(@"c:\MyWeaklyNamed\A.dll", t.ResolvedDependencyFiles[0].ItemSpec);
        }

        /// <summary>
        /// When a reference is marked as externally resolved, it is supposed to have provided
        /// everything needed as primary references and dependencies are therefore not searched
        /// as an optimization. This is a contrived case of a dangling dependency off of an
        /// externally resolved reference, so that we can observe that the dependency search is
        /// not performed in a test.
        /// </summary>
        [Fact]
        public void DependenciesOfExternallyResolvedReferencesAreNotSearched()
        {
            ResolveAssemblyReference t = new ResolveAssemblyReference();

            t.BuildEngine = new MockEngine(_output);
            t.Assemblies = new ITaskItem[]
            {
                new TaskItem("DependsOnSimpleA")
            };

            t.Assemblies[0].SetMetadata("ExternallyResolved", "true");

            t.SearchPaths = new string[] { s_myAppRootPath, @"c:\MyStronglyNamed", @"c:\MyWeaklyNamed" };
            Execute(t);
            Assert.Empty(t.ResolvedDependencyFiles);
        }

        /// <summary>
        /// If an Item has a HintPath and there is a {HintPathFromItem} in the SearchPaths
        /// property, then the task should be able to resolve an assembly there.
        /// </summary>
        [Fact]
        public void UseSuppliedHintPath()
        {
            // This WriteLine is a hack.  On a slow machine, the Tasks unittest fails because remoting
            // times out the object used for remoting console writes.  Adding a write in the middle of
            // keeps remoting from timing out the object.
            Console.WriteLine("Performing UseSuppliedHintPath() test");

            ResolveAssemblyReference t = new ResolveAssemblyReference();

            t.BuildEngine = new MockEngine(_output);

            ITaskItem i = new TaskItem("My.Assembly");

            i.SetMetadata("HintPath", @"C:\myassemblies\My.Assembly.dll");
            i.SetMetadata("Baggage", @"Carry-On");
            t.Assemblies = new ITaskItem[] { i };
            t.SearchPaths = DefaultPaths;
            Execute(t);
            Assert.Equal(@"C:\myassemblies\My.Assembly.dll", t.ResolvedFiles[0].ItemSpec);
            Assert.Single(t.ResolvedFiles);

            // All attributes, including HintPath, should be forwarded from input to output
            Assert.Equal(@"C:\myassemblies\My.Assembly.dll", t.ResolvedFiles[0].GetMetadata("HintPath"));
            Assert.Equal(@"Carry-On", t.ResolvedFiles[0].GetMetadata("Baggage"));
        }

        /// <summary>
        /// Regress this devices bug.
        /// If a simple name is provided then we need to accept the first simple file name match.
        /// Devices frameworks files are signed with a different PK so there should be no unification
        /// with normal fx files.
        /// </summary>
        [Fact]
        public void Regress200872()
        {
            ResolveAssemblyReference t = new ResolveAssemblyReference();

            t.BuildEngine = new MockEngine(_output);

            t.Assemblies = new ITaskItem[] { new TaskItem("mscorlib") };
            t.SearchPaths = new string[]
            {
                s_myVersionPocket20Path,
                s_myVersion20Path
            };

            Execute(t);

            Assert.Single(t.ResolvedFiles);
            Assert.Equal(Path.Combine(s_myVersionPocket20Path, "mscorlib.dll"), t.ResolvedFiles[0].ItemSpec);
        }

        /// <summary>
        /// Do the most basic AssemblyFoldersEx resolve.
        /// </summary>
        [WindowsOnlyFact]
        public void AssemblyFoldersExBasic()
        {
            ResolveAssemblyReference t = new ResolveAssemblyReference();

            t.BuildEngine = new MockEngine(_output);

            t.Assemblies = new ITaskItem[] { new TaskItem("MyGrid") };
            t.SearchPaths = DefaultPaths;

            Execute(t);

            Assert.Single(t.ResolvedFiles);
            Assert.Equal(@"C:\MyComponents\MyGrid.dll", t.ResolvedFiles[0].ItemSpec);
            t.ResolvedFiles[0].GetMetadata("ResolvedFrom").ShouldBe(@"{Registry:Software\Microsoft\.NetFramework,v2.0,AssemblyFoldersEx}", StringCompareShould.IgnoreCase);
        }

        /// <summary>
        /// Verify that higher alphabetical values for a component are chosen over lower alphabetic values of a component.
        /// </summary>
        [WindowsOnlyFact]
        public void AssemblyFoldersExVerifyComponentFolderSorting()
        {
            ResolveAssemblyReference t = new ResolveAssemblyReference();

            t.BuildEngine = new MockEngine(_output);

            t.Assemblies = new ITaskItem[] { new TaskItem("CustomComponent") };
            t.SearchPaths = DefaultPaths;

            Execute(t);

            Assert.Single(t.ResolvedFiles);
            Assert.Equal(@"C:\MyComponentsB\CustomComponent.dll", t.ResolvedFiles[0].ItemSpec);
            t.ResolvedFiles[0].GetMetadata("ResolvedFrom").ShouldBe(@"{Registry:Software\Microsoft\.NetFramework,v2.0,AssemblyFoldersEx}", StringCompareShould.IgnoreCase);
        }

        /// <summary>
        /// If the target framework version provided by the targets file doesn't begin
        /// with the letter "v", we should tolerate it and treat it as if it does.
        /// </summary>
        [WindowsOnlyFact]
        public void AssemblyFoldersExTargetFrameworkVersionDoesNotBeginWithV()
        {
            ResolveAssemblyReference t = new ResolveAssemblyReference();

            t.BuildEngine = new MockEngine(_output);

            t.Assemblies = new ITaskItem[] { new TaskItem("MyGrid") };
            t.SearchPaths = new string[] { @"{Registry:Software\Microsoft\.NetFramework,2.0,AssemblyFoldersEx}" };

            Execute(t);

            Assert.Single(t.ResolvedFiles);
            Assert.Equal(@"C:\MyComponents\MyGrid.dll", t.ResolvedFiles[0].ItemSpec);
            t.ResolvedFiles[0].GetMetadata("ResolvedFrom").ShouldBe(@"{Registry:Software\Microsoft\.NetFramework,2.0,AssemblyFoldersEx}", StringCompareShould.IgnoreCase);
        }

        /// <summary>
        /// The above but now requires us to make sure the processor architecture of what we are targeting matches what we are resolving.
        ///
        /// Target AMD64 and try to get an assembly out of the X86 directory.
        /// Expect it not to resolve and get a message on the console
        ///
        /// </summary>
        [WindowsOnlyFact]
        public void AssemblyFoldersExProcessorArchDoesNotMatch()
        {
            ResolveAssemblyReference t = new ResolveAssemblyReference();
            MockEngine mockEngine = new MockEngine(_output);
            t.BuildEngine = mockEngine;

            t.Assemblies = new ITaskItem[] { new TaskItem("A") };
            t.SearchPaths = new string[] { @"{Registry:Software\Regress714052,v2.0.0,X86}" };
            t.TargetProcessorArchitecture = "AMD64";
            Execute(t);

            Assert.Empty(t.ResolvedFiles);
            string message = ResourceUtilities.FormatResourceStringStripCodeAndKeyword("ResolveAssemblyReference.TargetedProcessorArchitectureDoesNotMatch", @"C:\Regress714052\X86\A.dll", "X86", "AMD64");
            mockEngine.AssertLogContains(message);
        }

        /// <summary>
        /// Regress DevDiv Bugs 714052.
        ///
        /// The above but now requires us to make sure the processor architecture of what we are targeting matches what we are resolving.
        ///
        /// Target MSIL and get an assembly out of the X86 directory.
        ///
        /// </summary>
        [WindowsOnlyFact]
        public void AssemblyFoldersExProcessorArchMSILX86()
        {
            ResolveAssemblyReference t = new ResolveAssemblyReference();
            MockEngine mockEngine = new MockEngine(_output);
            t.BuildEngine = mockEngine;

            t.Assemblies = new ITaskItem[] { new TaskItem("A") };
            t.SearchPaths = new string[] { @"{Registry:Software\Regress714052,v2.0.0,X86}" };
            t.TargetProcessorArchitecture = "MSIL";
            t.WarnOrErrorOnTargetArchitectureMismatch = "None";
            Execute(t);

            Assert.Single(t.ResolvedFiles);
            Assert.Equal(0, mockEngine.Warnings);
            Assert.Equal(0, mockEngine.Errors);
            t.ResolvedFiles[0].GetMetadata("ResolvedFrom").ShouldBe(@"{Registry:Software\Regress714052,v2.0.0,X86}", StringCompareShould.IgnoreCase);
        }

        /// <summary>
        /// Verify if there is a mismatch between what the project targets and the architecture of the resolved primary reference log a warning.
        /// </summary>
        [WindowsOnlyFact]
        public void VerifyProcessArchitectureMismatchWarning()
        {
            ResolveAssemblyReference t = new ResolveAssemblyReference();
            MockEngine mockEngine = new MockEngine(_output);
            t.BuildEngine = mockEngine;

            t.Assemblies = new ITaskItem[] { new TaskItem("A"), new TaskItem("B") };
            t.SearchPaths = new string[] { @"{Registry:Software\Regress714052,v2.0.0,X86}" };
            t.TargetProcessorArchitecture = "MSIL";
            t.WarnOrErrorOnTargetArchitectureMismatch = "Warning";
            Execute(t);

            Assert.Equal(2, t.ResolvedFiles.Length);
            Assert.Equal(2, mockEngine.Warnings);
            Assert.Equal(0, mockEngine.Errors);
            mockEngine.AssertLogContainsMessageFromResource(resourceDelegate, "ResolveAssemblyReference.MismatchBetweenTargetedAndReferencedArch", "MSIL", @"A", "X86");
            mockEngine.AssertLogContainsMessageFromResource(resourceDelegate, "ResolveAssemblyReference.MismatchBetweenTargetedAndReferencedArch", "MSIL", @"B", "X86");
            t.ResolvedFiles[0].GetMetadata("ResolvedFrom").ShouldBe(@"{Registry:Software\Regress714052,v2.0.0,X86}", StringCompareShould.IgnoreCase);
        }

        /// <summary>
        /// Verify if there is a mismatch between what the project targets and the architecture of the resolved primary reference log a warning.
        /// </summary>
        [WindowsOnlyFact]
        public void VerifyProcessArchitectureMismatchWarningDefault()
        {
            ResolveAssemblyReference t = new ResolveAssemblyReference();
            MockEngine mockEngine = new MockEngine(_output);
            t.BuildEngine = mockEngine;

            t.Assemblies = new ITaskItem[] { new TaskItem("A"), new TaskItem("B") };
            t.SearchPaths = new string[] { @"{Registry:Software\Regress714052,v2.0.0,X86}" };
            t.TargetProcessorArchitecture = "MSIL";
            Execute(t);

            Assert.Equal(2, t.ResolvedFiles.Length);
            Assert.Equal(2, mockEngine.Warnings);
            Assert.Equal(0, mockEngine.Errors);
            mockEngine.AssertLogContainsMessageFromResource(resourceDelegate, "ResolveAssemblyReference.MismatchBetweenTargetedAndReferencedArch", "MSIL", @"A", "X86");
            mockEngine.AssertLogContainsMessageFromResource(resourceDelegate, "ResolveAssemblyReference.MismatchBetweenTargetedAndReferencedArch", "MSIL", @"B", "X86");
            t.ResolvedFiles[0].GetMetadata("ResolvedFrom").ShouldBe(@"{Registry:Software\Regress714052,v2.0.0,X86}", StringCompareShould.IgnoreCase);
        }

        /// <summary>
        /// Verify if there is a mismatch between what the project targets and the architecture of the resolved primary reference log a error.
        /// </summary>
        [WindowsOnlyFact]
        public void VerifyProcessArchitectureMismatchError()
        {
            ResolveAssemblyReference t = new ResolveAssemblyReference();
            MockEngine mockEngine = new MockEngine(_output);
            t.BuildEngine = mockEngine;

            t.Assemblies = new ITaskItem[] { new TaskItem("A"), new TaskItem("B") };
            t.SearchPaths = new string[] { @"{Registry:Software\Regress714052,v2.0.0,X86}" };
            t.TargetProcessorArchitecture = "MSIL";
            t.WarnOrErrorOnTargetArchitectureMismatch = "Error";
            Execute(t);

            Assert.Equal(2, t.ResolvedFiles.Length);
            Assert.Equal(0, mockEngine.Warnings);
            Assert.Equal(2, mockEngine.Errors);
            mockEngine.AssertLogContainsMessageFromResource(resourceDelegate, "ResolveAssemblyReference.MismatchBetweenTargetedAndReferencedArch", "MSIL", @"A", "X86");
            mockEngine.AssertLogContainsMessageFromResource(resourceDelegate, "ResolveAssemblyReference.MismatchBetweenTargetedAndReferencedArch", "MSIL", @"B", "X86");
            t.ResolvedFiles[0].GetMetadata("ResolvedFrom").ShouldBe(@"{Registry:Software\Regress714052,v2.0.0,X86}", StringCompareShould.IgnoreCase);
        }

        /// <summary>
        /// The above but now requires us to make sure the processor architecture of what we are targeting matches what we are resolving.
        ///
        /// Target None and get an assembly out of the X86 directory.
        ///
        /// </summary>
        [WindowsOnlyFact]
        public void AssemblyFoldersExProcessorArchNoneX86()
        {
            ResolveAssemblyReference t = new ResolveAssemblyReference();
            MockEngine mockEngine = new MockEngine(_output);
            t.BuildEngine = mockEngine;

            t.Assemblies = new ITaskItem[] { new TaskItem("A") };
            t.SearchPaths = new string[] { @"{Registry:Software\Regress714052,v2.0.0,X86}" };
            t.TargetProcessorArchitecture = "NONE";
            Execute(t);

            Assert.Single(t.ResolvedFiles);
            t.ResolvedFiles[0].GetMetadata("ResolvedFrom").ShouldBe(@"{Registry:Software\Regress714052,v2.0.0,X86}", StringCompareShould.IgnoreCase);
        }

        /// <summary>
        /// If we are targeting NONE and there are two assemblies with the same name then we want to pick the first one rather than look for an assembly which
        /// has a MSIL architecture or a NONE architecture. NONE means you do not care what architecture is picked.
        /// </summary>
        [WindowsOnlyFact]
        public void AssemblyFoldersExProcessorArchNoneMix()
        {
            ResolveAssemblyReference t = new ResolveAssemblyReference();
            MockEngine mockEngine = new MockEngine(_output);
            t.BuildEngine = mockEngine;

            t.Assemblies = new ITaskItem[] { new TaskItem("A") };
            t.SearchPaths = new string[] { @"{Registry:Software\Regress714052,v2.0.0,MIX}" };
            t.TargetProcessorArchitecture = "NONE";
            t.WarnOrErrorOnTargetArchitectureMismatch = "Error";  // should not do anything
            Execute(t);

            Assert.Single(t.ResolvedFiles);
            Assert.Equal(0, mockEngine.Warnings);
            Assert.Equal(0, mockEngine.Errors);
            Assert.Equal(@"C:\Regress714052\Mix\a.winmd", t.ResolvedFiles[0].ItemSpec, true);
            t.ResolvedFiles[0].GetMetadata("ResolvedFrom").ShouldBe(@"{Registry:Software\Regress714052,v2.0.0,Mix}", StringCompareShould.IgnoreCase);
        }

        /// <summary>
        /// The above but now requires us to make sure the processor architecture of what we are targeting matches what we are resolving.
        ///
        /// Assume the folders are searched in the order  A and B.  A contains an x86 assembly and B contains an MSIL assembly.
        /// When targeting MSIL we want to return the MSIL assembly even if we find one in a previous folder first.
        /// Target MSIL and get an assembly out of the MSIL directory.
        ///
        /// </summary>
        [WindowsOnlyFact]
        public void AssemblyFoldersExProcessorArchMSILLastFolder()
        {
            ResolveAssemblyReference t = new ResolveAssemblyReference();
            MockEngine mockEngine = new MockEngine(_output);
            t.BuildEngine = mockEngine;

            t.Assemblies = new ITaskItem[] { new TaskItem("A") };
            t.SearchPaths = new string[] { @"{Registry:Software\Regress714052,v2.0.0,AssemblyFoldersEx}" };
            t.TargetProcessorArchitecture = "MSIL";
            Execute(t);

            Assert.Single(t.ResolvedFiles);
            Assert.Equal(@"C:\Regress714052\MSIL\A.dll", t.ResolvedFiles[0].ItemSpec);
            t.ResolvedFiles[0].GetMetadata("ResolvedFrom").ShouldBe(@"{Registry:Software\Regress714052,v2.0.0,AssemblyFoldersEX}", StringCompareShould.IgnoreCase);
        }

        /// <summary>
        /// The above but now requires us to make sure the processor architecture of what we are targeting matches what we are resolving.
        ///
        /// Assume the folders are searched in the order  A and B.  A contains an x86 assembly and B contains an MSIL assembly.
        /// When targeting None we want to return the MSIL assembly even if we find one in a previous folder first.
        /// Target None and get an assembly out of the MSIL directory.
        ///
        /// </summary>
        [WindowsOnlyFact]
        public void AssemblyFoldersExProcessorArchNoneLastFolder()
        {
            ResolveAssemblyReference t = new ResolveAssemblyReference();
            MockEngine mockEngine = new MockEngine(_output);
            t.BuildEngine = mockEngine;

            t.Assemblies = new ITaskItem[] { new TaskItem("A") };
            t.SearchPaths = new string[] { @"{Registry:Software\Regress714052,v2.0.0,AssemblyFoldersEx}" };
            t.TargetProcessorArchitecture = "None";
            Execute(t);

            Assert.Single(t.ResolvedFiles);
            Assert.Equal(@"C:\Regress714052\MSIL\A.dll", t.ResolvedFiles[0].ItemSpec);
            t.ResolvedFiles[0].GetMetadata("ResolvedFrom").ShouldBe(@"{Registry:Software\Regress714052,v2.0.0,AssemblyFoldersEX}", StringCompareShould.IgnoreCase);
        }
        /// <summary>
        /// The above but now requires us to make sure the processor architecture of what we are targeting matches what we are resolving.
        ///
        /// Assume the folders are searched in the order  A and B.  A contains an x86 assembly and B contains an MSIL assembly.
        /// When targeting X86 we want to return the MSIL assembly even if we find one in a previous folder first.
        /// Target MSIL and get an assembly out of the MSIL directory.
        ///
        /// </summary>
        [WindowsOnlyFact]
        public void AssemblyFoldersExProcessorArchX86FirstFolder()
        {
            ResolveAssemblyReference t = new ResolveAssemblyReference();
            MockEngine mockEngine = new MockEngine(_output);
            t.BuildEngine = mockEngine;

            t.Assemblies = new ITaskItem[] { new TaskItem("A") };
            t.SearchPaths = new string[] { @"{Registry:Software\Regress714052,v2.0.0,AssemblyFoldersEx}" };
            t.TargetProcessorArchitecture = "X86";
            Execute(t);

            Assert.Single(t.ResolvedFiles);
            Assert.Equal(@"C:\Regress714052\X86\A.dll", t.ResolvedFiles[0].ItemSpec);
            t.ResolvedFiles[0].GetMetadata("ResolvedFrom").ShouldBe(@"{Registry:Software\Regress714052,v2.0.0,AssemblyFoldersEX}", StringCompareShould.IgnoreCase);
        }

        /// <summary>
        /// The above but now requires us to make sure the processor architecture of what we are targeting matches what we are resolving.
        ///
        /// Target X86 and get an assembly out of the MSIL directory.
        ///
        /// </summary>
        [WindowsOnlyFact]
        public void AssemblyFoldersExProcessorArchX86MSIL()
        {
            ResolveAssemblyReference t = new ResolveAssemblyReference();
            MockEngine mockEngine = new MockEngine(_output);
            t.BuildEngine = mockEngine;

            t.Assemblies = new ITaskItem[] { new TaskItem("A") };
            t.SearchPaths = new string[] { @"{Registry:Software\Regress714052,v2.0.0,MSIL}" };
            t.TargetProcessorArchitecture = "X86";
            Execute(t);

            Assert.Single(t.ResolvedFiles);
            t.ResolvedFiles[0].GetMetadata("ResolvedFrom").ShouldBe(@"{Registry:Software\Regress714052,v2.0.0,MSIL}", StringCompareShould.IgnoreCase);
        }

        /// <summary>
        /// The above but now requires us to make sure the processor architecture of what we are targeting matches what we are resolving.
        ///
        /// Target X86 and get an assembly out of the None directory.
        ///
        /// </summary>
        [WindowsOnlyFact]
        public void AssemblyFoldersExProcessorArchX86None()
        {
            ResolveAssemblyReference t = new ResolveAssemblyReference();
            MockEngine mockEngine = new MockEngine(_output);
            t.BuildEngine = mockEngine;

            t.Assemblies = new ITaskItem[] { new TaskItem("A") };
            t.SearchPaths = new string[] { @"{Registry:Software\Regress714052,v2.0.0,None}" };
            t.TargetProcessorArchitecture = "X86";
            Execute(t);

            Assert.Single(t.ResolvedFiles);
            t.ResolvedFiles[0].GetMetadata("ResolvedFrom").ShouldBe(@"{Registry:Software\Regress714052,v2.0.0,None}", StringCompareShould.IgnoreCase);
        }

        /// <summary>
        /// The above but now requires us to make sure the processor architecture of what we are targeting matches what we are resolving.
        ///
        /// Target None and get an assembly out of the None directory.
        ///
        /// </summary>
        [WindowsOnlyFact]
        public void AssemblyFoldersExProcessorArchNoneNone()
        {
            ResolveAssemblyReference t = new ResolveAssemblyReference();
            MockEngine mockEngine = new MockEngine(_output);
            t.BuildEngine = mockEngine;

            t.Assemblies = new ITaskItem[] { new TaskItem("A") };
            t.SearchPaths = new string[] { @"{Registry:Software\Regress714052,v2.0.0,None}" };
            t.TargetProcessorArchitecture = "None";
            Execute(t);

            Assert.Single(t.ResolvedFiles);
            t.ResolvedFiles[0].GetMetadata("ResolvedFrom").ShouldBe(@"{Registry:Software\Regress714052,v2.0.0,None}", StringCompareShould.IgnoreCase);
        }
        /// <summary>
        /// The above but now requires us to make sure the processor architecture of what we are targeting matches what we are resolving.
        ///
        /// Target MSIL and get an assembly out of the None directory.
        ///
        /// </summary>
        [WindowsOnlyFact]
        public void AssemblyFoldersExProcessorArcMSILNone()
        {
            ResolveAssemblyReference t = new ResolveAssemblyReference();
            MockEngine mockEngine = new MockEngine(_output);
            t.BuildEngine = mockEngine;

            t.Assemblies = new ITaskItem[] { new TaskItem("A") };
            t.SearchPaths = new string[] { @"{Registry:Software\Regress714052,v2.0.0,None}" };
            t.TargetProcessorArchitecture = "MSIL";
            Execute(t);

            Assert.Single(t.ResolvedFiles);
            t.ResolvedFiles[0].GetMetadata("ResolvedFrom").ShouldBe(@"{Registry:Software\Regress714052,v2.0.0,None}", StringCompareShould.IgnoreCase);
        }
        /// <summary>
        /// The above but now requires us to make sure the processor architecture of what we are targeting matches what we are resolving.
        ///
        /// Target None and get an assembly out of the MSIL directory.
        ///
        /// </summary>
        [WindowsOnlyFact]
        public void AssemblyFoldersExProcessorArchNoneMSIL()
        {
            ResolveAssemblyReference t = new ResolveAssemblyReference();
            MockEngine mockEngine = new MockEngine(_output);
            t.BuildEngine = mockEngine;

            t.Assemblies = new ITaskItem[] { new TaskItem("A") };
            t.SearchPaths = new string[] { @"{Registry:Software\Regress714052,v2.0.0,MSIL}" };
            t.TargetProcessorArchitecture = "None";
            Execute(t);

            Assert.Single(t.ResolvedFiles);
            t.ResolvedFiles[0].GetMetadata("ResolvedFrom").ShouldBe(@"{Registry:Software\Regress714052,v2.0.0,MSIL}", StringCompareShould.IgnoreCase);
        }

        /// <summary>
        /// The above but now requires us to make sure the processor architecture of what we are targeting matches what we are resolving.
        ///
        /// Target MSIL and get an assembly out of the MSIL directory.
        ///
        /// </summary>
        [WindowsOnlyFact]
        public void AssemblyFoldersExProcessorArchMSILMSIL()
        {
            ResolveAssemblyReference t = new ResolveAssemblyReference();
            MockEngine mockEngine = new MockEngine(_output);
            t.BuildEngine = mockEngine;

            t.Assemblies = new ITaskItem[] { new TaskItem("A") };
            t.SearchPaths = new string[] { @"{Registry:Software\Regress714052,v2.0.0,MSIL}" };
            t.TargetProcessorArchitecture = "MSIL";
            Execute(t);

            Assert.Single(t.ResolvedFiles);
            t.ResolvedFiles[0].GetMetadata("ResolvedFrom").ShouldBe(@"{Registry:Software\Regress714052,v2.0.0,MSIL}", StringCompareShould.IgnoreCase);
        }

        /// <summary>
        /// The above but now requires us to make sure the processor architecture of what we are targeting matches what we are resolving.
        ///
        /// Target X86 and get an assembly out of the X86 directory.
        ///
        /// </summary>
        [WindowsOnlyFact]
        public void AssemblyFoldersExProcessorArchMatches()
        {
            ResolveAssemblyReference t = new ResolveAssemblyReference();

            t.BuildEngine = new MockEngine(_output);

            t.Assemblies = new ITaskItem[] { new TaskItem("A") };
            t.SearchPaths = new string[] { @"{Registry:Software\Regress714052,v2.0.0,X86}" };
            t.TargetProcessorArchitecture = "X86";
            Execute(t);

            Assert.Single(t.ResolvedFiles);
            Assert.Equal(@"C:\Regress714052\X86\A.dll", t.ResolvedFiles[0].ItemSpec);
            t.ResolvedFiles[0].GetMetadata("ResolvedFrom").ShouldBe(@"{Registry:Software\Regress714052,v2.0.0,X86}", StringCompareShould.IgnoreCase);
        }

        /// <summary>
        /// If the target framework version specified in the registry search path
        /// provided by the targets file has some bogus value, we should just ignore it.
        ///
        /// This means if there are remaining search paths to inspect, we should
        /// carry on and inspect those.
        /// </summary>
        [WindowsOnlyFact]
        public void AssemblyFoldersExTargetFrameworkVersionBogusValue()
        {
            ResolveAssemblyReference t = new ResolveAssemblyReference();

            t.BuildEngine = new MockEngine(_output);

            ITaskItem assemblyToResolve = new TaskItem("MyGrid");
            assemblyToResolve.SetMetadata("HintPath", @"C:\MyComponents\MyGrid.dll");
            t.Assemblies = new ITaskItem[] { assemblyToResolve };
            t.SearchPaths = new string[] { @"{Registry:Software\Microsoft\.NetFramework,x.y.z,AssemblyFoldersEx}", "{HintPathFromItem}" };

            Execute(t);

            Assert.Single(t.ResolvedFiles);
            Assert.Equal("{HintPathFromItem}", t.ResolvedFiles[0].GetMetadata("ResolvedFrom")); // "Assembly should have been resolved from HintPathFromItem!"
        }

        /// <summary>
        /// Tolerate keys like v2.0.x86chk.
        /// </summary>
        [WindowsOnlyFact]
        public void Regress357227_AssemblyFoldersExAgainstRawDrop()
        {
            ResolveAssemblyReference t = new ResolveAssemblyReference();

            t.BuildEngine = new MockEngine(_output);

            t.Assemblies = new ITaskItem[] { new TaskItem("MyRawDropControl") };
            t.SearchPaths = DefaultPaths;

            Execute(t);

            Assert.Single(t.ResolvedFiles);
            Assert.Equal(@"C:\MyRawDropControls\MyRawDropControl.dll", t.ResolvedFiles[0].ItemSpec);
            t.ResolvedFiles[0].GetMetadata("ResolvedFrom").ShouldBe(@"{Registry:Software\Microsoft\.NetFramework,v2.0,AssemblyFoldersEx}", StringCompareShould.IgnoreCase);
        }

        /// <summary>
        /// Matches that exist only in the HKLM hive.
        /// </summary>
        [WindowsOnlyFact]
        public void AssemblyFoldersExHKLM()
        {
            ResolveAssemblyReference t = new ResolveAssemblyReference();

            t.BuildEngine = new MockEngine(_output);

            t.Assemblies = new ITaskItem[] { new TaskItem("MyHKLMControl") };
            t.SearchPaths = DefaultPaths;

            Execute(t);

            Assert.Single(t.ResolvedFiles);
            Assert.Equal(@"C:\MyComponents\HKLM Components\MyHKLMControl.dll", t.ResolvedFiles[0].ItemSpec);
        }

        /// <summary>
        /// Matches that exist in both HKLM and HKCU should favor HKCU
        /// </summary>
        [WindowsOnlyFact]
        public void AssemblyFoldersExHKCUTrumpsHKLM()
        {
            // This WriteLine is a hack.  On a slow machine, the Tasks unittest fails because remoting
            // times out the object used for remoting console writes.  Adding a write in the middle of
            // keeps remoting from timing out the object.
            Console.WriteLine("Performing AssemblyFoldersExHKCUTrumpsHKLM() test");

            ResolveAssemblyReference t = new ResolveAssemblyReference();

            t.BuildEngine = new MockEngine(_output);

            t.Assemblies = new ITaskItem[] { new TaskItem("MyHKLMandHKCUControl") };
            t.SearchPaths = DefaultPaths;

            Execute(t);

            Assert.Single(t.ResolvedFiles);
            Assert.Equal(@"C:\MyComponents\HKCU Components\MyHKLMandHKCUControl.dll", t.ResolvedFiles[0].ItemSpec);
        }

        /// <summary>
        /// When matches that have v3.0 (future) and v2.0 (current) versions, the 2.0 version wins.
        /// </summary>
        [WindowsOnlyFact]
        public void AssemblyFoldersExFutureTargetNDPVersionsDontMatch()
        {
            ResolveAssemblyReference t = new ResolveAssemblyReference();

            t.BuildEngine = new MockEngine(_output);

            t.Assemblies = new ITaskItem[] { new TaskItem("MyControlWithFutureTargetNDPVersion") };
            t.SearchPaths = DefaultPaths;

            Execute(t);

            Assert.Single(t.ResolvedFiles);
            Assert.Equal(Path.Combine(s_myComponentsV20Path, "MyControlWithFutureTargetNDPVersion.dll"), t.ResolvedFiles[0].ItemSpec);
        }

        /// <summary>
        /// If there is no v2.0 (current target NDP) match, then v1.0 should match.
        /// </summary>
        [WindowsOnlyFact]
        public void AssemblyFoldersExMatchBackVersion()
        {
            ResolveAssemblyReference t = new ResolveAssemblyReference();

            t.BuildEngine = new MockEngine(_output);

            t.Assemblies = new ITaskItem[] { new TaskItem("MyNDP1Control") };
            t.SearchPaths = DefaultPaths;

            Execute(t);

            Assert.Single(t.ResolvedFiles);
            Assert.Equal(Path.Combine(s_myComponentsV10Path, "MyNDP1Control.dll"), t.ResolvedFiles[0].ItemSpec);
        }

        /// <summary>
        /// If there is a 2.0 and a 1.0 then match 2.0.
        /// </summary>
        [WindowsOnlyFact]
        public void AssemblyFoldersExCurrentTargetVersionTrumpsPastTargetVersion()
        {
            ResolveAssemblyReference t = new ResolveAssemblyReference();

            t.BuildEngine = new MockEngine(_output);

            t.Assemblies = new ITaskItem[] { new TaskItem("MyControlWithPastTargetNDPVersion") };
            t.SearchPaths = DefaultPaths;

            Execute(t);

            Assert.Single(t.ResolvedFiles);
            Assert.Equal(Path.Combine(s_myComponentsV20Path, "MyControlWithPastTargetNDPVersion.dll"), t.ResolvedFiles[0].ItemSpec);
        }

        /// <summary>
        /// If a control has a service pack then that wins over the control itself
        /// </summary>
        [WindowsOnlyFact]
        public void AssemblyFoldersExServicePackTrumpsBaseVersion()
        {
            ResolveAssemblyReference t = new ResolveAssemblyReference();

            t.BuildEngine = new MockEngine(_output);

            t.Assemblies = new ITaskItem[] { new TaskItem("MyControlWithServicePack") };
            t.SearchPaths = DefaultPaths;

            Execute(t);

            Assert.Single(t.ResolvedFiles);
            Assert.Equal(@"C:\MyComponentServicePack2\MyControlWithServicePack.dll", t.ResolvedFiles[0].ItemSpec);
        }

        /// <summary>
        /// Conditions (OSVersion/Platform) can be passed in SearchPaths to filter the result.
        /// Test MaxOSVersion condition
        /// </summary>
        [WindowsOnlyFact]
        public void AssemblyFoldersExConditionFilterMaxOS()
        {
            // This WriteLine is a hack.  On a slow machine, the Tasks unittest fails because remoting
            // times out the object used for remoting console writes.  Adding a write in the middle of
            // keeps remoting from timing out the object.
            Console.WriteLine("Performing AssemblyFoldersExConditionFilterMaxOS() test");

            ResolveAssemblyReference t = new ResolveAssemblyReference();

            t.BuildEngine = new MockEngine(_output);

            t.Assemblies = new ITaskItem[] { new TaskItem("MyDeviceControlAssembly") };
            t.SearchPaths = new string[]
            {
                "{RawFileName}",
                "{CandidateAssemblyFiles}",
                s_myProjectPath,
                s_myVersion20Path,
                @"{Registry:Software\Microsoft\.NETCompactFramework,v2.0,PocketPC\AssemblyFoldersEx,OSVersion=4.0.0:Platform=3C41C503-53EF-4c2a-8DD4-A8217CAD115E}",
                "{AssemblyFolders}",
                "{HintPathFromItem}"
            };

            SetupAssemblyFoldersExTestConditionRegistryKey();

            try
            {
                Execute(t);
            }
            finally
            {
                RemoveAssemblyFoldersExTestConditionRegistryKey();
            }

            Assert.Single(t.ResolvedFiles);
            Assert.Equal(@"C:\V1ControlSP1\MyDeviceControlAssembly.dll", t.ResolvedFiles[0].ItemSpec);
        }

        /// <summary>
        /// Conditions (OSVersion/Platform) can be passed in SearchPaths to filter the result.
        /// Test MinOSVersion condition
        /// </summary>
        [WindowsOnlyFact]
        public void AssemblyFoldersExConditionFilterMinOS()
        {
            ResolveAssemblyReference t = new ResolveAssemblyReference();

            t.BuildEngine = new MockEngine(_output);

            t.Assemblies = new ITaskItem[] { new TaskItem("MyDeviceControlAssembly") };
            t.SearchPaths = new string[]
            {
                "{RawFileName}",
                "{CandidateAssemblyFiles}",
                s_myProjectPath,
                s_myVersion20Path,
                @"{Registry:Software\Microsoft\.NETCompactFramework,v2.0,PocketPC\AssemblyFoldersEx,OSVersion=5.1.0:Platform=3C41C503-53EF-4c2a-8DD4-A8217CAD115E}",
                "{AssemblyFolders}",
                "{HintPathFromItem}"
            };

            SetupAssemblyFoldersExTestConditionRegistryKey();

            try
            {
                Execute(t);
            }
            finally
            {
                RemoveAssemblyFoldersExTestConditionRegistryKey();
            }

            Assert.Single(t.ResolvedFiles);
            Assert.Equal(@"C:\V1Control\MyDeviceControlAssembly.dll", t.ResolvedFiles[0].ItemSpec);
        }

#if FEATURE_WIN32_REGISTRY
        [Fact]
        public void GatherVersions10DotNet()
        {
            List<ExtensionFoldersRegistryKey> returnedVersions = AssemblyFoldersEx.GatherVersionStrings("v1.0", s_assemblyFolderExTestVersions);

            Assert.NotNull(returnedVersions);
            Assert.Equal(3, returnedVersions.Count);
            Assert.Equal("v1.0", (string)returnedVersions[0].RegistryKey);
            Assert.Equal("v1", (string)returnedVersions[1].RegistryKey);
            Assert.Equal("v00001.0", (string)returnedVersions[2].RegistryKey);
        }

        [Fact]
        public void GatherVersions20DotNet()
        {
            List<ExtensionFoldersRegistryKey> returnedVersions = AssemblyFoldersEx.GatherVersionStrings("v2.0", s_assemblyFolderExTestVersions);

            Assert.NotNull(returnedVersions);
            Assert.Equal(4, returnedVersions.Count);
            Assert.Equal("v2.0.50727", (string)returnedVersions[0].RegistryKey);
            Assert.Equal("v1.0", (string)returnedVersions[1].RegistryKey);
            Assert.Equal("v1", (string)returnedVersions[2].RegistryKey);
            Assert.Equal("v00001.0", (string)returnedVersions[3].RegistryKey);
        }

        [Fact]
        public void GatherVersions30DotNet()
        {
            List<ExtensionFoldersRegistryKey> returnedVersions = AssemblyFoldersEx.GatherVersionStrings("v3.0", s_assemblyFolderExTestVersions);

            Assert.NotNull(returnedVersions);
            Assert.Equal(7, returnedVersions.Count);

            Assert.Equal("v3.0", (string)returnedVersions[0].RegistryKey);
            Assert.Equal("v2.0.50727", (string)returnedVersions[1].RegistryKey);
            Assert.Equal("v1.0", (string)returnedVersions[2].RegistryKey);
            Assert.Equal("v1", (string)returnedVersions[3].RegistryKey);
            Assert.Equal("v00001.0", (string)returnedVersions[4].RegistryKey);
            Assert.Equal("v3.0SP1", (string)returnedVersions[5].RegistryKey);
            Assert.Equal("v3.0 BAZ", (string)returnedVersions[6].RegistryKey);
        }

        [Fact]
        public void GatherVersionsVDotNet()
        {
            List<ExtensionFoldersRegistryKey> returnedVersions = AssemblyFoldersEx.GatherVersionStrings("v", s_assemblyFolderExTestVersions);

            Assert.NotNull(returnedVersions);
            Assert.Equal(27, returnedVersions.Count);

            Assert.Equal("v5.0", (string)returnedVersions[0].RegistryKey);
            Assert.Equal("v5", (string)returnedVersions[1].RegistryKey);
            Assert.Equal("v4.0001.0", (string)returnedVersions[2].RegistryKey);
            Assert.Equal("v4.1", (string)returnedVersions[3].RegistryKey);
            Assert.Equal("v4.0.255.87", (string)returnedVersions[4].RegistryKey);
            Assert.Equal("v4.0.255", (string)returnedVersions[5].RegistryKey);
            Assert.Equal("v4.0.0000", (string)returnedVersions[6].RegistryKey);
            Assert.Equal("v4.0.9999", (string)returnedVersions[7].RegistryKey);
            Assert.Equal("v4.0.2116.87", (string)returnedVersions[8].RegistryKey);
            Assert.Equal("v4.0.2116", (string)returnedVersions[9].RegistryKey);
            Assert.Equal("v4.0", (string)returnedVersions[10].RegistryKey);
            Assert.Equal("v3.5", (string)returnedVersions[11].RegistryKey);
            Assert.Equal("v3.0", (string)returnedVersions[12].RegistryKey);
            Assert.Equal("v2.0.50727", (string)returnedVersions[13].RegistryKey);
            Assert.Equal("v1.0", (string)returnedVersions[14].RegistryKey);
            Assert.Equal("v1", (string)returnedVersions[15].RegistryKey);
            Assert.Equal("v00001.0", (string)returnedVersions[16].RegistryKey);
            Assert.Equal("v3.0SP1", (string)returnedVersions[17].RegistryKey);
            Assert.Equal("v3.0 BAZ", (string)returnedVersions[18].RegistryKey);
            Assert.Equal("v3.5.0.x86chk", (string)returnedVersions[19].RegistryKey);
            Assert.Equal("v3.5.1.x86chk", (string)returnedVersions[20].RegistryKey);
            Assert.Equal("v3.5.256.x86chk", (string)returnedVersions[21].RegistryKey);
            Assert.Equal("v", (string)returnedVersions[22].RegistryKey);
            Assert.Equal("V3.5.0.0.0", (string)returnedVersions[23].RegistryKey);
            Assert.Equal("V3..", (string)returnedVersions[24].RegistryKey);
            Assert.Equal("V-1", (string)returnedVersions[25].RegistryKey);
            Assert.Equal("v9999999999999999", (string)returnedVersions[26].RegistryKey, true);
        }

        [Fact]
        public void GatherVersions35DotNet()
        {
            List<ExtensionFoldersRegistryKey> returnedVersions = AssemblyFoldersEx.GatherVersionStrings("v3.5", s_assemblyFolderExTestVersions);

            Assert.NotNull(returnedVersions);
            Assert.Equal(10, returnedVersions.Count);
            Assert.Equal("v3.5", (string)returnedVersions[0].RegistryKey);
            Assert.Equal("v3.0", (string)returnedVersions[1].RegistryKey);
            Assert.Equal("v2.0.50727", (string)returnedVersions[2].RegistryKey);
            Assert.Equal("v1.0", (string)returnedVersions[3].RegistryKey);
            Assert.Equal("v1", (string)returnedVersions[4].RegistryKey);
            Assert.Equal("v00001.0", (string)returnedVersions[5].RegistryKey);
            Assert.Equal("v3.5.0.x86chk", (string)returnedVersions[6].RegistryKey);
            Assert.Equal("v3.5.1.x86chk", (string)returnedVersions[7].RegistryKey);
            Assert.Equal("v3.5.256.x86chk", (string)returnedVersions[8].RegistryKey);
            Assert.Equal("V3.5.0.0.0", (string)returnedVersions[9].RegistryKey);
        }

        [Fact]
        public void GatherVersions40DotNet()
        {
            List<ExtensionFoldersRegistryKey> returnedVersions = AssemblyFoldersEx.GatherVersionStrings("v4.0", s_assemblyFolderExTestVersions);

            Assert.NotNull(returnedVersions);
            Assert.Equal(10, returnedVersions.Count);
            Assert.Equal("v4.0.9999", (string)returnedVersions[0].RegistryKey);
            Assert.Equal("v4.0.2116.87", (string)returnedVersions[1].RegistryKey);
            Assert.Equal("v4.0.2116", (string)returnedVersions[2].RegistryKey);
            Assert.Equal("v4.0", (string)returnedVersions[3].RegistryKey);
            Assert.Equal("v3.5", (string)returnedVersions[4].RegistryKey);
            Assert.Equal("v3.0", (string)returnedVersions[5].RegistryKey);
            Assert.Equal("v2.0.50727", (string)returnedVersions[6].RegistryKey);
            Assert.Equal("v1.0", (string)returnedVersions[7].RegistryKey);
            Assert.Equal("v1", (string)returnedVersions[8].RegistryKey);
            Assert.Equal("v00001.0", (string)returnedVersions[9].RegistryKey);
        }

        [Fact]
        public void GatherVersions400DotNet()
        {
            List<ExtensionFoldersRegistryKey> returnedVersions = AssemblyFoldersEx.GatherVersionStrings("v4.0.0", s_assemblyFolderExTestVersions);

            Assert.NotNull(returnedVersions);
            Assert.Equal(11, returnedVersions.Count);
            Assert.Equal("v4.0.0000", (string)returnedVersions[0].RegistryKey);
            Assert.Equal("v4.0.9999", (string)returnedVersions[1].RegistryKey);
            Assert.Equal("v4.0.2116.87", (string)returnedVersions[2].RegistryKey);
            Assert.Equal("v4.0.2116", (string)returnedVersions[3].RegistryKey);
            Assert.Equal("v4.0", (string)returnedVersions[4].RegistryKey);
            Assert.Equal("v3.5", (string)returnedVersions[5].RegistryKey);
            Assert.Equal("v3.0", (string)returnedVersions[6].RegistryKey);
            Assert.Equal("v2.0.50727", (string)returnedVersions[7].RegistryKey);
            Assert.Equal("v1.0", (string)returnedVersions[8].RegistryKey);
            Assert.Equal("v1", (string)returnedVersions[9].RegistryKey);
            Assert.Equal("v00001.0", (string)returnedVersions[10].RegistryKey);
        }

        [Fact]
        public void GatherVersions41DotNet()
        {
            List<ExtensionFoldersRegistryKey> returnedVersions = AssemblyFoldersEx.GatherVersionStrings("v4.1", s_assemblyFolderExTestVersions);

            Assert.NotNull(returnedVersions);
            Assert.Equal(14, returnedVersions.Count);

            Assert.Equal("v4.1", (string)returnedVersions[0].RegistryKey);
            Assert.Equal("v4.0.255.87", (string)returnedVersions[1].RegistryKey);
            Assert.Equal("v4.0.255", (string)returnedVersions[2].RegistryKey);
            Assert.Equal("v4.0.0000", (string)returnedVersions[3].RegistryKey);
            Assert.Equal("v4.0.9999", (string)returnedVersions[4].RegistryKey);
            Assert.Equal("v4.0.2116.87", (string)returnedVersions[5].RegistryKey);
            Assert.Equal("v4.0.2116", (string)returnedVersions[6].RegistryKey);
            Assert.Equal("v4.0", (string)returnedVersions[7].RegistryKey);
            Assert.Equal("v3.5", (string)returnedVersions[8].RegistryKey);
            Assert.Equal("v3.0", (string)returnedVersions[9].RegistryKey);
            Assert.Equal("v2.0.50727", (string)returnedVersions[10].RegistryKey);
            Assert.Equal("v1.0", (string)returnedVersions[11].RegistryKey);
            Assert.Equal("v1", (string)returnedVersions[12].RegistryKey);
            Assert.Equal("v00001.0", (string)returnedVersions[13].RegistryKey);
        }

        [Fact]
        public void GatherVersions410DotNet()
        {
            List<ExtensionFoldersRegistryKey> returnedVersions = AssemblyFoldersEx.GatherVersionStrings("v4.1.0", s_assemblyFolderExTestVersions);

            Assert.NotNull(returnedVersions);
            Assert.Equal(15, returnedVersions.Count);

            Assert.Equal("v4.0001.0", (string)returnedVersions[0].RegistryKey);
            Assert.Equal("v4.1", (string)returnedVersions[1].RegistryKey);
            Assert.Equal("v4.0.255.87", (string)returnedVersions[2].RegistryKey);
            Assert.Equal("v4.0.255", (string)returnedVersions[3].RegistryKey);
            Assert.Equal("v4.0.0000", (string)returnedVersions[4].RegistryKey);
            Assert.Equal("v4.0.9999", (string)returnedVersions[5].RegistryKey);
            Assert.Equal("v4.0.2116.87", (string)returnedVersions[6].RegistryKey);
            Assert.Equal("v4.0.2116", (string)returnedVersions[7].RegistryKey);
            Assert.Equal("v4.0", (string)returnedVersions[8].RegistryKey);
            Assert.Equal("v3.5", (string)returnedVersions[9].RegistryKey);
            Assert.Equal("v3.0", (string)returnedVersions[10].RegistryKey);
            Assert.Equal("v2.0.50727", (string)returnedVersions[11].RegistryKey);
            Assert.Equal("v1.0", (string)returnedVersions[12].RegistryKey);
            Assert.Equal("v1", (string)returnedVersions[13].RegistryKey);
            Assert.Equal("v00001.0", (string)returnedVersions[14].RegistryKey);
        }

        [Fact]
        public void GatherVersions40255DotNet()
        {
            List<ExtensionFoldersRegistryKey> returnedVersions = AssemblyFoldersEx.GatherVersionStrings("v4.0.255", s_assemblyFolderExTestVersions);

            Assert.NotNull(returnedVersions);
            Assert.Equal(13, returnedVersions.Count);
            Assert.Equal("v4.0.255.87", (string)returnedVersions[0].RegistryKey);
            Assert.Equal("v4.0.255", (string)returnedVersions[1].RegistryKey);
            Assert.Equal("v4.0.0000", (string)returnedVersions[2].RegistryKey);
            Assert.Equal("v4.0.9999", (string)returnedVersions[3].RegistryKey);
            Assert.Equal("v4.0.2116.87", (string)returnedVersions[4].RegistryKey);
            Assert.Equal("v4.0.2116", (string)returnedVersions[5].RegistryKey);
            Assert.Equal("v4.0", (string)returnedVersions[6].RegistryKey);
            Assert.Equal("v3.5", (string)returnedVersions[7].RegistryKey);
            Assert.Equal("v3.0", (string)returnedVersions[8].RegistryKey);
            Assert.Equal("v2.0.50727", (string)returnedVersions[9].RegistryKey);
            Assert.Equal("v1.0", (string)returnedVersions[10].RegistryKey);
            Assert.Equal("v1", (string)returnedVersions[11].RegistryKey);
            Assert.Equal("v00001.0", (string)returnedVersions[12].RegistryKey);
        }

        [Fact]
        public void GatherVersions5DotNet()
        {
            List<ExtensionFoldersRegistryKey> returnedVersions = AssemblyFoldersEx.GatherVersionStrings("v5.0", s_assemblyFolderExTestVersions);

            Assert.NotNull(returnedVersions);
            Assert.Equal(17, returnedVersions.Count);

            Assert.Equal("v5.0", (string)returnedVersions[0].RegistryKey);
            Assert.Equal("v5", (string)returnedVersions[1].RegistryKey);
            Assert.Equal("v4.0001.0", (string)returnedVersions[2].RegistryKey);
            Assert.Equal("v4.1", (string)returnedVersions[3].RegistryKey);
            Assert.Equal("v4.0.255.87", (string)returnedVersions[4].RegistryKey);
            Assert.Equal("v4.0.255", (string)returnedVersions[5].RegistryKey);
            Assert.Equal("v4.0.0000", (string)returnedVersions[6].RegistryKey);
            Assert.Equal("v4.0.9999", (string)returnedVersions[7].RegistryKey);
            Assert.Equal("v4.0.2116.87", (string)returnedVersions[8].RegistryKey);
            Assert.Equal("v4.0.2116", (string)returnedVersions[9].RegistryKey);
            Assert.Equal("v4.0", (string)returnedVersions[10].RegistryKey);
            Assert.Equal("v3.5", (string)returnedVersions[11].RegistryKey);
            Assert.Equal("v3.0", (string)returnedVersions[12].RegistryKey);
            Assert.Equal("v2.0.50727", (string)returnedVersions[13].RegistryKey);
            Assert.Equal("v1.0", (string)returnedVersions[14].RegistryKey);
            Assert.Equal("v1", (string)returnedVersions[15].RegistryKey);
            Assert.Equal("v00001.0", (string)returnedVersions[16].RegistryKey);
        }

        [Fact]
        public void GatherVersionsv5DotNet()
        {
            List<ExtensionFoldersRegistryKey> returnedVersions = AssemblyFoldersEx.GatherVersionStrings("v5", s_assemblyFolderExTestVersions);

            Assert.NotNull(returnedVersions);
            Assert.Equal(17, returnedVersions.Count);

            Assert.Equal("v5.0", (string)returnedVersions[0].RegistryKey);
            Assert.Equal("v5", (string)returnedVersions[1].RegistryKey);
            Assert.Equal("v4.0001.0", (string)returnedVersions[2].RegistryKey);
            Assert.Equal("v4.1", (string)returnedVersions[3].RegistryKey);
            Assert.Equal("v4.0.255.87", (string)returnedVersions[4].RegistryKey);
            Assert.Equal("v4.0.255", (string)returnedVersions[5].RegistryKey);
            Assert.Equal("v4.0.0000", (string)returnedVersions[6].RegistryKey);
            Assert.Equal("v4.0.9999", (string)returnedVersions[7].RegistryKey);
            Assert.Equal("v4.0.2116.87", (string)returnedVersions[8].RegistryKey);
            Assert.Equal("v4.0.2116", (string)returnedVersions[9].RegistryKey);
            Assert.Equal("v4.0", (string)returnedVersions[10].RegistryKey);
            Assert.Equal("v3.5", (string)returnedVersions[11].RegistryKey);
            Assert.Equal("v3.0", (string)returnedVersions[12].RegistryKey);
            Assert.Equal("v2.0.50727", (string)returnedVersions[13].RegistryKey);
            Assert.Equal("v1.0", (string)returnedVersions[14].RegistryKey);
            Assert.Equal("v1", (string)returnedVersions[15].RegistryKey);
            Assert.Equal("v00001.0", (string)returnedVersions[16].RegistryKey);
        }

        [Fact]
        public void GatherVersions35x86chkDotNet()
        {
            List<ExtensionFoldersRegistryKey> returnedVersions = AssemblyFoldersEx.GatherVersionStrings("v3.5.0.x86chk", s_assemblyFolderExTestVersions);

            Assert.NotNull(returnedVersions);
            Assert.Single(returnedVersions);

            Assert.Equal("v3.5.0.x86chk", (string)returnedVersions[0].RegistryKey);
        }
#endif

        /// <summary>
        /// Conditions (OSVersion/Platform) can be passed in SearchPaths to filter the result.
        /// Test Platform condition
        /// </summary>
        [WindowsOnlyFact]
        public void AssemblyFoldersExConditionFilterPlatform()
        {
            ResolveAssemblyReference t = new ResolveAssemblyReference();

            t.BuildEngine = new MockEngine(_output);

            t.Assemblies = new ITaskItem[] { new TaskItem("MyDeviceControlAssembly") };
            t.SearchPaths = new string[]
            {
                "{RawFileName}",
                "{CandidateAssemblyFiles}",
                s_myProjectPath,
                s_myVersion20Path,
                @"{Registry:Software\Microsoft\.NETCompactFramework,v2.0,PocketPC\AssemblyFoldersEx,Platform=3C41C503-X-4c2a-8DD4-A8217CAD115E}",
                "{AssemblyFolders}",
                "{HintPathFromItem}"
            };

            SetupAssemblyFoldersExTestConditionRegistryKey();

            try
            {
                Execute(t);
            }
            finally
            {
                RemoveAssemblyFoldersExTestConditionRegistryKey();
            }

            Assert.Single(t.ResolvedFiles);
            Assert.Equal(@"C:\V1Control\MyDeviceControlAssembly.dll", t.ResolvedFiles[0].ItemSpec);
        }

        private void SetupAssemblyFoldersExTestConditionRegistryKey()
        {
            // Setup the following registry keys:
            //  HKCU\SOFTWARE\Microsoft\.NETCompactFramework\v2.0.3600\PocketPC\AssemblyFoldersEx\AFETestDeviceControl
            //          @c:\V1Control
            //          @MinOSVersion=5.0.0
            //  HKCU\SOFTWARE\Microsoft\.NETCompactFramework\v2.0.3600\PocketPC\AssemblyFoldersEx\AFETestDeviceControl\1234
            //          @c:\V1ControlSP1
            //          @MinOSVersion=4.0.0
            //          @MaxOSVersion=4.1.0
            //          @Platform=4118C335-430C-497f-BE48-11C3316B135E;3C41C503-53EF-4c2a-8DD4-A8217CAD115E

            RegistryKey baseKey = Registry.CurrentUser;
            RegistryKey folderKey = baseKey.CreateSubKey(@"SOFTWARE\Microsoft\.NETCompactFramework\v2.0.3600\PocketPC\AssemblyFoldersEx\AFETestDeviceControl");
            folderKey.SetValue("", @"C:\V1Control");
            folderKey.SetValue("MinOSVersion", "5.0.0");

            RegistryKey servicePackKey = baseKey.CreateSubKey(@"SOFTWARE\Microsoft\.NETCompactFramework\v2.0.3600\PocketPC\AssemblyFoldersEx\AFETestDeviceControl\1234");
            servicePackKey.SetValue("", @"C:\V1ControlSP1");
            servicePackKey.SetValue("MinOSVersion", "4.0.0");

            servicePackKey.SetValue("MaxOSVersion", "4.1.0");
            servicePackKey.SetValue("Platform", "4118C335-430C-497f-BE48-11C3316B135E;3C41C503-53EF-4c2a-8DD4-A8217CAD115E");
        }

        private void RemoveAssemblyFoldersExTestConditionRegistryKey()
        {
            RegistryKey baseKey = Registry.CurrentUser;
            try
            {
                baseKey.DeleteSubKeyTree(@"SOFTWARE\Microsoft\.NETCompactFramework\v2.0.3600\PocketPC\AssemblyFoldersEx\AFETestDeviceControl");
            }
            catch (Exception)
            {
            }
        }

        /// <summary>
        /// CandidateAssemblyFiles are extra files passed in through the CandidateAssemblyFiles
        /// that should be considered for matching when search paths contains {CandidateAssemblyFiles}
        /// </summary>
        [Fact]
        public void CandidateAssemblyFiles()
        {
            ResolveAssemblyReference t = new ResolveAssemblyReference();

            t.BuildEngine = new MockEngine(_output);

            t.Assemblies = new ITaskItem[] { new TaskItem("System.XML") };
            t.SearchPaths = new string[] { "{CandidateAssemblyFiles}" };
            t.CandidateAssemblyFiles = new string[] { Path.Combine(s_myVersion20Path, "System.Xml.dll") };

            Execute(t);

            Assert.Single(t.ResolvedFiles);
            Assert.Equal(Path.Combine(s_myVersion20Path, "System.Xml.dll"), t.ResolvedFiles[0].ItemSpec);
        }

        /// <summary>
        /// Make sure three part version numbers put on the required target framework do not cause a problem.
        /// </summary>
        [Fact]
        public void ThreePartVersionNumberRequiredFrameworkHigherThanTargetFramework()
        {
            ResolveAssemblyReference t = new ResolveAssemblyReference();

            t.BuildEngine = new MockEngine(_output);
            TaskItem item = new TaskItem("System.XML");
            item.SetMetadata("RequiredTargetFramework", "v4.0.255");
            t.Assemblies = new ITaskItem[] { item };
            t.SearchPaths = new string[] { "{CandidateAssemblyFiles}" };
            t.CandidateAssemblyFiles = new string[] { Path.Combine(s_myVersion20Path, "System.Xml.dll") };
            t.TargetFrameworkVersion = "v4.0";
            Execute(t);

            Assert.Empty(t.ResolvedFiles);
        }

        /// <summary>
        /// Make sure three part version numbers put on the required target framework do not cause a problem.
        /// </summary>
        [Fact]
        public void ThreePartVersionNumberRequiredFrameworkLowerThanTargetFramework()
        {
            ResolveAssemblyReference t = new ResolveAssemblyReference();

            t.BuildEngine = new MockEngine(_output);
            TaskItem item = new TaskItem("System.XML");
            item.SetMetadata("RequiredTargetFramework", "v4.0.255");
            t.Assemblies = new ITaskItem[] { item };
            t.SearchPaths = new string[] { "{CandidateAssemblyFiles}" };
            t.CandidateAssemblyFiles = new string[] { Path.Combine(s_myVersion20Path, "System.Xml.dll") };
            t.TargetFrameworkVersion = "v4.0.256";
            Execute(t);

            Assert.Single(t.ResolvedFiles);
            Assert.Equal(Path.Combine(s_myVersion20Path, "System.Xml.dll"), t.ResolvedFiles[0].ItemSpec);
        }

        /// <summary>
        /// Try a candidate assembly file that has an extension but no base name.
        /// </summary>
        [Fact]
        public void Regress242970()
        {
            ResolveAssemblyReference t = new ResolveAssemblyReference();

            MockEngine engine = new MockEngine(_output);
            t.BuildEngine = engine;

            t.Assemblies = new ITaskItem[] { new TaskItem("System.XML") };
            t.SearchPaths = new string[] { "{CandidateAssemblyFiles}" };
            t.CandidateAssemblyFiles = new string[]
            {
                @"NonUI\testDirectoryRoot\.hiddenfile",
                @"NonUI\testDirectoryRoot\.dll",
                Path.Combine(s_myVersion20Path, "System.Xml.dll")
            };

            bool succeeded = Execute(t);

            Assert.True(succeeded);
            Assert.Single(t.ResolvedFiles);
            Assert.Equal(Path.Combine(s_myVersion20Path, "System.Xml.dll"), t.ResolvedFiles[0].ItemSpec);

            // For {CandidateAssemblyFiles} we don't even want to see a comment logged for files with non-standard extensions.
            // This is because {CandidateAssemblyFiles} is very likely to contain non-assemblies and its best not to clutter
            // up the log.
            engine.AssertLogDoesntContain(
                String.Format(".hiddenfile"));

            // ...but we do want to see a log entry for standard extensions, even if the base file name is empty.
            engine.AssertLogContains(
                String.Format(@"NonUI\testDirectoryRoot\.dll"));
        }

        /// <summary>
        /// If a file name is passed in through the Assemblies parameter and the search paths contains {RawFileName}
        /// then try to resolve directly to that file name.
        /// </summary>
        [Fact]
        public void RawFileName()
        {
            // This WriteLine is a hack.  On a slow machine, the Tasks unittest fails because remoting
            // times out the object used for remoting console writes.  Adding a write in the middle of
            // keeps remoting from timing out the object.
            Console.WriteLine("Performing RawFileName() test");

            ResolveAssemblyReference t = new ResolveAssemblyReference();

            t.BuildEngine = new MockEngine(_output);

            t.Assemblies = new ITaskItem[] { new TaskItem(Path.Combine(s_myVersion20Path, "System.Xml.dll")) };
            t.SearchPaths = new string[]
            {
                "{RawFileName}",
                "{CandidateAssemblyFiles}",
                s_myProjectPath,
                "{TargetFrameworkDirectory}",
                @"{Registry:Software\Microsoft\.NetFramework,v2.0,AssemblyFoldersEx}",
                "{AssemblyFolders}",
                "{HintPathFromItem}",
                "{GAC}"
            };

            Execute(t);

            Assert.Single(t.ResolvedFiles);
            Assert.Equal(Path.Combine(s_myVersion20Path, "System.Xml.dll"), t.ResolvedFiles[0].ItemSpec);
        }

        /// <summary>
        /// Make sure when there are duplicate entries in the redist list, with different versions of ingac (true and false) that we will not read in two entries,
        /// we will instead pick the one with ingac true and ignore the ingac false entry.   If there is one of more entries in the redist list with ingac false
        /// and no entries with ingac true for a given assembly then we should only have one entry with ingac false.
        /// </summary>
        [Fact]
        public void TestDuplicateHandlingForRedistLists()
        {
            string fullRedistListContentsDuplicates =
              "<FileList Redist='Microsoft-Windows-CLRCoreComp' >" +
                  "<File AssemblyName='System.Xml' Version='2.0.0.0' PublicKeyToken='b03f5f7f11d50a3a' Culture='Neutral' FileVersion='2.0.50727.208' InGAC='false' />" +
                  "<File AssemblyName='System.Xml' Version='2.0.0.0' PublicKeyToken='b03f5f7f11d50a3a' Culture='Neutral' FileVersion='2.0.50727.208' InGAC='true' />" +
                  "<File AssemblyName='System.XML' Version='3.0.0.0' PublicKeyToken='b03f5f7f11d50a3a' Culture='Neutral' FileVersion='2.0.50727.208' InGAC='false' />" +
                  "<File AssemblyName='Microsoft.BuildEngine' Version='2.0.0.0' PublicKeyToken='b03f5f7f11d50a3a' Culture='Neutral' FileVersion='2.0.50727.208' InGAC='false' />" +
                  "<File AssemblyName='Microsoft.BuildEngine' Version='2.0.0.0' PublicKeyToken='b03f5f7f11d50a3a' Culture='Neutral' FileVersion='2.0.50727.208' InGAC='true' />" +
                  "<File AssemblyName='Microsoft.BuildEngine' Version='3.0.0.0' PublicKeyToken='b03f5f7f11d50a3a' Culture='Neutral' FileVersion='2.0.50727.208' InGAC='false' />" +
              "</FileList >";

            string redistFile = FileUtilities.GetTemporaryFileName();
            try
            {
                File.WriteAllText(redistFile, fullRedistListContentsDuplicates);

                AssemblyTableInfo info = new AssemblyTableInfo(redistFile, String.Empty);
                List<AssemblyEntry> assembliesReadIn = new List<AssemblyEntry>();
                List<Exception> errors = new List<Exception>();
                List<string> errorFileNames = new List<string>();
                RedistList.ReadFile(info, assembliesReadIn, errors, errorFileNames, null);
                Assert.Empty(errors); // "Expected no Errors"
                Assert.Empty(errorFileNames); // "Expected no Error file names"
                Assert.Equal(4, assembliesReadIn.Count);
            }
            finally
            {
                File.Delete(redistFile);
            }
        }

        /// <summary>
        /// Make sure that if there are different SimpleName then they will not be considered duplicates.
        /// </summary>
        [Fact]
        public void TestDuplicateHandling()
        {
            string fullRedistListContentsDuplicates =
              "<FileList Redist='Microsoft-Windows-CLRCoreComp' >" +
                  "<File AssemblyName='System.Xml' Version='2.0.0.0' PublicKeyToken='b03f5f7f11d50a3a' Culture='Neutral' FileVersion='2.0.50727.208'/>" +
                  "<File AssemblyName='System.Xml' Version='2.0.0.0' PublicKeyToken='b03f5f7f11d50a3a' Culture='Neutral' FileVersion='2.0.50727.208'/>" +
                  "<File AssemblyName='System.XML' Version='2.0.0.0' PublicKeyToken='b03f5f7f11d50a3a' Culture='Neutral' FileVersion='2.0.50727.208' />" +
              "</FileList >";

            ExpectRedistEntries(fullRedistListContentsDuplicates, 1, 0);
        }

        /// <summary>
        /// Make sure that if there are different IsRedistRoot then they will not be considered duplicates.
        /// </summary>
        [Fact]
        public void TestDuplicateHandlingDifferentIsRedistRoot()
        {
            string fullRedistListContentsDuplicates =
              "<FileList Redist='Microsoft-Windows-CLRCoreComp' >" +
                  "<File AssemblyName='System.Xml' Version='2.0.0.0' PublicKeyToken='b03f5f7f11d50a3a' Culture='Neutral' FileVersion='2.0.50727.208' InGAC='false' IsRedistRoot='true'/>" +
                  "<File AssemblyName='System.Xml' Version='2.0.0.0' PublicKeyToken='b03f5f7f11d50a3a' Culture='Neutral' FileVersion='2.0.50727.208' InGAC='true' />" +
                  "<File AssemblyName='System.XML' Version='3.0.0.0' PublicKeyToken='b03f5f7f11d50a3a' Culture='Neutral' FileVersion='2.0.50727.208' InGAC='false' IsRedistRoot='false' />" +
              "</FileList >";

            ExpectRedistEntries(fullRedistListContentsDuplicates, 3, 0);
        }

        /// <summary>
        /// Make sure that if there are different IsRedistRoot then they will not be considered duplicates.
        /// </summary>
        [Fact]
        public void TestDuplicateHandlingDifferentName()
        {
            string fullRedistListContentsDuplicates =
              "<FileList Redist='Microsoft-Windows-CLRCoreComp' >" +
                  "<File AssemblyName='System.Xml' Version='2.0.0.0' PublicKeyToken='b03f5f7f11d50a3a' Culture='Neutral' FileVersion='2.0.50727.208' InGAC='true'/>" +
                  "<File AssemblyName='MyAssembly' Version='2.0.0.0' PublicKeyToken='b03f5f7f11d50a3a' Culture='Neutral' FileVersion='2.0.50727.208' InGAC='true' />" +
                  "<File AssemblyName='AnotherAssembly' Version='2.0.0.0' PublicKeyToken='b03f5f7f11d50a3a' Culture='Neutral' FileVersion='2.0.50727.208' InGAC='true' />" +
              "</FileList >";

            ExpectRedistEntries(fullRedistListContentsDuplicates, 3, 0);
        }

        /// <summary>
        /// Make sure that if there are different culture then they will not be considered duplicates.
        /// </summary>
        [Fact]
        public void TestDuplicateHandlingDifferentCulture()
        {
            string fullRedistListContentsDuplicates =
              "<FileList Redist='Microsoft-Windows-CLRCoreComp' >" +
                  "<File AssemblyName='System.Xml' Version='2.0.0.0' PublicKeyToken='b03f5f7f11d50a3a' Culture='en-EN' FileVersion='2.0.50727.208' InGAC='true'/>" +
                  "<File AssemblyName='System.Xml' Version='2.0.0.0' PublicKeyToken='b03f5f7f11d50a3a' Culture='Neutral' FileVersion='2.0.50727.208' InGAC='true' />" +
                  "<File AssemblyName='System.Xml' Version='2.0.0.0' PublicKeyToken='b03f5f7f11d50a3a' Culture='fr-FR' FileVersion='2.0.50727.208' InGAC='true' />" +
              "</FileList >";

            ExpectRedistEntries(fullRedistListContentsDuplicates, 3, 0);
        }

        /// <summary>
        /// Make sure that if there are different public key tokens then they will not be considered duplicates.
        /// </summary>
        [Fact]
        public void TestDuplicateHandlingDifferentPublicKeyToken()
        {
            string fullRedistListContentsDuplicates =
              "<FileList Redist='Microsoft-Windows-CLRCoreComp' >" +
                  "<File AssemblyName='System.Xml' Version='2.0.0.0' PublicKeyToken='b03f5f7f11d50a3a' Culture='Neutral' FileVersion='2.0.50727.208'/>" +
                  "<File AssemblyName='System.Xml' Version='2.0.0.0' PublicKeyToken='b03f5f7f11d50a33' Culture='Neutral' FileVersion='2.0.50727.208' />" +
                  "<File AssemblyName='System.Xml' Version='2.0.0.0' PublicKeyToken='b03f5f7f11d50a3d' Culture='Neutral' FileVersion='2.0.50727.208' />" +
              "</FileList >";

            ExpectRedistEntries(fullRedistListContentsDuplicates, 3, 0);
        }

        /// <summary>
        /// Make sure that if there are different retargetable flags then they will not be considered duplicates.
        /// </summary>
        [Fact]
        public void TestDuplicateHandlingDifferentRetargetable()
        {
            string fullRedistListContentsDuplicates =

              "<FileList Redist='Microsoft-Windows-CLRCoreComp'>" +
                  "<Remap>" +
                  "<From AssemblyName='System.Xml' Version='2.0.0.0' PublicKeyToken='b03f5f7f11d50a33' Culture='Neutral' FileVersion='2.0.50727.208' InGAC='false' Retargetable='Yes'>" +
                     "<To AssemblyName='Remapped' Version='2.0.0.0' PublicKeyToken='b03f5f7f11d50a33' Culture='en-us' FileVersion='2.0.50727.208' InGAC='false'/>" +
                     "</From>" +
                  "</Remap>" +
                  "<File AssemblyName='System.Xml' Version='2.0.0.0' PublicKeyToken='b03f5f7f11d50a33' Culture='Neutral' FileVersion='2.0.50727.208' Retargetable='Yes'/>" +
                  "<File AssemblyName='System.Xml' Version='2.0.0.0' PublicKeyToken='b03f5f7f11d50a33' Culture='Neutral' FileVersion='2.0.50727.208' Retargetable='Yes'/>" +
                  "<File AssemblyName='System.Xml' Version='2.0.0.0' PublicKeyToken='b03f5f7f11d50a33' Culture='Neutral' FileVersion='2.0.50727.208' Retargetable='No'/>" +
                  "<File AssemblyName='System.Xml' Version='2.0.0.0' PublicKeyToken='b03f5f7f11d50a33' Culture='Neutral' FileVersion='2.0.50727.208' />" +
              "</FileList >";

            ExpectRedistEntries(fullRedistListContentsDuplicates, 2, 1);
        }
        /// <summary>
        /// Make sure that if there are different versions that they are all picked
        /// </summary>
        [Fact]
        public void TestDuplicateHandlingDifferentVersion()
        {
            string fullRedistListContentsDuplicates =
              "<FileList Redist='Microsoft-Windows-CLRCoreComp' >" +
                  "<File AssemblyName='System.Xml' Version='2.0.0.0' PublicKeyToken='b03f5f7f11d50a33' Culture='Neutral' FileVersion='2.0.50727.208'/>" +
                 "<Remap>" +
                     "<From AssemblyName='System.Xml2' Version='2.0.0.0' PublicKeyToken='b03f5f7f11d50a33' Culture='Neutral' FileVersion='2.0.50727.208' InGAC='false' Retargetable='Yes'>" +
                        "<To AssemblyName='Remapped2' Version='2.0.0.0' PublicKeyToken='b03f5f7f11d50a33' Culture='en-us' FileVersion='2.0.50727.208' InGAC='false'/>" +
                     "</From>" +
                 "</Remap>" +
                  "<File AssemblyName='System.Xml' Version='3.0.0.0' PublicKeyToken='b03f5f7f11d50a33' Culture='Neutral' FileVersion='2.0.50727.208' />" +
                  "<File AssemblyName='System.Xml' Version='4.0.0.0' PublicKeyToken='b03f5f7f11d50a33' Culture='Neutral' FileVersion='2.0.50727.208'/>" +
                  "<Remap>" +
                     "<From AssemblyName='System.Xml' Version='2.0.0.0' PublicKeyToken='b03f5f7f11d50a33' Culture='Neutral' FileVersion='2.0.50727.208' InGAC='false' Retargetable='Yes'>" +
                        "<To AssemblyName='Remapped' Version='2.0.0.0' PublicKeyToken='b03f5f7f11d50a33' Culture='en-us' FileVersion='2.0.50727.208' InGAC='false'/>" +
                     "</From>" +
                 "</Remap>" +
            "</FileList >";

            List<AssemblyEntry> entries = ExpectRedistEntries(fullRedistListContentsDuplicates, 3, 2);
        }

        /// <summary>
        /// Expect to read in a certain number of redist list entries, this is factored out because we went to test a number of input combinations which will all result in entries returned.
        /// </summary>
        private static List<AssemblyEntry> ExpectRedistEntries(string fullRedistListContentsDuplicates, int numberOfExpectedEntries, int numberofExpectedRemapEntries)
        {
            string redistFile = FileUtilities.GetTemporaryFileName();
            List<AssemblyEntry> assembliesReadIn = new List<AssemblyEntry>();
            List<AssemblyRemapping> remapEntries = new List<AssemblyRemapping>();
            try
            {
                File.WriteAllText(redistFile, fullRedistListContentsDuplicates);

                AssemblyTableInfo info = new AssemblyTableInfo(redistFile, String.Empty);
                List<Exception> errors = new List<Exception>();
                List<string> errorFileNames = new List<string>();
                RedistList.ReadFile(info, assembliesReadIn, errors, errorFileNames, remapEntries);
                Assert.Empty(errors); // "Expected no Errors"
                Assert.Empty(errorFileNames); // "Expected no Error file names"
                Assert.Equal(assembliesReadIn.Count, numberOfExpectedEntries);
                Assert.Equal(remapEntries.Count, numberofExpectedRemapEntries);
            }
            finally
            {
                File.Delete(redistFile);
            }

            return assembliesReadIn;
        }

        /// <summary>
        /// Test the basics of reading in the remapping section
        /// </summary>
        [Fact]
        public void TestRemappingSectionBasic()
        {
            string fullRedistListContents =
              "<Remap>" +
                  "<From AssemblyName='System.Xml' Version='2.0.0.0' PublicKeyToken='b03f5f7f11d50a3a' Culture='Neutral' FileVersion='2.0.50727.208' InGAC='false' Retargetable='Yes'>" +
                     "<To AssemblyName='Remapped' Version='2.0.0.0' PublicKeyToken='b03f5f7f11d50a3a' Culture='en-us' FileVersion='2.0.50727.208' InGAC='false'/>" +
                     "</From>" +
                 "</Remap>";

            string redistFile = Path.GetTempFileName();
            try
            {
                File.WriteAllText(redistFile, fullRedistListContents);

                AssemblyTableInfo info = new AssemblyTableInfo(redistFile, String.Empty);
                List<AssemblyEntry> assembliesReadIn = new List<AssemblyEntry>();
                List<AssemblyRemapping> remap = new List<AssemblyRemapping>();
                List<Exception> errors = new List<Exception>();
                List<string> errorFileNames = new List<string>();
                RedistList.ReadFile(info, assembliesReadIn, errors, errorFileNames, remap);
                Assert.Empty(errors); // "Expected no Errors"
                Assert.Empty(errorFileNames); // "Expected no Error file names"
                Assert.Single(remap);

                AssemblyRemapping pair = remap[0];
                Assert.Equal("System.Xml", pair.From.Name);
                Assert.Equal("Remapped", pair.To.Name);
                Assert.True(pair.From.Retargetable);
                Assert.False(pair.To.Retargetable);
            }
            finally
            {
                File.Delete(redistFile);
            }
        }

        /// <summary>
        /// If there are multiple "To" elements under the "From" element then pick the first one.
        /// </summary>
        [Fact]
        public void MultipleToElementsUnderFrom()
        {
            string fullRedistListContents =
              "<Remap>" +
                  "<From AssemblyName='System.Xml' Version='2.0.0.0' PublicKeyToken='b03f5f7f11d50a3a' Culture='Neutral' FileVersion='2.0.50727.208' InGAC='false' Retargetable='Yes'>" +
                     "<To AssemblyName='Remapped' Version='2.0.0.0' PublicKeyToken='b03f5f7f11d50a3a' Culture='en-us' FileVersion='2.0.50727.208' InGAC='false'/>" +
                     "<To AssemblyName='RemappedSecond' Version='2.0.0.0' PublicKeyToken='b03f5f7f11d50a3a' Culture='en-us' FileVersion='2.0.50727.208' InGAC='false'/>" +
                     "</From>" +
                 "</Remap>";

            string redistFile = Path.GetTempFileName();
            try
            {
                File.WriteAllText(redistFile, fullRedistListContents);

                AssemblyTableInfo info = new AssemblyTableInfo(redistFile, String.Empty);
                List<AssemblyEntry> assembliesReadIn = new List<AssemblyEntry>();
                List<AssemblyRemapping> remap = new List<AssemblyRemapping>();
                List<Exception> errors = new List<Exception>();
                List<string> errorFileNames = new List<string>();
                RedistList.ReadFile(info, assembliesReadIn, errors, errorFileNames, remap);
                Assert.Empty(errors); // "Expected no Errors"
                Assert.Empty(errorFileNames); // "Expected no Error file names"
                Assert.Single(remap);

                AssemblyRemapping pair = remap.First<AssemblyRemapping>();
                Assert.Equal("System.Xml", pair.From.Name);
                Assert.Equal("Remapped", pair.To.Name);
                Assert.True(pair.From.Retargetable);
                Assert.False(pair.To.Retargetable);
            }
            finally
            {
                File.Delete(redistFile);
            }
        }

        /// <summary>
        /// If there are two from tags which map to the same "To" element then we still need two entries.
        /// </summary>
        [Fact]
        public void DifferentFromsToSameTo()
        {
            string fullRedistListContents =
              "<Remap>" +
                  "<From AssemblyName='System.Xml' Version='2.0.0.0' PublicKeyToken='b03f5f7f11d50a3a' Culture='Neutral' FileVersion='2.0.50727.208' InGAC='false' Retargetable='Yes'>" +
                     "<To AssemblyName='Remapped' Version='2.0.0.0' PublicKeyToken='b03f5f7f11d50a3a' Culture='en-us' FileVersion='2.0.50727.208' InGAC='false'/>" +
                     "</From>" +
                   "<From AssemblyName='System.Core' Version='2.0.0.0' PublicKeyToken='b03f5f7f11d50a3a' Culture='Neutral' FileVersion='2.0.50727.208' InGAC='false' Retargetable='Yes'>" +
                     "<To AssemblyName='Remapped' Version='2.0.0.0' PublicKeyToken='b03f5f7f11d50a3a' Culture='en-us' FileVersion='2.0.50727.208' InGAC='false'/>" +
                    "</From>" +
                 "</Remap>";

            string redistFile = Path.GetTempFileName();
            try
            {
                File.WriteAllText(redistFile, fullRedistListContents);

                AssemblyTableInfo info = new AssemblyTableInfo(redistFile, String.Empty);
                List<AssemblyEntry> assembliesReadIn = new List<AssemblyEntry>();
                List<AssemblyRemapping> remap = new List<AssemblyRemapping>();
                List<Exception> errors = new List<Exception>();
                List<string> errorFileNames = new List<string>();
                RedistList.ReadFile(info, assembliesReadIn, errors, errorFileNames, remap);
                Assert.Empty(errors); // "Expected no Errors"
                Assert.Empty(errorFileNames); // "Expected no Error file names"
                Assert.Equal(2, remap.Count);

                foreach (AssemblyRemapping pair in remap)
                {
                    Assert.Equal("Remapped", pair.To.Name);
                    Assert.False(pair.To.Retargetable);
                }
            }
            finally
            {
                File.Delete(redistFile);
            }
        }

        /// <summary>
        /// If there are two identical entries then pick the first one
        /// </summary>
        [Fact]
        public void DuplicateEntries()
        {
            string fullRedistListContents =
              "<Remap>" +
                  "<From AssemblyName='System.Xml' Version='2.0.0.0' PublicKeyToken='b03f5f7f11d50a3a' Culture='Neutral' FileVersion='2.0.50727.208' InGAC='false' Retargetable='Yes'>" +
                     "<To AssemblyName='Remapped' Version='2.0.0.0' PublicKeyToken='b03f5f7f11d50a3a' Culture='en-us' FileVersion='2.0.50727.208' InGAC='false'/>" +
                     "</From>" +
                   "<From AssemblyName='System.Xml' Version='2.0.0.0' PublicKeyToken='b03f5f7f11d50a3a' Culture='Neutral' FileVersion='2.0.50727.208' InGAC='false' Retargetable='Yes'>" +
                     "<To AssemblyName='Remapped2' Version='2.0.0.0' PublicKeyToken='b03f5f7f11d50a3a' Culture='en-us' FileVersion='2.0.50727.208' InGAC='false'/>" +
                    "</From>" +
                 "</Remap>";

            string redistFile = Path.GetTempFileName();
            try
            {
                File.WriteAllText(redistFile, fullRedistListContents);

                AssemblyTableInfo info = new AssemblyTableInfo(redistFile, String.Empty);
                List<AssemblyEntry> assembliesReadIn = new List<AssemblyEntry>();
                List<AssemblyRemapping> remap = new List<AssemblyRemapping>();
                List<Exception> errors = new List<Exception>();
                List<string> errorFileNames = new List<string>();
                RedistList.ReadFile(info, assembliesReadIn, errors, errorFileNames, remap);
                Assert.Empty(errors); // "Expected no Errors"
                Assert.Empty(errorFileNames); // "Expected no Error file names"
                Assert.Single(remap);

                AssemblyRemapping pair = remap.First<AssemblyRemapping>();
                Assert.Equal("Remapped", pair.To.Name);
                Assert.False(pair.To.Retargetable);
            }
            finally
            {
                File.Delete(redistFile);
            }
        }

        /// <summary>
        /// Test if the remapping section is empty
        /// </summary>
        [Fact]
        public void EmptyRemapping()
        {
            string fullRedistListContents = "<Remap/>";

            string redistFile = Path.GetTempFileName();
            try
            {
                File.WriteAllText(redistFile, fullRedistListContents);

                AssemblyTableInfo info = new AssemblyTableInfo(redistFile, String.Empty);
                List<AssemblyEntry> assembliesReadIn = new List<AssemblyEntry>();
                List<AssemblyRemapping> remap = new List<AssemblyRemapping>();
                List<Exception> errors = new List<Exception>();
                List<string> errorFileNames = new List<string>();
                RedistList.ReadFile(info, assembliesReadIn, errors, errorFileNames, remap);
                Assert.Empty(errors); // "Expected no Errors"
                Assert.Empty(errorFileNames); // "Expected no Error file names"
                Assert.Empty(remap);
            }
            finally
            {
                File.Delete(redistFile);
            }
        }

        /// <summary>
        /// Test if the we have a "from" element but no "to" element. We expect that to be ignored
        /// </summary>
        [Fact]
        public void FromElementButNoToElement()
        {
            string fullRedistListContents =
        "<Remap>" +
         "<From AssemblyName='System.Core' Version='2.0.0.0' PublicKeyToken='b03f5f7f11d50a3a' Culture='Neutral' FileVersion='2.0.50727.208' InGAC='false' Retargetable='Yes'/>" +
         "<From AssemblyName='System.Xml' Version='2.0.0.0' PublicKeyToken='b03f5f7f11d50a3a' Culture='Neutral' FileVersion='2.0.50727.208' InGAC='false' Retargetable='Yes'>" +
                     "<To AssemblyName='Remapped' Version='2.0.0.0' PublicKeyToken='b03f5f7f11d50a3a' Culture='en-us' FileVersion='2.0.50727.208' InGAC='false'/>" +
         "</From>" +
        "</Remap>";

            string redistFile = Path.GetTempFileName();
            try
            {
                File.WriteAllText(redistFile, fullRedistListContents);

                AssemblyTableInfo info = new AssemblyTableInfo(redistFile, String.Empty);
                List<AssemblyEntry> assembliesReadIn = new List<AssemblyEntry>();
                List<AssemblyRemapping> remap = new List<AssemblyRemapping>();
                List<Exception> errors = new List<Exception>();
                List<string> errorFileNames = new List<string>();
                RedistList.ReadFile(info, assembliesReadIn, errors, errorFileNames, remap);
                Assert.Empty(errors); // "Expected no Errors"
                Assert.Empty(errorFileNames); // "Expected no Error file names"
                Assert.Single(remap);

                AssemblyRemapping pair = remap.First<AssemblyRemapping>();
                Assert.Equal("System.Xml", pair.From.Name);
                Assert.Equal("Remapped", pair.To.Name);
                Assert.True(pair.From.Retargetable);
                Assert.False(pair.To.Retargetable);
            }
            finally
            {
                File.Delete(redistFile);
            }
        }

        /// <summary>
        /// Test if the we have a "To" element but no "from" element. We expect that to be ignored
        /// </summary>
        [Fact]
        public void ToElementButNoFrom()
        {
            string fullRedistListContents =
        "<Remap>" +
         "<To AssemblyName='System.Xml' Version='2.0.0.0' PublicKeyToken='b03f5f7f11d50a3a' Culture='Neutral' FileVersion='2.0.50727.208' InGAC='false' Retargetable='Yes'/>" +
        "</Remap>";

            string redistFile = Path.GetTempFileName();
            try
            {
                File.WriteAllText(redistFile, fullRedistListContents);

                AssemblyTableInfo info = new AssemblyTableInfo(redistFile, String.Empty);
                List<AssemblyEntry> assembliesReadIn = new List<AssemblyEntry>();
                List<AssemblyRemapping> remap = new List<AssemblyRemapping>();
                List<Exception> errors = new List<Exception>();
                List<string> errorFileNames = new List<string>();
                RedistList.ReadFile(info, assembliesReadIn, errors, errorFileNames, remap);
                Assert.Empty(errors); // "Expected no Errors"
                Assert.Empty(errorFileNames); // "Expected no Error file names"
                Assert.Empty(remap);
            }
            finally
            {
                File.Delete(redistFile);
            }
        }

        /// <summary>
        /// If a relative file name is passed in through the Assemblies parameter and the search paths contains {RawFileName}
        /// then try to resolve directly to that file name and make it a full path.
        /// </summary>
        [Fact]
        public void RawFileNameRelative()
        {
            ResolveAssemblyReference t = new ResolveAssemblyReference();

            t.BuildEngine = new MockEngine(_output);

            string testPath = Path.Combine(Path.GetTempPath(), @"RawFileNameRelative");
            string previousCurrentDirectory = Directory.GetCurrentDirectory();

            Directory.CreateDirectory(testPath);
            Directory.SetCurrentDirectory(testPath);
            try
            {
                t.Assemblies = new ITaskItem[] { new TaskItem(@"..\RawFileNameRelative\System.Xml.dll") };
                t.SearchPaths = new string[] { "{RawFileName}" };
                Execute(t);

                Assert.Single(t.ResolvedFiles);
                Assert.Equal(Path.Combine(testPath, "System.Xml.dll"), t.ResolvedFiles[0].ItemSpec);
            }
            finally
            {
                Directory.SetCurrentDirectory(previousCurrentDirectory);

                if (Directory.Exists(testPath))
                {
                    FileUtilities.DeleteWithoutTrailingBackslash(testPath);
                }
            }
        }

        /// <summary>
        /// If a relative searchPath is passed in through the search path parameter
        /// then try to resolve the file but make sure it is a full name
        /// </summary>
        [Fact]
        public void RelativeDirectoryResolver()
        {
            ResolveAssemblyReference t = new ResolveAssemblyReference();

            t.BuildEngine = new MockEngine(_output);

            string testPath = Path.Combine(Path.GetTempPath(), @"RawFileNameRelative");
            string previousCurrentDirectory = Directory.GetCurrentDirectory();

            Directory.CreateDirectory(testPath);
            Directory.SetCurrentDirectory(testPath);
            try
            {
                t.Assemblies = new ITaskItem[] { new TaskItem(@"System.Xml.dll") };
                t.SearchPaths = new string[] { "..\\RawFileNameRelative" };
                Execute(t);

                Assert.Single(t.ResolvedFiles);
                Assert.Equal(Path.Combine(testPath, "System.Xml.dll"), t.ResolvedFiles[0].ItemSpec);
            }
            finally
            {
                Directory.SetCurrentDirectory(previousCurrentDirectory);

                if (Directory.Exists(testPath))
                {
                    FileUtilities.DeleteWithoutTrailingBackslash(testPath);
                }
            }
        }

        /// <summary>
        /// If a relative file name is passed in through the HintPath then try to resolve directly to that file name and make it a full path.
        /// </summary>
        [Fact]
        public void HintPathRelative()
        {
            ResolveAssemblyReference t = new ResolveAssemblyReference();

            t.BuildEngine = new MockEngine(_output);

            string testPath = Path.Combine(Path.GetTempPath(), @"RawFileNameRelative");
            string previousCurrentDirectory = Directory.GetCurrentDirectory();

            Directory.CreateDirectory(testPath);
            Directory.SetCurrentDirectory(testPath);
            try
            {
                TaskItem taskItem = new TaskItem(AssemblyRef.SystemXml);
                taskItem.SetMetadata("HintPath", @"..\RawFileNameRelative\System.Xml.dll");

                t.Assemblies = new ITaskItem[] { taskItem };
                t.SearchPaths = new string[] { "{HintPathFromItem}" };
                Execute(t);

                Assert.Single(t.ResolvedFiles);
                Assert.Equal(Path.Combine(testPath, "System.Xml.dll"), t.ResolvedFiles[0].ItemSpec);
            }
            finally
            {
                Directory.SetCurrentDirectory(previousCurrentDirectory);

                if (Directory.Exists(testPath))
                {
                    FileUtilities.DeleteWithoutTrailingBackslash(testPath);
                }
            }
        }
        /// <summary>
        /// Make sure we do not crash if a raw file name is passed in and the specific version metadata is set
        /// </summary>
        [Fact]
        public void RawFileNameWithSpecificVersionFalse()
        {
            ResolveAssemblyReference t = new ResolveAssemblyReference();

            t.BuildEngine = new MockEngine(_output);

            ITaskItem taskItem = new TaskItem(Path.Combine(s_myVersion20Path, "System.Xml.dll"));
            taskItem.SetMetadata("SpecificVersion", "false");

            t.Assemblies = new ITaskItem[] { taskItem };
            t.SearchPaths = new string[]
            {
                "{RawFileName}",
            };

            Execute(t);

            Assert.Single(t.ResolvedFiles);
            Assert.Equal(Path.Combine(s_myVersion20Path, "System.Xml.dll"), t.ResolvedFiles[0].ItemSpec);
        }

        /// <summary>
        /// Make sure we do not crash if a raw file name is passed in and the specific version metadata is set
        /// </summary>
        [Fact]
        public void RawFileNameWithSpecificVersionTrue()
        {
            ResolveAssemblyReference t = new ResolveAssemblyReference();

            t.BuildEngine = new MockEngine(_output);

            ITaskItem taskItem = new TaskItem(Path.Combine(s_myVersion20Path, "System.Xml.dll"));
            taskItem.SetMetadata("SpecificVersion", "true");

            t.Assemblies = new ITaskItem[] { taskItem };
            t.SearchPaths = new string[]
            {
                "{RawFileName}",
            };

            Execute(t);

            Assert.Single(t.ResolvedFiles);
            Assert.Equal(Path.Combine(s_myVersion20Path, "System.Xml.dll"), t.ResolvedFiles[0].ItemSpec);
        }

        /// <summary>
        /// If the user passed in a file name but no {RawFileName} was specified.
        /// </summary>
        [Fact]
        public void Regress363340_RawFileNameMissing()
        {
            ResolveAssemblyReference t = new ResolveAssemblyReference();

            t.BuildEngine = new MockEngine(_output);

            t.Assemblies = new ITaskItem[]
            {
                new TaskItem(Path.Combine(s_myVersion20Path, "System.Xml.dll")),
                new TaskItem(@"System.Data")
            };

            t.SearchPaths = new string[]
            {
                s_myVersion20Path,
            };

            Execute(t);

            Assert.Single(t.ResolvedFiles);
            Assert.Equal(Path.Combine(s_myVersion20Path, "System.Data.dll"), t.ResolvedFiles[0].ItemSpec);
        }

        /// <summary>
        /// If the reference include looks like a file name rather than a properly formatted reference and a good hint path is provided,
        /// good means the hintpath points to a file which exists on disk. Then we were getting an exception
        /// because assemblyName was null and we were comparing the assemblyName from the hintPath to the null assemblyName.
        /// </summary>
        [Fact]
        public void Regress444793()
        {
            ResolveAssemblyReference t = new ResolveAssemblyReference();

            MockEngine engine = new MockEngine(_output);
            t.BuildEngine = engine;

            TaskItem item = new TaskItem(@"c:\DoesntExist\System.Xml.dll");
            item.SetMetadata("HintPath", Path.Combine(s_myVersion20Path, "System.Data.dll"));
            item.SetMetadata("SpecificVersion", "true");
            t.Assemblies = new ITaskItem[] { item };
            t.SearchPaths = new string[]
            {
                @"{HintPathFromItem}"
            };

            bool succeeded = Execute(t);
            Assert.True(succeeded);
            engine.AssertLogDoesntContain("MSB4018");

            engine.AssertLogContains(
                String.Format(AssemblyResources.GetString("General.MalformedAssemblyName"), "c:\\DoesntExist\\System.Xml.dll"));
        }

        /// <summary>
        /// If a file name is passed in through the Assemblies parameter and the search paths contains {RawFileName}
        /// then try to resolve directly to that file name.
        /// </summary>
        [Fact]
        public void RawFileNameDoesntExist()
        {
            ResolveAssemblyReference t = new ResolveAssemblyReference();

            MockEngine engine = new MockEngine(_output);
            t.BuildEngine = engine;

            t.Assemblies = new ITaskItem[] { new TaskItem(@"c:\DoesntExist\System.Xml.dll") };
            t.SearchPaths = new string[] { "{RawFileName}" };

            bool succeeded = Execute(t);
            Assert.True(succeeded);
            engine.AssertLogContains(
                String.Format(AssemblyResources.GetString("General.MalformedAssemblyName"), "c:\\DoesntExist\\System.Xml.dll"));
        }

        /// <summary>
        /// If a candidate file has a different base name, then this should not be a match.
        /// </summary>
        [Fact]
        public void CandidateAssemblyFilesDifferentBaseName()
        {
            ResolveAssemblyReference t = new ResolveAssemblyReference();

            t.BuildEngine = new MockEngine(_output);

            t.Assemblies = new ITaskItem[] { new TaskItem("VendorAssembly") };
            t.SearchPaths = new string[] { "{CandidateAssemblyFiles}" };
            t.CandidateAssemblyFiles = new string[] { @"Dlls\ProjectItemAssembly.dll" };

            Execute(t);

            Assert.Empty(t.ResolvedFiles);
        }

        /// <summary>
        /// Given a strong name, resolve it to a location in the GAC if possible.
        /// </summary>
        [Fact]
        public void ResolveToGAC()
        {
            ResolveAssemblyReference t = new ResolveAssemblyReference();
            MockEngine engine = new MockEngine(_output);
            t.BuildEngine = engine;

            t.Assemblies = new ITaskItem[] { new TaskItem("System") };
            t.TargetedRuntimeVersion = typeof(Object).Assembly.ImageRuntimeVersion;
            t.SearchPaths = new string[] { "{GAC}" };
            bool succeeded = t.Execute();
            Assert.True(succeeded);
            Assert.Single(t.ResolvedFiles);
        }

        /// <summary>
        /// Given a strong name, resolve it to a location in the GAC if possible.
        /// </summary>
        [Fact]
        public void ResolveToGACSpecificVersion()
        {
            ResolveAssemblyReference t = new ResolveAssemblyReference();
            MockEngine engine = new MockEngine(_output);
            t.BuildEngine = engine;

            TaskItem item = new TaskItem("System");
            item.SetMetadata("SpecificVersion", "true");
            t.Assemblies = new ITaskItem[] { item };
            t.SearchPaths = new string[] { "{GAC}" };
            t.TargetedRuntimeVersion = new Version("0.5.0.0").ToString();
            bool succeeded = t.Execute();
            Assert.True(succeeded);
            Assert.Single(t.ResolvedFiles);
        }

        /// <summary>
        /// Verify that when we are calculating the search paths for a dependency that we take into account where the parent assembly was resolved from
        /// for example if the parent assembly was resolved from the GAC or AssemblyFolders then we do not want to look in the parent assembly directory
        /// instead we want to let the assembly be resolved normally so that the GAC and AF checks will work.
        /// </summary>
        [Fact]
        public void ParentAssemblyResolvedFromAForGac()
        {
            var parentReferenceFolders = new List<DirectoryWithParentAssembly>();
            var referenceList = new List<Reference>();

            var taskItem = new TaskItem("Microsoft.VisualStudio.Interopt, Version=4.0.0.0, Culture=neutral, PublicKeyToken=b77a5c561934e089");
            var reference = new Reference(isWinMDFile, fileExists, getRuntimeVersion);
            reference.MakePrimaryAssemblyReference(taskItem, false, ".dll");
            reference.FullPath = "c:\\AssemblyFolders\\Microsoft.VisualStudio.Interopt.dll";
            reference.ResolvedSearchPath = "{AssemblyFolders}";

            Reference reference2 = new Reference(isWinMDFile, fileExists, getRuntimeVersion);
            reference2.MakePrimaryAssemblyReference(taskItem, false, ".dll");
            reference2.FullPath = "c:\\SomeOtherFolder\\Microsoft.VisualStudio.Interopt2.dll";
            reference2.ResolvedSearchPath = "c:\\SomeOtherFolder";

            Reference reference3 = new Reference(isWinMDFile, fileExists, getRuntimeVersion);
            reference3.MakePrimaryAssemblyReference(taskItem, false, ".dll");
            reference3.FullPath = "c:\\SomeOtherFolder\\Microsoft.VisualStudio.Interopt3.dll";
            reference3.ResolvedSearchPath = "{GAC}";

            referenceList.Add(reference);
            referenceList.Add(reference2);
            referenceList.Add(reference3);

            foreach (Reference parentReference in referenceList)
            {
                ReferenceTable.CalculateParentAssemblyDirectories(parentReferenceFolders, parentReference);
            }

            Assert.Single(parentReferenceFolders);
<<<<<<< HEAD
            Assert.Equal(reference2.ResolvedSearchPath, parentReferenceFolders[0]);
        }
        
        /// <summary>
        /// Generate a fake reference which has been resolved from the gac. We will use it to verify the creation of the exclusion list.
        /// </summary>
        /// <returns></returns>
        private ReferenceTable GenerateTableWithAssemblyFromTheGlobalLocation(string location)
        {
            ReferenceTable referenceTable = new ReferenceTable(null, false, false, false, false, new string[0], null, null, null, null, null, null, SystemProcessorArchitecture.None, fileExists, null, null, null, null,
#if FEATURE_WIN32_REGISTRY
                null, null, null,
#endif
                null, null, new Version("4.0"), null, null, null, true, false, null, null, false, null, WarnOrErrorOnTargetArchitectureMismatchBehavior.None, false, false, null, new TaskExecutionContext());

            AssemblyNameExtension assemblyNameExtension = new AssemblyNameExtension(new AssemblyName("Microsoft.VisualStudio.Interopt, Version=4.0.0.0, Culture=neutral, PublicKeyToken=b77a5c561934e089"));
            TaskItem taskItem = new TaskItem("Microsoft.VisualStudio.Interopt, Version=4.0.0.0, Culture=neutral, PublicKeyToken=b77a5c561934e089");

            Reference reference = new Reference(isWinMDFile, fileExists, getRuntimeVersion);
            reference.MakePrimaryAssemblyReference(taskItem, false, ".dll");
            // "Resolve the assembly from the gac"
            reference.FullPath = "c:\\Microsoft.VisualStudio.Interopt.dll";
            reference.ResolvedSearchPath = location;
            referenceTable.AddReference(assemblyNameExtension, reference);

            assemblyNameExtension = new AssemblyNameExtension(new AssemblyName("Team.System, Version=4.0.0.0, Culture=neutral, PublicKeyToken=b77a5c561934e089"));
            taskItem = new TaskItem("Team, Version=4.0.0.0, Culture=neutral, PublicKeyToken=b77a5c561934e089");

            reference = new Reference(isWinMDFile, fileExists, getRuntimeVersion);
            reference.MakePrimaryAssemblyReference(taskItem, false, ".dll");

            // "Resolve the assembly from the gac"
            reference.FullPath = "c:\\Team.System.dll";
            reference.ResolvedSearchPath = location;
            referenceTable.AddReference(assemblyNameExtension, reference);
            return referenceTable;
=======
            Assert.Equal(reference2.ResolvedSearchPath, parentReferenceFolders[0].Directory);
>>>>>>> c0242cf3
        }

        /// <summary>
        /// Given a reference that resolves to a bad image, we should get a warning and
        /// no reference. We don't want an exception.
        /// </summary>
        [Fact]
        public void ResolveBadImageInPrimary()
        {
            ResolveAssemblyReference t = new ResolveAssemblyReference();

            MockEngine engine = new MockEngine(_output);
            t.BuildEngine = engine;
            t.Assemblies = new ITaskItem[]
            {
                new TaskItem("BadImage")
            };
            t.Assemblies[0].SetMetadata("Private", "true");
            t.SearchPaths = new string[] { s_myVersion20Path };
            t.TargetFrameworkDirectories = new string[] { s_myVersion20Path };

            Execute(t);

            // There should be no resolved file, because the image was bad.
            Assert.Empty(t.ResolvedFiles);

            // There should be no related files either.
            Assert.Empty(t.RelatedFiles);
            engine.AssertLogDoesntContain("BadImage.pdb");
            engine.AssertLogDoesntContain("HRESULT");

            // There should have been one warning about the exception.
            Assert.Equal(1, engine.Warnings);
            engine.AssertLogContains("MSB3246");

            // There should have been no ugly callstack dumped
            engine.AssertLogDoesntContain("Microsoft.Build.UnitTests");

            // But it should contain the message from the BadImageFormatException, something like
            //     WARNING MSB3246: Resolved file has a bad image, no metadata, or is otherwise inaccessible. The format of the file 'C:\WINNT\Microsoft.NET\Framework\v2.0.MyVersion\BadImage.dll' is invalid
            engine.AssertLogContains("'C:\\WINNT\\Microsoft.NET\\Framework\\v2.0.MyVersion\\BadImage.dll'"); // just search for the un-localized part
        }

        /// <summary>
        /// Given a reference that resolves to a bad image, we should get a message, no warning and
        /// no reference. We don't want an exception.
        /// </summary>
        [Fact]
        public void ResolveBadImageInSecondary()
        {
            ResolveAssemblyReference t = new ResolveAssemblyReference();

            MockEngine engine = new MockEngine(true);
            t.BuildEngine = engine;

            t.Assemblies = new ITaskItem[]
            {
                new TaskItem("DependsOnBadImage")
            };

            t.SearchPaths = new string[]
            {
                @"c:\Regress563286",
                @"c:\WINNT\Microsoft.NET\Framework\v2.0.MyVersion"
            };
            Execute(t);

            // There should be one resolved file, because the dependency was bad.
            Assert.Single(t.ResolvedFiles);

            // There should be no related files.
            Assert.Empty(t.RelatedFiles);
            engine.AssertLogDoesntContain("BadImage.pdb");
            engine.AssertLogDoesntContain("HRESULT");

            // There should have been no warning about the exception because it's only a dependency
            Assert.Equal(0, engine.Warnings);

            // There should have been no ugly callstack dumped
            engine.AssertLogDoesntContain("Microsoft.Build.UnitTests");
        }

        /// <summary>
        /// Test the case where the search path, earlier on, contains an assembly that almost matches
        /// but the PKT is wrong.
        /// </summary>
        [Fact]
        public void ResolveReferenceThatHasWrongPKTInEarlierAssembly()
        {
            ResolveAssemblyReference t = new ResolveAssemblyReference();

            t.BuildEngine = new MockEngine(_output);

            t.Assemblies = new ITaskItem[] { new TaskItem(AssemblyRef.SystemData) };
            t.SearchPaths = new string[]
            {
                s_myProjectPath,
                s_myVersion20Path
            };

            Execute(t);

            Assert.Single(t.ResolvedFiles);
            Assert.Equal(Path.Combine(s_myVersion20Path, "System.Data.dll"), t.ResolvedFiles[0].ItemSpec);
        }

        /// <summary>
        /// FX assemblies should not be CopyLocal.
        /// </summary>
        [Fact]
        public void PrimaryFXAssemblyRefIsNotCopyLocal()
        {
            ResolveAssemblyReference t = new ResolveAssemblyReference();

            t.BuildEngine = new MockEngine(_output);

            t.Assemblies = new ITaskItem[] { new TaskItem(AssemblyRef.SystemData) };
            t.SearchPaths = new string[]
            {
                s_myVersion20Path
            };

            Execute(t);

            Assert.Single(t.ResolvedFiles);
            Assert.Equal(Path.Combine(s_myVersion20Path, "System.Data.dll"), t.ResolvedFiles[0].ItemSpec);
            Assert.Equal("false", t.ResolvedFiles[0].GetMetadata("CopyLocal"));
        }

        /// <summary>
        /// If an item is explicitly Private=='true' (as opposed to implicitly when the attribute isn't set at all)
        /// then it should be CopyLocal true even if its in the FX directory
        /// </summary>
        [Fact]
        public void PrivateItemInFrameworksGetsCopyLocalTrue()
        {
            // Create the engine.
            MockEngine engine = new MockEngine(_output);

            // Create the mocks.
            Microsoft.Build.Shared.FileExists fileExists = new Microsoft.Build.Shared.FileExists(FileExists);
            Microsoft.Build.Shared.DirectoryExists directoryExists = new Microsoft.Build.Shared.DirectoryExists(DirectoryExists);
            Microsoft.Build.Tasks.GetDirectories getDirectories = new Microsoft.Build.Tasks.GetDirectories(GetDirectories);
            Microsoft.Build.Tasks.GetAssemblyName getAssemblyName = new Microsoft.Build.Tasks.GetAssemblyName(GetAssemblyName);
            Microsoft.Build.Tasks.GetAssemblyMetadata getAssemblyMetadata = new Microsoft.Build.Tasks.GetAssemblyMetadata(GetAssemblyMetadata);

            // Also construct a set of assembly names to pass in.
            ITaskItem[] assemblyNames = new TaskItem[]
            {
                new TaskItem("System.Xml, Version=4.0.0.0, Culture=neutral, PublicKeyToken=b77a5c561934e089"),
            };

            assemblyNames[0].SetMetadata("Private", "true"); // Fx file, but user chose private=true.

            // Now, pass feed resolved primary references into ResolveAssemblyReference.
            ResolveAssemblyReference t = new ResolveAssemblyReference();

            t.BuildEngine = engine;
            t.Assemblies = assemblyNames;
            t.TargetFrameworkDirectories = new string[] { s_myVersion20Path };
            t.SearchPaths = DefaultPaths;
            Execute(t);
            Assert.Equal(@"true", t.ResolvedFiles[0].GetMetadata("CopyLocal"));
        }

        /// <summary>
        /// If we have no framework directories passed in and an assembly is found outside of the GAC then it should be able to be copy local.
        /// </summary>
        [Fact]
        public void NoFrameworkDirectoriesStillCopyLocal()
        {
            // Create the engine.
            MockEngine engine = new MockEngine(_output);

            // Also construct a set of assembly names to pass in.
            ITaskItem[] assemblyNames = new TaskItem[]
            {
                new TaskItem(s_assemblyFolder_SomeAssemblyDllPath)
            };

            // Now, pass feed resolved primary references into ResolveAssemblyReference.
            ResolveAssemblyReference t = new ResolveAssemblyReference();

            t.BuildEngine = engine;
            t.Assemblies = assemblyNames;
            t.TargetFrameworkDirectories = Array.Empty<string>();
            t.SearchPaths = new string[] { "{RawFileName}" };
            Execute(t);
            Assert.Equal(@"true", t.ResolvedFiles[0].GetMetadata("CopyLocal"));
        }

        /// <summary>
        /// If an item has a bad value for a boolean attribute, report a nice error that indicates which attribute it was.
        /// </summary>
        [Fact]
        public void Regress284485_PrivateItemWithBogusValue()
        {
            // Create the engine.
            MockEngine engine = new MockEngine(_output);

            // Also construct a set of assembly names to pass in.
            ITaskItem[] assemblyNames = new TaskItem[]
            {
                new TaskItem("System.Xml, Version=4.0.0.0, Culture=neutral, PublicKeyToken=b77a5c561934e089"),
            };

            assemblyNames[0].SetMetadata("Private", "bogus"); // Fx file, but user chose private=true.

            // Now, pass feed resolved primary references into ResolveAssemblyReference.
            ResolveAssemblyReference t = new ResolveAssemblyReference();

            t.BuildEngine = engine;
            t.Assemblies = assemblyNames;
            t.TargetFrameworkDirectories = new string[] { s_myVersion20Path };
            t.SearchPaths = DefaultPaths;
            Execute(t);

            string message = String.Format(AssemblyResources.GetString("General.InvalidAttributeMetadata"), assemblyNames[0].ItemSpec, "Private", "bogus", "bool");
            Assert.Contains(message, engine.Log);
        }

        /// <summary>
        /// Consider this dependency chain:
        ///
        /// App
        ///   Primary References
        ///         C
        ///         A version 2
        ///         And both A version 2 and C are CopyLocal=true
        ///   References - C
        ///        Depends on A version 1
        ///        Depends on B
        ///   References - B
        ///        Depends on A version 2
        ///
        ///
        /// Expect to have some information indicating that C and B depend on two different versions of A and that the primary reference which caused the problems
        /// are A and C.
        /// </summary>
        [Fact]
        public void ConflictBetweenCopyLocalDependenciesRegress444809()
        {
            ResolveAssemblyReference t = new ResolveAssemblyReference();

            MockEngine engine = new MockEngine(_output);
            t.BuildEngine = engine;

            t.Assemblies = new ITaskItem[] {
                new TaskItem("A, Version=2.0.0.0, Culture=Neutral, PublicKeyToken=null"), new TaskItem("C, Version=1.0.0.0, Culture=Neutral, PublicKeyToken=null")
            };

            t.SearchPaths = new string[] {
                s_regress444809RootPath, s_regress444809_V2RootPath
            };

            t.TargetFrameworkDirectories = new string[] { s_myVersion20Path };

            bool result = Execute(t);
            ResourceManager resources = new ResourceManager("Microsoft.Build.Tasks.Strings", Assembly.GetExecutingAssembly());

            // Unresolved primary reference with itemspec "A, Version=20.0.0.0, Culture=Neutral, PublicKeyToken=null".
            engine.AssertLogContainsMessageFromResource(resourceDelegate, "ResolveAssemblyReference.UnifiedReferenceDependsOn", "A, Version=1.0.0.0, Culture=Neutral, PublicKeyToken=null", s_regress444809_ADllPath);
            engine.AssertLogContainsMessageFromResource(resourceDelegate, "ResolveAssemblyReference.ReferenceDependsOn", "A, Version=2.0.0.0, Culture=Neutral, PublicKeyToken=null", s_regress444809_V2_ADllPath);
            engine.AssertLogContainsMessageFromResource(resourceDelegate, "ResolveAssemblyReference.PrimarySourceItemsForReference", s_regress444809_CDllPath);
            engine.AssertLogContainsMessageFromResource(resourceDelegate, "ResolveAssemblyReference.PrimarySourceItemsForReference", s_regress444809_BDllPath);
            engine.AssertLogContainsMessageFromResource(resourceDelegate, "ResolveAssemblyReference.PrimarySourceItemsForReference", s_regress444809_V2_ADllPath);
        }

        /// <summary>
        /// Consider this dependency chain:
        ///
        /// App
        ///   Primary References
        ///         A version 20 (Un Resolved)
        ///         B
        ///         D
        ///   References - B
        ///        Depends on A version 2
        ///   References - D
        ///        Depends on A version 20
        ///
        ///
        /// Expect to have some information indicating that Primary reference A, Reference B and Reference D conflict.
        /// </summary>
        [Fact]
        public void ConflictBetweenCopyLocalDependenciesRegress444809UnResolvedPrimaryReference()
        {
            ResolveAssemblyReference t = new ResolveAssemblyReference();

            MockEngine engine = new MockEngine(_output);
            t.BuildEngine = engine;

            t.Assemblies = new ITaskItem[] {
                new TaskItem("A, Version=20.0.0.0, Culture=Neutral, PublicKeyToken=null"),
                new TaskItem("B, Version=1.0.0.0, Culture=Neutral, PublicKeyToken=null"),
                new TaskItem("D, Version=1.0.0.0, Culture=Neutral, PublicKeyToken=null")
            };

            t.SearchPaths = new string[] {
                s_regress444809RootPath, s_regress444809_V2RootPath
            };

            t.TargetFrameworkDirectories = new string[] { s_myVersion20Path };

            bool result = Execute(t);

            engine.AssertLogContainsMessageFromResource(resourceDelegate, "ResolveAssemblyReference.ReferenceDependsOn", "A, Version=20.0.0.0, Culture=Neutral, PublicKeyToken=null", String.Empty);
            engine.AssertLogContainsMessageFromResource(resourceDelegate, "ResolveAssemblyReference.UnifiedReferenceDependsOn", "A, Version=2.0.0.0, Culture=Neutral, PublicKeyToken=null", s_regress444809_V2_ADllPath);
            engine.AssertLogContainsMessageFromResource(resourceDelegate, "ResolveAssemblyReference.UnResolvedPrimaryItemSpec", "A, Version=20.0.0.0, Culture=Neutral, PublicKeyToken=null");
            engine.AssertLogContainsMessageFromResource(resourceDelegate, "ResolveAssemblyReference.PrimarySourceItemsForReference", s_regress444809_DDllPath);
            engine.AssertLogContainsMessageFromResource(resourceDelegate, "ResolveAssemblyReference.PrimarySourceItemsForReference", s_regress444809_BDllPath);
        }

        /// <summary>
        /// Consider this dependency chain:
        ///
        /// App
        ///   References - B
        ///        Depends on D version 2
        ///   References - D, version 1
        ///
        /// Both D1 and D2 are CopyLocal. This is a warning because D1 is a lower version
        /// than both D2 so that can't unify. These means that eventually when
        /// they're copied to the output directory they'll conflict.
        /// </summary>
        [Fact]
        public void ConflictGeneratesMessageReferencingAssemblyName()
        {
            ResolveAssemblyReference t = new ResolveAssemblyReference();

            MockEngine e = new MockEngine(_output);
            t.BuildEngine = e;

            t.Assemblies = new ITaskItem[]
            {
                new TaskItem("B"),
                new TaskItem("D, Version=1.0.0.0, Culture=neutral, PublicKeyToken=aaaaaaaaaaaaaaaa")
            };

            t.SearchPaths = new string[]
            {
                s_myLibrariesRootPath, s_myLibraries_V2Path, s_myLibraries_V1Path
            };

            t.TargetFrameworkDirectories = new string[] { s_myVersion20Path };

            bool result = Execute(t);

            Assert.Equal(1, e.Warnings); // @"Expected one warning."

            // Check that we have a message identifying conflicts with "D"
            string warningMessage = e.WarningEvents[0].Message;
            warningMessage.ShouldContain(ResourceUtilities.FormatResourceStringStripCodeAndKeyword("ResolveAssemblyReference.FoundConflicts", "D", string.Empty));
            warningMessage.ShouldContain(ResourceUtilities.FormatResourceStringIgnoreCodeAndKeyword("ResolveAssemblyReference.ConflictFound", "D, Version=1.0.0.0, CulTUre=neutral, PublicKeyToken=aaaaaaaaaaaaaaaa", "D, Version=2.0.0.0, Culture=neutral, PublicKeyToken=aaaaaaaaaaaaaaaa"));
            warningMessage.ShouldContain(ResourceUtilities.FormatResourceStringIgnoreCodeAndKeyword("ResolveAssemblyReference.FourSpaceIndent", ResourceUtilities.FormatResourceStringIgnoreCodeAndKeyword("ResolveAssemblyReference.ReferenceDependsOn", "D, Version=1.0.0.0, CulTUre=neutral, PublicKeyToken=aaaaaaaaaaaaaaaa", Path.Combine(s_myLibraries_V1Path, "D.dll"))));
        }

        [Fact]
        public void ConflictOutputsExtraInformationOnDemand()
        {
            ResolveAssemblyReference t = new ResolveAssemblyReference();

            MockEngine e = new MockEngine(_output);
            t.BuildEngine = e;

            t.Assemblies = new ITaskItem[]
            {
                new TaskItem("B"),
                new TaskItem("D, Version=1.0.0.0, Culture=neutral, PublicKeyToken=aaaaaaaaaaaaaaaa")
            };

            t.SearchPaths = new string[]
            {
                s_myLibrariesRootPath, s_myLibraries_V2Path, s_myLibraries_V1Path
            };

            t.TargetFrameworkDirectories = new string[] { s_myVersion20Path };
            t.OutputUnresolvedAssemblyConflicts = true;

            Execute(t);

            ITaskItem[] conflicts = t.UnresolvedAssemblyConflicts;
            conflicts.Length.ShouldBe(1);
            conflicts[0].ItemSpec.ShouldBe("D");
            conflicts[0].GetMetadata("victorVersionNumber").ShouldBe("1.0.0.0");
            conflicts[0].GetMetadata("victimVersionNumber").ShouldBe("2.0.0.0");
        }

        /// <summary>
        /// Consider this dependency chain:
        ///
        /// App
        ///   References - B
        ///        Depends on D version 2
        ///        Depends on G, version 2
        ///   References - D, version 1
        ///   References - G, version 1
        ///
        /// All of Dv1, Dv2, Gv1 and Gv2 are CopyLocal. We should get two conflict warnings, one for D and one for G.
        /// </summary>
        [Fact]
        public void ConflictGeneratesMessageReferencingEachConflictingAssemblyName()
        {
            ResolveAssemblyReference t = new ResolveAssemblyReference();

            MockEngine e = new MockEngine(_output);
            t.BuildEngine = e;

            t.Assemblies = new ITaskItem[]
            {
                new TaskItem("B"),
                new TaskItem("D, Version=1.0.0.0, Culture=neutral, PublicKeyToken=aaaaaaaaaaaaaaaa"),
                new TaskItem("G, Version=1.0.0.0, Culture=neutral, PublicKeyToken=aaaaaaaaaaaaaaaa")
            };

            t.SearchPaths = new string[]
            {
                s_myLibrariesRootPath, s_myLibraries_V2Path, s_myLibraries_V1Path
            };

            t.TargetFrameworkDirectories = new string[] { s_myVersion20Path };

            bool result = Execute(t);

            Assert.Equal(2, e.Warnings); // @"Expected two warnings."

            // Check that we have both the expected messages
            string warningMessage = e.WarningEvents[0].Message;
            warningMessage.ShouldContain(ResourceUtilities.FormatResourceStringStripCodeAndKeyword("ResolveAssemblyReference.FoundConflicts", "D", string.Empty));
            warningMessage.ShouldContain(ResourceUtilities.FormatResourceStringIgnoreCodeAndKeyword("ResolveAssemblyReference.ConflictFound", "D, Version=1.0.0.0, CulTUre=neutral, PublicKeyToken=aaaaaaaaaaaaaaaa", "D, Version=2.0.0.0, Culture=neutral, PublicKeyToken=aaaaaaaaaaaaaaaa"));
            warningMessage.ShouldContain(ResourceUtilities.FormatResourceStringIgnoreCodeAndKeyword("ResolveAssemblyReference.FourSpaceIndent", ResourceUtilities.FormatResourceStringIgnoreCodeAndKeyword("ResolveAssemblyReference.ReferenceDependsOn", "D, Version=1.0.0.0, CulTUre=neutral, PublicKeyToken=aaaaaaaaaaaaaaaa", Path.Combine(s_myLibraries_V1Path, "D.dll"))));

            warningMessage = e.WarningEvents[1].Message;
            warningMessage.ShouldContain(ResourceUtilities.FormatResourceStringStripCodeAndKeyword("ResolveAssemblyReference.FoundConflicts", "G", string.Empty));
            warningMessage.ShouldContain(ResourceUtilities.FormatResourceStringIgnoreCodeAndKeyword("ResolveAssemblyReference.ConflictFound", "G, Version=1.0.0.0, CulTUre=neutral, PublicKeyToken=aaaaaaaaaaaaaaaa", "G, Version=2.0.0.0, Culture=neutral, PublicKeyToken=aaaaaaaaaaaaaaaa"));
            warningMessage.ShouldContain(ResourceUtilities.FormatResourceStringIgnoreCodeAndKeyword("ResolveAssemblyReference.FourSpaceIndent", ResourceUtilities.FormatResourceStringIgnoreCodeAndKeyword("ResolveAssemblyReference.ReferenceDependsOn", "G, Version=1.0.0.0, CulTUre=neutral, PublicKeyToken=aaaaaaaaaaaaaaaa", Path.Combine(s_myLibraries_V1Path, "G.dll"))));
        }

        /// <summary>
        /// Consider this dependency chain:
        ///
        /// App
        ///   References - A
        ///        Depends on D version 1
        ///   References - B
        ///        Depends on D version 2
        ///   References - D, version 2
        ///
        /// Both D1 and D2 are CopyLocal. This is not an error because D2 is a higher version
        /// than D1 so that can unify. D2 should be output as a Primary and D1 should be output
        /// as a dependency.
        /// </summary>
        [Fact]
        public void ConflictWithForeVersionPrimary()
        {
            ResolveAssemblyReference t = new ResolveAssemblyReference();

            t.BuildEngine = new MockEngine(_output);

            t.Assemblies = new ITaskItem[]
            {
                new TaskItem("B"),
                new TaskItem("A"),
                new TaskItem("D, Version=2.0.0.0, Culture=neutral, PublicKeyToken=aaaaaaaaaaaaaaaa")
            };

            t.SearchPaths = new string[] {
                s_myLibrariesRootPath, s_myLibraries_V2Path, s_myLibraries_V1Path
            };

            t.TargetFrameworkDirectories = new string[] { s_myVersion20Path };

            bool result = Execute(t);

            Assert.True(result); // @"Expected a success because this conflict is solvable."
            Assert.Equal(3, t.ResolvedFiles.Length);
            Assert.True(ContainsItem(t.ResolvedFiles, s_myLibraries_V2_DDllPath));

            Assert.Equal(2, t.ResolvedDependencyFiles.Length);
            Assert.True(ContainsItem(t.ResolvedDependencyFiles, s_myLibraries_V1_DDllPath));
            Assert.True(ContainsItem(t.ResolvedDependencyFiles, s_myLibraries_V2_GDllPath));
        }

        /// <summary>
        /// Consider this dependency chain:
        ///
        /// App
        ///   References - D, version 1
        ///   References - D, version 2
        ///
        /// Both D1 and D2 are CopyLocal. This is an error because both D1 and D2 can't be copied to
        /// the output directory.
        /// </summary>
        [Fact]
        public void ConflictBetweenBackAndForeVersionsCopyLocal()
        {
            ResolveAssemblyReference t = new ResolveAssemblyReference();

            MockEngine e = new MockEngine(_output);
            t.BuildEngine = e;

            t.Assemblies = new ITaskItem[]
            {
                new TaskItem("D, Version=2.0.0.0, Culture=neutral, PublicKeyToken=aaaaaaaaaaaaaaaa"),
                new TaskItem("D, Version=1.0.0.0, Culture=neutral, PublicKeyToken=aaaaaaaaaaaaaaaa")
            };

            t.SearchPaths = new string[]
            {
                s_myLibrariesRootPath, s_myLibraries_V2Path, s_myLibraries_V1Path
            };

            t.TargetFrameworkDirectories = new string[] { s_myVersion20Path };

            bool result = Execute(t);

            Assert.Equal(2, e.Warnings); // @"Expected a warning because this is an unresolvable conflict."
            Assert.Equal(2, t.ResolvedFiles.Length);
            Assert.True(ContainsItem(t.ResolvedFiles, s_myLibraries_V2_DDllPath)); // "Expected to find assembly, but didn't."
            Assert.True(ContainsItem(t.ResolvedFiles, s_myLibraries_V1_DDllPath)); // "Expected to find assembly, but didn't."
        }

        /// <summary>
        /// Consider this dependency chain:
        ///
        /// App
        ///   References - D, version 1
        ///   References - D, version 2
        ///
        /// Neither D1 nor D2 are CopyLocal. This is a solvable conflict because D2 has a higher version
        /// than D1 and there won't be an output directory conflict.
        /// </summary>
        [Fact]
        public void ConflictBetweenBackAndForeVersionsNotCopyLocal()
        {
            ResolveAssemblyReference t = new ResolveAssemblyReference();

            t.BuildEngine = new MockEngine(_output);

            t.Assemblies = new ITaskItem[]
            {
                new TaskItem("D, Version=2.0.0.0, Culture=neutral, PublicKeyToken=aaaaaaaaaaaaaaaa"),
                new TaskItem("D, Version=1.0.0.0, Culture=neutral, PublicKeyToken=aaaaaaaaaaaaaaaa")
            };

            t.SearchPaths = new string[] {
                s_myLibrariesRootPath, s_myLibraries_V2Path, s_myLibraries_V1Path
            };

            bool result = Execute(t);

            Assert.True(result); // @"Expected success because this conflict is solvable."
            Assert.Equal(2, t.ResolvedFiles.Length);
            Assert.True(ContainsItem(t.ResolvedFiles, s_myLibraries_V2_DDllPath)); // "Expected to find assembly, but didn't."
            Assert.True(ContainsItem(t.ResolvedFiles, s_myLibraries_V1_DDllPath)); // "Expected to find assembly, but didn't."
        }

        /// <summary>
        /// Consider this dependency chain:
        ///
        /// App
        ///   References - A
        ///        Depends on D version 1, PKT=XXXX
        ///   References - C
        ///        Depends on D version 1, PKT=YYYY
        ///
        /// We can't tell which should win because the PKTs are different. This should be an error.
        /// </summary>
        [Fact]
        public void ConflictingDependenciesWithNonMatchingNames()
        {
            ResolveAssemblyReference t = new ResolveAssemblyReference();

            t.BuildEngine = new MockEngine(_output);

            t.Assemblies = new ITaskItem[]
            {
                new TaskItem("A"),
                new TaskItem("C")
            };

            t.SearchPaths = new string[]
            {
                s_myLibrariesRootPath, s_myLibraries_V1Path, @"c:\RogueLibraries\v1"
            };

            bool result = Execute(t);
            Assert.True(result); // "Execute should have failed because of insoluble conflict."
        }

        /// <summary>
        /// Consider this dependency chain:
        ///
        /// App
        ///   References - A
        ///        Depends on D version 1, PKT=XXXX
        ///   References - C
        ///        Depends on D version 1, PKT=YYYY
        ///   References - D version 1, PKT=XXXX
        ///
        /// D, PKT=XXXX should win because its referenced in the project.
        ///
        /// </summary>
        [Fact]
        public void ConflictingDependenciesWithNonMatchingNamesAndHardReferenceInProject()
        {
            ResolveAssemblyReference t = new ResolveAssemblyReference();

            t.BuildEngine = new MockEngine(_output);

            t.Assemblies = new ITaskItem[]
            {
                new TaskItem("A"),
                new TaskItem("C"),
                new TaskItem("D, Version=1.0.0.0, Culture=neutral, PublicKeyToken=aaaaaaaaaaaaaaaa")
            };

            t.SearchPaths = new string[]
            {
                s_myLibrariesRootPath, s_myLibraries_V1Path, @"c:\RogueLibraries\v1"
            };

            Execute(t);

            Assert.Equal(3, t.ResolvedFiles.Length);
            Assert.True(ContainsItem(t.ResolvedFiles, s_myLibraries_V1_DDllPath)); // "Expected to find assembly, but didn't."
        }

        /// <summary>
        /// A reference with a bogus version is provided. However, the user has chosen
        /// SpecificVersion='false' so we match the first one we come across.
        /// </summary>
        [Fact]
        public void SpecificVersionFalse()
        {
            ResolveAssemblyReference t = new ResolveAssemblyReference();

            t.BuildEngine = new MockEngine(_output);

            t.Assemblies = new ITaskItem[]
            {
                new TaskItem(@"System.XML, Version=9.9.9999.9, Culture=neutral, PublicKeyToken=abababababababab")
            };

            t.Assemblies[0].SetMetadata("SpecificVersion", "false");

            t.SearchPaths = DefaultPaths;
            Execute(t);

            Assert.Single(t.ResolvedFiles);
            Assert.Equal(Path.Combine(s_myVersion20Path, "System.XML.dll"), t.ResolvedFiles[0].ItemSpec);
        }

        /// <summary>
        /// A reference with a bogus version is provided and the user has chosen SpecificVersion=true.
        /// In this case, since there is no specific version that can be matched, no reference is returned.
        /// </summary>
        [Fact]
        public void SpecificVersionTrue()
        {
            ResolveAssemblyReference t = new ResolveAssemblyReference();

            t.BuildEngine = new MockEngine(_output);

            t.Assemblies = new ITaskItem[] {
                new TaskItem(@"System.XML, Version=9.9.9999.9, Culture=neutral, PublicKeyToken=abababababababab")
            };

            t.Assemblies[0].SetMetadata("SpecificVersion", "true");

            t.SearchPaths = DefaultPaths;
            Execute(t);

            Assert.Empty(t.ResolvedFiles);
        }

        /// <summary>
        /// A reference with a bogus version is provided and the user has left off SpecificVersion.
        /// In this case assume SpecificVersion=true implicitly.
        /// </summary>
        [Fact]
        public void SpecificVersionAbsent()
        {
            ResolveAssemblyReference t = new ResolveAssemblyReference();

            t.BuildEngine = new MockEngine(_output);

            t.Assemblies = new ITaskItem[] {
                new TaskItem(@"System.XML, Version=9.9.9999.9, Culture=neutral, PublicKeyToken=abababababababab")
            };

            t.SearchPaths = DefaultPaths;
            Execute(t);

            Assert.Empty(t.ResolvedFiles);
        }

        /// <summary>
        /// Unresolved primary references should result in warnings.
        /// </summary>
        [Fact]
        public void Regress199998()
        {
            ResolveAssemblyReference t = new ResolveAssemblyReference();

            MockEngine m = new MockEngine(_output);
            t.BuildEngine = m;

            t.Assemblies = new ITaskItem[]
            {
                // An assembly that is unresolvable because it doesn't exist.
                new TaskItem(@"System.XML, Version=9.9.9999.9, Culture=neutral, PublicKeyToken=abababababababab")
            };

            t.SearchPaths = DefaultPaths;
            Execute(t);

            Assert.Empty(t.ResolvedFiles);
            // One warning for the un-resolved reference and one warning saying you are trying to target an assembly higher than the current target
            // framework.
            Assert.Equal(1, m.Warnings);
        }

        /// <summary>
        /// In this case,
        /// - A single primary file reference to simple name "A".
        /// - The reference has an <ExecutableExtension>.exe</ExecutableExtension> tag.
        /// - Both a.exe and a.dll exist on disk.
        /// Expected:
        /// - The resulting assembly returned should be a.exe
        /// Rationale:
        /// The user browsed to an .exe, so that's what we should give them.
        /// </summary>
        [Fact]
        public void ExecutableExtensionEXE()
        {
            ResolveAssemblyReference t = new ResolveAssemblyReference();

            MockEngine e = new MockEngine(_output);
            t.BuildEngine = e;

            t.Assemblies = new ITaskItem[]
            {
                new TaskItem("A")
            };

            t.Assemblies[0].SetMetadata("ExecutableExtension", ".eXe");

            t.SearchPaths = new string[]
            {
                s_myLibrariesRootPath,
                @"c:\MyExecutableLibraries"
            };

            Execute(t);

            Assert.Equal(0, e.Warnings); // "No warnings expected in this scenario."
            Assert.Equal(0, e.Errors); // "No errors expected in this scenario."
            Assert.Single(t.ResolvedFiles);
            Assert.True(ContainsItem(t.ResolvedFiles, @"c:\MyExecutableLibraries\a.exe")); // "Expected to find assembly, but didn't."
        }

        /// <summary>
        /// In this case,
        /// - A single primary file reference to simple name "A".
        /// - The reference has an <ExecutableExtension>.dll</ExecutableExtension> tag.
        /// - Both a.exe and a.dll exist on disk.
        /// Expected:
        /// - The resulting assembly returned should be a.dll
        /// Rationale:
        /// The user browsed to a .dll, so that's what we should give them.
        /// </summary>
        [Fact]
        public void ExecutableExtensionDLL()
        {
            ResolveAssemblyReference t = new ResolveAssemblyReference();

            MockEngine e = new MockEngine(_output);
            t.BuildEngine = e;

            t.Assemblies = new ITaskItem[]
            {
                new TaskItem("A")
            };

            t.Assemblies[0].SetMetadata("ExecutableExtension", ".DlL");

            t.SearchPaths = new string[]
            {
                @"c:\MyExecutableLibraries",
                s_myLibrariesRootPath
            };

            Execute(t);

            Assert.Equal(0, e.Warnings); // "No warnings expected in this scenario."
            Assert.Equal(0, e.Errors); // "No errors expected in this scenario."
            Assert.Single(t.ResolvedFiles);
            Assert.True(ContainsItem(t.ResolvedFiles, s_myLibraries_ADllPath)); // "Expected to find assembly, but didn't."
        }

        /// <summary>
        /// In this case,
        /// - A single primary file reference to simple name "A".
        /// - The reference has no <ExecutableExtension></ExecutableExtension> tag.
        /// - Both a.exe and a.dll exist on disk.
        /// - A.dll is first in the search order.
        /// Expected:
        /// - The resulting assembly returned should be a.dll
        /// Rationale:
        /// Without an ExecutableExtension the first assembly out of .dll,.exe wins.
        /// </summary>
        [Fact]
        public void ExecutableExtensionDefaultDLLFirst()
        {
            ResolveAssemblyReference t = new ResolveAssemblyReference();

            MockEngine e = new MockEngine(_output);
            t.BuildEngine = e;

            t.Assemblies = new ITaskItem[]
            {
                new TaskItem("A")
            };

            t.SearchPaths = new string[]
            {
                s_myLibrariesRootPath,
                @"c:\MyExecutableLibraries"
            };

            Execute(t);

            Assert.Equal(0, e.Warnings); // "No warnings expected in this scenario."
            Assert.Equal(0, e.Errors); // "No errors expected in this scenario."
            Assert.Single(t.ResolvedFiles);
            Assert.True(ContainsItem(t.ResolvedFiles, s_myLibraries_ADllPath)); // "Expected to find assembly, but didn't."
        }

        /// <summary>
        /// In this case,
        /// - A single primary file reference to simple name "A".
        /// - The reference has no <ExecutableExtension></ExecutableExtension> tag.
        /// - Both a.exe and a.dll exist on disk.
        /// - A.exe is first in the search order.
        /// Expected:
        /// - The resulting assembly returned should be a.exe
        /// Rationale:
        /// Without an ExecutableExtension the first assembly out of .dll,.exe wins.
        /// </summary>
        [Fact]
        public void ExecutableExtensionDefaultEXEFirst()
        {
            ResolveAssemblyReference t = new ResolveAssemblyReference();

            MockEngine e = new MockEngine(_output);
            t.BuildEngine = e;

            t.Assemblies = new ITaskItem[]
            {
                new TaskItem("A")
            };

            t.SearchPaths = new string[]
            {
                @"c:\MyExecutableLibraries",
                s_myLibrariesRootPath
            };

            Execute(t);

            Assert.Equal(0, e.Warnings); // "No warnings expected in this scenario."
            Assert.Equal(0, e.Errors); // "No errors expected in this scenario."
            Assert.Single(t.ResolvedFiles);
            Assert.True(ContainsItem(t.ResolvedFiles, @"c:\MyExecutableLibraries\A.exe")); // "Expected to find assembly, but didn't."
        }

        /// <summary>
        /// In this case,
        /// - A single primary file reference to simple name "A".
        /// - The reference has <SpecificVersion>true</SpecificVersion> tag.
        /// - An assembly with a strong fusion name "A, Version=2.0.0.0, Culture=neutral, PublicKeyToken=b77a5c561934e089" exists first in the search order.
        /// - An assembly with a weak fusion name "A, Version=0.0.0.0, Culture=neutral, PublicKeyToken=null" is second in the search order.
        /// Expected:
        /// - This is an unresolved reference.
        /// Rationale:
        /// If specific version is true, but the reference is a simple name like "A", then there is no way to do a specific version match.
        /// This is a corner case. Other solutions that might have been just as good:
        /// - Fall back to SpecificVersion=false behavior.
        /// - Only match "A, Version=0.0.0.0, Culture=neutral, PublicKeyToken=null". Note that all of our default VS projects have at least a version number.
        /// </summary>
        [Fact]
        public void SimpleNameWithSpecificVersionTrue()
        {
            ResolveAssemblyReference t = new ResolveAssemblyReference();

            MockEngine e = new MockEngine(_output);
            t.BuildEngine = e;

            t.Assemblies = new ITaskItem[]
            {
                new TaskItem("A")
            };
            t.Assemblies[0].SetMetadata("SpecificVersion", "true");

            t.SearchPaths = new string[]
            {
                @"c:\MyStronglyNamed",
                s_myLibrariesRootPath
            };

            Execute(t);

            Assert.Equal(1, e.Warnings); // "No warnings expected in this scenario."
            Assert.Equal(0, e.Errors); // "No errors expected in this scenario."
            Assert.Empty(t.ResolvedFiles);
        }

        /// <summary>
        /// In this case,
        /// - A single primary file reference to simple name "A".
        /// - The reference has <SpecificVersion>true</SpecificVersion> tag.
        /// - An assembly with a strong fusion name "A, PKT=..., Version=..., Culture=..." exists first in the search order.
        /// - An assembly with a weak fusion name "A, Version=0.0.0.0, Culture=neutral, PublicKeyToken=null" is second in the search order.
        /// Expected:
        /// - The resulting assembly returned should be the strongly named a.dll.
        /// Rationale:
        /// If specific version is false, then we should match the first "A" that we find.
        /// </summary>
        [Fact]
        public void SimpleNameWithSpecificVersionFalse()
        {
            ResolveAssemblyReference t = new ResolveAssemblyReference();

            MockEngine e = new MockEngine(_output);
            t.BuildEngine = e;

            t.Assemblies = new ITaskItem[]
            {
                new TaskItem("A")
            };
            t.Assemblies[0].SetMetadata("SpecificVersion", "false");

            t.SearchPaths = new string[]
            {
                @"c:\MyStronglyNamed",
                s_myLibrariesRootPath
            };

            Execute(t);

            Assert.Equal(0, e.Warnings); // "No warnings expected in this scenario."
            Assert.Equal(0, e.Errors); // "No errors expected in this scenario."
            Assert.Single(t.ResolvedFiles);
            Assert.True(ContainsItem(t.ResolvedFiles, @"c:\MyStronglyNamed\A.dll")); // "Expected to find assembly, but didn't."
        }

        /// <summary>
        /// Consider this situation:
        ///
        /// App
        ///   References - D, version 1, IrreleventKeyValue=poo.
        ///
        /// There's plenty of junk that might end up in a fusion name that have nothing to do with
        /// assembly resolution. Make sure we can tolerate this for primary references.
        /// </summary>
        [Fact]
        public void IrrelevantAssemblyNameElement()
        {
            ResolveAssemblyReference t = new ResolveAssemblyReference();

            MockEngine e = new MockEngine(_output);
            t.BuildEngine = e;

            t.Assemblies = new ITaskItem[]
            {
                new TaskItem("D, Version=1.0.0.0, Culture=neutral, PublicKeyToken=aaaaaaaaaaaaaaaa, IrreleventKeyValue=poo"),
            };

            t.SearchPaths = new string[]
            {
                s_myLibrariesRootPath, s_myLibraries_V2Path, s_myLibraries_V1Path
            };

            t.TargetFrameworkDirectories = new string[] { s_myVersion20Path };

            bool result = Execute(t);

            Assert.Single(t.ResolvedFiles);
            Assert.True(ContainsItem(t.ResolvedFiles, s_myLibraries_V1_DDllPath)); // "Expected to find assembly, but didn't."
        }

        /// <summary>
        /// Regress EVERETT QFE 626
        /// Consider this dependency chain:
        ///
        /// App
        ///   References - A (Private=undefined)
        ///        Depends on D
        ///             Depends on E
        ///   References - D (Private=false)
        ///
        /// - Reference A does not have a Private attribute, but resolves to CopyLocal=true.
        /// - Reference D has explicit Private=false.
        /// - D would normally be CopyLocal=true.
        /// - E would normally be CopyLocal=true.
        ///
        /// Expected:
        /// - D should be CopyLocal=false because the of the matching Reference D which has explicit private=false.
        /// - E should be CopyLocal=false because it's a dependency of D which has explicit private=false.
        ///
        /// Rationale:
        /// This is QFE 626. If the user has set "Copy Local" to "false" in VS (means Private=false)
        /// then even if this turns out to be a dependency too, we still shouldn't copy.
        ///
        /// </summary>
        [Fact]
        public void RegressQFE626()
        {
            ResolveAssemblyReference t = new ResolveAssemblyReference();

            MockEngine engine = new MockEngine(_output);
            t.BuildEngine = engine;

            t.Assemblies = new ITaskItem[]
            {
                new TaskItem("A"),
                new TaskItem("D")
            };
            t.Assemblies[1].SetMetadata("Private", "false");

            t.SearchPaths = new string[]
            {
                s_myLibrariesRootPath, s_myLibraries_V1Path, s_myLibraries_V1_EPath
            };
            t.TargetFrameworkDirectories = new string[] { @"c:\myfx" };

            Execute(t);

            Assert.Equal(2, t.ResolvedFiles.Length);
            Assert.Single(t.ResolvedDependencyFiles); // Not 2 because D is treated as a primary reference.
            Assert.True(ContainsItem(t.ResolvedDependencyFiles, s_myLibraries_V1_E_EDllPath)); // "Expected to find assembly, but didn't."
            Assert.Equal(0, engine.Warnings);
            Assert.Equal(0, engine.Errors);

            foreach (ITaskItem item in t.ResolvedDependencyFiles)
            {
                if (String.Equals(item.ItemSpec, s_myLibraries_V1_E_EDllPath, StringComparison.OrdinalIgnoreCase))
                {
                    Assert.Equal("false", item.GetMetadata("CopyLocal"));
                }
            }
        }

        /// <summary>
        /// Consider this dependency chain:
        ///
        /// App
        ///   References - A (private=false)
        ///        Depends on D v1
        ///             Depends on E
        ///   References - B (private=true)
        ///        Depends on D v2
        ///             Depends on E
        ///
        /// Reference A is explicitly Private=false.
        /// Reference B is explicitly Private=true.
        /// Dependencies D and E would normally be CopyLocal=true.
        ///
        /// Expected:
        /// - D will be CopyLocal=false because it's dependency of A, which is private=false.
        /// - E will be CopyLocal=true because all source primary references aren't private=false.
        ///
        /// Rationale:
        /// Dependencies will be CopyLocal=false if all source primary references are Private=false.
        ///
        /// </summary>
        [Fact]
        public void Regress265054()
        {
            ResolveAssemblyReference t = new ResolveAssemblyReference();

            t.BuildEngine = new MockEngine(_output);

            t.Assemblies = new ITaskItem[]
            {
                new TaskItem("A"),
                new TaskItem("B")
            };
            t.Assemblies[0].SetMetadata("Private", "false");
            t.Assemblies[1].SetMetadata("Private", "true");

            t.SearchPaths = new string[]
            {
                s_myLibrariesRootPath, s_myLibraries_V1Path, s_myLibraries_V2Path, s_myLibraries_V1_EPath
            };
            t.TargetFrameworkDirectories = new string[] { @"c:\myfx" };

            Execute(t);

            Assert.Equal(2, t.ResolvedFiles.Length);

            Assert.Equal(4, t.ResolvedDependencyFiles.Length);
            Assert.True(ContainsItem(t.ResolvedDependencyFiles, s_myLibraries_V1_DDllPath));
            Assert.True(ContainsItem(t.ResolvedDependencyFiles, s_myLibraries_V2_DDllPath));
            Assert.True(ContainsItem(t.ResolvedDependencyFiles, s_myLibraries_V2_GDllPath));
            Assert.True(ContainsItem(t.ResolvedDependencyFiles, s_myLibraries_V1_E_EDllPath));

            foreach (ITaskItem item in t.ResolvedDependencyFiles)
            {
                if (String.Equals(item.ItemSpec, s_myLibraries_V1_DDllPath, StringComparison.OrdinalIgnoreCase))
                {
                    Assert.Equal("false", item.GetMetadata("CopyLocal"));
                }

                if (String.Equals(item.ItemSpec, s_myLibraries_V1_E_EDllPath, StringComparison.OrdinalIgnoreCase))
                {
                    Assert.Equal("true", item.GetMetadata("CopyLocal"));
                }
            }
        }

        /// <summary>
        /// Here's how you get into this situation:
        ///
        /// App
        ///   References - A
        ///   References - B
        ///        Depends on A
        ///
        ///    And, the following conditions.
        ///     Primary "A" has no explicit Version (i.e. it's a simple name)
        ///        Primary "A" *is not* resolved.
        ///        Dependency "A" *is* resolved.
        ///
        /// Expected result:
        /// * No exceptions.
        /// * Build error about unresolved primary reference.
        ///
        /// </summary>
        [Fact]
        public void Regress312873_UnresolvedPrimaryWithResolveDependency()
        {
            ResolveAssemblyReference t = new ResolveAssemblyReference();

            t.BuildEngine = new MockEngine(_output);

            t.Assemblies = new ITaskItem[]
            {
                new TaskItem("A"),
                new TaskItem("B"),

                // We need a one more "A" because the bug was in a Compare function
                // called by .Sort. We need enough items to guarantee that A with null version
                // will be on the left side of a compare.
                new TaskItem("A")
};

            t.Assemblies[1].SetMetadata("HintPath", @"C:\Regress312873\b.dll");
            t.Assemblies[2].SetMetadata("HintPath", @"C:\Regress312873-2\a.dll");

            t.SearchPaths = new string[]
            {
                @"{HintPathFromItem}"
            };

            Execute(t);
        }

        /// <summary>
        /// We weren't handling scatter assemblies.
        ///
        /// App
        ///   References - A
        ///
        ///    And, the following conditions.
        ///     Primary "A" has two scatter files "M1" and "M2"
        ///
        /// Expected result:
        /// * M1 and M2 should be output in ScatterFiles and CopyLocal.
        ///
        /// </summary>
        [Fact]
        public void Regress275161_ScatterAssemblies()
        {
            ResolveAssemblyReference t = new ResolveAssemblyReference();

            t.BuildEngine = new MockEngine(_output);

            t.Assemblies = new ITaskItem[]
            {
                new TaskItem("A")
            };

            t.Assemblies[0].SetMetadata("HintPath", @"C:\Regress275161\a.dll");

            t.SearchPaths = new string[]
            {
                @"{HintPathFromItem}"
            };

            t.TargetFrameworkDirectories = new string[] { @"c:\myfx" };

            Execute(t);

            Assert.True(ContainsItem(t.ScatterFiles, @"C:\Regress275161\m1.netmodule")); // "Expected to find scatter file m1."

            Assert.True(ContainsItem(t.ScatterFiles, @"C:\Regress275161\m2.netmodule")); // "Expected to find scatter file m2."

            Assert.True(ContainsItem(t.CopyLocalFiles, @"C:\Regress275161\m1.netmodule")); // "Expected to find scatter file m1 in CopyLocalFiles."

            Assert.True(ContainsItem(t.CopyLocalFiles, @"C:\Regress275161\m2.netmodule")); // "Expected to find scatter file m2 in CopyLocalFiles."
        }

        /// <summary>
        /// We weren't handling scatter assemblies.
        ///
        /// App
        ///   References - A
        ///        Depends on B v1.0.0.0
        ///   References - B v2.0.0.0
        ///
        ///
        ///    And, the following conditions.
        ///    * All assemblies are resolved.
        /// * All assemblies are CopyLocal=true.
        /// * Notice the conflict between versions of B.
        ///
        /// Expected result:
        /// * During conflict resolution, B v2.0.0.0 should win.
        /// * B v1.0.0.0 should still be listed in dependencies (there's not a strong case for this either way)
        /// * B v1.0.0.0 should be CopyLocal='false'
        ///
        /// </summary>
        [Fact]
        public void Regress317975_LeftoverLowerVersion()
        {
            ResolveAssemblyReference t = new ResolveAssemblyReference();

            t.BuildEngine = new MockEngine(_output);

            t.Assemblies = new ITaskItem[]
            {
                new TaskItem("A"),
                new TaskItem("B")
};

            t.Assemblies[0].SetMetadata("HintPath", @"C:\Regress317975\a.dll");
            t.Assemblies[1].SetMetadata("HintPath", @"C:\Regress317975\v2\b.dll");

            t.SearchPaths = new string[]
            {
                @"{HintPathFromItem}"
            };

            t.TargetFrameworkDirectories = new string[] { @"c:\myfx" };

            Execute(t);

            foreach (ITaskItem i in t.ResolvedDependencyFiles)
            {
                Assert.Equal(0, String.Compare(i.GetMetadata("CopyLocal"), "false", StringComparison.OrdinalIgnoreCase));
            }

            Assert.True(ContainsItem(t.ResolvedDependencyFiles, @"C:\Regress317975\B.dll")); // "Expected to find lower version listed in dependencies."
        }

        /// <summary>
        /// Mscorlib is special in that it doesn't always have complete metadata. For example,
        /// GetAssemblyName can return null. This was confusing the {RawFileName} resolution path,
        /// which is fairly different from the other code paths.
        ///
        /// App
        ///   References - "c:\path-to-mscorlib\mscorlib.dll" (Current FX)
        ///
        /// Expected result:
        /// * Even though mscorlib.dll doesn't have an assembly name, we should be able to return
        ///   a result.
        ///
        /// NOTES:
        /// * This test works because path-to-mscorlib is the same as the path to the FX folder.
        ///   Because of this, the hard-cache is used rather than actually calling GetAssemblyName
        ///   on mscorlib.dll. This isn't going to work in cases where mscorlib is from an FX other
        ///   than the current target. See the Part2 for a test that covers this other case.
        ///
        /// </summary>
        [Fact]
        public void Regress313086_Part1_MscorlibAsRawFilename()
        {
            ResolveAssemblyReference t = new ResolveAssemblyReference();

            t.BuildEngine = new MockEngine(_output);

            t.Assemblies = new ITaskItem[]
            {
                new TaskItem(typeof(object).Module.FullyQualifiedName.ToLower())
};

            t.SearchPaths = new string[]
            {
                @"{RawFileName}"
            };

            t.TargetFrameworkDirectories = new string[] { Path.GetDirectoryName(typeof(object).Module.FullyQualifiedName) };

            t.Execute();

            Assert.Single(t.ResolvedFiles);
        }

        /// <summary>
        /// Mscorlib is special in that it doesn't always have complete metadata. For example,
        /// GetAssemblyName can return null. This was confusing the {RawFileName} resolution path,
        /// which is fairly different from the other code paths.
        ///
        /// App
        ///   References - "c:\path-to-mscorlib\mscorlib.dll" (non-Current FX)
        ///
        /// Expected result:
        /// * Even though mscorlib.dll doesn't have an assembly name, we should be able to return
        ///   a result.
        ///
        /// NOTES:
        /// * This test is covering the case where mscorlib.dll is coming from somewhere besides
        ///   the main (ie Whidbey) FX.
        ///
        /// </summary>
        [Fact]
        public void Regress313086_Part2_MscorlibAsRawFilename()
        {
            ResolveAssemblyReference t = new ResolveAssemblyReference();

            t.BuildEngine = new MockEngine(_output);

            t.Assemblies = new ITaskItem[]
            {
                new TaskItem(@"c:\Regress313086\mscorlib.dll")
};

            t.SearchPaths = new string[]
            {
                @"{RawFileName}"
            };

            t.TargetFrameworkDirectories = new string[] { @"c:\myfx" };

            Execute(t);

            Assert.Single(t.ResolvedFiles);
        }

        /// <summary>
        /// If a directory path is passed into AssemblyFiles, then we should warn and continue on.
        /// </summary>
        [Fact]
        public void Regress284466_DirectoryIntoAssemblyFiles()
        {
            // Create the engine.
            MockEngine engine = new MockEngine(_output);

            ITaskItem[] assemblyFiles = new TaskItem[]
                    {
                        new TaskItem(s_unifyMeDll_V10Path),
                        new TaskItem(Path.GetTempPath())
                    };

            // Now, pass feed resolved primary references into ResolveAssemblyReference.
            ResolveAssemblyReference t = new ResolveAssemblyReference();

            t.BuildEngine = engine;
            t.AssemblyFiles = assemblyFiles;
            t.SearchPaths = DefaultPaths;

            bool succeeded = Execute(t);

            Assert.True(succeeded);
            Assert.Single(t.ResolvedFiles);
            t.ResolvedFiles[0].GetMetadata("FusionName").ShouldBe("UnifyMe, Version=1.0.0.0, Culture=neutral, PublicKeyToken=b77a5c561934e089, ProcessorArchitecture=MSIL", StringCompareShould.IgnoreCase);
            Assert.Contains(
                String.Format(AssemblyResources.GetString("General.ExpectedFileGotDirectory"), Path.GetTempPath()),
                engine.Log);
        }

        /// <summary>
        /// If a relative assemblyFile is passed in resolve it as a full path.
        /// </summary>
        [Fact]
        public void RelativeAssemblyFiles()
        {
            string testPath = Path.Combine(Path.GetTempPath(), @"RelativeAssemblyFiles");
            string previousCurrentDirectory = Directory.GetCurrentDirectory();

            Directory.CreateDirectory(testPath);
            Directory.SetCurrentDirectory(testPath);
            try
            {
                // Create the engine.
                MockEngine engine = new MockEngine(_output);

                ITaskItem[] assemblyFiles = new TaskItem[]
                    {
                        new TaskItem(@"..\RelativeAssemblyFiles\System.Xml.dll")
                    };

                // Now, pass feed resolved primary references into ResolveAssemblyReference.
                ResolveAssemblyReference t = new ResolveAssemblyReference();

                t.BuildEngine = engine;
                t.AssemblyFiles = assemblyFiles;
                t.SearchPaths = DefaultPaths;

                bool succeeded = Execute(t);

                Assert.True(succeeded);
                Assert.Single(t.ResolvedFiles);
                Assert.Equal(Path.Combine(testPath, "System.Xml.dll"), t.ResolvedFiles[0].ItemSpec);
            }
            finally
            {
                Directory.SetCurrentDirectory(previousCurrentDirectory);

                if (Directory.Exists(testPath))
                {
                    FileUtilities.DeleteWithoutTrailingBackslash(testPath);
                }
            }
        }

        /// <summary>
        /// Behave gracefully if a referenced assembly is inaccessible to the user.
        /// </summary>
        [Fact]
        public void Regress316906_UnauthorizedAccessViolation_PrimaryReferenceIsInaccessible()
        {
            ResolveAssemblyReference t = new ResolveAssemblyReference();

            MockEngine e = new MockEngine(_output);
            t.BuildEngine = e;

            t.Assemblies = new ITaskItem[]
            {
                new TaskItem("A")
            };
            t.Assemblies[0].SetMetadata("SpecificVersion", "false");

            t.SearchPaths = new string[]
            {
                @"c:\MyInaccessible"
            };

            Execute(t);

            Assert.Equal(1, e.Warnings); // "One warning expected in this scenario."
            Assert.Equal(0, e.Errors); // "No errors expected in this scenario."
            Assert.Empty(t.ResolvedFiles);
        }

        /// <summary>
        /// Behave gracefully if a referenced assembly is inaccessible to the user.
        /// In this case, the file is still resolved because it was passed in directly.
        /// There's no way to determine dependencies however.
        /// </summary>
        [Fact]
        public void Regress316906_UnauthorizedAccessViolation_PrimaryFileIsInaccessible()
        {
            ResolveAssemblyReference t = new ResolveAssemblyReference();

            MockEngine e = new MockEngine(_output);
            t.BuildEngine = e;

            t.AssemblyFiles = new ITaskItem[]
            {
                new TaskItem(@"c:\MyInaccessible\A.dll")
            };

            Execute(t);

            Assert.Equal(0, e.Warnings); // "No warnings expected in this scenario."
            Assert.Equal(0, e.Errors); // "No errors expected in this scenario."
            Assert.Single(t.ResolvedFiles);
        }

        /// <summary>
        /// Behave gracefully if a referenced assembly is inaccessible to the user.
        /// </summary>
        [Fact]
        public void Regress316906_UnauthorizedAccessViolation_PrimaryAsRawFileIsInaccessible()
        {
            ResolveAssemblyReference t = new ResolveAssemblyReference();

            MockEngine e = new MockEngine(_output);
            t.BuildEngine = e;

            t.Assemblies = new ITaskItem[]
            {
                new TaskItem(@"c:\MyInaccessible\A.dll")
            };
            t.SearchPaths = new string[] { "{RawFileName}" };

            Execute(t);

            Assert.Equal(1, e.Warnings); // "One warning expected in this scenario."
            Assert.Equal(0, e.Errors); // "No errors expected in this scenario."
            Assert.Empty(t.ResolvedFiles);
        }

        /// <summary>
        /// If there's a SearhPath like {Registry:,,} then still behave nicely.
        /// </summary>
        [Fact]
        public void Regress269704_MissingRegistryElements()
        {
            ResolveAssemblyReference t = new ResolveAssemblyReference();

            MockEngine e = new MockEngine(_output);
            t.BuildEngine = e;

            t.Assemblies = new ITaskItem[]
            {
                new TaskItem("A")
            };
            t.Assemblies[0].SetMetadata("SpecificVersion", "false");

            t.SearchPaths = new string[]
            {
                @"{Registry:,,}",
                @"c:\MyAssemblyDoesntExistHere"
            };

            Execute(t);

            Assert.Equal(1, e.Warnings); // "No warning expected in this scenario."
            Assert.Equal(0, e.Errors); // "No errors expected in this scenario."
            Assert.Empty(t.ResolvedFiles);
        }

        /// <summary>
        /// 1.  Create a C# classlibrary, and build it.
        /// 2.  Go to disk, and rename ClassLibrary1.dll (or whatever it was) to Foo.dll
        /// 3.  Create a C# console application.
        /// 4.  In the console app, add a File reference to Foo.dll.
        /// 5.  Build the console app.
        ///
        /// RESULTS (before bugfix):
        /// ========================
        /// MSBUILD : warning : Couldn't resolve this reference.  Could not locate assembly "ClassLibrary1"
        ///
        /// EXPECTED (after bugfix):
        /// ========================
        /// We think it might be reasonable for the ResolveAssemblyReference task to correctly resolve
        /// this reference, especially given the fact that the HintPath was provided in the project file.
        /// </summary>
        [Fact]
        public void Regress276548_AssemblyNameDifferentThanFusionName()
        {
            ResolveAssemblyReference t = new ResolveAssemblyReference();

            MockEngine e = new MockEngine(_output);
            t.BuildEngine = e;

            t.Assemblies = new ITaskItem[]
            {
                new TaskItem("A")
            };
            t.Assemblies[0].SetMetadata(
                "HintPath",
                @"c:\MyNameMismatch\Foo.dll");

            t.SearchPaths = new string[]
            {
                @"{HintPathFromItem}"
            };

            Execute(t);

            Assert.Equal(0, e.Warnings); // "One warning expected in this scenario."
            Assert.Equal(0, e.Errors); // "No errors expected in this scenario."
            Assert.Single(t.ResolvedFiles);
        }

        /// <summary>
        /// When very long paths are passed in we should be robust.
        /// </summary>
        [Fact]
        public void Regress314573_VeryLongPaths()
        {
            string veryLongPath = @"C:\" + new string('a', 260);
            string veryLongFile = veryLongPath + @"\A.dll";

            ResolveAssemblyReference t = new ResolveAssemblyReference();

            MockEngine e = new (_output);
            t.BuildEngine = e;

            t.Assemblies = [new TaskItem("A")]; // Resolved by HintPath
            t.Assemblies[0].SetMetadata(
                "HintPath",
                veryLongFile);

            t.SearchPaths = ["{HintPathFromItem}"];

            t.AssemblyFiles = [new TaskItem(veryLongFile)]; // Resolved as File Reference

            e.ShouldSatisfyAllConditions(
                () => Execute(t).ShouldBeTrue(),
                () => e.Warnings.ShouldBe(1, "One warning expected in this scenario."), // Couldn't find dependencies for {HintPathFromItem}-resolved item.
                () => e.Errors.ShouldBe(0, "No errors expected in this scenario."),
                () => t.ResolvedFiles.ShouldBeEmpty());
        }

        /// <summary>
        /// Need to be robust in the face of assembly names with special characters.
        /// </summary>
        [Fact]
        public void Regress265003_EscapedCharactersInFusionName()
        {
            ResolveAssemblyReference t = new ResolveAssemblyReference();

            MockEngine e = new MockEngine(_output);
            t.BuildEngine = e;

            t.Assemblies = new ITaskItem[]
            {
                new TaskItem("\\=A\\=, Version=2.0.0.0, Culture=neUtral, PublicKeyToken=b77a5c561934e089"), // Characters that should be escaped in fusion names: \ , " ' =
                new TaskItem("__\\'ASP\\'dw0024ry")
            };

            t.Assemblies[0].SetMetadata("SpecificVersion", "false");    // Important to this bug.
            t.Assemblies[1].SetMetadata("HintPath", @"c:\MyEscapedName\__'ASP'dw0024ry.dll");
            t.TargetFrameworkDirectories = new string[] { Path.GetDirectoryName(typeof(object).Module.FullyQualifiedName) };

            t.SearchPaths = new string[]
            {
                @"{TargetFrameworkDirectory}",
                @"{HintPathFromItem}",
                @"c:\MyEscapedName"
            };

            Execute(t);

            Assert.Equal(0, e.Warnings); // "One warning expected in this scenario."
            Assert.Equal(0, e.Errors); // "No errors expected in this scenario."
            Assert.Equal(2, t.ResolvedFiles.Length);
        }

        /// <summary>
        /// If we're given bogus Include (one with characters that would normally need escaping) but we also
        /// have a hintpath, then go ahead and resolve anyway because we know what the path should be.
        /// </summary>
        [Fact]
        public void Regress284081_UnescapedCharactersInFusionNameWithHintPath()
        {
            ResolveAssemblyReference t = new ResolveAssemblyReference();

            MockEngine e = new MockEngine(_output);
            t.BuildEngine = e;

            t.Assemblies = new ITaskItem[]
            {
                new TaskItem("__'ASP'dw0024ry")    // Would normally require quoting for the tick marks.
            };

            t.Assemblies[0].SetMetadata("HintPath", @"c:\MyEscapedName\__'ASP'dw0024ry.dll");

            t.SearchPaths = new string[]
            {
                "{RawFileName}",
                "{CandidateAssemblyFiles}",
                s_myProjectPath,
                s_myVersion20Path,
                @"{Registry:Software\Microsoft\.NetFramework,v2.0,AssemblyFoldersEx}",
                "{AssemblyFolders}",
                "{HintPathFromItem}"
            };

            Execute(t);

            Assert.Equal(0, e.Warnings); // "No warning expected in this scenario."
            Assert.Equal(0, e.Errors); // "No errors expected in this scenario."
            Assert.Single(t.ResolvedFiles);
        }

        /// <summary>
        /// Everett supported assembly names that had .dll at the end.
        /// </summary>
        [Fact]
        public void Regress366322_ReferencesWithFileExtensions()
        {
            ResolveAssemblyReference t = new ResolveAssemblyReference();

            MockEngine e = new MockEngine(_output);
            t.BuildEngine = e;

            t.Assemblies = new ITaskItem[]
            {
                new TaskItem("A.dll")       // User really meant a fusion name here.
            };

            t.SearchPaths = new string[]
            {
                s_myLibrariesRootPath
            };

            Execute(t);

            Assert.Equal(0, e.Warnings); // "No warnings expected in this scenario."
            Assert.Equal(0, e.Errors); // "No errors expected in this scenario."
            Assert.Single(t.ResolvedFiles);
            Assert.True(ContainsItem(t.ResolvedFiles, s_myLibraries_ADllPath)); // "Expected to find assembly, but didn't."
        }

        /// <summary>
        /// Support for multiple framework directories.
        /// </summary>
        [Fact]
        public void Regress366814_MultipleFrameworksFolders()
        {
            ResolveAssemblyReference t = new ResolveAssemblyReference();

            MockEngine e = new MockEngine(_output);
            t.BuildEngine = e;

            t.Assemblies = new ITaskItem[]
            {
                new TaskItem("A")
            };

            t.TargetFrameworkDirectories = new string[] { @"c:\boguslocation", s_myLibrariesRootPath };
            t.SearchPaths = new string[]
            {
                @"{TargetFrameworkDirectory}",
            };

            Execute(t);

            Assert.Equal(0, e.Warnings); // "No warnings expected in this scenario."
            Assert.Equal(0, e.Errors); // "No errors expected in this scenario."
            Assert.Single(t.ResolvedFiles);
            Assert.True(ContainsItem(t.ResolvedFiles, s_myLibraries_ADllPath)); // "Expected to find assembly, but didn't."
        }

        /// <summary>
        /// If the App.Config file has a bad .XML then handle it gracefully.
        /// (i.e. no exception is thrown from the task.
        /// </summary>
        [Fact]
        public void Regress271273_BogusAppConfig()
        {
            // Create the engine.
            MockEngine engine = new MockEngine(_output);

            ITaskItem[] assemblyFiles = new TaskItem[]
                    {
                        new TaskItem(s_unifyMeDll_V10Path)
                    };

            // Construct the app.config.
            string appConfigFile = WriteAppConfig(
                "        <dependentAssembly\n" +        // Intentionally didn't close this XML tag.
                "        </dependentAssembly>\n");

            try
            {
                // Now, pass feed resolved primary references into ResolveAssemblyReference.
                ResolveAssemblyReference t = new ResolveAssemblyReference();

                t.BuildEngine = engine;
                t.AssemblyFiles = assemblyFiles;
                t.SearchPaths = DefaultPaths;
                t.AppConfigFile = appConfigFile;

                Execute(t);
            }
            finally
            {
                // Cleanup.
                File.Delete(appConfigFile);
            }
        }

        /// <summary>
        /// The user might pass in a HintPath that has a trailing slash. Need to not crash.
        ///
        /// </summary>
        [Fact]
        public void Regress354669_HintPathWithTrailingSlash()
        {
            ResolveAssemblyReference t = new ResolveAssemblyReference();

            t.BuildEngine = new MockEngine(_output);

            t.Assemblies = new ITaskItem[]
            {
                new TaskItem("A")
            };

            t.Assemblies[0].SetMetadata("HintPath", @"C:\Regress354669\");

            t.SearchPaths = new string[]
            {
                "{RawFileName}",
                "{CandidateAssemblyFiles}",
                s_myProjectPath,
                s_myVersion20Path,
                @"{Registry:Software\Microsoft\.NetFramework,v2.0,AssemblyFoldersEx}",
                "{AssemblyFolders}",
                "{HintPathFromItem}"
            };
            Execute(t);
        }

        /// <summary>
        /// The user might pass in a HintPath that has a trailing slash. Need to not crash.
        ///
        ///    Assembly A
        ///     References: C, version 2
        ///
        ///    Assembly B
        ///     References: C, version 1
        ///
        /// There is an App.Config file that redirects all versions of C to V2.
        /// Assemblies A and B are both located via their HintPath.
        ///
        /// </summary>
        [Fact]
        public void Regress339786_CrossVersionsWithAppConfig()
        {
            ResolveAssemblyReference t = new ResolveAssemblyReference();

            t.BuildEngine = new MockEngine(_output);

            t.Assemblies = new ITaskItem[]
            {
                new TaskItem("B"),
                new TaskItem("A"),
            };

            t.Assemblies[0].SetMetadata("HintPath", @"C:\Regress339786\FolderB\B.dll");
            t.Assemblies[1].SetMetadata("HintPath", @"C:\Regress339786\FolderA\A.dll");

            // Construct the app.config.
            string appConfigFile = WriteAppConfig(
            "        <dependentAssembly>\n" +
            "            <assemblyIdentity name='C' PublicKeyToken='null' culture='neutral' />\n" +
            "            <bindingRedirect oldVersion='0.0.0.0-2.0.0.0' newVersion='2.0.0.0' />\n" +
            "        </dependentAssembly>\n");
            t.AppConfigFile = appConfigFile;

            try
            {
                t.SearchPaths = new string[]
                {
                    "{HintPathFromItem}"
                };
                Execute(t);
            }
            finally
            {
                File.Delete(appConfigFile);
            }

            Assert.Single(t.ResolvedDependencyFiles);
        }

        /// <summary>
        /// An older LKG of the CLR could throw a FileLoadException if it doesn't recognize
        /// the assembly. We need to support this for dogfooding purposes.
        /// </summary>
        [Fact]
        public void Regress_DogfoodCLRThrowsFileLoadException()
        {
            ResolveAssemblyReference t = new ResolveAssemblyReference();

            t.BuildEngine = new MockEngine(_output);

            t.Assemblies = new ITaskItem[]
            {
                new TaskItem("DependsMyFileLoadExceptionAssembly")
            };

            t.SearchPaths = new string[]
            {
                @"c:\OldClrBug"
            };
            Execute(t);
        }

        /// <summary>
        /// There was a bug in which any file mentioned in the InstalledAssemblyTables was automatically
        /// considered to be a file present in the framework directory. This assumption was originally true,
        /// but became false when Crystal Reports started putting their assemblies in this table.
        /// </summary>
        [Fact]
        public void Regress407623_RedistListDoesNotImplyPresenceInFrameworks()
        {
            ResolveAssemblyReference t = new ResolveAssemblyReference();

            MockEngine e = new MockEngine(_output);
            t.BuildEngine = e;

            t.Assemblies = new ITaskItem[]
            {
                new TaskItem("CrystalReportsAssembly")
            };

            t.Assemblies[0].SetMetadata("SpecificVersion", "false");    // Important to this bug.
            t.TargetFrameworkDirectories = new string[] { @"r:\WINDOWS\Microsoft.NET\Framework\v2.0.myfx" };

            t.SearchPaths = new string[]
            {
                @"{TargetFrameworkDirectory}",        // Assembly is not here.
                @"c:\Regress407623"                    // Assembly is here.
            };

            string redistFile = FileUtilities.GetTemporaryFileName();
            try
            {
                File.WriteAllText(
                    redistFile,
                    "<FileList Redist='CrystalReports-Redist' >" +
                        "<File AssemblyName='CrystalReportsAssembly' Version='2.0.3600.0' PublicKeyToken='b03f5f7f11d50a3a' Culture='neutral' ProcessorArchitecture='MSIL' FileVersion='2.0.40824.0' InGAC='true' />" +
                    "</FileList >");

                t.InstalledAssemblyTables = new TaskItem[] { new TaskItem(redistFile) };

                Execute(t);
            }
            finally
            {
                File.Delete(redistFile);
            }

            Assert.Equal(0, e.Warnings); // "No warnings expected in this scenario."
            Assert.Equal(0, e.Errors); // "No errors expected in this scenario."
            Assert.Single(t.ResolvedFiles);
            Assert.True(ContainsItem(t.ResolvedFiles, @"c:\Regress407623\CrystalReportsAssembly.dll")); // "Expected to find assembly, but didn't."
        }

        /// <summary>
        /// If an invalid file name is passed to InstalledAssemblyTables we expect a warning even if no other redist lists are passed.
        /// </summary>
        [Fact]
        public void InvalidCharsInInstalledAssemblyTable()
        {
            ResolveAssemblyReference t = new ResolveAssemblyReference();

            MockEngine e = new MockEngine(_output);
            t.BuildEngine = e;

            t.Assemblies = new ITaskItem[]
            {
                new TaskItem("SomeAssembly")
            };

            t.TargetFrameworkDirectories = new string[] { @"r:\WINDOWS\Microsoft.NET\Framework\v2.0.myfx" };
            t.InstalledAssemblyTables = new TaskItem[] { new TaskItem("asdfasdfasjr390rjfiogatg~~!@@##$%$%%^&**()") };

            Execute(t);
            e.AssertLogContains("MSB3250");
        }

        /// <summary>
        /// Here's how you get into this situation:
        ///
        /// App
        ///   References - Microsoft.Build.Engine
        ///     Hintpath = C:\Regress435487\microsoft.build.engine.dll
        ///
        ///    And, the following conditions.
        ///     microsoft.build.engine.dll has the redistlist InGac=true flag set.
        ///
        /// Expected result:
        /// * For the assembly to be CopyLocal=true
        ///
        /// </summary>
        [Fact]
        public void Regress435487_FxFileResolvedByHintPathShouldByCopyLocal()
        {
            ResolveAssemblyReference t = new ResolveAssemblyReference();

            t.BuildEngine = new MockEngine(_output);

            t.Assemblies = new ITaskItem[]
            {
                new TaskItem("Microsoft.Build.Engine")
            };

            t.Assemblies[0].SetMetadata("HintPath", @"C:\Regress435487\microsoft.build.engine.dll");

            t.SearchPaths = new string[]
            {
                @"{HintPathFromItem}",
                @"{TargetFrameworkDirectory}"
            };
            t.TargetFrameworkDirectories = new string[] { @"r:\WINDOWS\Microsoft.NET\Framework\v2.0.myfx" };

            string redistFile = FileUtilities.GetTemporaryFileName();

            try
            {
                File.WriteAllText(
                    redistFile,
                    "<FileList Redist='MyFancy-Redist' >" +
                        "<File AssemblyName='Microsoft.Build.Engine' Version='0.0.0.0' PublicKeyToken='null' Culture='Neutral' FileVersion='2.0.40824.0' InGAC='true' />" +
                    "</FileList >");

                t.InstalledAssemblyTables = new TaskItem[] { new TaskItem(redistFile) };

                Execute(t);
            }
            finally
            {
                File.Delete(redistFile);
            }

            Assert.Equal("true", t.ResolvedFiles[0].GetMetadata("CopyLocal")); // "Expected CopyLocal==true."
        }

        /// <summary>
        /// Verify when doing partial name matching with the assembly name that we also correctly do the partial name matching when trying to find
        /// assemblies from the redist list.
        /// </summary>
        [Fact]
        public void PartialNameMatchingFromRedist()
        {
            string redistFile = FileUtilities.GetTemporaryFileName();

            try
            {
                File.WriteAllText(
                    redistFile,
                    "<FileList Redist='MyFancy-Redist' >" +
                        // Simple name match where everything is the same except for version
                        "<File AssemblyName='A' Version='1.0.0.0' PublicKeyToken='a5d015c7d5a0b012' Culture='de-DE' FileVersion='2.0.40824.0' InGAC='true' />" +
                        "<File AssemblyName='A' Version='2.0.0.0' PublicKeyToken='a5d015c7d5a0b012' Culture='neutral' FileVersion='2.0.40824.0' InGAC='true' />" +
                        "<File AssemblyName='A' Version='3.0.0.0' PublicKeyToken='null' Culture='de-DE' FileVersion='2.0.40824.0' InGAC='true' />" +
                    "</FileList >");

                AssemblyName v1 = new AssemblyName("A, Culture=de-DE, PublicKeyToken=a5d015c7d5a0b012, Version=1.0.0.0");
                AssemblyName v2 = new AssemblyName("A, Culture=Neutral, PublicKeyToken=a5d015c7d5a0b012, Version=2.0.0.0");
                AssemblyName v3 = new AssemblyName("A, Culture=de-DE, PublicKeyToken=null, Version=3.0.0.0");

                AssemblyNameExtension Av1 = new AssemblyNameExtension(v1);
                AssemblyNameExtension Av2 = new AssemblyNameExtension(v2);
                AssemblyNameExtension Av3 = new AssemblyNameExtension(v3);

                AssemblyTableInfo assemblyTableInfo = new AssemblyTableInfo(redistFile, "MyFrameworkDirectory");
                RedistList redistList = RedistList.GetRedistList(new AssemblyTableInfo[] { assemblyTableInfo });
                InstalledAssemblies installedAssemblies = new InstalledAssemblies(redistList);

                AssemblyNameExtension assemblyName = new AssemblyNameExtension("A");
                AssemblyNameExtension foundAssemblyName = FrameworkPathResolver.GetHighestVersionInRedist(installedAssemblies, assemblyName);
                Assert.Equal(Av3, foundAssemblyName);

                assemblyName = new AssemblyNameExtension("A, PublicKeyToken=a5d015c7d5a0b012");
                foundAssemblyName = FrameworkPathResolver.GetHighestVersionInRedist(installedAssemblies, assemblyName);
                Assert.Equal(Av2, foundAssemblyName);

                assemblyName = new AssemblyNameExtension("A, Culture=de-DE");
                foundAssemblyName = FrameworkPathResolver.GetHighestVersionInRedist(installedAssemblies, assemblyName);
                Assert.Equal(Av3, foundAssemblyName);

                assemblyName = new AssemblyNameExtension("A, PublicKeyToken=a5d015c7d5a0b012, Culture=de-DE");
                foundAssemblyName = FrameworkPathResolver.GetHighestVersionInRedist(installedAssemblies, assemblyName);
                Assert.Equal(Av1, foundAssemblyName);

                assemblyName = new AssemblyNameExtension("A, Version=17.0.0.0, PublicKeyToken=a5d015c7d5a0b012, Culture=de-DE");
                foundAssemblyName = FrameworkPathResolver.GetHighestVersionInRedist(installedAssemblies, assemblyName);
                Assert.Equal(assemblyName, foundAssemblyName);
            }
            finally
            {
                File.Delete(redistFile);
            }
        }

        [Fact]
        public void Regress46599_BogusInGACValueForAssemblyInRedistList()
        {
            ResolveAssemblyReference t = new ResolveAssemblyReference();

            t.BuildEngine = new MockEngine(_output);

            t.Assemblies = new ITaskItem[]
            {
                new TaskItem("Microsoft.Build.Engine"),
                new TaskItem("System.Xml")
            };

            t.SearchPaths = new string[]
            {
                @"{TargetFrameworkDirectory}"
            };
            t.TargetFrameworkDirectories = new string[] { @"r:\WINDOWS\Microsoft.NET\Framework\v2.0.myfx" };

            FileExists cachedFileExists = fileExists;
            GetAssemblyName cachedGetAssemblyName = getAssemblyName;
            string redistFile = CreateGenericRedistList();

            bool success = false;
            try
            {
                fileExists = new FileExists(delegate (string path)
                {
                    if (String.Equals(path, @"r:\WINDOWS\Microsoft.NET\Framework\v2.0.myfx\Microsoft.Build.Engine.dll", StringComparison.OrdinalIgnoreCase) ||
                        String.Equals(path, @"r:\WINDOWS\Microsoft.NET\Framework\v2.0.myfx\System.Xml.dll", StringComparison.OrdinalIgnoreCase) ||
                        path.EndsWith("RarCache", StringComparison.OrdinalIgnoreCase))
                    {
                        return true;
                    }
                    return false;
                });
                t.InstalledAssemblyTables = new ITaskItem[] { new TaskItem(redistFile) };

                success = Execute(t);
            }
            finally
            {
                fileExists = cachedFileExists;
                getAssemblyName = cachedGetAssemblyName;
                File.Delete(redistFile);
            }

            Assert.True(success); // "Expected no errors."
            Assert.Equal(2, t.ResolvedFiles.Length); // "Expected two resolved assemblies."
        }

        [Fact]
        public void VerifyFrameworkFileMetadataFiles()
        {
            ResolveAssemblyReference t = new ResolveAssemblyReference();

            t.BuildEngine = new MockEngine(_output);

            t.Assemblies = new ITaskItem[]
            {
                // In framework directory and redist, should have metadata
                new TaskItem("Microsoft.Build.Engine"),
                new TaskItem("System.Xml"),
                // In framework directory, should have metadata
                new TaskItem("B"),
                // Not in framework directory but in redist, should have metadata
                new TaskItem("C"),
                // Not in framework directory and not in redist, should not have metadata
                new TaskItem("D")
            };

            t.SearchPaths = new string[]
            {
                @"{TargetFrameworkDirectory}",
                @"c:\Somewhere\"
            };
            t.TargetFrameworkDirectories = new string[] { @"r:\WINDOWS\Microsoft.NET\Framework\v2.0.myfx" };

            FileExists cachedFileExists = fileExists;
            GetAssemblyName cachedGetAssemblyName = getAssemblyName;

            // Create a redist list which will contains both of the assemblies to search for
            string redistListContents =
                    "<FileList Redist='Microsoft-Windows-CLRCoreComp' >" +
                        "<File AssemblyName='System.Xml' Version='2.0.0.0' PublicKeyToken='b03f5f7f11d50a3a' Culture='Neutral' FileVersion='2.0.50727.208' InGAC='true' />" +
                         "<File AssemblyName='Microsoft.Build.Engine' Version='2.0.0.0' PublicKeyToken='b03f5f7f11d50a3a' Culture='Neutral' FileVersion='2.0.50727.208' InGAC='true' />" +
                         "<File AssemblyName='C' Version='2.0.0.0' PublicKeyToken='b03f5f7f11d50a3a' Culture='Neutral' FileVersion='2.0.50727.208' InGAC='true' />" +
                    "</FileList >";

            string redistFile = FileUtilities.GetTemporaryFileName();
            File.WriteAllText(redistFile, redistListContents);

            bool success = false;
            try
            {
                fileExists = new FileExists(delegate (string path)
                {
                    if (String.Equals(path, @"r:\WINDOWS\Microsoft.NET\Framework\v2.0.myfx\Microsoft.Build.Engine.dll", StringComparison.OrdinalIgnoreCase) ||
                        String.Equals(path, @"r:\WINDOWS\Microsoft.NET\Framework\v2.0.myfx\System.Xml.dll", StringComparison.OrdinalIgnoreCase) ||
                        String.Equals(path, @"r:\WINDOWS\Microsoft.NET\Framework\v2.0.myfx\B.dll", StringComparison.OrdinalIgnoreCase) ||
                        String.Equals(path, @"c:\somewhere\c.dll", StringComparison.OrdinalIgnoreCase) ||
                        String.Equals(path, @"c:\somewhere\d.dll", StringComparison.OrdinalIgnoreCase) ||
                        path.EndsWith("RarCache", StringComparison.OrdinalIgnoreCase))
                    {
                        return true;
                    }
                    return false;
                });

                getAssemblyName = new GetAssemblyName(delegate (string path)
                {
                    if (String.Equals(path, @"r:\WINDOWS\Microsoft.NET\Framework\v2.0.myfx\B.dll", StringComparison.OrdinalIgnoreCase))
                    {
                        return new AssemblyNameExtension("B, Version=2.0.0.0, Culture=neutral, PublicKeyToken=b03f5f7f11d50a3a");
                    }

                    if (String.Equals(path, @"c:\somewhere\d.dll", StringComparison.OrdinalIgnoreCase))
                    {
                        return new AssemblyNameExtension("D, Version=2.0.0.0, Culture=neutral, PublicKeyToken=b03f5f7f11d50a3a");
                    }

                    return null;
                });
                t.InstalledAssemblyTables = new ITaskItem[] { new TaskItem(redistFile) };

                success = Execute(t);
            }
            finally
            {
                fileExists = cachedFileExists;
                getAssemblyName = cachedGetAssemblyName;
                File.Delete(redistFile);
            }

            Assert.True(success); // "Expected no errors."
            Assert.Equal(5, t.ResolvedFiles.Length); // "Expected two resolved assemblies."
            Assert.Equal("True", t.ResolvedFiles.Where(Item => Item.GetMetadata("OriginalItemSpec").Equals("Microsoft.Build.Engine", StringComparison.OrdinalIgnoreCase)).First().GetMetadata("FrameworkFile"), true);
            Assert.Equal("True", t.ResolvedFiles.Where(Item => Item.GetMetadata("OriginalItemSpec").Equals("System.Xml", StringComparison.OrdinalIgnoreCase)).First().GetMetadata("FrameworkFile"), true);
            Assert.Equal("True", t.ResolvedFiles.Where(Item => Item.GetMetadata("OriginalItemSpec").Equals("B", StringComparison.OrdinalIgnoreCase)).First().GetMetadata("FrameworkFile"), true);
            Assert.Equal("True", t.ResolvedFiles.Where(Item => Item.GetMetadata("OriginalItemSpec").Equals("C", StringComparison.OrdinalIgnoreCase)).First().GetMetadata("FrameworkFile"), true);
            Assert.Empty(t.ResolvedFiles.Where(Item => Item.GetMetadata("OriginalItemSpec").Equals("D", StringComparison.OrdinalIgnoreCase)).First().GetMetadata("FrameworkFile"));
        }

        /// <summary>
        /// Create a redist file which is used by many different tests
        /// </summary>
        /// <returns>Path to the redist list</returns>
        private static string CreateGenericRedistList()
        {
            // Create a redist list which will contains both of the assemblies to search for
            string redistListContents =
                    "<FileList Redist='Microsoft-Windows-CLRCoreComp' >" +
                        "<File AssemblyName='System.Xml' Version='2.0.0.0' PublicKeyToken='b03f5f7f11d50a3a' Culture='Neutral' FileVersion='2.0.50727.208' InGAC='true' />" +
                        "<File AssemblyName='Microsoft.Build.Engine' Version='2.0.0.0' PublicKeyToken='b03f5f7f11d50a3a' Culture='Neutral' FileVersion='2.0.50727.208' InGAC='true' />" +
                    "</FileList >";

            string tempFile = FileUtilities.GetTemporaryFileName();
            File.WriteAllText(tempFile, redistListContents);
            return tempFile;
        }

        [Fact]
        public void GetRedistListPathsFromDisk_ThrowsArgumentNullException()
        {
            bool caughtArgumentNullException = false;

            try
            {
                RedistList.GetRedistListPathsFromDisk(null);
            }
            catch (ArgumentNullException)
            {
                caughtArgumentNullException = true;
            }

            Assert.True(caughtArgumentNullException); // "Public method RedistList.GetRedistListPathsFromDisk should throw ArgumentNullException when its argument is null!"
        }

        /// <summary>
        /// Test the case where the redist list is empty and we pass in an empty set of allow lists
        /// We should return null as there is no point generating an allow list if there is nothing to subtract from.
        /// ResolveAssemblyReference will see this as null and log a warning indicating no redist assemblies were found therefore no deny list could be
        /// generated
        /// </summary>
        [Fact]
        public void RedistListGenerateDenyListEmptyAssemblyInfoNoRedistAssemblies()
        {
            RedistList redistList = RedistList.GetRedistList(Array.Empty<AssemblyTableInfo>());
            List<Exception> allowListErrors = new List<Exception>();
            List<string> allowListErrorFileNames = new List<string>();
            Dictionary<string, string> denyList = redistList.GenerateDenyList(Array.Empty<AssemblyTableInfo>(), allowListErrors, allowListErrorFileNames);
            Assert.Null(denyList); // "Should return null if the AssemblyTableInfo is empty and the redist list is empty"
        }

        /// <summary>
        /// Verify that when we go to generate a deny list but there were no subset list files passed in that we get NO deny list generated as there is nothing to subtract.
        /// Nothing meaning, we don't have any matching subset list files to say there are no good files.
        /// </summary>
        [Fact]
        public void RedistListGenerateDenyListEmptyAssemblyInfoWithRedistAssemblies()
        {
            string redistFile = CreateGenericRedistList();
            try
            {
                AssemblyTableInfo redistListInfo = new AssemblyTableInfo(redistFile, "TargetFrameworkDirectory");
                RedistList redistList = RedistList.GetRedistList(new AssemblyTableInfo[] { redistListInfo });
                List<Exception> allowListErrors = new List<Exception>();
                List<string> allowListErrorFileNames = new List<string>();
                Dictionary<string, string> denyList = redistList.GenerateDenyList(Array.Empty<AssemblyTableInfo>(), allowListErrors, allowListErrorFileNames);

                // Since there were no allow list expect the deny list to return null
                Assert.Empty(denyList); // "Expected to have no assemblies in the deny list"
            }
            finally
            {
                File.Delete(redistFile);
            }
        }

        /// <summary>
        /// Test the case where the subset lists cannot be read. The expectation is that the deny list will be empty as we have no proper allow lists to compare it to.
        /// </summary>
        [Fact]
        public void RedistListGenerateDenyListNotFoundSubsetFiles()
        {
            string redistFile = CreateGenericRedistList();
            try
            {
                AssemblyTableInfo redistListInfo = new AssemblyTableInfo(redistFile, "TargetFrameworkDirectory");
                RedistList redistList = RedistList.GetRedistList(new AssemblyTableInfo[] { redistListInfo });
                List<Exception> allowListErrors = new List<Exception>();
                List<string> allowListErrorFileNames = new List<string>();

                Dictionary<string, string> denyList = redistList.GenerateDenyList(
                                                                   new AssemblyTableInfo[]
                                                                                         {
                                                                                           new AssemblyTableInfo("c:\\RandomDirectory.xml", "TargetFrameworkDirectory"),
                                                                                           new AssemblyTableInfo("c:\\AnotherRandomDirectory.xml", "TargetFrameworkDirectory")
                                                                                          },
                                                                                          allowListErrors,
                                                                                          allowListErrorFileNames);

                // Since there were no allow list expect the deny list to return null
                Assert.Empty(denyList); // "Expected to have no assemblies in the deny list"
                Assert.Equal(2, allowListErrors.Count); // "Expected there to be two errors in the allowListErrors, one for each missing file"
                Assert.Equal(2, allowListErrorFileNames.Count); // "Expected there to be two errors in the allowListErrorFileNames, one for each missing file"
            }
            finally
            {
                File.Delete(redistFile);
            }
        }

        /// <summary>
        /// Test the case where there is random goo in the subsetList file. Expect the file to not be read in and a warning indicating the file was skipped due to a read error.
        /// This should also cause the allow list to be empty as the badly formatted file was the only allowlist subset file.
        /// </summary>
        [Fact]
        public void RedistListGenerateDenyListGarbageSubsetListFiles()
        {
            string redistFile = CreateGenericRedistList();
            string garbageSubsetFile = FileUtilities.GetTemporaryFileName();
            try
            {
                File.WriteAllText(
                    garbageSubsetFile,
                    "RandomGarbage, i am a bad file with random goo rather than anything important");

                AssemblyTableInfo redistListInfo = new AssemblyTableInfo(redistFile, "TargetFrameworkDirectory");
                AssemblyTableInfo subsetListInfo = new AssemblyTableInfo(garbageSubsetFile, "TargetFrameworkDirectory");
                RedistList redistList = RedistList.GetRedistList(new AssemblyTableInfo[] { redistListInfo });
                List<Exception> allowListErrors = new List<Exception>();
                List<string> allowListErrorFileNames = new List<string>();
                Dictionary<string, string> denyList = redistList.GenerateDenyList(new AssemblyTableInfo[] { subsetListInfo }, allowListErrors, allowListErrorFileNames);

                Assert.Empty(denyList); // "Expected to have no assemblies in the deny list"
                Assert.Single(allowListErrors); // "Expected there to be an error in the allowListErrors"
                Assert.Single(allowListErrorFileNames); // "Expected there to be an error in the allowListErrorFileNames"
                Assert.DoesNotContain("MSB3257", ((Exception)allowListErrors[0]).Message); // "Expect to not have the null redist warning"
            }
            finally
            {
                File.Delete(redistFile);
                File.Delete(garbageSubsetFile);
            }
        }

        /// <summary>
        /// Inputs:
        ///     Redist list which has entries and has a redist name
        ///     Subset list which has no redist name but has entries
        ///
        /// Expected:
        ///     Expect a warning that a redist list or subset list has no redist name.
        ///     There should be no deny list generated as no sub set lists were read in.
        ///
        /// Rational:
        ///     If we have no redist name to compare to the redist list redist name we cannot subtract the lists correctly.
        /// </summary>
        [Fact]
        public void RedistListNoSubsetListName()
        {
            string redistFile = CreateGenericRedistList();
            string subsetFile = FileUtilities.GetTemporaryFileName();
            try
            {
                string subsetListContents =
                   "<FileList>" +
                       "<File AssemblyName='System.Xml' Version='2.0.0.0' PublicKeyToken='b03f5f7f11d50a3a' Culture='Neutral' FileVersion='2.0.50727.208' InGAC='true' />" +
                        "<File AssemblyName='Microsoft.Build.Engine' Version='2.0.0.0' PublicKeyToken='b03f5f7f11d50a3a' Culture='Neutral' FileVersion='2.0.50727.208' InGAC='true' />" +
                   "</FileList >";
                File.WriteAllText(subsetFile, subsetListContents);

                AssemblyTableInfo redistListInfo = new AssemblyTableInfo(redistFile, "TargetFrameworkDirectory");
                AssemblyTableInfo subsetListInfo = new AssemblyTableInfo(subsetFile, "TargetFrameworkDirectory");
                RedistList redistList = RedistList.GetRedistList(new AssemblyTableInfo[] { redistListInfo });
                List<Exception> allowListErrors = new List<Exception>();
                List<string> allowListErrorFileNames = new List<string>();
                Dictionary<string, string> denyList = redistList.GenerateDenyList(new AssemblyTableInfo[] { subsetListInfo }, allowListErrors, allowListErrorFileNames);

                // If the names do not match then i expect there to be no deny list items
                Assert.Empty(denyList); // "Expected to have no assembly in the deny list"
                Assert.Single(allowListErrors); // "Expected there to be one error in the allowListErrors"
                Assert.Single(allowListErrorFileNames); // "Expected there to be one error in the allowListErrorFileNames"
                string message = ResourceUtilities.FormatResourceStringStripCodeAndKeyword("ResolveAssemblyReference.NoSubSetRedistListName", subsetFile);
                Assert.Contains(message, ((Exception)allowListErrors[0]).Message); // "Expected assertion to contain correct error code"
            }
            finally
            {
                File.Delete(redistFile);
                File.Delete(subsetFile);
            }
        }

        /// <summary>
        /// Inputs:
        ///     Redist list which has entries but no redist name
        ///     Subset list which has a redist name and entries
        ///
        /// Expected:
        ///     Expect no deny list to be generated and no warnings to be emitted
        ///
        /// Rational:
        ///     Since the redist list name is null or empty we have no way of matching any subset list up to it.
        /// </summary>
        [Fact]
        public void RedistListNullkRedistListName()
        {
            string redistFile = FileUtilities.GetTemporaryFileName();
            string subsetFile = FileUtilities.GetTemporaryFileName();
            try
            {
                string subsetListContents =
                   "<FileList Redist='MyRedistListFile'>" +
                       "<File AssemblyName='System.Xml' Version='2.0.0.0' PublicKeyToken='b03f5f7f11d50a3a' Culture='Neutral' FileVersion='2.0.50727.208' InGAC='true' />" +
                        "<File AssemblyName='Microsoft.Build.Engine' Version='2.0.0.0' PublicKeyToken='b03f5f7f11d50a3a' Culture='Neutral' FileVersion='2.0.50727.208' InGAC='true' />" +
                   "</FileList >";
                File.WriteAllText(subsetFile, subsetListContents);

                string redistListContents =
                  "<FileList>" +
                      "<File AssemblyName='System.Xml' Version='2.0.0.0' PublicKeyToken='b03f5f7f11d50a3a' Culture='Neutral' FileVersion='2.0.50727.208' InGAC='true' />" +
                       "<File AssemblyName='Microsoft.Build.Engine' Version='2.0.0.0' PublicKeyToken='b03f5f7f11d50a3a' Culture='Neutral' FileVersion='2.0.50727.208' InGAC='true' />" +
                  "</FileList >";
                File.WriteAllText(redistFile, redistListContents);

                AssemblyTableInfo redistListInfo = new AssemblyTableInfo(redistFile, "TargetFrameworkDirectory");
                AssemblyTableInfo subsetListInfo = new AssemblyTableInfo(subsetFile, "TargetFrameworkDirectory");
                RedistList redistList = RedistList.GetRedistList(new AssemblyTableInfo[] { redistListInfo });
                List<Exception> allowListErrors = new List<Exception>();
                List<string> allowListErrorFileNames = new List<string>();
                Dictionary<string, string> denyList = redistList.GenerateDenyList(new AssemblyTableInfo[] { subsetListInfo }, allowListErrors, allowListErrorFileNames);

                // If the names do not match then i expect there to be no deny list items
                Assert.Empty(denyList); // "Expected to have no assembly in the deny list"
                Assert.Empty(allowListErrors); // "Expected there to be no errors in the allowListErrors"
                Assert.Empty(allowListErrorFileNames); // "Expected there to be no errors in the allowListErrorFileNames"
            }
            finally
            {
                File.Delete(redistFile);
                File.Delete(subsetFile);
            }
        }

        /// <summary>
        /// Inputs:
        ///     Redist list which has entries and has a redist name
        ///     Subset list which has entries but has a different redist name than the redist list
        ///
        /// Expected:
        ///     There should be no deny list generated as no sub set lists with matching names were found.
        ///
        /// Rational:
        ///     If the redist name does not match then that subset list should not be subtracted from the redist list.
        ///     We only add assemblies to the deny list if there is a corosponding allow list even if it is empty to inform us what assemblies are good and which are not.
        /// </summary>
        [Fact]
        public void RedistListDifferentNameToSubSet()
        {
            string redistFile = CreateGenericRedistList();
            string subsetFile = FileUtilities.GetTemporaryFileName();
            try
            {
                string subsetListContents =
                   "<FileList Redist='IAMREALLYREALLYDIFFERNT' >" +
                       "<File AssemblyName='System.Xml' Version='2.0.0.0' PublicKeyToken='b03f5f7f11d50a3a' Culture='Neutral' FileVersion='2.0.50727.208' InGAC='true' />" +
                        "<File AssemblyName='Microsoft.Build.Engine' Version='2.0.0.0' PublicKeyToken='b03f5f7f11d50a3a' Culture='Neutral' FileVersion='2.0.50727.208' InGAC='true' />" +
                   "</FileList >";
                File.WriteAllText(subsetFile, subsetListContents);

                AssemblyTableInfo redistListInfo = new AssemblyTableInfo(redistFile, "TargetFrameworkDirectory");
                AssemblyTableInfo subsetListInfo = new AssemblyTableInfo(subsetFile, "TargetFrameworkDirectory");
                RedistList redistList = RedistList.GetRedistList(new AssemblyTableInfo[] { redistListInfo });
                List<Exception> allowListErrors = new List<Exception>();
                List<string> allowListErrorFileNames = new List<string>();
                Dictionary<string, string> denyList = redistList.GenerateDenyList(new AssemblyTableInfo[] { subsetListInfo }, allowListErrors, allowListErrorFileNames);

                // If the names do not match then i expect there to be no deny list items
                Assert.Empty(denyList); // "Expected to have no assembly in the deny list"
                Assert.Empty(allowListErrors); // "Expected there to be no error in the allowListErrors"
                Assert.Empty(allowListErrorFileNames); // "Expected there to be no error in the allowListErrorFileNames"
            }
            finally
            {
                File.Delete(redistFile);
                File.Delete(subsetFile);
            }
        }

        /// <summary>
        /// Test the case where the subset list has the same name as the redist list but it has no entries In this case
        /// the deny list should contain ALL redist list entries because there are no allow list files to remove from the deny list.
        /// </summary>
        [Fact]
        public void RedistListEmptySubsetMatchingName()
        {
            string redistFile = CreateGenericRedistList();
            string subsetFile = FileUtilities.GetTemporaryFileName();
            try
            {
                string subsetListContents =
                    "<FileList Redist='Microsoft-Windows-CLRCoreComp' >" +
                   "</FileList >";
                File.WriteAllText(subsetFile, subsetListContents);

                AssemblyTableInfo redistListInfo = new AssemblyTableInfo(redistFile, "TargetFrameworkDirectory");
                AssemblyTableInfo subsetListInfo = new AssemblyTableInfo(subsetFile, "TargetFrameworkDirectory");
                RedistList redistList = RedistList.GetRedistList(new AssemblyTableInfo[] { redistListInfo });
                List<Exception> allowListErrors = new List<Exception>();
                List<string> allowListErrorFileNames = new List<string>();
                Dictionary<string, string> denyList = redistList.GenerateDenyList(new AssemblyTableInfo[] { subsetListInfo }, allowListErrors, allowListErrorFileNames);

                // If the names do not match then i expect there to be no deny list items
                Assert.Equal(2, denyList.Count); // "Expected to have two assembly in the deny list"
                Assert.Empty(allowListErrors); // "Expected there to be no error in the allowListErrors"
                Assert.Empty(allowListErrorFileNames); // "Expected there to be no error in the allowListErrorFileNames"

                ArrayList allowListErrors2 = new ArrayList();
                ArrayList allowListErrorFileNames2 = new ArrayList();
                Dictionary<string, string> denyList2 = redistList.GenerateDenyList(new AssemblyTableInfo[] { subsetListInfo }, allowListErrors, allowListErrorFileNames);
                Assert.Same(denyList, denyList2);
            }
            finally
            {
                File.Delete(redistFile);
                File.Delete(subsetFile);
            }
        }

        /// <summary>
        /// Test the case where, no redist assemblies are read in.
        /// In this case no denylist can be generated.
        /// We should get a warning informing us that we could not create a deny list.
        /// </summary>
        [Fact]
        public void RedistListNoAssembliesinRedistList()
        {
            ResolveAssemblyReference t = new ResolveAssemblyReference();

            string microsoftBuildEnginePath = Path.Combine(ObjectModelHelpers.TempProjectDir, "v3.5\\Microsoft.Build.Engine.dll");
            string systemXmlPath = Path.Combine(ObjectModelHelpers.TempProjectDir, "v3.5\\System.Xml.dll");
            t.BuildEngine = new MockEngine(_output);

            t.Assemblies = new ITaskItem[]
            {
                new TaskItem("Microsoft.Build.Engine"),
                new TaskItem("System.Xml")
            };

            t.SearchPaths = new string[]
            {
                @"{TargetFrameworkDirectory}"
            };

            string redistListPath = FileUtilities.GetTemporaryFileName();
            string subsetListPath = FileUtilities.GetTemporaryFileName();
            File.WriteAllText(subsetListPath, _xmlOnlySubset);
            try
            {
                File.WriteAllText(
                    redistListPath,
                   "RANDOMBOOOOOGOOGOOG");

                t.InstalledAssemblyTables = new ITaskItem[] { new TaskItem(redistListPath) };
                t.IgnoreDefaultInstalledAssemblyTables = true;
                t.InstalledAssemblySubsetTables = new ITaskItem[] { new TaskItem(subsetListPath) };

                Execute(t);
                MockEngine engine = (MockEngine)t.BuildEngine;
                engine.AssertLogContains(t.Log.FormatResourceString("ResolveAssemblyReference.NoRedistAssembliesToGenerateExclusionList"));
            }
            finally
            {
                File.Delete(redistListPath);
                File.Delete(subsetListPath);
            }
        }

        /// <summary>
        /// Test the case where the subset list is a subset of the redist list. Make sure that
        /// even though there are two files in the redist list that only one shows up in the deny list.
        /// </summary>
        [Fact]
        public void RedistListGenerateDenyListGoodListsSubsetIsSubsetOfRedist()
        {
            string redistFile = CreateGenericRedistList();
            string goodSubsetFile = FileUtilities.GetTemporaryFileName();
            try
            {
                File.WriteAllText(goodSubsetFile, _engineOnlySubset);

                AssemblyTableInfo redistListInfo = new AssemblyTableInfo(redistFile, "TargetFrameworkDirectory");
                AssemblyTableInfo subsetListInfo = new AssemblyTableInfo(goodSubsetFile, "TargetFrameworkDirectory");
                RedistList redistList = RedistList.GetRedistList(new AssemblyTableInfo[] { redistListInfo });
                List<Exception> allowListErrors = new List<Exception>();
                List<string> allowListErrorFileNames = new List<string>();
                Dictionary<string, string> denyList = redistList.GenerateDenyList(new AssemblyTableInfo[] { subsetListInfo }, allowListErrors, allowListErrorFileNames);

                Assert.Single(denyList); // "Expected to have one assembly in the deny list"
                Assert.True(denyList.ContainsKey("System.Xml, Version=2.0.0.0, Culture=Neutral, PublicKeyToken=b03f5f7f11d50a3a")); // "Expected System.xml to be in the deny list"
                Assert.Empty(allowListErrors); // "Expected there to be no error in the allowListErrors"
                Assert.Empty(allowListErrorFileNames); // "Expected there to be no error in the allowListErrorFileNames"
            }
            finally
            {
                File.Delete(redistFile);
                File.Delete(goodSubsetFile);
            }
        }

        /// <summary>
        /// Test the case where we generate a deny list based on a set of subset file paths, and then ask for
        /// another deny list using the same file paths. We expect to get the exact same Dictionary out
        /// as it should be pulled from the cache.
        /// </summary>
        [Fact]
        public void RedistListGenerateDenyListVerifyDenyListCache()
        {
            string redistFile = CreateGenericRedistList();
            string goodSubsetFile = FileUtilities.GetTemporaryFileName();
            try
            {
                File.WriteAllText(goodSubsetFile, _engineOnlySubset);

                AssemblyTableInfo redistListInfo = new AssemblyTableInfo(redistFile, "TargetFrameworkDirectory");
                AssemblyTableInfo subsetListInfo = new AssemblyTableInfo(goodSubsetFile, "TargetFrameworkDirectory");
                RedistList redistList = RedistList.GetRedistList(new AssemblyTableInfo[] { redistListInfo });
                List<Exception> allowListErrors = new List<Exception>();
                List<string> allowListErrorFileNames = new List<string>();
                Dictionary<string, string> denyList = redistList.GenerateDenyList(new AssemblyTableInfo[] { subsetListInfo }, allowListErrors, allowListErrorFileNames);

                // Since there were no allow list expect the deny list to return null
                Assert.Single(denyList); // "Expected to have one assembly in the deny list"
                Assert.True(denyList.ContainsKey("System.Xml, Version=2.0.0.0, Culture=Neutral, PublicKeyToken=b03f5f7f11d50a3a")); // "Expected System.xml to be in the deny list"
                Assert.Empty(allowListErrors); // "Expected there to be no error in the allowListErrors"
                Assert.Empty(allowListErrorFileNames); // "Expected there to be no error in the allowListErrorFileNames"

                List<Exception> allowListErrors2 = new List<Exception>();
                List<string> allowListErrorFileNames2 = new List<string>();
                Dictionary<string, string> denyList2 = redistList.GenerateDenyList(new AssemblyTableInfo[] { subsetListInfo }, allowListErrors2, allowListErrorFileNames2);
                Assert.Same(denyList, denyList2);
            }
            finally
            {
                File.Delete(redistFile);
                File.Delete(goodSubsetFile);
            }
        }

        /// <summary>
        /// Test the case where the allow list and the redist list are identical
        /// In this case the deny list should be empty.
        ///
        /// We are also in a way testing the combining of subset files as we read in one assembly from two
        /// different subset lists while the redist list already contains both assemblies.
        /// </summary>
        [Fact]
        public void RedistListGenerateDenyListGoodListsSubsetIsSameAsRedistList()
        {
            string redistFile = CreateGenericRedistList();
            string goodSubsetFile = FileUtilities.GetTemporaryFileName();
            string goodSubsetFile2 = FileUtilities.GetTemporaryFileName();
            try
            {
                File.WriteAllText(goodSubsetFile, _engineOnlySubset);
                File.WriteAllText(goodSubsetFile2, _xmlOnlySubset);

                AssemblyTableInfo redistListInfo = new AssemblyTableInfo(redistFile, "TargetFrameworkDirectory");
                AssemblyTableInfo subsetListInfo = new AssemblyTableInfo(goodSubsetFile, "TargetFrameworkDirectory");
                AssemblyTableInfo subsetListInfo2 = new AssemblyTableInfo(goodSubsetFile2, "TargetFrameworkDirectory");
                RedistList redistList = RedistList.GetRedistList(new AssemblyTableInfo[] { redistListInfo });

                List<Exception> allowListErrors = new List<Exception>();
                List<string> allowListErrorFileNames = new List<string>();
                Dictionary<string, string> denyList = redistList.GenerateDenyList(new AssemblyTableInfo[] { subsetListInfo, subsetListInfo2 }, allowListErrors, allowListErrorFileNames);
                // Since there were no allow list expect the deny list to return null
                Assert.Empty(denyList); // "Expected to have no assemblies in the deny list"
                Assert.Empty(allowListErrors); // "Expected there to be no error in the allowListErrors"
                Assert.Empty(allowListErrorFileNames); // "Expected there to be no error in the allowListErrorFileNames"
            }
            finally
            {
                File.Delete(redistFile);
                File.Delete(goodSubsetFile);
            }
        }

        /// <summary>
        /// Test the case where the allow list is a superset of the redist list.
        /// This means there are more assemblies in the allow list than in the deny list.
        ///
        /// The deny list should be empty.
        /// </summary>
        [Fact]
        public void RedistListGenerateDenyListGoodListsSubsetIsSuperSet()
        {
            string redistFile = CreateGenericRedistList();
            string goodSubsetFile = FileUtilities.GetTemporaryFileName();
            try
            {
                File.WriteAllText(
                    goodSubsetFile,
                  "<FileList Redist='Microsoft-Windows-CLRCoreComp' >" +
                       "<File AssemblyName='Microsoft.Build.Engine' Version='2.0.0.0' PublicKeyToken='b03f5f7f11d50a3a' Culture='Neutral' FileVersion='2.0.50727.208' InGAC='false' />" +
                       "<File AssemblyName='System.Xml' Version='2.0.0.0' PublicKeyToken='b03f5f7f11d50a3a' Culture='Neutral' FileVersion='2.0.50727.208' InGAC='true' />" +
                       "<File AssemblyName='System.Data' Version='2.0.0.0' PublicKeyToken='b03f5f7f11d50a3a' Culture='Neutral' FileVersion='2.0.50727.208' InGAC='true' />" +
                  "</FileList >");

                AssemblyTableInfo redistListInfo = new AssemblyTableInfo(redistFile, "TargetFrameworkDirectory");
                AssemblyTableInfo subsetListInfo = new AssemblyTableInfo(goodSubsetFile, "TargetFrameworkDirectory");
                RedistList redistList = RedistList.GetRedistList(new AssemblyTableInfo[] { redistListInfo });
                List<Exception> allowListErrors = new List<Exception>();
                List<string> allowListErrorFileNames = new List<string>();
                Dictionary<string, string> denyList = redistList.GenerateDenyList(new AssemblyTableInfo[] { subsetListInfo }, allowListErrors, allowListErrorFileNames);

                // Since there were no allow list expect the deny list to return null
                Assert.Empty(denyList); // "Expected to have no assemblies in the deny list"
                Assert.Empty(allowListErrors); // "Expected there to be no error in the allowListErrors"
                Assert.Empty(allowListErrorFileNames); // "Expected there to be no error in the allowListErrorFileNames"
            }
            finally
            {
                File.Delete(redistFile);
                File.Delete(goodSubsetFile);
            }
        }

        /// <summary>
        /// Check to see if comparing the assemblies in the redist list to the ones in the subset
        /// list are case sensitive or not, they should not be case sensitive.
        /// </summary>
        [Fact]
        public void RedistListGenerateDenyListGoodListsCheckCaseInsensitive()
        {
            string redistFile = CreateGenericRedistList();
            string goodSubsetFile = FileUtilities.GetTemporaryFileName();
            try
            {
                File.WriteAllText(goodSubsetFile, _engineAndXmlSubset.ToUpperInvariant());

                AssemblyTableInfo redistListInfo = new AssemblyTableInfo(redistFile, "TargetFrameworkDirectory");
                AssemblyTableInfo subsetListInfo = new AssemblyTableInfo(goodSubsetFile, "TargetFrameworkDirectory");
                RedistList redistList = RedistList.GetRedistList(new AssemblyTableInfo[] { redistListInfo });
                List<Exception> allowListErrors = new List<Exception>();
                List<string> allowListErrorFileNames = new List<string>();
                Dictionary<string, string> denyList = redistList.GenerateDenyList(new AssemblyTableInfo[] { subsetListInfo }, allowListErrors, allowListErrorFileNames);

                // Since there were no allow list expect the deny list to return null
                Assert.Empty(denyList); // "Expected to have no assemblies in the deny list"
                Assert.Empty(allowListErrors); // "Expected there to be no error in the allowListErrors"
                Assert.Empty(allowListErrorFileNames); // "Expected there to be no error in the allowListErrorFileNames"
            }
            finally
            {
                File.Delete(redistFile);
                File.Delete(goodSubsetFile);
            }
        }

        /// <summary>
        /// Verify that when we go to generate a deny list but there were no subset list files passed in that we get NO deny list generated as there is nothing to subtract.
        /// Nothing meaning, we don't have any matching subset list files to say there are no good files.
        /// </summary>
        [Fact]
        public void RedistListGenerateDenyListGoodListsMultipleIdenticalAssembliesInRedistList()
        {
            string redistFile = FileUtilities.GetTemporaryFileName();
            string goodSubsetFile = FileUtilities.GetTemporaryFileName();
            try
            {
                // Create a redist list which will contains both of the assemblies to search for
                string redistListContents =
                        "<FileList Redist='Microsoft-Windows-CLRCoreComp' >" +
                            "<File AssemblyName='System.Xml' Version='2.0.0.0' PublicKeyToken='b03f5f7f11d50a3a' Culture='Neutral' FileVersion='2.0.50727.208' InGAC='true' />" +
                             "<File AssemblyName='Microsoft.Build.Engine' Version='2.0.0.0' PublicKeyToken='b03f5f7f11d50a3a' Culture='Neutral' FileVersion='2.0.50727.208' InGAC='true' />" +
                             "<File AssemblyName='Microsoft.Build.Engine' Version='2.0.0.0' PublicKeyToken='b03f5f7f11d50a3a' Culture='Neutral' FileVersion='2.0.50727.208' InGAC='true' />" +
                        "</FileList >";

                File.WriteAllText(redistFile, redistListContents);
                File.WriteAllText(goodSubsetFile, _engineAndXmlSubset);

                AssemblyTableInfo redistListInfo = new AssemblyTableInfo(redistFile, "TargetFrameworkDirectory");
                AssemblyTableInfo subsetListInfo = new AssemblyTableInfo(goodSubsetFile, "TargetFrameworkDirectory");
                RedistList redistList = RedistList.GetRedistList(new AssemblyTableInfo[] { redistListInfo });
                List<Exception> allowListErrors = new List<Exception>();
                List<string> allowListErrorFilesNames = new List<string>();
                Dictionary<string, string> denyList = redistList.GenerateDenyList(new AssemblyTableInfo[] { subsetListInfo }, allowListErrors, allowListErrorFilesNames);

                // Since there were no allow list expect the deny list to return null
                Assert.Empty(denyList); // "Expected to have no assemblies in the deny list"
                Assert.Empty(allowListErrors); // "Expected there to be no error in the allowListErrors"
                Assert.Empty(allowListErrorFilesNames); // "Expected there to be no error in the allowListErrorFileNames"
            }
            finally
            {
                File.Delete(redistFile);
                File.Delete(goodSubsetFile);
            }
        }

        /// <summary>
        /// Test the case where the framework directory is passed in as null
        /// </summary>
        [Fact]
        public void SubsetListFinderNullFrameworkDirectory()
        {
            Assert.Throws<ArgumentNullException>(() =>
            {
                SubsetListFinder finder = new SubsetListFinder(Array.Empty<string>());
                finder.GetSubsetListPathsFromDisk(null);
            });
        }
        /// <summary>
        /// Test the case where the subsetsToSearchFor are passed in as null
        /// </summary>
        [Fact]
        public void SubsetListFinderNullSubsetToSearchFor()
        {
            Assert.Throws<ArgumentNullException>(() =>
            {
                SubsetListFinder finder = new SubsetListFinder(null);
            });
        }
        /// <summary>
        /// Test the case where the subsetsToSearchFor are an empty array
        /// </summary>
        [Fact]
        public void SubsetListFinderEmptySubsetToSearchFor()
        {
            SubsetListFinder finder = new SubsetListFinder(Array.Empty<string>());
            string[] returnArray = finder.GetSubsetListPathsFromDisk("FrameworkDirectory");
            Assert.Empty(returnArray); // "Expected the array returned to be 0 length"
        }

        /// <summary>
        /// Verify that the method will not crash if there are empty string array elements
        /// </summary>
        [Fact]
        public void SubsetListFinderVerifyEmptyInSubsetsToSearchFor()
        {
            // Verify the program will not crash when an empty string is passed in
            SubsetListFinder finder = new SubsetListFinder(new string[] { "Clent", string.Empty, "Bar" });
            string[] returnArray = finder.GetSubsetListPathsFromDisk("FrameworkDirectory");
            string[] returnArray2 = finder.GetSubsetListPathsFromDisk("FrameworkDirectory");

            Assert.Empty(returnArray);
            Assert.Equal(returnArray.Length, returnArray2.Length);
        }

        /// <summary>
        /// Verify when we have valid subset files and their names are in the subsets to search for that we correctly find the files
        /// </summary>
        [Fact]
        public void SubsetListFinderSubsetExists()
        {
            string frameworkDirectory = Path.Combine(ObjectModelHelpers.TempProjectDir, "SubsetListsTestExists");
            string subsetDirectory = Path.Combine(frameworkDirectory, SubsetListFinder.SubsetListFolder);
            string clientXml = Path.Combine(subsetDirectory, "Client.xml");
            string fooXml = Path.Combine(subsetDirectory, "Foo.xml");

            try
            {
                Directory.CreateDirectory(subsetDirectory);
                File.WriteAllText(clientXml, "Random File Contents");
                File.WriteAllText(fooXml, "Random File Contents");
                SubsetListFinder finder = new SubsetListFinder(new string[] { "Client", "Foo" });
                string[] returnArray = finder.GetSubsetListPathsFromDisk(frameworkDirectory);
                Assert.Contains("Client.xml", returnArray[0]); // "Expected first element to contain Client.xml"
                Assert.Contains("Foo.xml", returnArray[1]); // "Expected first element to contain Foo.xml"
                Assert.Equal(2, returnArray.Length); // "Expected there to be two elements in the array"
            }
            finally
            {
                FileUtilities.DeleteWithoutTrailingBackslash(frameworkDirectory, true);
            }
        }

        /// <summary>
        /// Verify that if there are files of the correct name but of the wrong extension that they are not found.
        /// </summary>
        [Fact]
        public void SubsetListFinderNullSubsetExistsButNotXml()
        {
            string frameworkDirectory = Path.Combine(ObjectModelHelpers.TempProjectDir, "SubsetListsTestExistsNotXml");
            string subsetDirectory = Path.Combine(frameworkDirectory, SubsetListFinder.SubsetListFolder);
            string clientXml = Path.Combine(subsetDirectory, "Clent.Notxml");
            string fooXml = Path.Combine(subsetDirectory, "Foo.Notxml");

            try
            {
                Directory.CreateDirectory(subsetDirectory);
                File.WriteAllText(clientXml, "Random File Contents");
                File.WriteAllText(fooXml, "Random File Contents");
                SubsetListFinder finder = new SubsetListFinder(new string[] { "Client", "Foo" });
                string[] returnArray = finder.GetSubsetListPathsFromDisk(frameworkDirectory);
                Assert.Empty(returnArray); // "Expected there to be two elements in the array"
            }
            finally
            {
                FileUtilities.DeleteWithoutTrailingBackslash(frameworkDirectory, true);
            }
        }

        [Fact]
        public void IgnoreDefaultInstalledAssemblyTables()
        {
            ResolveAssemblyReference t = new ResolveAssemblyReference();

            t.BuildEngine = new MockEngine(_output);

            t.Assemblies = new ITaskItem[]
            {
                new TaskItem("Microsoft.Build.Engine"),
                new TaskItem("System.Xml")
            };

            t.SearchPaths = new string[]
            {
                @"{TargetFrameworkDirectory}"
            };
            t.TargetFrameworkDirectories = new string[] { Path.Combine(ObjectModelHelpers.TempProjectDir, "v3.5") };

            string implicitRedistListContents =
                    "<FileList Redist='Microsoft-Windows-CLRCoreComp' >" +
                        "<File AssemblyName='Microsoft.Build.Engine' Version='2.0.0.0' PublicKeyToken='b03f5f7f11d50a3a' Culture='Neutral' FileVersion='2.0.50727.208' InGAC='true' />" +
                    "</FileList >";
            string implicitRedistListPath = ObjectModelHelpers.CreateFileInTempProjectDirectory("v3.5\\RedistList\\ImplicitList.xml", implicitRedistListContents);
            string microsoftBuildEnginePath = Path.Combine(ObjectModelHelpers.TempProjectDir, "v3.5\\Microsoft.Build.Engine");

            string explicitRedistListContents =
                    "<FileList Redist='Microsoft-Windows-CLRCoreComp' >" +
                        "<File AssemblyName='System.Xml' Version='2.0.0.0' PublicKeyToken='b03f5f7f11d50a3a' Culture='Neutral' FileVersion='2.0.50727.208' InGAC='true' />" +
                    "</FileList >";
            string explicitRedistListPath = ObjectModelHelpers.CreateFileInTempProjectDirectory("v3.5\\RedistList\\ExplicitList.xml", explicitRedistListContents);
            string systemXmlPath = Path.Combine(ObjectModelHelpers.TempProjectDir, "v3.5\\System.Xml.dll");

            t.InstalledAssemblyTables = new ITaskItem[] { new TaskItem(explicitRedistListPath) };

            // Only the explicitly specified redist list should be used
            t.IgnoreDefaultInstalledAssemblyTables = true;

            FileExists cachedFileExists = fileExists;
            GetAssemblyName cachedGetAssemblyName = getAssemblyName;

            fileExists = new FileExists(delegate (string path)
            {
                if (String.Equals(path, microsoftBuildEnginePath, StringComparison.OrdinalIgnoreCase) ||
                    String.Equals(path, systemXmlPath, StringComparison.OrdinalIgnoreCase) ||
                    path.EndsWith("RarCache", StringComparison.OrdinalIgnoreCase))
                {
                    return true;
                }
                return false;
            });

            getAssemblyName = new GetAssemblyName(delegate (string path)
            {
                if (String.Equals(path, microsoftBuildEnginePath, StringComparison.OrdinalIgnoreCase))
                {
                    return new AssemblyNameExtension("Microsoft.Build.Engine, Version=2.0.0.0, Culture=neutral, PublicKeyToken=b03f5f7f11d50a3a");
                }
                else if (String.Equals(path, systemXmlPath, StringComparison.OrdinalIgnoreCase))
                {
                    return new AssemblyNameExtension("System.Xml, Version=2.0.0.0, Culture=neutral, PublicKeyToken=b03f5f7f11d50a3a");
                }

                return null;
            });

            bool success;
            try
            {
                success = Execute(t);
            }
            finally
            {
                fileExists = cachedFileExists;
                getAssemblyName = cachedGetAssemblyName;
            }

            Assert.True(success); // "Expected no errors."
            Assert.Single(t.ResolvedFiles); // "Expected one resolved assembly."
            Assert.Contains("System.Xml", t.ResolvedFiles[0].ItemSpec); // "Expected System.Xml to resolve."
        }

        /// <summary>
        /// A null deny list should be the same as an empty one.
        /// </summary>
        [Fact]
        public void ReferenceTableNullDenyList()
        {
            TaskLoggingHelper log = new TaskLoggingHelper(new ResolveAssemblyReference());
            ReferenceTable referenceTable = MakeEmptyReferenceTable(log);
            Dictionary<AssemblyNameExtension, Reference> table = referenceTable.References;

            AssemblyNameExtension engineAssemblyName = new AssemblyNameExtension("Microsoft.Build.Engine, Version=2.0.0.0, Culture=neutral, PublicKeyToken=b03f5f7f11d50a3a");
            AssemblyNameExtension xmlAssemblyName = new AssemblyNameExtension("System.Xml, Version=2.0.0.0, Culture=neutral, PublicKeyToken=b03f5f7f11d50a3a");

            table.Add(engineAssemblyName, new Reference(isWinMDFile, fileExists, getRuntimeVersion));
            table.Add(xmlAssemblyName, new Reference(isWinMDFile, fileExists, getRuntimeVersion));

            referenceTable.MarkReferencesForExclusion(null);
            referenceTable.RemoveReferencesMarkedForExclusion(false, String.Empty);
            Dictionary<AssemblyNameExtension, Reference> table2 = referenceTable.References;
            Assert.False(Object.ReferenceEquals(table, table2)); // "Expected Dictionary to be a different instance"
            Assert.Equal(2, table2.Count); // "Expected there to be two elements in the Dictionary"
            Assert.True(table2.ContainsKey(engineAssemblyName)); // "Expected to find the engineAssemblyName in the referenceList"
            Assert.True(table2.ContainsKey(xmlAssemblyName)); // "Expected to find the xmlssemblyName in the referenceList"
        }

        /// <summary>
        /// Test the case where the denylist is empty.
        /// </summary>
        [Fact]
        public void ReferenceTableEmptyDenyList()
        {
            TaskLoggingHelper log = new TaskLoggingHelper(new ResolveAssemblyReference());
            ReferenceTable referenceTable = MakeEmptyReferenceTable(log);
            Dictionary<AssemblyNameExtension, Reference> table = referenceTable.References;

            AssemblyNameExtension engineAssemblyName = new AssemblyNameExtension("Microsoft.Build.Engine, Version=2.0.0.0, Culture=neutral, PublicKeyToken=b03f5f7f11d50a3a");
            AssemblyNameExtension xmlAssemblyName = new AssemblyNameExtension("System.Xml, Version=2.0.0.0, Culture=neutral, PublicKeyToken=b03f5f7f11d50a3a");

            table.Add(engineAssemblyName, new Reference(isWinMDFile, fileExists, getRuntimeVersion));
            table.Add(xmlAssemblyName, new Reference(isWinMDFile, fileExists, getRuntimeVersion));

            referenceTable.MarkReferencesForExclusion(new Dictionary<string, string>());
            referenceTable.RemoveReferencesMarkedForExclusion(false, String.Empty);
            Dictionary<AssemblyNameExtension, Reference> table2 = referenceTable.References;
            Assert.False(Object.ReferenceEquals(table, table2)); // "Expected Dictionary to be a different instance"
            Assert.Equal(2, table2.Count); // "Expected there to be two elements in the Dictionary"
            Assert.True(table2.ContainsKey(engineAssemblyName)); // "Expected to find the engineAssemblyName in the referenceList"
            Assert.True(table2.ContainsKey(xmlAssemblyName)); // "Expected to find the xmlssemblyName in the referenceList"
        }

        /// <summary>
        /// Verify the case where there are primary references in the reference table which are also in the deny list
        /// </summary>
        [Fact]
        public void ReferenceTablePrimaryItemInDenyList()
        {
            MockEngine mockEngine = new MockEngine(_output);
            ResolveAssemblyReference rar = new ResolveAssemblyReference();
            rar.BuildEngine = mockEngine;

            ReferenceTable referenceTable = MakeEmptyReferenceTable(rar.Log);
            Dictionary<AssemblyNameExtension, Reference> table = referenceTable.References;

            AssemblyNameExtension engineAssemblyName = new AssemblyNameExtension("Microsoft.Build.Engine, Version=2.0.0.0, Culture=neutral, PublicKeyToken=b03f5f7f11d50a3a");
            AssemblyNameExtension xmlAssemblyName = new AssemblyNameExtension("System.Xml, Version=2.0.0.0, Culture=neutral, PublicKeyToken=b03f5f7f11d50a3a");

            Reference reference = new Reference(isWinMDFile, fileExists, getRuntimeVersion);
            TaskItem taskItem = new TaskItem("Microsoft.Build.Engine");
            reference.MakePrimaryAssemblyReference(taskItem, false, ".dll");
            table.Add(engineAssemblyName, reference);
            table.Add(xmlAssemblyName, new Reference(isWinMDFile, fileExists, getRuntimeVersion));

            var denyList = new Dictionary<string, string>(StringComparer.OrdinalIgnoreCase);
            denyList[engineAssemblyName.FullName] = null;
            string[] targetFrameworks = new string[] { "Client", "Web" };
            string subSetName = ResolveAssemblyReference.GenerateSubSetName(targetFrameworks, null);

            referenceTable.MarkReferencesForExclusion(denyList);
            referenceTable.RemoveReferencesMarkedForExclusion(false, subSetName);

            Dictionary<AssemblyNameExtension, Reference> table2 = referenceTable.References;
            string warningMessage = rar.Log.FormatResourceString("ResolveAssemblyReference.FailedToResolveReferenceBecausePrimaryAssemblyInExclusionList", taskItem.ItemSpec, subSetName);
            Assert.False(Object.ReferenceEquals(table, table2)); // "Expected dictionary to be a different instance"
            Assert.Single(table2); // "Expected there to be one elements in the dictionary"
            Assert.False(table2.ContainsKey(engineAssemblyName)); // "Expected to not find the engineAssemblyName in the referenceList"
            Assert.True(table2.ContainsKey(xmlAssemblyName)); // "Expected to find the xmlssemblyName in the referenceList"
            mockEngine.AssertLogContains(warningMessage);
        }

        /// <summary>
        /// Verify the case where there are primary references in the reference table which are also in the deny list
        /// </summary>
        [Fact]
        public void ReferenceTablePrimaryItemInDenyListSpecificVersionTrue()
        {
            MockEngine mockEngine = new MockEngine(_output);
            ResolveAssemblyReference rar = new ResolveAssemblyReference();
            rar.BuildEngine = mockEngine;

            ReferenceTable referenceTable = MakeEmptyReferenceTable(rar.Log);
            Dictionary<AssemblyNameExtension, Reference> table = referenceTable.References;

            AssemblyNameExtension engineAssemblyName = new AssemblyNameExtension("Microsoft.Build.Engine, Version=2.0.0.0, Culture=neutral, PublicKeyToken=b03f5f7f11d50a3a");
            AssemblyNameExtension xmlAssemblyName = new AssemblyNameExtension("System.Xml, Version=2.0.0.0, Culture=neutral, PublicKeyToken=b03f5f7f11d50a3a");

            Reference reference = new Reference(isWinMDFile, fileExists, getRuntimeVersion);
            TaskItem taskItem = new TaskItem("Microsoft.Build.Engine");
            taskItem.SetMetadata("SpecificVersion", "true");
            reference.MakePrimaryAssemblyReference(taskItem, true, ".dll");
            table.Add(engineAssemblyName, reference);
            table.Add(xmlAssemblyName, new Reference(isWinMDFile, fileExists, getRuntimeVersion));

            var denyList = new Dictionary<string, string>(StringComparer.OrdinalIgnoreCase);
            denyList[engineAssemblyName.FullName] = null;
            string[] targetFrameworks = new string[] { "Client", "Web" };
            string subSetName = ResolveAssemblyReference.GenerateSubSetName(targetFrameworks, null);
            referenceTable.MarkReferencesForExclusion(denyList);
            referenceTable.RemoveReferencesMarkedForExclusion(false, subSetName);

            Dictionary<AssemblyNameExtension, Reference> table2 = referenceTable.References;
            string warningMessage = rar.Log.FormatResourceString("ResolveAssemblyReference.FailedToResolveReferenceBecausePrimaryAssemblyInExclusionList", taskItem.ItemSpec, subSetName);
            Assert.False(Object.ReferenceEquals(table, table2)); // "Expected dictionary to be a different instance"
            Assert.Equal(2, table2.Count); // "Expected there to be two elements in the dictionary"
            Assert.True(table2.ContainsKey(engineAssemblyName)); // "Expected to find the engineAssemblyName in the referenceList"
            Assert.True(table2.ContainsKey(xmlAssemblyName)); // "Expected to find the xmlssemblyName in the referenceList"
            mockEngine.AssertLogDoesntContain(warningMessage);
        }

        /// <summary>
        /// Verify the generation of the targetFrameworkSubSetName
        /// </summary>
        [Fact]
        public void TestGenerateFrameworkName()
        {
            string[] targetFrameworks = new string[] { "Client" };
            Assert.Equal("Client", ResolveAssemblyReference.GenerateSubSetName(targetFrameworks, null));

            targetFrameworks = new string[] { "Client", "Framework" };
            Assert.Equal("Client, Framework", ResolveAssemblyReference.GenerateSubSetName(targetFrameworks, null));

            targetFrameworks = Array.Empty<string>();
            Assert.True(String.IsNullOrEmpty(ResolveAssemblyReference.GenerateSubSetName(targetFrameworks, null)));

            targetFrameworks = null;
            Assert.True(String.IsNullOrEmpty(ResolveAssemblyReference.GenerateSubSetName(targetFrameworks, null)));

            ITaskItem[] installedSubSetTable = new ITaskItem[] { new TaskItem("c:\\foo\\Client.xml") };
            Assert.Equal("Client", ResolveAssemblyReference.GenerateSubSetName(null, installedSubSetTable));

            installedSubSetTable = new ITaskItem[] { new TaskItem("c:\\foo\\Client.xml"), new TaskItem("D:\\foo\\bar\\Framework.xml") };
            Assert.Equal("Client, Framework", ResolveAssemblyReference.GenerateSubSetName(null, installedSubSetTable));

            installedSubSetTable = new ITaskItem[] { new TaskItem("c:\\foo\\Client.xml"), new TaskItem("D:\\foo\\bar\\Framework2\\"), new TaskItem("D:\\foo\\bar\\Framework"), new TaskItem("Nothing") };
            Assert.Equal("Client, Framework, Nothing", ResolveAssemblyReference.GenerateSubSetName(null, installedSubSetTable));

            installedSubSetTable = Array.Empty<ITaskItem>();
            Assert.True(String.IsNullOrEmpty(ResolveAssemblyReference.GenerateSubSetName(null, installedSubSetTable)));

            installedSubSetTable = null;
            Assert.True(String.IsNullOrEmpty(ResolveAssemblyReference.GenerateSubSetName(null, installedSubSetTable)));

            targetFrameworks = new string[] { "Client", "Framework" };
            installedSubSetTable = new ITaskItem[] { new TaskItem("c:\\foo\\Mouse.xml"), new TaskItem("D:\\foo\\bar\\Man.xml") };
            Assert.Equal("Client, Framework, Mouse, Man", ResolveAssemblyReference.GenerateSubSetName(targetFrameworks, installedSubSetTable));
        }

        /// <summary>
        /// Verify the case where we just want to remove the references before conflict resolution and not print out the warning.
        /// </summary>
        [Fact]
        public void ReferenceTablePrimaryItemInDenyListRemoveOnlyNoWarn()
        {
            MockEngine mockEngine = new MockEngine(_output);
            ResolveAssemblyReference rar = new ResolveAssemblyReference();
            rar.BuildEngine = mockEngine;

            ReferenceTable referenceTable = MakeEmptyReferenceTable(rar.Log);
            Dictionary<AssemblyNameExtension, Reference> table = referenceTable.References;

            AssemblyNameExtension engineAssemblyName = new AssemblyNameExtension("Microsoft.Build.Engine, Version=2.0.0.0, Culture=neutral, PublicKeyToken=b03f5f7f11d50a3a");
            AssemblyNameExtension xmlAssemblyName = new AssemblyNameExtension("System.Xml, Version=2.0.0.0, Culture=neutral, PublicKeyToken=b03f5f7f11d50a3a");

            Reference reference = new Reference(isWinMDFile, fileExists, getRuntimeVersion);
            TaskItem taskItem = new TaskItem("Microsoft.Build.Engine");
            reference.MakePrimaryAssemblyReference(taskItem, false, ".dll");
            table.Add(engineAssemblyName, reference);
            table.Add(xmlAssemblyName, new Reference(isWinMDFile, fileExists, getRuntimeVersion));

            var denyList = new Dictionary<string, string>(StringComparer.OrdinalIgnoreCase);
            denyList[engineAssemblyName.FullName] = null;
            referenceTable.MarkReferencesForExclusion(denyList);
            referenceTable.RemoveReferencesMarkedForExclusion(true, String.Empty);

            Dictionary<AssemblyNameExtension, Reference> table2 = referenceTable.References;
            string subSetName = ResolveAssemblyReference.GenerateSubSetName(Array.Empty<string>(), null);
            string warningMessage = rar.Log.FormatResourceString("ResolveAssemblyReference.FailedToResolveReferenceBecausePrimaryAssemblyInExclusionList", taskItem.ItemSpec, subSetName);
            Assert.False(Object.ReferenceEquals(table, table2)); // "Expected dictionary to be a different instance"
            Assert.Single(table2); // "Expected there to be one elements in the dictionary"
            Assert.False(table2.ContainsKey(engineAssemblyName)); // "Expected to not find the engineAssemblyName in the referenceList"
            Assert.True(table2.ContainsKey(xmlAssemblyName)); // "Expected to find the xmlssemblyName in the referenceList"
            Assert.True(String.IsNullOrEmpty(mockEngine.Log));
        }

        /// <summary>
        /// Testing case  enginePrimary -> dataDependencyReference->sqlDependencyReference : sqlDependencyReference is in deny list
        /// expect to see one dependency warning message
        /// </summary>
        [Fact]
        public void ReferenceTableDependentItemsInDenyList()
        {
            ReferenceTable referenceTable;
            MockEngine mockEngine;
            ResolveAssemblyReference rar;
            Dictionary<string, string> denyList;
            AssemblyNameExtension engineAssemblyName = new AssemblyNameExtension("Microsoft.Build.Engine, Version=2.0.0.0, Culture=neutral, PublicKeyToken=b03f5f7f11d50a3a");
            AssemblyNameExtension dataAssemblyName = new AssemblyNameExtension("System.Data, Version=2.0.0.0, Culture=neutral, PublicKeyToken=b03f5f7f11d50a3a");
            AssemblyNameExtension sqlclientAssemblyName = new AssemblyNameExtension("System.SqlClient, Version=2.0.0.0, Culture=neutral, PublicKeyToken=b03f5f7f11d50a3a");
            AssemblyNameExtension xmlAssemblyName = new AssemblyNameExtension("System.Xml, Version=2.0.0.0, Culture=neutral, PublicKeyToken=b03f5f7f11d50a3a");
            Reference enginePrimaryReference;
            Reference dataDependencyReference;
            Reference sqlDependencyReference;
            Reference xmlPrimaryReference;

            GenerateNewReferences(out enginePrimaryReference, out dataDependencyReference, out sqlDependencyReference, out xmlPrimaryReference);

            TaskItem taskItem = new TaskItem("Microsoft.Build.Engine");
            enginePrimaryReference.MakePrimaryAssemblyReference(taskItem, false, ".dll");
            enginePrimaryReference.FullPath = "FullPath";
            dataDependencyReference.MakeDependentAssemblyReference(enginePrimaryReference);
            dataDependencyReference.FullPath = "FullPath";
            sqlDependencyReference.MakeDependentAssemblyReference(dataDependencyReference);
            sqlDependencyReference.AddError(new Exception("CouldNotResolveSQLDependency"));
            xmlPrimaryReference.FullPath = "FullPath";
            xmlPrimaryReference.MakeDependentAssemblyReference(enginePrimaryReference);

            InitializeMockEngine(out referenceTable, out mockEngine, out rar);
            AddReferencesToReferenceTable(referenceTable, engineAssemblyName, dataAssemblyName, sqlclientAssemblyName, xmlAssemblyName, enginePrimaryReference, dataDependencyReference, sqlDependencyReference, xmlPrimaryReference);
            InitializeExclusionList(referenceTable, new AssemblyNameExtension[] { sqlclientAssemblyName }, out denyList);

            string subsetName = ResolveAssemblyReference.GenerateSubSetName(new string[] { "Client" }, null);
            string warningMessage = rar.Log.FormatResourceString("ResolveAssemblyReference.FailBecauseDependentAssemblyInExclusionList", taskItem.ItemSpec, sqlclientAssemblyName.FullName, subsetName);
            VerifyReferenceTable(referenceTable, mockEngine, engineAssemblyName, dataAssemblyName, sqlclientAssemblyName, xmlAssemblyName, new string[] { warningMessage });
        }

        /// <summary>
        /// Testing case  enginePrimary -> dataDependencyReference->sqlDependencyReference
        /// and enginePrimary->sqlDependencyReference: sqlDependencyReference is in deny list
        /// and systemxml->enginePrimary
        /// expect to see one dependency warning message
        /// </summary>
        [Fact]
        public void ReferenceTableDependentItemsInDenyList2()
        {
            ReferenceTable referenceTable;
            MockEngine mockEngine;
            ResolveAssemblyReference rar;
            Dictionary<string, string> denyList;
            AssemblyNameExtension engineAssemblyName = new AssemblyNameExtension("Microsoft.Build.Engine, Version=2.0.0.0, Culture=neutral, PublicKeyToken=b03f5f7f11d50a3a");
            AssemblyNameExtension dataAssemblyName = new AssemblyNameExtension("System.Data, Version=2.0.0.0, Culture=neutral, PublicKeyToken=b03f5f7f11d50a3a");
            AssemblyNameExtension sqlclientAssemblyName = new AssemblyNameExtension("System.SqlClient, Version=2.0.0.0, Culture=neutral, PublicKeyToken=b03f5f7f11d50a3a");
            AssemblyNameExtension xmlAssemblyName = new AssemblyNameExtension("System.Xml, Version=2.0.0.0, Culture=neutral, PublicKeyToken=b03f5f7f11d50a3a");
            Reference enginePrimaryReference;
            Reference dataDependencyReference;
            Reference sqlDependencyReference;
            Reference xmlPrimaryReference;

            GenerateNewReferences(out enginePrimaryReference, out dataDependencyReference, out sqlDependencyReference, out xmlPrimaryReference);

            ITaskItem taskItem = new TaskItem("Microsoft.Build.Engine");
            enginePrimaryReference.MakePrimaryAssemblyReference(taskItem, false, ".dll");
            enginePrimaryReference.FullPath = "FullPath";
            dataDependencyReference.FullPath = "FullPath";
            sqlDependencyReference.FullPath = "FullPath";
            xmlPrimaryReference.FullPath = "FullPath";
            dataDependencyReference.MakeDependentAssemblyReference(enginePrimaryReference);
            sqlDependencyReference.MakeDependentAssemblyReference(enginePrimaryReference);
            sqlDependencyReference.MakeDependentAssemblyReference(dataDependencyReference);
            xmlPrimaryReference.MakeDependentAssemblyReference(enginePrimaryReference);

            InitializeMockEngine(out referenceTable, out mockEngine, out rar);
            AddReferencesToReferenceTable(referenceTable, engineAssemblyName, dataAssemblyName, sqlclientAssemblyName, xmlAssemblyName, enginePrimaryReference, dataDependencyReference, sqlDependencyReference, xmlPrimaryReference);
            InitializeExclusionList(referenceTable, new AssemblyNameExtension[] { sqlclientAssemblyName }, out denyList);

            string subsetName = ResolveAssemblyReference.GenerateSubSetName(new string[] { "Client" }, null);
            string warningMessage = rar.Log.FormatResourceString("ResolveAssemblyReference.FailBecauseDependentAssemblyInExclusionList", taskItem.ItemSpec, sqlclientAssemblyName.FullName, subsetName);
            VerifyReferenceTable(referenceTable, mockEngine, engineAssemblyName, dataAssemblyName, sqlclientAssemblyName, xmlAssemblyName, new string[] { warningMessage });
        }

        /// <summary>
        /// Testing case  enginePrimary->XmlPrimary with XMLPrimary in the BL
        /// </summary>
        [Fact]
        public void ReferenceTablePrimaryToPrimaryDependencyWithOneInDenyList()
        {
            ReferenceTable referenceTable;
            MockEngine mockEngine;
            ResolveAssemblyReference rar;
            Dictionary<string, string> denyList;
            AssemblyNameExtension engineAssemblyName = new AssemblyNameExtension("Microsoft.Build.Engine, Version=2.0.0.0, Culture=neutral, PublicKeyToken=b03f5f7f11d50a3a");
            AssemblyNameExtension xmlAssemblyName = new AssemblyNameExtension("System.Xml, Version=2.0.0.0, Culture=neutral, PublicKeyToken=b03f5f7f11d50a3a");
            Reference enginePrimaryReference = new Reference(isWinMDFile, fileExists, getRuntimeVersion);
            Reference xmlPrimaryReference = new Reference(isWinMDFile, fileExists, getRuntimeVersion);

            TaskItem taskItem = new TaskItem("Microsoft.Build.Engine");
            enginePrimaryReference.MakePrimaryAssemblyReference(taskItem, false, ".dll");
            enginePrimaryReference.FullPath = "FullPath";

            ITaskItem taskItem2 = new TaskItem("System.Xml");
            xmlPrimaryReference.FullPath = "FullPath";
            xmlPrimaryReference.MakePrimaryAssemblyReference(taskItem2, false, ".dll");
            // Make engine depend on xml primary when xml primary is a primary reference as well
            xmlPrimaryReference.AddSourceItems(enginePrimaryReference.GetSourceItems());
            xmlPrimaryReference.AddDependee(enginePrimaryReference);

            InitializeMockEngine(out referenceTable, out mockEngine, out rar);
            AddReferencesToReferenceTable(referenceTable, engineAssemblyName, null, null, xmlAssemblyName, enginePrimaryReference, null, null, xmlPrimaryReference);

            InitializeExclusionList(referenceTable, new AssemblyNameExtension[] { xmlAssemblyName }, out denyList);
            string subsetName = ResolveAssemblyReference.GenerateSubSetName(new string[] { "Client" }, null);
            string warningMessage = rar.Log.FormatResourceString("ResolveAssemblyReference.FailBecauseDependentAssemblyInExclusionList", taskItem.ItemSpec, xmlAssemblyName.FullName, subsetName);
            string warningMessage2 = rar.Log.FormatResourceString("ResolveAssemblyReference.FailedToResolveReferenceBecausePrimaryAssemblyInExclusionList", taskItem2.ItemSpec, subsetName);
            mockEngine.AssertLogContains(warningMessage);
            mockEngine.AssertLogContains(warningMessage2);

            Dictionary<AssemblyNameExtension, Reference> table = referenceTable.References;
            Assert.False(table.ContainsKey(xmlAssemblyName)); // "Expected to not find the xmlAssemblyName in the referenceList"
            Assert.False(table.ContainsKey(engineAssemblyName)); // "Expected to not find the engineAssemblyName in the referenceList"
        }

        /// <summary>
        /// Testing case  enginePrimary->XmlPrimary->dataDependency with dataDependency in the BL
        /// </summary>
        [Fact]
        public void ReferenceTablePrimaryToPrimaryToDependencyWithOneInDenyList()
        {
            ReferenceTable referenceTable;
            MockEngine mockEngine;
            ResolveAssemblyReference rar;
            Dictionary<string, string> denyList;
            AssemblyNameExtension engineAssemblyName = new AssemblyNameExtension("Microsoft.Build.Engine, Version=2.0.0.0, Culture=neutral, PublicKeyToken=b03f5f7f11d50a3a");
            AssemblyNameExtension xmlAssemblyName = new AssemblyNameExtension("System.Xml, Version=2.0.0.0, Culture=neutral, PublicKeyToken=b03f5f7f11d50a3a");
            AssemblyNameExtension dataAssemblyName = new AssemblyNameExtension("System.Data, Version=2.0.0.0, Culture=neutral, PublicKeyToken=b03f5f7f11d50a3a");
            Reference enginePrimaryReference = new Reference(isWinMDFile, fileExists, getRuntimeVersion);
            Reference xmlPrimaryReference = new Reference(isWinMDFile, fileExists, getRuntimeVersion);
            Reference dataDependencyReference = new Reference(isWinMDFile, fileExists, getRuntimeVersion);

            TaskItem taskItem = new TaskItem("Microsoft.Build.Engine");
            enginePrimaryReference.MakePrimaryAssemblyReference(taskItem, false, ".dll");
            enginePrimaryReference.FullPath = "FullPath";

            ITaskItem taskItem2 = new TaskItem("System.Xml");
            xmlPrimaryReference.FullPath = "FullPath";
            xmlPrimaryReference.MakePrimaryAssemblyReference(taskItem2, false, ".dll");
            // Make engine depend on xml primary when xml primary is a primary reference as well
            xmlPrimaryReference.AddSourceItems(enginePrimaryReference.GetSourceItems());
            xmlPrimaryReference.AddDependee(enginePrimaryReference);

            dataDependencyReference.FullPath = "FullPath";
            dataDependencyReference.MakeDependentAssemblyReference(xmlPrimaryReference);

            InitializeMockEngine(out referenceTable, out mockEngine, out rar);
            AddReferencesToReferenceTable(referenceTable, engineAssemblyName, dataAssemblyName, null, xmlAssemblyName, enginePrimaryReference, dataDependencyReference, null, xmlPrimaryReference);

            InitializeExclusionList(referenceTable, new AssemblyNameExtension[] { dataAssemblyName }, out denyList);

            string subsetName = ResolveAssemblyReference.GenerateSubSetName(new string[] { "Client" }, null);
            string warningMessage = rar.Log.FormatResourceString("ResolveAssemblyReference.FailBecauseDependentAssemblyInExclusionList", taskItem.ItemSpec, dataAssemblyName.FullName, subsetName);
            string warningMessage2 = rar.Log.FormatResourceString("ResolveAssemblyReference.FailBecauseDependentAssemblyInExclusionList", taskItem2.ItemSpec, dataAssemblyName.FullName, subsetName);
            mockEngine.AssertLogContains(warningMessage);
            mockEngine.AssertLogContains(warningMessage2);

            Dictionary<AssemblyNameExtension, Reference> table = referenceTable.References;
            Assert.False(table.ContainsKey(xmlAssemblyName)); // "Expected to not find the xmlAssemblyName in the referenceList"
            Assert.False(table.ContainsKey(engineAssemblyName)); // "Expected to not find the engineAssemblyName in the referenceList"
            Assert.False(table.ContainsKey(dataAssemblyName)); // "Expected to not find the dataAssemblyName in the referenceList"
        }

        /// <summary>
        /// Testing case  enginePrimary -> dataDependencyReference->sqlDependencyReference
        /// and xmlPrimary->sqlDependencyReference: sqlDependencyReference is in deny list
        /// expect to see one dependency warning message
        /// </summary>
        [Fact]
        public void ReferenceTableDependentItemsInDenyList3()
        {
            ReferenceTable referenceTable;
            MockEngine mockEngine;
            ResolveAssemblyReference rar;
            Dictionary<string, string> denyList;
            AssemblyNameExtension engineAssemblyName = new AssemblyNameExtension("Microsoft.Build.Engine, Version=2.0.0.0, Culture=neutral, PublicKeyToken=b03f5f7f11d50a3a");
            AssemblyNameExtension dataAssemblyName = new AssemblyNameExtension("System.Data, Version=2.0.0.0, Culture=neutral, PublicKeyToken=b03f5f7f11d50a3a");
            AssemblyNameExtension sqlclientAssemblyName = new AssemblyNameExtension("System.SqlClient, Version=2.0.0.0, Culture=neutral, PublicKeyToken=b03f5f7f11d50a3a");
            AssemblyNameExtension xmlAssemblyName = new AssemblyNameExtension("System.Xml, Version=2.0.0.0, Culture=neutral, PublicKeyToken=b03f5f7f11d50a3a");
            Reference enginePrimaryReference;
            Reference dataDependencyReference;
            Reference sqlDependencyReference;
            Reference xmlPrimaryReference;

            GenerateNewReferences(out enginePrimaryReference, out dataDependencyReference, out sqlDependencyReference, out xmlPrimaryReference);

            ITaskItem taskItem = new TaskItem("Microsoft.Build.Engine");
            ITaskItem taskItem2 = new TaskItem("System.Xml");
            xmlPrimaryReference.MakePrimaryAssemblyReference(taskItem2, false, ".dll");
            enginePrimaryReference.MakePrimaryAssemblyReference(taskItem, false, ".dll");
            enginePrimaryReference.FullPath = "FullPath";
            dataDependencyReference.FullPath = "FullPath";
            xmlPrimaryReference.FullPath = "FullPath";
            sqlDependencyReference.FullPath = "FullPath";
            dataDependencyReference.MakeDependentAssemblyReference(enginePrimaryReference);
            sqlDependencyReference.MakeDependentAssemblyReference(xmlPrimaryReference);
            sqlDependencyReference.MakeDependentAssemblyReference(dataDependencyReference);

            InitializeMockEngine(out referenceTable, out mockEngine, out rar);
            AddReferencesToReferenceTable(referenceTable, engineAssemblyName, dataAssemblyName, sqlclientAssemblyName, xmlAssemblyName, enginePrimaryReference, dataDependencyReference, sqlDependencyReference, xmlPrimaryReference);

            InitializeExclusionList(referenceTable, new AssemblyNameExtension[] { sqlclientAssemblyName }, out denyList);

            string subsetName = ResolveAssemblyReference.GenerateSubSetName(new string[] { "Client" }, null);
            string warningMessage = rar.Log.FormatResourceString("ResolveAssemblyReference.FailBecauseDependentAssemblyInExclusionList", taskItem.ItemSpec, sqlclientAssemblyName.FullName, subsetName);
            string warningMessage2 = rar.Log.FormatResourceString("ResolveAssemblyReference.FailBecauseDependentAssemblyInExclusionList", taskItem2.ItemSpec, sqlclientAssemblyName.FullName, subsetName);
            VerifyReferenceTable(referenceTable, mockEngine, engineAssemblyName, dataAssemblyName, sqlclientAssemblyName, xmlAssemblyName, new string[] { warningMessage, warningMessage2 });
        }

        /// <summary>
        /// Testing case  enginePrimary -> dataDependencyReference->sqlDependencyReference
        /// and xmlPrimary->dataDependencyReference: sqlDependencyReference is in deny list
        /// expect to see one dependency warning message
        /// </summary>
        [Fact]
        public void ReferenceTableDependentItemsInDenyList4()
        {
            ReferenceTable referenceTable = new ReferenceTable(null, false, false, false, false, false, Array.Empty<string>(), null, null, null, null, null, null, SystemProcessorArchitecture.None, fileExists, null, null, null,
#if FEATURE_WIN32_REGISTRY
                null, null, null,
#endif
<<<<<<< HEAD
                null, null, null, new Version("4.0"), null, null, null, true, false, null, null, false, null, WarnOrErrorOnTargetArchitectureMismatchBehavior.None, false, false, null, new TaskExecutionContext());
=======
                null, null, null, new Version("4.0"), null, null, null, true, false, null, null, false, null, WarnOrErrorOnTargetArchitectureMismatchBehavior.None, false, false, null, Array.Empty<string>());
>>>>>>> c0242cf3
            MockEngine mockEngine;
            ResolveAssemblyReference rar;
            Dictionary<string, string> denyList;
            AssemblyNameExtension engineAssemblyName = new AssemblyNameExtension("Microsoft.Build.Engine, Version=2.0.0.0, Culture=neutral, PublicKeyToken=b03f5f7f11d50a3a");
            AssemblyNameExtension dataAssemblyName = new AssemblyNameExtension("System.Data, Version=2.0.0.0, Culture=neutral, PublicKeyToken=b03f5f7f11d50a3a");
            AssemblyNameExtension sqlclientAssemblyName = new AssemblyNameExtension("System.SqlClient, Version=2.0.0.0, Culture=neutral, PublicKeyToken=b03f5f7f11d50a3a");
            AssemblyNameExtension xmlAssemblyName = new AssemblyNameExtension("System.Xml, Version=2.0.0.0, Culture=neutral, PublicKeyToken=b03f5f7f11d50a3a");
            Reference enginePrimaryReference;
            Reference dataDependencyReference;
            Reference sqlDependencyReference;
            Reference xmlPrimaryReference;

            GenerateNewReferences(out enginePrimaryReference, out dataDependencyReference, out sqlDependencyReference, out xmlPrimaryReference);

            ITaskItem taskItem = new TaskItem("Microsoft.Build.Engine");
            ITaskItem taskItem2 = new TaskItem("System.Xml");
            xmlPrimaryReference.MakePrimaryAssemblyReference(taskItem2, false, ".dll");
            enginePrimaryReference.MakePrimaryAssemblyReference(taskItem, false, ".dll");
            enginePrimaryReference.FullPath = "FullPath";
            xmlPrimaryReference.FullPath = "FullPath";
            dataDependencyReference.FullPath = "FullPath";
            sqlDependencyReference.FullPath = "FullPath";
            dataDependencyReference.MakeDependentAssemblyReference(enginePrimaryReference);
            dataDependencyReference.MakeDependentAssemblyReference(xmlPrimaryReference);
            sqlDependencyReference.MakeDependentAssemblyReference(dataDependencyReference);

            InitializeMockEngine(out referenceTable, out mockEngine, out rar);
            AddReferencesToReferenceTable(referenceTable, engineAssemblyName, dataAssemblyName, sqlclientAssemblyName, xmlAssemblyName, enginePrimaryReference, dataDependencyReference, sqlDependencyReference, xmlPrimaryReference);

            InitializeExclusionList(referenceTable, new AssemblyNameExtension[] { sqlclientAssemblyName }, out denyList);

            string subsetName = ResolveAssemblyReference.GenerateSubSetName(new string[] { "Client" }, null);
            string warningMessage = rar.Log.FormatResourceString("ResolveAssemblyReference.FailBecauseDependentAssemblyInExclusionList", taskItem.ItemSpec, sqlclientAssemblyName.FullName, subsetName);
            string warningMessage2 = rar.Log.FormatResourceString("ResolveAssemblyReference.FailBecauseDependentAssemblyInExclusionList", taskItem2.ItemSpec, sqlclientAssemblyName.FullName, subsetName);
            VerifyReferenceTable(referenceTable, mockEngine, engineAssemblyName, dataAssemblyName, sqlclientAssemblyName, xmlAssemblyName, new string[] { warningMessage, warningMessage2 });
        }

        /// <summary>
        /// Testing case  enginePrimary -> dataDependencyReference->sqlDependencyReference
        /// enginePrimary -> dataDependencyReference
        /// xmlPrimaryReference ->DataDependency
        /// dataDependencyReference and sqlDependencyReference are in deny list
        /// expect to see two dependency warning messages in the enginePrimaryCase and one in the xmlPrimarycase
        /// </summary>
        [Fact]
        public void ReferenceTableDependentItemsInDenyList5()
        {
            ReferenceTable referenceTable;
            MockEngine mockEngine;
            ResolveAssemblyReference rar;
            Dictionary<string, string> denyList;
            AssemblyNameExtension engineAssemblyName = new AssemblyNameExtension("Microsoft.Build.Engine, Version=2.0.0.0, Culture=neutral, PublicKeyToken=b03f5f7f11d50a3a");
            AssemblyNameExtension dataAssemblyName = new AssemblyNameExtension("System.Data, Version=2.0.0.0, Culture=neutral, PublicKeyToken=b03f5f7f11d50a3a");
            AssemblyNameExtension sqlclientAssemblyName = new AssemblyNameExtension("System.SqlClient, Version=2.0.0.0, Culture=neutral, PublicKeyToken=b03f5f7f11d50a3a");
            AssemblyNameExtension xmlAssemblyName = new AssemblyNameExtension("System.Xml, Version=2.0.0.0, Culture=neutral, PublicKeyToken=b03f5f7f11d50a3a");
            Reference enginePrimaryReference;
            Reference dataDependencyReference;
            Reference sqlDependencyReference;
            Reference xmlPrimaryReference;

            GenerateNewReferences(out enginePrimaryReference, out dataDependencyReference, out sqlDependencyReference, out xmlPrimaryReference);

            ITaskItem taskItem = new TaskItem("Microsoft.Build.Engine");
            ITaskItem taskItem2 = new TaskItem("System.Xml");
            xmlPrimaryReference.MakePrimaryAssemblyReference(taskItem2, false, ".dll");
            enginePrimaryReference.MakePrimaryAssemblyReference(taskItem, false, ".dll");
            enginePrimaryReference.FullPath = "FullPath";
            xmlPrimaryReference.FullPath = "FullPath";
            dataDependencyReference.FullPath = "FullPath";
            sqlDependencyReference.FullPath = "FullPath";
            dataDependencyReference.MakeDependentAssemblyReference(enginePrimaryReference);
            sqlDependencyReference.MakeDependentAssemblyReference(enginePrimaryReference);
            dataDependencyReference.MakeDependentAssemblyReference(xmlPrimaryReference);

            InitializeMockEngine(out referenceTable, out mockEngine, out rar);
            AddReferencesToReferenceTable(referenceTable, engineAssemblyName, dataAssemblyName, sqlclientAssemblyName, xmlAssemblyName, enginePrimaryReference, dataDependencyReference, sqlDependencyReference, xmlPrimaryReference);

            InitializeExclusionList(referenceTable, new AssemblyNameExtension[] { sqlclientAssemblyName, dataAssemblyName }, out denyList);

            string subsetName = ResolveAssemblyReference.GenerateSubSetName(new string[] { "Client" }, null);
            string warningMessage = rar.Log.FormatResourceString("ResolveAssemblyReference.FailBecauseDependentAssemblyInExclusionList", taskItem.ItemSpec, sqlclientAssemblyName.FullName, subsetName);
            string warningMessage2 = rar.Log.FormatResourceString("ResolveAssemblyReference.FailBecauseDependentAssemblyInExclusionList", taskItem.ItemSpec, dataAssemblyName.FullName, subsetName);
            string warningMessage3 = rar.Log.FormatResourceString("ResolveAssemblyReference.FailBecauseDependentAssemblyInExclusionList", taskItem2.ItemSpec, dataAssemblyName.FullName, subsetName);

            Dictionary<AssemblyNameExtension, Reference> table = referenceTable.References;
            Assert.Empty(table); // "Expected there to be two elements in the dictionary"
            Assert.False(table.ContainsKey(sqlclientAssemblyName)); // "Expected to not find the sqlclientAssemblyName in the referenceList"
            Assert.False(table.ContainsKey(dataAssemblyName)); // "Expected to not to find the dataAssemblyName in the referenceList"
            Assert.False(table.ContainsKey(xmlAssemblyName)); // "Expected to find the xmlssemblyName in the referenceList"
            Assert.False(table.ContainsKey(engineAssemblyName)); // "Expected to find the engineAssemblyName in the referenceList"

            string[] warningMessages = new string[] { warningMessage, warningMessage2, warningMessage3 };
            foreach (string message in warningMessages)
            {
                Console.Out.WriteLine("WarningMessageToAssert:" + message);
                mockEngine.AssertLogContains(message);
            }
            table.Clear();
        }

        /// <summary>
        /// Testing case
        /// enginePrimary -> dataDependencyReference   also enginePrimary->sqlDependencyReference   specific version = true on the primary
        /// xmlPrimaryReference ->dataDependencyReference specific version = false on the primary
        /// dataDependencyReference and sqlDependencyReference is in the deny list.
        /// Expect to see one dependency warning messages xmlPrimarycase and no message for enginePrimary
        /// Also expect to resolve all files except for xmlPrimaryReference
        /// </summary>
        [Fact]
        public void ReferenceTableDependentItemsInDenyListPrimaryWithSpecificVersion()
        {
            ReferenceTable referenceTable;
            MockEngine mockEngine;
            ResolveAssemblyReference rar;
            Dictionary<string, string> denyList;
            AssemblyNameExtension engineAssemblyName = new AssemblyNameExtension("Microsoft.Build.Engine, Version=2.0.0.0, Culture=neutral, PublicKeyToken=b03f5f7f11d50a3a");
            AssemblyNameExtension dataAssemblyName = new AssemblyNameExtension("System.Data, Version=2.0.0.0, Culture=neutral, PublicKeyToken=b03f5f7f11d50a3a");
            AssemblyNameExtension sqlclientAssemblyName = new AssemblyNameExtension("System.SqlClient, Version=2.0.0.0, Culture=neutral, PublicKeyToken=b03f5f7f11d50a3a");
            AssemblyNameExtension xmlAssemblyName = new AssemblyNameExtension("System.Xml, Version=2.0.0.0, Culture=neutral, PublicKeyToken=b03f5f7f11d50a3a");
            Reference enginePrimaryReference;
            Reference dataDependencyReference;
            Reference sqlDependencyReference;
            Reference xmlPrimaryReference;

            GenerateNewReferences(out enginePrimaryReference, out dataDependencyReference, out sqlDependencyReference, out xmlPrimaryReference);

            ITaskItem taskItem = new TaskItem("Microsoft.Build.Engine");
            taskItem.SetMetadata("SpecificVersion", "true");

            ITaskItem taskItem2 = new TaskItem("System.Xml");
            taskItem2.SetMetadata("SpecificVersion", "false");

            xmlPrimaryReference.MakePrimaryAssemblyReference(taskItem2, false, ".dll");
            enginePrimaryReference.MakePrimaryAssemblyReference(taskItem, true, ".dll");
            enginePrimaryReference.FullPath = "FullPath";
            xmlPrimaryReference.FullPath = "FullPath";
            dataDependencyReference.FullPath = "FullPath";
            sqlDependencyReference.FullPath = "FullPath";
            dataDependencyReference.MakeDependentAssemblyReference(enginePrimaryReference);
            sqlDependencyReference.MakeDependentAssemblyReference(enginePrimaryReference);
            dataDependencyReference.MakeDependentAssemblyReference(xmlPrimaryReference);

            InitializeMockEngine(out referenceTable, out mockEngine, out rar);
            AddReferencesToReferenceTable(referenceTable, engineAssemblyName, dataAssemblyName, sqlclientAssemblyName, xmlAssemblyName, enginePrimaryReference, dataDependencyReference, sqlDependencyReference, xmlPrimaryReference);

            InitializeExclusionList(referenceTable, new AssemblyNameExtension[] { sqlclientAssemblyName, dataAssemblyName }, out denyList);

            string subsetName = ResolveAssemblyReference.GenerateSubSetName(new string[] { "Client" }, null);
            string warningMessage = rar.Log.FormatResourceString("ResolveAssemblyReference.FailBecauseDependentAssemblyInExclusionList", taskItem2.ItemSpec, dataAssemblyName.FullName, subsetName);
            string notExpectedwarningMessage = rar.Log.FormatResourceString("ResolveAssemblyReference.FailBecauseDependentAssemblyInExclusionList", taskItem.ItemSpec, dataAssemblyName.FullName, subsetName);
            string notExpectedwarningMessage2 = rar.Log.FormatResourceString("ResolveAssemblyReference.FailBecauseDependentAssemblyInExclusionList", taskItem.ItemSpec, sqlclientAssemblyName.FullName, subsetName);

            Dictionary<AssemblyNameExtension, Reference> table = referenceTable.References;
            Assert.Equal(3, table.Count); // "Expected there to be three elements in the dictionary"
            Assert.True(table.ContainsKey(sqlclientAssemblyName)); // "Expected to find the sqlclientAssemblyName in the referenceList"
            Assert.True(table.ContainsKey(dataAssemblyName)); // "Expected to find the dataAssemblyName in the referenceList"
            Assert.False(table.ContainsKey(xmlAssemblyName)); // "Expected not to find the xmlssemblyName in the referenceList"
            Assert.True(table.ContainsKey(engineAssemblyName)); // "Expected to find the engineAssemblyName in the referenceList"

            string[] warningMessages = new string[] { warningMessage };
            foreach (string message in warningMessages)
            {
                Console.Out.WriteLine("WarningMessageToAssert:" + message);
                mockEngine.AssertLogContains(message);
            }

            mockEngine.AssertLogDoesntContain(notExpectedwarningMessage);
            mockEngine.AssertLogDoesntContain(notExpectedwarningMessage2);
            table.Clear();
        }

        private static ReferenceTable MakeEmptyReferenceTable(TaskLoggingHelper log)
        {
            ReferenceTable referenceTable = new ReferenceTable(null, false, false, false, false, false, Array.Empty<string>(), null, null, null, null, null, null, SystemProcessorArchitecture.None, fileExists, null, null, null, null,
#if FEATURE_WIN32_REGISTRY
                null, null, null,
#endif
<<<<<<< HEAD
                null, null, new Version("4.0"), null, log, null, true, false, null, null, false, null, WarnOrErrorOnTargetArchitectureMismatchBehavior.None, false, false, null, new TaskExecutionContext());
=======
                null, null, new Version("4.0"), null, log, null, true, false, null, null, false, null, WarnOrErrorOnTargetArchitectureMismatchBehavior.None, false, false, null, Array.Empty<string>());
>>>>>>> c0242cf3
            return referenceTable;
        }

        /// <summary>
        /// Verify the correct references are still in the references table and that references which are in the deny list are not in the references table
        /// Also verify any expected warning messages are seen in the log.
        /// </summary>
        private static void VerifyReferenceTable(ReferenceTable referenceTable, MockEngine mockEngine, AssemblyNameExtension engineAssemblyName, AssemblyNameExtension dataAssemblyName, AssemblyNameExtension sqlclientAssemblyName, AssemblyNameExtension xmlAssemblyName, string[] warningMessages)
        {
            Dictionary<AssemblyNameExtension, Reference> table = referenceTable.References;
            Assert.Empty(table); // "Expected there to be zero elements in the dictionary"

            if (warningMessages != null)
            {
                foreach (string warningMessage in warningMessages)
                {
                    Console.Out.WriteLine("WarningMessageToAssert:" + warningMessages);
                    mockEngine.AssertLogContains(warningMessage);
                }
            }

            table.Clear();
        }

        /// <summary>
        /// Make sure we get an argument null exception when the profileName is set to null
        /// </summary>
        [Fact]
        public void TestProfileNameNull()
        {
            Assert.Throws<ArgumentNullException>(() =>
            {
                ResolveAssemblyReference rar = new ResolveAssemblyReference();
                rar.ProfileName = null;
            });
        }
        /// <summary>
        /// Make sure we get an argument null exception when the ProfileFullFrameworkFolders is set to null
        /// </summary>
        [Fact]
        public void TestProfileFullFrameworkFoldersFoldersNull()
        {
            Assert.Throws<ArgumentNullException>(() =>
            {
                ResolveAssemblyReference rar = new ResolveAssemblyReference();
                rar.FullFrameworkFolders = null;
            });
        }
        /// <summary>
        /// Make sure we get an argument null exception when the ProfileFullFrameworkAssemblyTables is set to null
        /// </summary>
        [Fact]
        public void TestProfileFullFrameworkAssemblyTablesNull()
        {
            Assert.Throws<ArgumentNullException>(() =>
            {
                ResolveAssemblyReference rar = new ResolveAssemblyReference();
                rar.FullFrameworkAssemblyTables = null;
            });
        }
        /// <summary>
        /// Verify that setting a subset and a profile at the same time will cause an error to be logged and rar to return false
        /// </summary>
        [Fact]
        public void TestProfileAndSubset1()
        {
            MockEngine mockEngine;
            ResolveAssemblyReference rar;
            InitializeRARwithMockEngine(_output, out mockEngine, out rar);

            rar.TargetFrameworkSubsets = new string[] { "Client" };
            rar.ProfileName = "Client";
            rar.FullFrameworkFolders = new string[] { "Client" };
            Assert.False(rar.Execute());
            mockEngine.AssertLogContains(rar.Log.FormatResourceString("ResolveAssemblyReference.CannotSetProfileAndSubSet"));
        }

        /// <summary>
        /// Verify that setting a subset and a profile at the same time will cause an error to be logged and rar to return false
        /// </summary>
        [Fact]
        public void TestProfileAndSubset2()
        {
            MockEngine mockEngine;
            ResolveAssemblyReference rar;
            InitializeRARwithMockEngine(_output, out mockEngine, out rar);

            rar.InstalledAssemblySubsetTables = new ITaskItem[] { new TaskItem("Client.xml") };
            rar.ProfileName = "Client";
            rar.FullFrameworkFolders = new string[] { "Client" };
            Assert.False(rar.Execute());
            mockEngine.AssertLogContains(rar.Log.FormatResourceString("ResolveAssemblyReference.CannotSetProfileAndSubSet"));
        }

        /// <summary>
        /// Verify setting certain combinations of Profile parameters will case an error to be logged and rar to fail execution.
        ///
        /// Test the case where the profile name is not set and ProfileFullFrameworkFolders is set.
        /// </summary>
        [Fact]
        public void TestProfileParameterCombinations()
        {
            MockEngine mockEngine;
            ResolveAssemblyReference rar;
            InitializeRARwithMockEngine(_output, out mockEngine, out rar);
            rar.ProfileName = "Client";
            Assert.False(rar.Execute());
            mockEngine.AssertLogContains(rar.Log.FormatResourceString("ResolveAssemblyReference.MustSetProfileNameAndFolderLocations"));
        }

        /// <summary>
        /// Verify when the frameworkdirectory metadata is not set on the ProfileFullFrameworkAssemblyTables that an
        /// error is logged and rar fails.
        /// </summary>
        [Fact]
        public void TestFrameworkDirectoryMetadata()
        {
            MockEngine mockEngine;
            ResolveAssemblyReference rar;
            InitializeRARwithMockEngine(_output, out mockEngine, out rar);
            TaskItem item = new TaskItem("Client.xml");
            rar.ProfileName = "Client";
            rar.FullFrameworkAssemblyTables = new ITaskItem[] { item };
            Assert.False(rar.Execute());
            mockEngine.AssertLogContains(rar.Log.FormatResourceString("ResolveAssemblyReference.FrameworkDirectoryOnProfiles", item.ItemSpec));
        }

        private static void InitializeRARwithMockEngine(ITestOutputHelper output, out MockEngine mockEngine, out ResolveAssemblyReference rar)
        {
            mockEngine = new MockEngine(output);
            rar = new ResolveAssemblyReference();
            rar.BuildEngine = mockEngine;
        }

        /// <summary>
        /// Add a set of references and their names to the reference table.
        /// </summary>
        private static void AddReferencesToReferenceTable(ReferenceTable referenceTable, AssemblyNameExtension engineAssemblyName, AssemblyNameExtension dataAssemblyName, AssemblyNameExtension sqlclientAssemblyName, AssemblyNameExtension xmlAssemblyName, Reference enginePrimaryReference, Reference dataDependencyReference, Reference sqlDependencyReference, Reference xmlPrimaryReference)
        {
            Dictionary<AssemblyNameExtension, Reference> table = referenceTable.References;
            if (enginePrimaryReference != null)
            {
                table.Add(engineAssemblyName, enginePrimaryReference);
            }

            if (dataDependencyReference != null)
            {
                table.Add(dataAssemblyName, dataDependencyReference);
            }
            if (sqlDependencyReference != null)
            {
                table.Add(sqlclientAssemblyName, sqlDependencyReference);
            }

            if (xmlPrimaryReference != null)
            {
                table.Add(xmlAssemblyName, xmlPrimaryReference);
            }
        }

        /// <summary>
        /// Initialize the mock engine so we can look at the warning messages, also put the assembly name which is to be in the deny list into the deny list.
        /// Call remove references so that we can then validate the results.
        /// </summary>
        private void InitializeMockEngine(out ReferenceTable referenceTable, out MockEngine mockEngine, out ResolveAssemblyReference rar)
        {
            mockEngine = new MockEngine(_output);
            rar = new ResolveAssemblyReference();
            rar.BuildEngine = mockEngine;

            referenceTable = MakeEmptyReferenceTable(rar.Log);
        }

        /// <summary>
        /// Initialize the deny list and use it to remove references from the reference table
        /// </summary>
        private void InitializeExclusionList(ReferenceTable referenceTable, AssemblyNameExtension[] assembliesForDenyList, out Dictionary<string, string> denyList)
        {
            denyList = new Dictionary<string, string>(StringComparer.OrdinalIgnoreCase);
            foreach (AssemblyNameExtension assemblyName in assembliesForDenyList)
            {
                denyList[assemblyName.FullName] = null;
            }

            referenceTable.MarkReferencesForExclusion(denyList);
            referenceTable.RemoveReferencesMarkedForExclusion(false, "Client");
        }

        /// <summary>
        /// Before each test to validate the references are correctly removed from the reference table we need to make new instances of them
        /// </summary>
        /// <param name="enginePrimaryReference"></param>
        /// <param name="dataDependencyReference"></param>
        /// <param name="sqlDependencyReference"></param>
        /// <param name="xmlPrimaryReference"></param>
        private static void GenerateNewReferences(out Reference enginePrimaryReference, out Reference dataDependencyReference, out Reference sqlDependencyReference, out Reference xmlPrimaryReference)
        {
            enginePrimaryReference = new Reference(isWinMDFile, fileExists, getRuntimeVersion);
            dataDependencyReference = new Reference(isWinMDFile, fileExists, getRuntimeVersion);
            sqlDependencyReference = new Reference(isWinMDFile, fileExists, getRuntimeVersion);
            xmlPrimaryReference = new Reference(isWinMDFile, fileExists, getRuntimeVersion);
        }

        /// <summary>
        /// This test will verify the IgnoreDefaultInstalledSubsetTables property on the RAR task.
        /// The property determines whether or not RAR will search the target framework directories under the subsetList folder for
        /// xml files matching the client subset names passed into the TargetFrameworkSubset property.
        ///
        /// The default for the property is false, when the value is false RAR will search the SubsetList folder under the TargetFramework directories
        /// for the xml files with names in the TargetFrameworkSubset property.  When the value is true, RAR will not search the SubsetList directory. The only
        /// way to specify a TargetFrameworkSubset is to pass one to the InstalledAssemblySubsetTables property.
        /// </summary>
        [Fact]
        public void IgnoreDefaultInstalledSubsetTables()
        {
            string redistListPath = CreateGenericRedistList();
            try
            {
                string subsetListClientPath = ObjectModelHelpers.CreateFileInTempProjectDirectory("v3.5\\SubsetList\\Client.xml", _engineOnlySubset);
                string explicitSubsetListPath = ObjectModelHelpers.CreateFileInTempProjectDirectory("v3.5\\SubsetList\\ExplicitList.xml", _xmlOnlySubset);
                ResolveAssemblyReference t = new ResolveAssemblyReference();
                t.BuildEngine = new MockEngine(_output);
                t.Assemblies = new ITaskItem[] { new TaskItem("Microsoft.Build.Engine"), new TaskItem("System.Xml") };
                t.SearchPaths = new string[] { @"{TargetFrameworkDirectory}" };

                // This is a TargetFrameworkSubset that would be searched by RAR if IgnoreDefaultINstalledAssemblySubsetTables does not work.
                t.TargetFrameworkSubsets = new string[] { "Client" };
                t.TargetFrameworkDirectories = new string[] { Path.Combine(ObjectModelHelpers.TempProjectDir, "v3.5") };
                t.InstalledAssemblyTables = new ITaskItem[] { new TaskItem(redistListPath) };
                t.IgnoreDefaultInstalledAssemblyTables = true;
                t.InstalledAssemblySubsetTables = new ITaskItem[] { new TaskItem(explicitSubsetListPath) };
                t.IgnoreDefaultInstalledAssemblySubsetTables = true;

                string microsoftBuildEnginePath = Path.Combine(ObjectModelHelpers.TempProjectDir, "v3.5\\Microsoft.Build.Engine.dll");
                string systemXmlPath = Path.Combine(ObjectModelHelpers.TempProjectDir, "v3.5\\System.Xml.dll");

                bool success = GenerateHelperDelegatesAndExecuteTask(t, microsoftBuildEnginePath, systemXmlPath);

                Assert.True(success); // "Expected no errors."
                Assert.Single(t.ResolvedFiles); // "Expected one resolved assembly."
                Assert.Contains("System.Xml", t.ResolvedFiles[0].ItemSpec); // "Expected System.Xml to resolve."
            }
            finally
            {
                File.Delete(redistListPath);
            }
        }

        /// <summary>
        /// Generate helper delegates for returning the file existence and the assembly name.
        /// Also run the rest and return the result.
        /// </summary>
        private bool GenerateHelperDelegatesAndExecuteTask(ResolveAssemblyReference t, string microsoftBuildEnginePath, string systemXmlPath)
        {
            FileExists cachedFileExists = fileExists;
            GetAssemblyName cachedGetAssemblyName = getAssemblyName;
            fileExists = new FileExists(delegate (string path)
            {
                if (String.Equals(path, microsoftBuildEnginePath, StringComparison.OrdinalIgnoreCase) ||
                    String.Equals(path, systemXmlPath, StringComparison.OrdinalIgnoreCase) ||
                    path.EndsWith("RarCache", StringComparison.OrdinalIgnoreCase))
                {
                    return true;
                }
                return false;
            });

            getAssemblyName = new GetAssemblyName(delegate (string path)
            {
                if (String.Equals(path, microsoftBuildEnginePath, StringComparison.OrdinalIgnoreCase))
                {
                    return new AssemblyNameExtension("Microsoft.Build.Engine, Version=2.0.0.0, Culture=neutral, PublicKeyToken=b03f5f7f11d50a3a");
                }
                else if (String.Equals(path, systemXmlPath, StringComparison.OrdinalIgnoreCase))
                {
                    return new AssemblyNameExtension("System.Xml, Version=2.0.0.0, Culture=neutral, PublicKeyToken=b03f5f7f11d50a3a");
                }

                return null;
            });

            bool success;
            try
            {
                success = Execute(t);
            }
            finally
            {
                fileExists = cachedFileExists;
                getAssemblyName = cachedGetAssemblyName;
            }
            return success;
        }

        /// <summary>
        /// Test the case where there are no client subset names passed in but an InstalledDefaultSubsetTable
        /// is passed in. We expect to use that.
        /// </summary>
        [Fact]
        public void NoClientSubsetButInstalledSubTables()
        {
            string redistListPath = CreateGenericRedistList();
            try
            {
                ResolveAssemblyReference t = new ResolveAssemblyReference();
                t.BuildEngine = new MockEngine(_output);
                // These are the assemblies we are going to try and resolve
                t.Assemblies = new ITaskItem[] { new TaskItem("Microsoft.Build.Engine"), new TaskItem("System.Xml") };
                t.SearchPaths = new string[] { @"{TargetFrameworkDirectory}" };
                t.TargetFrameworkDirectories = new string[] { Path.Combine(ObjectModelHelpers.TempProjectDir, "v3.5") };
                t.InstalledAssemblyTables = new ITaskItem[] { new TaskItem(redistListPath) };
                // Only the explicitly specified redist list should be used
                t.TargetFrameworkSubsets = Array.Empty<string>();

                // Create a subset list which should be read in
                string explicitSubsetListContents =
                        "<FileList Redist='Microsoft-Windows-CLRCoreComp' >" +
                            "<File AssemblyName='System.Xml' Version='2.0.0.0' PublicKeyToken='b03f5f7f11d50a3a' Culture='Neutral' FileVersion='2.0.50727.208' InGAC='true' />" +
                        "</FileList >";

                string explicitSubsetListPath = ObjectModelHelpers.CreateFileInTempProjectDirectory("v3.5\\SubsetList\\ExplicitList.xml", explicitSubsetListContents);
                t.InstalledAssemblySubsetTables = new ITaskItem[] { new TaskItem(explicitSubsetListPath) };
                t.IgnoreDefaultInstalledAssemblySubsetTables = true;

                string microsoftBuildEnginePath = Path.Combine(ObjectModelHelpers.TempProjectDir, "v3.5\\Microsoft.Build.Engine.dll");
                string systemXmlPath = Path.Combine(ObjectModelHelpers.TempProjectDir, "v3.5\\System.Xml.dll");
                bool success = GenerateHelperDelegatesAndExecuteTask(t, microsoftBuildEnginePath, systemXmlPath);

                Assert.True(success); // "Expected no errors."
                Assert.Single(t.ResolvedFiles); // "Expected one resolved assembly."
                Assert.Contains("System.Xml", t.ResolvedFiles[0].ItemSpec); // "Expected System.Xml to resolve."
                MockEngine engine = ((MockEngine)t.BuildEngine);
                engine.AssertLogContains(t.Log.FormatResourceString("ResolveAssemblyReference.UsingExclusionList"));
            }
            finally
            {
                File.Delete(redistListPath);
            }
        }

        /// <summary>
        /// Verify the case where the installedSubsetTables are null
        /// </summary>
        [Fact]
        public void NullInstalledSubsetTables()
        {
            Assert.Throws<ArgumentNullException>(() =>
            {
                ResolveAssemblyReference reference = new ResolveAssemblyReference();
                reference.InstalledAssemblySubsetTables = null;
            });
        }
        /// <summary>
        /// Verify the case where the targetFrameworkSubsets are null
        /// </summary>
        [Fact]
        public void NullTargetFrameworkSubsets()
        {
            Assert.Throws<ArgumentNullException>(() =>
            {
                ResolveAssemblyReference reference = new ResolveAssemblyReference();
                reference.TargetFrameworkSubsets = null;
            });
        }
        /// <summary>
        /// Verify the case where the FulltargetFrameworkSubsetNames are null
        /// </summary>
        [Fact]
        public void NullFullTargetFrameworkSubsetNames()
        {
            Assert.Throws<ArgumentNullException>(() =>
            {
                ResolveAssemblyReference reference = new ResolveAssemblyReference();
                reference.FullTargetFrameworkSubsetNames = null;
            });
        }
        /// <summary>
        /// Test the case where a non existent subset list path is used and no additional subsets are passed in.
        /// </summary>
        [Fact]
        public void FakeSubsetListPathsNoAdditionalSubsets()
        {
            string redistListPath = CreateGenericRedistList();
            try
            {
                ResolveAssemblyReference t = new ResolveAssemblyReference();
                t.BuildEngine = new MockEngine(_output);
                // These are the assemblies we are going to try and resolve
                t.Assemblies = new ITaskItem[] { new TaskItem("Microsoft.Build.Engine"), new TaskItem("System.Xml") };
                t.SearchPaths = new string[] { @"{TargetFrameworkDirectory}" };

                t.TargetFrameworkSubsets = new string[] { "NOTTOEXIST" };
                t.TargetFrameworkDirectories = new string[] { Path.Combine(ObjectModelHelpers.TempProjectDir, "v3.5") };
                t.InstalledAssemblyTables = new ITaskItem[] { new TaskItem(redistListPath) };

                // Only the explicitly specified redist list should be used
                t.IgnoreDefaultInstalledAssemblyTables = true;

                string microsoftBuildEnginePath = Path.Combine(ObjectModelHelpers.TempProjectDir, "v3.5\\Microsoft.Build.Engine.dll");
                string systemXmlPath = Path.Combine(ObjectModelHelpers.TempProjectDir, "v3.5\\System.Xml.dll");
                bool success = GenerateHelperDelegatesAndExecuteTask(t, microsoftBuildEnginePath, systemXmlPath);
                Assert.True(success); // "Expected no errors."
                MockEngine engine = ((MockEngine)t.BuildEngine);
                engine.AssertLogContains(t.Log.FormatResourceString("ResolveAssemblyReference.UsingExclusionList"));
                engine.AssertLogContains(t.Log.FormatResourceString("ResolveAssemblyReference.NoSubsetsFound"));
                Assert.Equal(2, t.ResolvedFiles.Length); // "Expected one resolved assembly."
                Assert.Contains("System.Xml", t.ResolvedFiles[1].ItemSpec); // "Expected System.Xml to resolve."
                Assert.Contains("Microsoft.Build.Engine", t.ResolvedFiles[0].ItemSpec); // "Expected Microsoft.Build.Engine to resolve."
            }
            finally
            {
                File.Delete(redistListPath);
            }
        }

        /// <summary>
        /// This test will verify when the full client name is passed in and it appears in the TargetFrameworkSubsetList, that the
        /// deny list is not used.
        /// </summary>
        [Fact]
        public void ResolveAssemblyReferenceVerifyFullClientName()
        {
            string redistListPath = CreateGenericRedistList();
            try
            {
                ResolveAssemblyReference t = new ResolveAssemblyReference();
                t.BuildEngine = new MockEngine(_output);

                // These are the assemblies we are going to try and resolve
                t.Assemblies = new ITaskItem[] { new TaskItem("System.Xml") };

                // This is a TargetFrameworkSubset that would be searched by RAR if IgnoreDefaultINstalledAssemblySubsetTables does not work.
                t.TargetFrameworkSubsets = new string[] { "Client", "Full" };
                t.FullTargetFrameworkSubsetNames = new string[] { "Full" };
                t.TargetFrameworkDirectories = new string[] { Path.Combine(ObjectModelHelpers.TempProjectDir, "v3.5") };
                t.InstalledAssemblyTables = new ITaskItem[] { new TaskItem(redistListPath) };
                t.IgnoreDefaultInstalledAssemblyTables = true;

                Execute(t);
                MockEngine engine = (MockEngine)t.BuildEngine;
                engine.AssertLogContains(t.Log.FormatResourceString("ResolveAssemblyReference.NoExclusionListBecauseofFullClientName", "Full"));
            }
            finally
            {
                File.Delete(redistListPath);
            }
        }

        /// <summary>
        /// This test will verify when the full client name is passed in and it appears in the TargetFrameworkSubsetList, that the
        /// deny list is not used.
        /// </summary>
        [Fact]
        public void ResolveAssemblyReferenceVerifyFullClientNameWithSubsetTables()
        {
            string redistListPath = CreateGenericRedistList();
            try
            {
                ResolveAssemblyReference t = new ResolveAssemblyReference();
                t.BuildEngine = new MockEngine(_output);
                // These are the assemblies we are going to try and resolve
                t.Assemblies = new ITaskItem[] { new TaskItem("System.Xml") };

                // This is a TargetFrameworkSubset that would be searched by RAR if IgnoreDefaultINstalledAssemblySubsetTables does not work.
                t.TargetFrameworkSubsets = new string[] { "Client", "Full" };
                t.FullTargetFrameworkSubsetNames = new string[] { "Full" };
                t.TargetFrameworkDirectories = new string[] { Path.Combine(ObjectModelHelpers.TempProjectDir, "v3.5") };
                t.IgnoreDefaultInstalledAssemblySubsetTables = true;
                t.InstalledAssemblyTables = new ITaskItem[] { new TaskItem(redistListPath) };
                t.InstalledAssemblySubsetTables = new ITaskItem[] { new TaskItem(@"C:\LocationOfSubset.xml") };
                t.IgnoreDefaultInstalledAssemblyTables = true;

                Execute(t);

                MockEngine engine = (MockEngine)t.BuildEngine;
                engine.AssertLogContains(t.Log.FormatResourceString("ResolveAssemblyReference.NoExclusionListBecauseofFullClientName", "Full"));
            }
            finally
            {
                File.Delete(redistListPath);
            }
        }

        /// <summary>
        /// This test will verify when the full client name is passed in and it appears in the TargetFrameworkSubsetList, that the
        /// deny list is not used.
        /// </summary>
        [Fact]
        public void ResolveAssemblyReferenceVerifyFullClientNameNoTablesPassedIn()
        {
            string redistListPath = CreateGenericRedistList();
            try
            {
                ResolveAssemblyReference t = new ResolveAssemblyReference();
                t.BuildEngine = new MockEngine(_output);
                // These are the assemblies we are going to try and resolve
                t.Assemblies = new ITaskItem[] { new TaskItem("System.Xml") };

                // This is a TargetFrameworkSubset that would be searched by RAR if IgnoreDefaultINstalledAssemblySubsetTables does not work.
                t.TargetFrameworkSubsets = new string[] { "Client", "Full" };
                t.FullTargetFrameworkSubsetNames = new string[] { "Full" };
                t.TargetFrameworkDirectories = new string[] { Path.Combine(ObjectModelHelpers.TempProjectDir, "v3.5") };
                t.IgnoreDefaultInstalledAssemblySubsetTables = true;
                t.InstalledAssemblyTables = new ITaskItem[] { new TaskItem(redistListPath) };
                t.IgnoreDefaultInstalledAssemblyTables = true;

                Execute(t);

                MockEngine engine = (MockEngine)t.BuildEngine;
                engine.AssertLogContains(t.Log.FormatResourceString("ResolveAssemblyReference.NoExclusionListBecauseofFullClientName", "Full"));
            }
            finally
            {
                File.Delete(redistListPath);
            }
        }

        [Fact]
        public void DoNotAssumeFilesDescribedByRedistListExistOnDisk()
        {
            string redistListPath = CreateGenericRedistList();
            try
            {
                ResolveAssemblyReference t = new ResolveAssemblyReference();

                t.BuildEngine = new MockEngine(_output);

                t.Assemblies = new ITaskItem[]
            {
                new TaskItem("Microsoft.Build.Engine"),
                new TaskItem("System.Xml")
            };

                t.SearchPaths = new string[]
            {
                @"{TargetFrameworkDirectory}"
            };
                t.TargetFrameworkDirectories = new string[] { Path.Combine(ObjectModelHelpers.TempProjectDir, "v3.5") };
                string microsoftBuildEnginePath = Path.Combine(ObjectModelHelpers.TempProjectDir, "v3.5\\Microsoft.Build.Engine");
                string systemXmlPath = Path.Combine(ObjectModelHelpers.TempProjectDir, "v3.5\\System.Xml.dll");

                t.InstalledAssemblyTables = new ITaskItem[] { new TaskItem(redistListPath) };

                FileExists cachedFileExists = fileExists;
                GetAssemblyName cachedGetAssemblyName = getAssemblyName;

                // Note that Microsoft.Build.Engine.dll does not exist
                fileExists = new FileExists(delegate (string path)
                {
                    if (String.Equals(path, systemXmlPath, StringComparison.OrdinalIgnoreCase) || path.EndsWith("RarCache", StringComparison.OrdinalIgnoreCase))
                    {
                        return true;
                    }
                    return false;
                });

                getAssemblyName = new GetAssemblyName(delegate (string path)
                {
                    if (String.Equals(path, microsoftBuildEnginePath, StringComparison.OrdinalIgnoreCase))
                    {
                        return new AssemblyNameExtension("Microsoft.Build.Engine, Version=2.0.0.0, Culture=neutral, PublicKeyToken=b03f5f7f11d50a3a");
                    }
                    else if (String.Equals(path, systemXmlPath, StringComparison.OrdinalIgnoreCase))
                    {
                        return new AssemblyNameExtension("System.Xml, Version=2.0.0.0, Culture=neutral, PublicKeyToken=b03f5f7f11d50a3a");
                    }

                    return null;
                });

                bool success;
                try
                {
                    success = Execute(t);
                }
                finally
                {
                    fileExists = cachedFileExists;
                    getAssemblyName = cachedGetAssemblyName;
                }

                Assert.True(success); // "Expected no errors."
                Assert.Single(t.ResolvedFiles); // "Expected one resolved assembly."
                Assert.Contains("System.Xml", t.ResolvedFiles[0].ItemSpec); // "Expected System.Xml to resolve."
            }
            finally
            {
                File.Delete(redistListPath);
            }
        }

        /// <summary>
        /// Here's how you get into this situation:
        ///
        /// App
        ///   References - A
        ///
        ///    And, the following conditions.
        ///     $(ReferencePath) = c:\apath;:
        ///
        /// Expected result:
        /// * Invalid paths should be ignored.
        ///
        /// </summary>
        [Fact]
        public void Regress397129_HandleInvalidDirectoriesAndFiles_Case1()
        {
            ResolveAssemblyReference t = new ResolveAssemblyReference();

            t.BuildEngine = new MockEngine(_output);

            t.Assemblies = new ITaskItem[]
            {
                new TaskItem("A")
            };

            t.SearchPaths = new string[]
            {
                @"c:\apath",
                @":"
            };

            Execute(t); // Expect no exception.
        }

        /// <summary>
        /// Here's how you get into this situation:
        ///
        /// App
        ///   References - A
        ///        Hintpath=||invalidpath||
        ///
        /// Expected result:
        /// * No exceptions.
        ///
        /// </summary>
        [Fact]
        public void Regress397129_HandleInvalidDirectoriesAndFiles_Case2()
        {
            ResolveAssemblyReference t = new ResolveAssemblyReference();

            t.BuildEngine = new MockEngine(_output);

            t.Assemblies = new ITaskItem[]
            {
                new TaskItem("A")
            };

            t.Assemblies[0].SetMetadata("HintPath", @"||invalidpath||");

            t.SearchPaths = new string[]
            {
                @"{HintPathFromItem}"
            };

            Execute(t);
        }

        /// <summary>
        /// Consider this dependency chain:
        ///
        /// App
        /// <code>
        /// <![CDATA[
        /// References - A
        ///      Depends on B
        ///      Will be found by hintpath.
        /// References -B
        ///      No hintpath
        ///      Exists in A.dll's folder.
        /// ]]>
        /// </code>
        /// B.dll should be unresolved even though its in A's folder because primary resolution needs to work
        /// without looking at dependencies because of the load-time perf scenarios don't look at dependencies.
        /// We must be consistent between primaries resolved with FindDependencies=true and FindDependencies=false.
        /// </summary>
        [Fact]
        public void ByDesignRelatedTo454863_PrimaryReferencesDontResolveToParentFolders()
        {
            ResolveAssemblyReference t = new ResolveAssemblyReference();

            MockEngine e = new MockEngine(_output);
            t.BuildEngine = e;

            t.Assemblies = new ITaskItem[]
            {
                new TaskItem("A"),
                new TaskItem("B")
            };
            t.Assemblies[0].SetMetadata("HintPath", s_regress454863_ADllPath);

            t.SearchPaths = new string[]
            {
                "{HintPathFromItem}"
            };

            Execute(t);

            Assert.True(ContainsItem(t.ResolvedFiles, s_regress454863_ADllPath), "Expected A.dll to be resolved.");
            Assert.True(!ContainsItem(t.ResolvedFiles, s_regress454863_BDllPath), "Expected B.dll to be *not* be resolved.");
        }

        [Fact]
        public void Regress393931_AllowAlternateAssemblyExtensions_Case1()
        {
            ResolveAssemblyReference t = new ResolveAssemblyReference();

            MockEngine e = new MockEngine(_output);
            t.BuildEngine = e;

            t.Assemblies = new ITaskItem[]
            {
                new TaskItem("A")
            };

            t.SearchPaths = new string[]
            {
                @"C:\Regress393931"
            };
            t.AllowedAssemblyExtensions = new string[]
            {
                ".metaData_dll"
            };

            Execute(t);

            // Expect a suggested redirect plus a warning
            Assert.True(ContainsItem(t.ResolvedFiles, @"C:\Regress393931\A.metadata_dll")); // "Expected A.dll to be resolved."
        }

        /// <summary>
        /// Allow alternate extension values to be passed in.
        /// </summary>
        [Fact]
        public void Regress393931_AllowAlternateAssemblyExtensions()
        {
            ResolveAssemblyReference t = new ResolveAssemblyReference();

            MockEngine e = new MockEngine(_output);
            t.BuildEngine = e;

            t.Assemblies = new ITaskItem[]
            {
                new TaskItem("A")
            };

            t.SearchPaths = new string[]
            {
                @"C:\Regress393931"
            };
            t.AllowedAssemblyExtensions = new string[]
            {
                ".metaData_dll"
            };

            Execute(t);

            // Expect a suggested redirect plus a warning
            Assert.True(ContainsItem(t.ResolvedFiles, @"C:\Regress393931\A.metadata_dll")); // "Expected A.dll to be resolved."
        }

        [Fact]
        public void SGenDependeicies()
        {
            ResolveAssemblyReference t = new ResolveAssemblyReference();

            MockEngine e = new MockEngine(_output);
            t.BuildEngine = e;

            t.Assemblies = new TaskItem[]
            {
                new TaskItem("mycomponent"),
                new TaskItem("mycomponent2")
            };

            t.AssemblyFiles = new TaskItem[]
            {
                new TaskItem(@"c:\SGenDependeicies\mycomponent.dll"),
                new TaskItem(@"c:\SGenDependeicies\mycomponent2.dll")
            };

            t.SearchPaths = new string[]
            {
                @"c:\SGenDependeicies"
            };

            t.FindSerializationAssemblies = true;

            Execute(t);

            Assert.True(t.FindSerializationAssemblies); // "Expected to find serialization assembly."
            Assert.True(ContainsItem(t.SerializationAssemblyFiles, @"c:\SGenDependeicies\mycomponent.XmlSerializers.dll")); // "Expected to find serialization assembly, but didn't."
            Assert.True(ContainsItem(t.SerializationAssemblyFiles, @"c:\SGenDependeicies\mycomponent2.XmlSerializers.dll")); // "Expected to find serialization assembly, but didn't."
        }

        /// <summary>
        /// Consider this dependency chain:
        ///
        /// App
        ///   Has project reference to c:\Regress315619\A\MyAssembly.dll
        ///   Has project reference to c:\Regress315619\B\MyAssembly.dll
        ///
        /// These two project references have different versions. Important: PKT is null.
        /// </summary>
        [Fact]
        public void Regress315619_TwoWeaklyNamedPrimariesIsInsoluble()
        {
            ResolveAssemblyReference t = new ResolveAssemblyReference();

            MockEngine e = new MockEngine(_output);
            t.BuildEngine = e;

            t.AssemblyFiles = new ITaskItem[]
            {
                new TaskItem(@"c:\Regress315619\A\MyAssembly.dll"),
                new TaskItem(@"c:\Regress315619\B\MyAssembly.dll")
            };

            t.SearchPaths = new string[]
            {
                @"c:\Regress315619\A",
                @"c:\Regress315619\B"
            };

            Execute(t);

            e.AssertLogContains(
                String.Format(AssemblyResources.GetString("ResolveAssemblyReference.ConflictUnsolvable"), @"MyAssembly, Version=2.0.0.0, Culture=Neutral, PublicKeyToken=null", "MyAssembly, Version=1.0.0.0, Culture=Neutral, PublicKeyToken=null"));
        }

        /// <summary>
        /// This is a fix to help ClickOnce folks correctly display information about which
        /// redist components can be deployed.
        ///
        /// Two new attributes are added to resolved references:
        /// (1) IsRedistRoot (bool) -- The flag from the redist *.xml file. If there is no
        /// flag in the file then there will be no flag on the resulting item. This flag means
        /// "I am the UI representative for this entire redist". ClickOnce will use this to hide
        /// all other redist items and to show only this item.
        ///
        /// (2) Redist (string) -- This the value of FileList Redist from the *.xml file.
        /// This string means "I am the unique name of this entire redist".
        ///
        /// </summary>
        [Fact]
        public void ForwardRedistRoot()
        {
            ResolveAssemblyReference t = new ResolveAssemblyReference();

            t.BuildEngine = new MockEngine(_output);

            t.Assemblies = new ITaskItem[]
            {
                new TaskItem("MyRedistRootAssembly"),
                new TaskItem("MyOtherAssembly"),
                new TaskItem("MyThirdAssembly")
            };

            t.SearchPaths = new string[]
            {
                @"c:\MyRedist"
            };

            string redistFile = FileUtilities.GetTemporaryFileName();

            try
            {
                File.WriteAllText(
                    redistFile,
                    "<FileList Redist='Microsoft-Windows-CLRCoreComp' >" +
                        "<File IsRedistRoot='true' AssemblyName='MyRedistRootAssembly' Version='0.0.0.0' PublicKeyToken='null' Culture='Neutral' FileVersion='2.0.40824.0' InGAC='true'/>" +
                        "<File IsRedistRoot='false' AssemblyName='MyOtherAssembly' Version='0.0.0.0' PublicKeyToken='null' Culture='Neutral' FileVersion='2.0.40824.0' InGAC='true'/>" +
                        "<File AssemblyName='MyThirdAssembly' Version='0.0.0.0' PublicKeyToken='null' Culture='Neutral' FileVersion='2.0.40824.0' InGAC='true'/>" +
                    "</FileList >");

                t.InstalledAssemblyTables = new TaskItem[] { new TaskItem(redistFile) };

                Execute(t);
            }
            finally
            {
                File.Delete(redistFile);
            }

            Assert.Equal(3, t.ResolvedFiles.Length); // "Expected three assemblies to be found."
            Assert.Equal("true", t.ResolvedFiles[1].GetMetadata("IsRedistRoot"));
            Assert.Equal("false", t.ResolvedFiles[0].GetMetadata("IsRedistRoot"));
            Assert.Equal("", t.ResolvedFiles[2].GetMetadata("IsRedistRoot"));

            Assert.Equal("Microsoft-Windows-CLRCoreComp", t.ResolvedFiles[0].GetMetadata("Redist"));
            Assert.Equal("Microsoft-Windows-CLRCoreComp", t.ResolvedFiles[1].GetMetadata("Redist"));
            Assert.Equal("Microsoft-Windows-CLRCoreComp", t.ResolvedFiles[2].GetMetadata("Redist"));
        }

        /// <summary>
        /// helper for  TargetFrameworkFiltering
        /// </summary>
        private int RunTargetFrameworkFilteringTest(string projectTargetFramework)
        {
            ResolveAssemblyReference t = new ResolveAssemblyReference();
            t.BuildEngine = new MockEngine(_output);
            t.Assemblies = new ITaskItem[]
            {
                new TaskItem("A"),
                new TaskItem("B"),
                new TaskItem("C")
            };

            t.SearchPaths = new string[]
            {
                s_myLibrariesRootPath
            };

            t.Assemblies[1].SetMetadata("RequiredTargetFramework", "3.0");
            t.Assemblies[2].SetMetadata("RequiredTargetFramework", "3.5");
            t.TargetFrameworkVersion = projectTargetFramework;

            Execute(t);

            int set = 0;
            foreach (ITaskItem item in t.ResolvedFiles)
            {
                int mask = 0;
                if (item.ItemSpec.EndsWith(@"\A.dll"))
                {
                    mask = 1;
                }
                else if (item.ItemSpec.EndsWith(@"\B.dll"))
                {
                    mask = 2;
                }
                else if (item.ItemSpec.EndsWith(@"\C.dll"))
                {
                    mask = 4;
                }
                Assert.NotEqual(0, mask); // "Unexpected assembly in resolved list."
                Assert.Equal(0, mask & set); // "Assembly found twice in resolved list."
                set |= mask;
            }
            return set;
        }

        /// <summary>
        /// Make sure the reverse assembly name comparer correctly sorts the assembly names in reverse order
        /// </summary>
        [Fact]
        public void ReverseAssemblyNameExtensionComparer()
        {
            IComparer sortByVersionDescending = new RedistList.SortByVersionDescending();
            AssemblyEntry a1 = new AssemblyEntry("Microsoft.Build.Engine", "1.0.0.0", "b03f5f7f11d50a3a", "neutral", true, true, "Foo", "none", true);
            AssemblyEntry a2 = new AssemblyEntry("Microsoft.Build.Engine", "2.0.0.0", "b03f5f7f11d50a3a", "neutral", true, true, "Foo", "none", false);
            AssemblyEntry a3 = new AssemblyEntry("Microsoft.Build.Engine", "3.0.0.0", "b03f5f7f11d50a3a", "neutral", true, true, "Foo", "none", true);
            AssemblyEntry a4 = new AssemblyEntry("A", "3.0.0.0", "b03f5f7f11d50a3a", "neutral", true, true, "Foo", "none", true);
            AssemblyEntry a5 = new AssemblyEntry("B", "3.0.0.0", "b03f5f7f11d50a3a", "neutral", true, true, "Foo", "none", true);

            // Verify versions sort correctly when simple name is same
            Assert.Equal(0, sortByVersionDescending.Compare(a1, a1));
            Assert.Equal(1, sortByVersionDescending.Compare(a1, a2));
            Assert.Equal(1, sortByVersionDescending.Compare(a1, a3));
            Assert.Equal(-1, sortByVersionDescending.Compare(a2, a1));
            Assert.Equal(1, sortByVersionDescending.Compare(a2, a3));

            // Verify the names sort alphabetically
            Assert.Equal(-1, sortByVersionDescending.Compare(a4, a5));
        }

        /// <summary>
        /// Check the Filtering based on Target Framework.
        /// </summary>
        [Fact]
        public void TargetFrameworkFiltering()
        {
            int resultSet = RunTargetFrameworkFilteringTest("3.0");
            Assert.Equal(0x3, resultSet); // "Expected assemblies A & B to be found."

            resultSet = RunTargetFrameworkFilteringTest("3.5");
            Assert.Equal(0x7, resultSet); // "Expected assemblies A, B & C to be found."

            resultSet = RunTargetFrameworkFilteringTest(null);
            Assert.Equal(0x7, resultSet); // "Expected assemblies A, B & C to be found."

            resultSet = RunTargetFrameworkFilteringTest("2.0");
            Assert.Equal(0x1, resultSet); // "Expected only assembly A to be found."
        }

        /// <summary>
        /// Verify the when a simple name is asked for that the assemblies are returned in sorted order by version.
        /// </summary>
        [Fact]
        public void VerifyGetSimpleNamesIsSorted()
        {
            string redistFile = FileUtilities.GetTemporaryFileName();
            try
            {
                File.WriteAllText(
                    redistFile,
                    "<FileList Redist='Random' >" +
                        "<File AssemblyName='System' Version='10.0.0.0' PublicKeyToken='b77a5c561934e089' Culture='neutral' ProcessorArchitecture='MSIL' FileVersion='4.0.0.0' InGAC='true' />" +
                        "<File AssemblyName='System' Version='4.0.0.0' PublicKeyToken='b77a5c561934e089' Culture='neutral' ProcessorArchitecture='MSIL' FileVersion='4.0.0.0' InGAC='true' />" +
                        "<File AssemblyName='System' Version='3.0.0.0' PublicKeyToken='b77a5c561934e089' Culture='neutral' ProcessorArchitecture='MSIL' FileVersion='4.0.0.0' InGAC='true' />" +
                        "<File AssemblyName='System' Version='100.0.0.0' PublicKeyToken='b77a5c561934e089' Culture='neutral' ProcessorArchitecture='MSIL' FileVersion='4.0.0.0' InGAC='true' />" +
                        "<File AssemblyName='System' Version='1.0.0.0' PublicKeyToken='b77a5c561934e089' Culture='neutral' ProcessorArchitecture='MSIL' FileVersion='4.0.0.0' InGAC='true' />" +
                        "<File AssemblyName='System' Version='2.0.0.0' PublicKeyToken='b77a5c561934e089' Culture='neutral' ProcessorArchitecture='MSIL' FileVersion='4.0.0.0' InGAC='true' />" +
                    "</FileList >");

                AssemblyTableInfo tableInfo = new AssemblyTableInfo(redistFile, "DoesNotExist");
                RedistList redist = RedistList.GetRedistList(new AssemblyTableInfo[] { tableInfo });

                List<AssemblyEntry> entryArray = redist.FindAssemblyNameFromSimpleName("System").ToList();
                Assert.Equal(6, entryArray.Count);
                AssemblyNameExtension a1 = new AssemblyNameExtension(entryArray[0].FullName);
                AssemblyNameExtension a2 = new AssemblyNameExtension(entryArray[1].FullName);
                AssemblyNameExtension a3 = new AssemblyNameExtension(entryArray[2].FullName);
                AssemblyNameExtension a4 = new AssemblyNameExtension(entryArray[3].FullName);
                AssemblyNameExtension a5 = new AssemblyNameExtension(entryArray[4].FullName);
                AssemblyNameExtension a6 = new AssemblyNameExtension(entryArray[5].FullName);

                Assert.Equal(new Version("100.0.0.0"), a1.Version);
                Assert.Equal(new Version("10.0.0.0"), a2.Version);
                Assert.Equal(new Version("4.0.0.0"), a3.Version);
                Assert.Equal(new Version("3.0.0.0"), a4.Version);
                Assert.Equal(new Version("2.0.0.0"), a5.Version);
                Assert.Equal(new Version("1.0.0.0"), a6.Version);
            }
            finally
            {
                File.Delete(redistFile);
            }
        }

        /// <summary>
        /// If the assembly was found in a redis list which does not have the correct redist name , Microsoft-Windows-CLRCoreComp then we should not consider it a framework assembly.
        /// </summary>
        [Fact]
        public void VerifyAssemblyInRedistListNonWindowsRedistName()
        {
            string redistFile = FileUtilities.GetTemporaryFileName();
            try
            {
                File.WriteAllText(
                    redistFile,
                    "<FileList Redist='Random' >" +
                        "<File AssemblyName='System' Version='10.0.0.0' PublicKeyToken='b77a5c561934e089' Culture='neutral' ProcessorArchitecture='MSIL' FileVersion='4.0.0.0' InGAC='true' />" +
                    "</FileList >");

                AssemblyTableInfo tableInfo = new AssemblyTableInfo(redistFile, "DoesNotExist");
                RedistList redist = RedistList.GetRedistList(new AssemblyTableInfo[] { tableInfo });

                AssemblyNameExtension a1 = new AssemblyNameExtension("System, Version=10.0.0.0, Culture=Neutral, PublicKeyToken=b77a5c561934e089");
                bool inRedistList = redist.FrameworkAssemblyEntryInRedist(a1);
                Assert.False(inRedistList);
            }
            finally
            {
                File.Delete(redistFile);
            }
        }

        /// <summary>
        /// If the assembly was found in a redis list which does have the correct redist name , Microsoft-Windows-CLRCoreComp then we should consider it a framework assembly.
        /// </summary>
        [Fact]
        public void VerifyAssemblyInRedistListWindowsRedistName()
        {
            string redistFile = FileUtilities.GetTemporaryFileName();
            try
            {
                File.WriteAllText(
                    redistFile,
                    "<FileList Redist='Microsoft-Windows-CLRCoreComp-Something' >" +
                        "<File AssemblyName='System' Version='10.0.0.0' PublicKeyToken='b77a5c561934e089' Culture='neutral' ProcessorArchitecture='MSIL' FileVersion='4.0.0.0' InGAC='true' />" +
                    "</FileList >");

                AssemblyTableInfo tableInfo = new AssemblyTableInfo(redistFile, "DoesNotExist");
                RedistList redist = RedistList.GetRedistList(new AssemblyTableInfo[] { tableInfo });

                AssemblyNameExtension a1 = new AssemblyNameExtension("System, Version=10.0.0.0, Culture=Neutral, PublicKeyToken=b77a5c561934e089");
                bool inRedistList = redist.FrameworkAssemblyEntryInRedist(a1);
                Assert.True(inRedistList);
            }
            finally
            {
                File.Delete(redistFile);
            }
        }

        /// <summary>
        /// If the assembly was found in a redis list which does have the correct redist name , Microsoft-Windows-CLRCoreComp then we should consider it a framework assembly taking into account including partial matching
        /// </summary>
        [Fact]
        public void VerifyAssemblyInRedistListPartialMatches()
        {
            string redistFile = FileUtilities.GetTemporaryFileName();
            try
            {
                File.WriteAllText(
                    redistFile,
                    "<FileList Redist='Microsoft-Windows-CLRCoreComp-Random' >" +
                        "<File AssemblyName='System' Version='10.0.0.0' PublicKeyToken='b77a5c561934e089' Culture='neutral' ProcessorArchitecture='MSIL' FileVersion='4.0.0.0' InGAC='true' />" +
                    "</FileList >");

                AssemblyTableInfo tableInfo = new AssemblyTableInfo(redistFile, "DoesNotExist");
                RedistList redist = RedistList.GetRedistList(new AssemblyTableInfo[] { tableInfo });

                AssemblyNameExtension a1 = new AssemblyNameExtension("System, Version=10.0.0.0, Culture=Neutral, PublicKeyToken=b77a5c561934e089");
                bool inRedistList = redist.FrameworkAssemblyEntryInRedist(a1);
                Assert.True(inRedistList);

                a1 = new AssemblyNameExtension("System, Culture=Neutral, PublicKeyToken=b77a5c561934e089");
                inRedistList = redist.FrameworkAssemblyEntryInRedist(a1);
                Assert.True(inRedistList);

                a1 = new AssemblyNameExtension("System, PublicKeyToken=b77a5c561934e089");
                inRedistList = redist.FrameworkAssemblyEntryInRedist(a1);
                Assert.True(inRedistList);

                a1 = new AssemblyNameExtension("System");
                inRedistList = redist.FrameworkAssemblyEntryInRedist(a1);
                Assert.True(inRedistList);
            }
            finally
            {
                File.Delete(redistFile);
            }
        }
        /// <summary>
        /// Verify when we ask if an assembly is in the redist list we get the right answer.
        /// The version should not be compared
        /// </summary>
        [Fact]
        public void VerifyAssemblyInRedistListDiffVersion()
        {
            string redistFile = FileUtilities.GetTemporaryFileName();
            try
            {
                File.WriteAllText(
                    redistFile,
                    "<FileList Redist='Microsoft-Windows-CLRCoreComp-Random' >" +
                        "<File AssemblyName='System' Version='10.0.0.0' PublicKeyToken='b77a5c561934e089' Culture='neutral' ProcessorArchitecture='MSIL' FileVersion='4.0.0.0' InGAC='true' />" +
                    "</FileList >");

                AssemblyTableInfo tableInfo = new AssemblyTableInfo(redistFile, "DoesNotExist");
                RedistList redist = RedistList.GetRedistList(new AssemblyTableInfo[] { tableInfo });

                AssemblyNameExtension a1 = new AssemblyNameExtension("System, Version=5.0.0.0, Culture=Neutral, PublicKeyToken=b77a5c561934e089");
                bool inRedistList = redist.FrameworkAssemblyEntryInRedist(a1);
                Assert.True(inRedistList);
            }
            finally
            {
                File.Delete(redistFile);
            }
        }

        /// <summary>
        /// Verify when we ask if an assembly is in the redist list we get the right answer.
        /// The public key is significant and should make the match not work
        /// </summary>
        [Fact]
        public void VerifyAssemblyInRedistListDiffPublicKey()
        {
            string redistFile = FileUtilities.GetTemporaryFileName();
            try
            {
                File.WriteAllText(
                    redistFile,
                    "<FileList Redist='Microsoft-Windows-CLRCoreComp-Random' >" +
                        "<File AssemblyName='System' Version='10.0.0.0' PublicKeyToken='b77a5c561934e089' Culture='neutral' ProcessorArchitecture='MSIL' FileVersion='4.0.0.0' InGAC='true' />" +
                    "</FileList >");

                AssemblyTableInfo tableInfo = new AssemblyTableInfo(redistFile, "DoesNotExist");
                RedistList redist = RedistList.GetRedistList(new AssemblyTableInfo[] { tableInfo });

                AssemblyNameExtension a1 = new AssemblyNameExtension("System, Version=5.0.0.0, Culture=Neutral, PublicKeyToken=b67a5c561934e089");
                bool inRedistList = redist.FrameworkAssemblyEntryInRedist(a1);
                Assert.False(inRedistList);
            }
            finally
            {
                File.Delete(redistFile);
            }
        }

        /// <summary>
        /// Verify when we ask if an assembly is in the redist list we get the right answer.
        /// The Culture is significant and should make the match not work
        /// </summary>
        [Fact]
        public void VerifyAssemblyInRedistListDiffCulture()
        {
            string redistFile = FileUtilities.GetTemporaryFileName();
            try
            {
                File.WriteAllText(
                    redistFile,
                    "<FileList Redist='Microsoft-Windows-CLRCoreComp-Random' >" +
                        "<File AssemblyName='System' Version='10.0.0.0' PublicKeyToken='b77a5c561934e089' Culture='FR-fr' ProcessorArchitecture='MSIL' FileVersion='4.0.0.0' InGAC='true' />" +
                    "</FileList >");

                AssemblyTableInfo tableInfo = new AssemblyTableInfo(redistFile, "DoesNotExist");
                RedistList redist = RedistList.GetRedistList(new AssemblyTableInfo[] { tableInfo });

                AssemblyNameExtension a1 = new AssemblyNameExtension("System, Version=10.0.0.0, Culture=Neutral, PublicKeyToken=b67a5c561934e089");
                bool inRedistList = redist.FrameworkAssemblyEntryInRedist(a1);
                Assert.False(inRedistList);
            }
            finally
            {
                File.Delete(redistFile);
            }
        }

        /// <summary>
        /// Verify when we ask if an assembly is in the redist list we get the right answer.
        /// The SimpleName is significant and should make the match not work
        /// </summary>
        [Fact]
        public void VerifyAssemblyInRedistListDiffSimpleName()
        {
            string redistFile = FileUtilities.GetTemporaryFileName();
            try
            {
                File.WriteAllText(
                    redistFile,
                    "<FileList Redist='Microsoft-Windows-CLRCoreComp-Random' >" +
                        "<File AssemblyName='System' Version='10.0.0.0' PublicKeyToken='b77a5c561934e089' Culture='neutral' ProcessorArchitecture='MSIL' FileVersion='4.0.0.0' InGAC='true' />" +
                    "</FileList >");

                AssemblyTableInfo tableInfo = new AssemblyTableInfo(redistFile, "DoesNotExist");
                RedistList redist = RedistList.GetRedistList(new AssemblyTableInfo[] { tableInfo });

                AssemblyNameExtension a1 = new AssemblyNameExtension("Something, Version=10.0.0.0, Culture=Neutral, PublicKeyToken=b77a5c561934e089");
                bool inRedistList = redist.FrameworkAssemblyEntryInRedist(a1);
                Assert.False(inRedistList);
            }
            finally
            {
                File.Delete(redistFile);
            }
        }

        /// <summary>
        /// Verify when a p2p (assemblies in the AssemblyFiles property) are passed to rar that we properly un-resolve them if they depend on references which are in the deny list for the profile.
        /// </summary>
        [Fact]
        public void Verifyp2pAndProfile()
        {
            string fullFrameworkDirectory = Path.Combine(Path.GetTempPath(), "Verifyp2pAndProfile");
            string targetFrameworkDirectory = Path.Combine(fullFrameworkDirectory, "Profiles", "Client");

            string fullRedistListContents =
            "<FileList Redist='Microsoft-Windows-CLRCoreComp' >" +
                "<File AssemblyName='System' Version='9.0.0.0' PublicKeyToken='b77a5c561934e089' Culture='Neutral'/>" +
            "</FileList >";

            try
            {
                // Create a generic redist list with system.xml and microsoft.build.engine.
                string profileRedistList;
                string fullRedistList;
                GenerateRedistAndProfileXmlLocations(fullRedistListContents, _engineOnlySubset, out profileRedistList, out fullRedistList, fullFrameworkDirectory, targetFrameworkDirectory);

                ResolveAssemblyReference t = new ResolveAssemblyReference();
                MockEngine e = new MockEngine(_output);
                t.BuildEngine = e;
                t.AssemblyFiles = new ITaskItem[] { new TaskItem(Path.Combine(s_myComponentsMiscPath, "DependsOn9Also.dll")) };
                t.SearchPaths = new string[] { @"{TargetFrameworkDirectory}", fullFrameworkDirectory };
                t.TargetFrameworkDirectories = new string[] { targetFrameworkDirectory };
                t.InstalledAssemblyTables = new ITaskItem[] { new TaskItem(profileRedistList) };
                t.IgnoreDefaultInstalledAssemblyTables = true;
                t.FullFrameworkFolders = new string[] { fullFrameworkDirectory };
                t.ProfileName = "Client";
                t.TargetFrameworkMoniker = ".Net Framework, Version=v4.0";

                bool success = Execute(t, false);
                Assert.True(success); // "Expected no errors."
                Assert.Empty(t.ResolvedFiles); // "Expected no resolved assemblies."
                string warningMessage = t.Log.FormatResourceString("ResolveAssemblyReference.FailBecauseDependentAssemblyInExclusionList", Path.Combine(s_myComponentsMiscPath, "DependsOn9Also.dll"), "System, Version=9.0.0.0, Culture=neutral, PublicKeyToken=b77a5c561934e089", t.TargetFrameworkMoniker);
                e.AssertLogContains(warningMessage);
            }
            finally
            {
                if (Directory.Exists(fullFrameworkDirectory))
                {
                    FileUtilities.DeleteWithoutTrailingBackslash(fullFrameworkDirectory, true);
                }
            }
        }

        /// <summary>
        /// Verify when a p2p (assemblies in the AssemblyFiles property) are passed to rar that we properly resolve them if they depend on references which are in the deny list for the profile but have specific version set to true.
        /// </summary>
        [Fact]
        public void Verifyp2pAndProfile2()
        {
            string fullFrameworkDirectory = Path.Combine(Path.GetTempPath(), "Verifyp2pAndProfile");
            string targetFrameworkDirectory = Path.Combine(fullFrameworkDirectory, "Profiles", "Client");

            string fullRedistListContents =
            "<FileList Redist='Microsoft-Windows-CLRCoreComp' >" +
                "<File AssemblyName='System' Version='9.0.0.0' PublicKeyToken='b77a5c561934e089' Culture='Neutral'/>" +
            "</FileList >";

            try
            {
                // Create a generic redist list with system.xml and microsoft.build.engine.
                string profileRedistList;
                string fullRedistList;
                GenerateRedistAndProfileXmlLocations(fullRedistListContents, _engineOnlySubset, out profileRedistList, out fullRedistList, fullFrameworkDirectory, targetFrameworkDirectory);

                ResolveAssemblyReference t = new ResolveAssemblyReference();
                MockEngine e = new MockEngine(_output);
                t.BuildEngine = e;
                TaskItem item = new TaskItem(Path.Combine(s_myComponentsMiscPath, "DependsOn9Also.dll"));
                item.SetMetadata("SpecificVersion", "true");
                t.AssemblyFiles = new ITaskItem[] { item };
                t.SearchPaths = new string[] { @"{TargetFrameworkDirectory}", fullFrameworkDirectory };
                t.TargetFrameworkDirectories = new string[] { targetFrameworkDirectory };
                t.InstalledAssemblyTables = new ITaskItem[] { new TaskItem(profileRedistList) };
                t.IgnoreDefaultInstalledAssemblyTables = true;
                t.FullFrameworkFolders = new string[] { fullFrameworkDirectory };
                t.ProfileName = "Client";

                bool success = Execute(t);
                Assert.True(success); // "Expected no errors."
                Assert.Single(t.ResolvedFiles); // "Expected no resolved assemblies."
                string warningMessage = t.Log.FormatResourceString("ResolveAssemblyReference.FailBecauseDependentAssemblyInExclusionList", Path.Combine(s_myComponentsMiscPath, "DependsOn9Also.dll"), "System, Version=9.0.0.0, Culture=neutral, PublicKeyToken=b77a5c561934e089", "Client");
                e.AssertLogDoesntContain(warningMessage);
            }
            finally
            {
                if (Directory.Exists(fullFrameworkDirectory))
                {
                    FileUtilities.DeleteWithoutTrailingBackslash(fullFrameworkDirectory, true);
                }
            }
        }

        /// <summary>
        /// Verify when a profile is used that assemblies not in the profile are excluded or have metadata attached to indicate there are dependencies
        /// which are not in the profile.
        /// </summary>
        [Fact]
        public void VerifyClientProfileRedistListAndProfileList()
        {
            string fullFrameworkDirectory = Path.Combine(Path.GetTempPath(), "VerifyClientProfileRedistListAndProfileList");
            string targetFrameworkDirectory = Path.Combine(fullFrameworkDirectory, "Profiles", "Client");
            try
            {
                // Create a generic redist list with system.xml and microsoft.build.engine.
                string profileRedistList;
                string fullRedistList;
                GenerateRedistAndProfileXmlLocations(_fullRedistListContents, _engineOnlySubset, out profileRedistList, out fullRedistList, fullFrameworkDirectory, targetFrameworkDirectory);

                ResolveAssemblyReference t = new ResolveAssemblyReference();
                MockEngine e = new MockEngine(_output);
                t.BuildEngine = e;
                t.Assemblies = new ITaskItem[] { new TaskItem("Microsoft.Build.Engine"), new TaskItem("System.Xml") };
                t.SearchPaths = new string[] { @"{TargetFrameworkDirectory}", fullFrameworkDirectory };
                t.TargetFrameworkDirectories = new string[] { targetFrameworkDirectory };
                t.InstalledAssemblyTables = new ITaskItem[] { new TaskItem(profileRedistList) };
                t.IgnoreDefaultInstalledAssemblyTables = true;
                t.FullFrameworkFolders = new string[] { fullFrameworkDirectory };
                t.ProfileName = "Client";

                string microsoftBuildEnginePath = Path.Combine(fullFrameworkDirectory, "Microsoft.Build.Engine.dll");
                string systemXmlPath = Path.Combine(targetFrameworkDirectory, "System.Xml.dll");

                bool success = GenerateHelperDelegatesAndExecuteTask(t, microsoftBuildEnginePath, systemXmlPath);
                Assert.True(success); // "Expected no errors."
                Assert.Single(t.ResolvedFiles); // "Expected one resolved assembly."
                Assert.Contains("Microsoft.Build.Engine", t.ResolvedFiles[0].ItemSpec); // "Expected Engine to resolve."
                e.AssertLogContains("MSB3252");
            }
            finally
            {
                if (Directory.Exists(fullFrameworkDirectory))
                {
                    FileUtilities.DeleteWithoutTrailingBackslash(fullFrameworkDirectory, true);
                }
            }
        }

        /// <summary>
        /// Verify when a profile is used that assemblies not in the profile are excluded or have metadata attached to indicate there are dependencies
        /// which are not in the profile.
        ///
        /// Make sure the ProfileFullFrameworkAssemblyTable parameter works.
        /// </summary>
        [Fact]
        public void VerifyClientProfileRedistListAndProfileList2()
        {
            string fullFrameworkDirectory = Path.Combine(Path.GetTempPath(), "VerifyClientProfileRedistListAndProfileList2");
            string targetFrameworkDirectory = Path.Combine(fullFrameworkDirectory, "Profiles", "Client");
            try
            {
                // Create a generic redist list with system.xml and microsoft.build.engine.
                string profileRedistList;
                string fullRedistList;
                GenerateRedistAndProfileXmlLocations(_fullRedistListContents, _engineOnlySubset, out profileRedistList, out fullRedistList, fullFrameworkDirectory, targetFrameworkDirectory);

                ResolveAssemblyReference t = new ResolveAssemblyReference();
                MockEngine e = new MockEngine(_output);
                t.BuildEngine = e;
                t.Assemblies = new ITaskItem[] { new TaskItem("Microsoft.Build.Engine"), new TaskItem("System.Xml") };
                t.SearchPaths = new string[] { @"{TargetFrameworkDirectory}", fullFrameworkDirectory };
                t.TargetFrameworkDirectories = new string[] { targetFrameworkDirectory };
                t.InstalledAssemblyTables = new ITaskItem[] { new TaskItem(profileRedistList) };
                t.IgnoreDefaultInstalledAssemblyTables = true;

                ITaskItem item = new TaskItem(fullRedistList);
                item.SetMetadata("FrameworkDirectory", Path.GetDirectoryName(fullRedistList));
                t.FullFrameworkAssemblyTables = new ITaskItem[] { item };
                t.ProfileName = "Client";

                string microsoftBuildEnginePath = Path.Combine(fullFrameworkDirectory, "Microsoft.Build.Engine.dll");
                string systemXmlPath = Path.Combine(targetFrameworkDirectory, "System.Xml.dll");

                bool success = GenerateHelperDelegatesAndExecuteTask(t, microsoftBuildEnginePath, systemXmlPath);
                Assert.True(success); // "Expected no errors."
                Assert.Single(t.ResolvedFiles); // "Expected one resolved assembly."
                Assert.Contains("Microsoft.Build.Engine", t.ResolvedFiles[0].ItemSpec); // "Expected Engine to resolve."
                e.AssertLogContains("MSB3252");
            }
            finally
            {
                if (Directory.Exists(fullFrameworkDirectory))
                {
                    FileUtilities.DeleteWithoutTrailingBackslash(fullFrameworkDirectory, true);
                }
            }
        }

        /// <summary>
        /// When targeting a profile make sure that we do not resolve the assembly if we reference something from the full framework which is in the GAC.
        /// This will cover the same where we are referencing a full framework assembly.
        /// </summary>
        [Fact]
        public void VerifyAssemblyInGacButNotInProfileIsNotResolved()
        {
            string fullFrameworkDirectory = Path.Combine(Path.GetTempPath(), "VerifyAssemblyInGacButNotInProfileIsNotResolved");
            string targetFrameworkDirectory = Path.Combine(fullFrameworkDirectory, "Profiles", "Client");
            useFrameworkFileExists = true;
            string fullRedistListContents =
            "<FileList Redist='Microsoft-Windows-CLRCoreComp' >" +
                "<File AssemblyName='System' Version='9.0.0.0' PublicKeyToken='b77a5c561934e089' Culture='Neutral'/>" +
            "</FileList >";

            try
            {
                // Create a generic redist list with system.xml and microsoft.build.engine.
                string profileRedistList;
                string fullRedistList;
                GenerateRedistAndProfileXmlLocations(fullRedistListContents, _engineOnlySubset, out profileRedistList, out fullRedistList, fullFrameworkDirectory, targetFrameworkDirectory);

                ResolveAssemblyReference t = new ResolveAssemblyReference();
                MockEngine e = new MockEngine(_output);
                t.BuildEngine = e;
                TaskItem item = new TaskItem(@"DependsOnOnlyv4Assemblies, Version=4.0.0.0, Culture=neutral, PublicKeyToken=b17a5c561934e089");
                t.Assemblies = new ITaskItem[] { item };
                t.SearchPaths = new string[] { s_myComponents40ComponentPath, "{GAC}" };
                t.TargetFrameworkDirectories = new string[] { targetFrameworkDirectory };
                t.InstalledAssemblyTables = new ITaskItem[] { new TaskItem(profileRedistList) };
                t.IgnoreDefaultInstalledAssemblyTables = true;
                t.FullFrameworkFolders = new string[] { fullFrameworkDirectory };
                t.LatestTargetFrameworkDirectories = new string[] { fullFrameworkDirectory };
                t.ProfileName = "Client";
                t.TargetFrameworkMoniker = ".NETFramework, Version=4.0";

                bool success = Execute(t, false);
                Console.Out.WriteLine(e.Log);
                Assert.True(success); // "Expected no errors."
                Assert.Empty(t.ResolvedFiles); // "Expected no files to resolved."
                string warningMessage = t.Log.FormatResourceString("ResolveAssemblyReference.FailBecauseDependentAssemblyInExclusionList", "DependsOnOnlyv4Assemblies, Version=4.0.0.0, Culture=neutral, PublicKeyToken=b17a5c561934e089", "SysTem, Version=9.0.0.0, Culture=neutral, PublicKeyToken=b77a5c561934e089", t.TargetFrameworkMoniker);
                e.AssertLogContains(warningMessage);
            }
            finally
            {
                useFrameworkFileExists = false;
                if (Directory.Exists(fullFrameworkDirectory))
                {
                    FileUtilities.DeleteWithoutTrailingBackslash(fullFrameworkDirectory, true);
                }
            }
        }

        /// <summary>
        /// Make sure when reading in the full framework redist list or when reading in the allow list xml files.
        /// Errors in reading the file should be logged as warnings and no assemblies should be excluded.
        ///
        /// </summary>
        [Fact]
        public void VerifyProfileErrorsAreLogged()
        {
            string fullFrameworkDirectory = Path.Combine(Path.GetTempPath(), "VerifyProfileErrorsAreLogged");
            string targetFrameworkDirectory = Path.Combine(fullFrameworkDirectory, "Profiles", "Client");
            try
            {
                string fullRedistListContentsErrors =
                  "<FileList Redist='Microsoft-Windows-CLRCoreComp'>" +
                        "File AssemblyName='System.Xml' Version='2.0.0.0' PublicKeyToken='b03f5f7f11d50a3a' Culture='Neutral' FileVersion='2.0.50727.208' InGAC='true' >" +
                        "File AssemblyName='Microsoft.Build.Engine' Version='2.0.0.0' PublicKeyToken='b03f5f7f11d50a3a' Culture='Neutral' FileVersion='2.0.50727.208' InGAC='true' >" +
                   "";

                // Create a generic redist list with system.xml and microsoft.build.engine.
                string profileRedistList;
                string fullRedistList;
                GenerateRedistAndProfileXmlLocations(fullRedistListContentsErrors, _engineOnlySubset, out profileRedistList, out fullRedistList, fullFrameworkDirectory, targetFrameworkDirectory);

                ResolveAssemblyReference t = new ResolveAssemblyReference();
                MockEngine e = new MockEngine(_output);
                t.BuildEngine = e;
                t.Assemblies = new ITaskItem[] { new TaskItem("Microsoft.Build.Engine"), new TaskItem("System.Xml") };
                t.SearchPaths = new string[] { @"{TargetFrameworkDirectory}", fullFrameworkDirectory };
                t.TargetFrameworkDirectories = new string[] { targetFrameworkDirectory };
                t.InstalledAssemblyTables = new ITaskItem[] { new TaskItem(profileRedistList) };
                t.IgnoreDefaultInstalledAssemblyTables = true;

                ITaskItem item = new TaskItem(fullRedistList);
                item.SetMetadata("FrameworkDirectory", Path.GetDirectoryName(fullRedistList));
                t.FullFrameworkAssemblyTables = new ITaskItem[] { item };
                t.ProfileName = "Client";

                string microsoftBuildEnginePath = Path.Combine(fullFrameworkDirectory, "Microsoft.Build.Engine.dll");
                string systemXmlPath = Path.Combine(targetFrameworkDirectory, "System.Xml.dll");

                bool success = GenerateHelperDelegatesAndExecuteTask(t, microsoftBuildEnginePath, systemXmlPath);
                Assert.True(success); // "Expected errors."
                Assert.Equal(2, t.ResolvedFiles.Length); // "Expected two resolved assembly."
                e.AssertLogContains("MSB3263");
            }
            finally
            {
                if (Directory.Exists(fullFrameworkDirectory))
                {
                    FileUtilities.DeleteWithoutTrailingBackslash(fullFrameworkDirectory, true);
                }
            }
        }

        /// <summary>
        /// Generate the full framework and profile redist list directories and files
        /// </summary>
        private static void GenerateRedistAndProfileXmlLocations(string fullRedistContents, string profileListContents, out string profileRedistList, out string fullRedistList, string fullFrameworkDirectory, string targetFrameworkDirectory)
        {
            fullRedistList = Path.Combine(fullFrameworkDirectory, "RedistList", "FrameworkList.xml");
            string redistDirectory = Path.GetDirectoryName(fullRedistList);
            if (Directory.Exists(redistDirectory))
            {
                FileUtilities.DeleteWithoutTrailingBackslash(redistDirectory);
            }

            Directory.CreateDirectory(redistDirectory);

            File.WriteAllText(fullRedistList, fullRedistContents);

            profileRedistList = Path.Combine(targetFrameworkDirectory, "RedistList", "FrameworkList.xml");

            redistDirectory = Path.GetDirectoryName(profileRedistList);
            if (Directory.Exists(redistDirectory))
            {
                FileUtilities.DeleteWithoutTrailingBackslash(redistDirectory);
            }

            Directory.CreateDirectory(redistDirectory);

            File.WriteAllText(profileRedistList, profileListContents);
        }

        [Fact]
        public void SDKReferencesAreResolvedWithoutIO()
        {
            InitializeRARwithMockEngine(_output, out MockEngine mockEngine, out ResolveAssemblyReference rar);

            string refPath = Path.Combine(Path.GetTempPath(), Guid.NewGuid().ToString());

            TaskItem item = new TaskItem(refPath);
            item.SetMetadata("ExternallyResolved", "true");

            item.SetMetadata("FrameworkReferenceName", "Microsoft.NETCore.App");
            item.SetMetadata("FrameworkReferenceVersion", "8.0.0");

            item.SetMetadata("AssemblyName", "System.Candy");
            item.SetMetadata("AssemblyVersion", "8.1.2.3");
            item.SetMetadata("PublicKeyToken", "b03f5f7f11d50a3a");

            rar.Assemblies = new ITaskItem[] { item };
            rar.SearchPaths = new string[]
            {
                "{CandidateAssemblyFiles}",
                "{HintPathFromItem}",
                "{TargetFrameworkDirectory}",
                "{RawFileName}",
            };
            rar.WarnOrErrorOnTargetArchitectureMismatch = "Warning";

            // Execute RAR and assert that we receive no I/O callbacks because the task gets what it needs from item metadata.
            rar.Execute(
                _ => throw new ShouldAssertException("Unexpected FileExists callback"),
                directoryExists,
                getDirectories,
                _ => throw new ShouldAssertException("Unexpected GetAssemblyName callback"),
                (string path, ConcurrentDictionary<string, AssemblyMetadata> assemblyMetadataCache, out AssemblyNameExtension[] dependencies, out string[] scatterFiles, out FrameworkNameVersioning frameworkName)
                  => throw new ShouldAssertException("Unexpected GetAssemblyMetadata callback"),
#if FEATURE_WIN32_REGISTRY
                getRegistrySubKeyNames,
                getRegistrySubKeyDefaultValue,
#endif
                _ => throw new ShouldAssertException("Unexpected GetLastWriteTime callback"),
                _ => throw new ShouldAssertException("Unexpected GetAssemblyRuntimeVersion callback"),
#if FEATURE_WIN32_REGISTRY
                openBaseKey,
#endif
                checkIfAssemblyIsInGac,
                isWinMDFile,
                readMachineTypeFromPEHeader).ShouldBeTrue();

            rar.ResolvedFiles.Length.ShouldBe(1);
            rar.ResolvedFiles[0].ItemSpec.ShouldBe(refPath);
            rar.ResolvedFiles[0].GetMetadata("FusionName").ShouldBe("System.Candy, Version=8.1.2.3, Culture=neutral, PublicKeyToken=b03f5f7f11d50a3a");

            // The reference is not worth persisting in the per-instance cache.
            rar._cache.IsDirty.ShouldBeFalse();
        }

        [Fact]
        public void LogsParentAssemblyForEveryConsideredAndRejectedSearchPath()
        {
            InitializeRARwithMockEngine(_output, out MockEngine mockEngine, out ResolveAssemblyReference rar);

            rar.Assemblies = new ITaskItem[]
            {
                new TaskItem(@"C:\DirectoryTest\A.dll"),
                new TaskItem("B"),
            };

            rar.SearchPaths = new string[]
            {
                "{RawFileName}",
            };

            Execute(rar).ShouldBeTrue();

            mockEngine.AssertLogContains(rar.Log.FormatResourceString("ResolveAssemblyReference.SearchPathAddedByParentAssembly",
                @"C:\DirectoryTest",
                @"C:\DirectoryTest\A.dll"));
        }

        [Fact]
        public void ManagedRuntimeVersionReaderSupportsWindowsRuntime()
        {
            // This is a prefix of a .winmd file built using the Universal Windows runtime component project in Visual Studio.
            string windowsRuntimeAssemblyHeaderBase64Encoded =
                "TVqQAAMAAAAEAAAA//8AALgAAAAAAAAAQAAAAAAAAAAAAAAAAAAAAAAAAAAAAAAAAAAAAAAAAAAAAAAAgAAAAA4fug4AtAnNIbgBTM0hVGhpcyBwcm9ncmFtIGNhbm5vdCBiZSBydW4gaW4gRE9TIG1v" +
                "ZGUuDQ0KJAAAAAAAAABQRQAATAEDAFD4XWQAAAAAAAAAAOAAIiALATAAAAwAAAAGAAAAAAAAXioAAAAgAAAAQAAAAAAAEAAgAAAAAgAABAAAAAAAAAAGAAIAAAAAAACAAAAAAgAAAAAAAAMAYIUAABAA" +
                "ABAAAAAAEAAAEAAAAAAAABAAAAAAAAAAAAAAAAkqAABPAAAAAEAAANADAAAAAAAAAAAAAAAAAAAAAAAAAGAAAAwAAABwKQAAHAAAAAAAAAAAAAAAAAAAAAAAAAAAAAAAAAAAAAAAAAAAAAAAAAAAAAAA" +
                "AAAAIAAACAAAAAAAAAAAAAAACCAAAEgAAAAAAAAAAAAAAC50ZXh0AAAAZAoAAAAgAAAADAAAAAIAAAAAAAAAAAAAAAAAACAAAGAucnNyYwAAANADAAAAQAAAAAQAAAAOAAAAAAAAAAAAAAAAAABAAABA" +
                "LnJlbG9jAAAMAAAAAGAAAAACAAAAEgAAAAAAAAAAAAAAAAAAQAAAQgAAAAAAAAAAAAAAAAAAAAA9KgAAAAAAAEgAAAACAAUAWCAAABgJAAABAAAAAAAAAAAAAAAAAAAAAAAAAAAAAAAAAAAAAAAAAAAA" +
                "AAAAAAAAAAAAAAAAAAAAAAAAAAAAAB4CKAEAAAoqQlNKQgEAAQAAAAAAJAAAAFdpbmRvd3NSdW50aW1lIDEuNDtDTFIgdjQuMC4zMDMxOQAAAAAABQCEAAAA+AIAACN+AAB8AwAAoAMAACNTdHJpbmdz" +
                "AAAAABwHAAAIAAAAI1VTACQHAAAQAAAAI0dVSUQAAAA0BwAA5AEAACNCbG9iAAAAAAAAAAIAAAFHFwACCQAAAAD6ATMAFgAAAQAAABwAAAAEAAAAAwAAAAEAAAADAAAAFwAAABwAAAABAAAAAQAAAAMA" +
                "AAAAAE0AAQAAAAAABgCWA9ACCgCWA9ACDgBlANcCBgDdATQDBgBbAjQDBgC4AAIDGwBUAwAABgD1AOoCBgCPAeoCBgBwAeoCBgBCAuoCBgD9AeoCBgAWAuoCBgAfAeoCBgBTAeoCBgDhABUDBgA6AX8C" +
                "DgDBASgADgCAACgADgAMASgADgDBAigADgBfASgADgDMACgADgAxAigABgCPADQDDgCqACgADgCsASgACgCKANACAAAAAB8AAAAAAAEAAQAABRAAAQANAAUAAQABAAFBEAAGAA0ACQABAAIAoEAAAGMD" +
                "DQAAAAEABABQIAAAAACGGPwCAQABAAAAAAADAIYY/AIBAAEAAAAAAAMA4QGZAgUAAQAAAAAAeQICABAAAwAQAAMADQAJAPwCAQAZALgCBQAhAPwCCQApAPwCAQAxAPwCDgBBAPwCFABJAPwCFABRAPwC" +
                "FABZAPwCFABhAPwCFABpAPwCFABxAPwCFAB5APwCFACBAPwCGQCJAPwCFACRAPwCHgChAPwCJACxAPwCKgC5APwCKgDBAPwCAQDJAPwCAQDRAPwCLwDZAPwCPgAlAKMAqgEuABsA2AAuACMA4QAuACsA" +
                "AAEuADMACQEuADsAIAEuAEMAIAEuAEsAIAEuAFMACQEuAFsAJgEuAGMAIAEuAGsAPgEuAHMAIAEuAHsASwFDAIMAAAFDAIsAmAFDAJMAoQFDAJsAoQFFAKMAqgFjAIMAAAFjAIsAmAFjAJMAoQFjAKsA" +
                "qgFjAJsAoQGDAKsAqgGDALMArwGDAJMAoQGDALsAxAEDAAYABQAEgAAAAQAAAAAAAAAAAgAAAAANAAAABAACAAEAAAAAAAAARABxAAAAAAD/AP8A/wD/AAAAAABNAEQAAABWAAQAAAAAAAAAAAIAAAAA";

            using MemoryStream memoryStream = new MemoryStream(Convert.FromBase64String(windowsRuntimeAssemblyHeaderBase64Encoded));
            using BinaryReader reader = new BinaryReader(memoryStream);
            string runtimeVersion = ManagedRuntimeVersionReader.GetRuntimeVersion(reader);

            runtimeVersion.ShouldBe("WindowsRuntime 1.4;CLR v4.0.30319");
        }
    }
}<|MERGE_RESOLUTION|>--- conflicted
+++ resolved
@@ -3265,8 +3265,7 @@
             }
 
             Assert.Single(parentReferenceFolders);
-<<<<<<< HEAD
-            Assert.Equal(reference2.ResolvedSearchPath, parentReferenceFolders[0]);
+            Assert.Equal(reference2.ResolvedSearchPath, parentReferenceFolders[0].Directory);
         }
         
         /// <summary>
@@ -3302,9 +3301,6 @@
             reference.ResolvedSearchPath = location;
             referenceTable.AddReference(assemblyNameExtension, reference);
             return referenceTable;
-=======
-            Assert.Equal(reference2.ResolvedSearchPath, parentReferenceFolders[0].Directory);
->>>>>>> c0242cf3
         }
 
         /// <summary>
@@ -6742,11 +6738,7 @@
 #if FEATURE_WIN32_REGISTRY
                 null, null, null,
 #endif
-<<<<<<< HEAD
-                null, null, null, new Version("4.0"), null, null, null, true, false, null, null, false, null, WarnOrErrorOnTargetArchitectureMismatchBehavior.None, false, false, null, new TaskExecutionContext());
-=======
-                null, null, null, new Version("4.0"), null, null, null, true, false, null, null, false, null, WarnOrErrorOnTargetArchitectureMismatchBehavior.None, false, false, null, Array.Empty<string>());
->>>>>>> c0242cf3
+                null, null, null, new Version("4.0"), null, null, null, true, false, null, null, false, null, WarnOrErrorOnTargetArchitectureMismatchBehavior.None, false, false, null, new TaskExecutionContext(), Array.Empty<string>());
             MockEngine mockEngine;
             ResolveAssemblyReference rar;
             Dictionary<string, string> denyList;
@@ -6924,11 +6916,7 @@
 #if FEATURE_WIN32_REGISTRY
                 null, null, null,
 #endif
-<<<<<<< HEAD
-                null, null, new Version("4.0"), null, log, null, true, false, null, null, false, null, WarnOrErrorOnTargetArchitectureMismatchBehavior.None, false, false, null, new TaskExecutionContext());
-=======
-                null, null, new Version("4.0"), null, log, null, true, false, null, null, false, null, WarnOrErrorOnTargetArchitectureMismatchBehavior.None, false, false, null, Array.Empty<string>());
->>>>>>> c0242cf3
+                null, null, new Version("4.0"), null, log, null, true, false, null, null, false, null, WarnOrErrorOnTargetArchitectureMismatchBehavior.None, false, false, null, new TaskExecutionContext(), Array.Empty<string>());
             return referenceTable;
         }
 
