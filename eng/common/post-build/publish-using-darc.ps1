--- conflicted
+++ resolved
@@ -42,10 +42,7 @@
     --azdev-pat "$AzdoToken" `
     --bar-uri "$MaestroApiEndPoint" `
     --ci `
-<<<<<<< HEAD
-=======
     --verbose `
->>>>>>> f7f4b086
 	@optionalParams
 
   if ($LastExitCode -ne 0) {
