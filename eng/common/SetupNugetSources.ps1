# This file is a temporary workaround for internal builds to be able to restore from private AzDO feeds.
# This file should be removed as part of this issue: https://github.com/dotnet/arcade/issues/4080
#
# What the script does is iterate over all package sources in the pointed NuGet.config and add a credential entry
# under <packageSourceCredentials> for each Maestro managed private feed. Two additional credential 
# entries are also added for the two private static internal feeds: dotnet3-internal and dotnet3-internal-transport.
#
# This script needs to be called in every job that will restore packages and which the base repo has
# private AzDO feeds in the NuGet.config.
#
# See example YAML call for this script below. Note the use of the variable `$(dn-bot-dnceng-artifact-feeds-rw)`
# from the AzureDevOps-Artifact-Feeds-Pats variable group.
#
# Any disabledPackageSources entries which start with "darc-int" will be re-enabled as part of this script executing
#
#  - task: PowerShell@2
#    displayName: Setup Private Feeds Credentials
#    condition: eq(variables['Agent.OS'], 'Windows_NT')
#    inputs:
#      filePath: $(System.DefaultWorkingDirectory)/eng/common/SetupNugetSources.ps1
#      arguments: -ConfigFile $(System.DefaultWorkingDirectory)/NuGet.config -Password $Env:Token
#    env:
#      Token: $(dn-bot-dnceng-artifact-feeds-rw)

[CmdletBinding()]
param (
    [Parameter(Mandatory = $true)][string]$ConfigFile,
    [Parameter(Mandatory = $true)][string]$Password
)

$ErrorActionPreference = "Stop"
Set-StrictMode -Version 2.0
[Net.ServicePointManager]::SecurityProtocol = [Net.SecurityProtocolType]::Tls12

. $PSScriptRoot\tools.ps1

# Add source entry to PackageSources
function AddPackageSource($sources, $SourceName, $SourceEndPoint, $creds, $Username, $pwd) {
    $packageSource = $sources.SelectSingleNode("add[@key='$SourceName']")
    
    if ($packageSource -eq $null)
    {
        $packageSource = $doc.CreateElement("add")
        $packageSource.SetAttribute("key", $SourceName)
        $packageSource.SetAttribute("value", $SourceEndPoint)
        $sources.AppendChild($packageSource) | Out-Null
    }
    else {
        Write-Host "Package source $SourceName already present."
    }
<<<<<<< HEAD
    
=======
>>>>>>> 897f086a
    AddCredential -Creds $creds -Source $SourceName -Username $Username -pwd $pwd
}

# Add a credential node for the specified source
function AddCredential($creds, $source, $username, $pwd) {
    # Looks for credential configuration for the given SourceName. Create it if none is found.
    $sourceElement = $creds.SelectSingleNode($Source)
    if ($sourceElement -eq $null)
    {
        $sourceElement = $doc.CreateElement($Source)
        $creds.AppendChild($sourceElement) | Out-Null
    }

    # Add the <Username> node to the credential if none is found.
    $usernameElement = $sourceElement.SelectSingleNode("add[@key='Username']")
    if ($usernameElement -eq $null)
    {
        $usernameElement = $doc.CreateElement("add")
        $usernameElement.SetAttribute("key", "Username")
        $sourceElement.AppendChild($usernameElement) | Out-Null
    }
    $usernameElement.SetAttribute("value", $Username)

    # Add the <ClearTextPassword> to the credential if none is found.
    # Add it as a clear text because there is no support for encrypted ones in non-windows .Net SDKs.
    #   -> https://github.com/NuGet/Home/issues/5526
    $passwordElement = $sourceElement.SelectSingleNode("add[@key='ClearTextPassword']")
    if ($passwordElement -eq $null)
    {
        $passwordElement = $doc.CreateElement("add")
        $passwordElement.SetAttribute("key", "ClearTextPassword")
        $sourceElement.AppendChild($passwordElement) | Out-Null
    }
<<<<<<< HEAD
=======
    
>>>>>>> 897f086a
    $passwordElement.SetAttribute("value", $pwd)
}

function InsertMaestroPrivateFeedCredentials($Sources, $Creds, $Username, $pwd) {
    $maestroPrivateSources = $Sources.SelectNodes("add[contains(@key,'darc-int')]")

    Write-Host "Inserting credentials for $($maestroPrivateSources.Count) Maestro's private feeds."
    
    ForEach ($PackageSource in $maestroPrivateSources) {
        Write-Host "`tInserting credential for Maestro's feed:" $PackageSource.Key
        AddCredential -Creds $creds -Source $PackageSource.Key -Username $Username -pwd $pwd
    }
}

function EnablePrivatePackageSources($DisabledPackageSources) {
    $maestroPrivateSources = $DisabledPackageSources.SelectNodes("add[contains(@key,'darc-int')]")
    ForEach ($DisabledPackageSource in $maestroPrivateSources) {
        Write-Host "`tEnsuring private source '$($DisabledPackageSource.key)' is enabled by deleting it from disabledPackageSource"
        # Due to https://github.com/NuGet/Home/issues/10291, we must actually remove the disabled entries
        $DisabledPackageSources.RemoveChild($DisabledPackageSource)
    }
}

if (!(Test-Path $ConfigFile -PathType Leaf)) {
  Write-PipelineTelemetryError -Category 'Build' -Message "Eng/common/SetupNugetSources.ps1 returned a non-zero exit code. Couldn't find the NuGet config file: $ConfigFile"
  ExitWithExitCode 1
}

if (!$Password) {
    Write-PipelineTelemetryError -Category 'Build' -Message 'Eng/common/SetupNugetSources.ps1 returned a non-zero exit code. Please supply a valid PAT'
    ExitWithExitCode 1
}

# Load NuGet.config
$doc = New-Object System.Xml.XmlDocument
$filename = (Get-Item $ConfigFile).FullName
$doc.Load($filename)

# Get reference to <PackageSources> or create one if none exist already
$sources = $doc.DocumentElement.SelectSingleNode("packageSources")
if ($sources -eq $null) {
    $sources = $doc.CreateElement("packageSources")
    $doc.DocumentElement.AppendChild($sources) | Out-Null
}

# Looks for a <PackageSourceCredentials> node. Create it if none is found.
$creds = $doc.DocumentElement.SelectSingleNode("packageSourceCredentials")
if ($creds -eq $null) {
    $creds = $doc.CreateElement("packageSourceCredentials")
    $doc.DocumentElement.AppendChild($creds) | Out-Null
}

# Check for disabledPackageSources; we'll enable any darc-int ones we find there
$disabledSources = $doc.DocumentElement.SelectSingleNode("disabledPackageSources")
if ($disabledSources -ne $null) {
    Write-Host "Checking for any darc-int disabled package sources in the disabledPackageSources node"
    EnablePrivatePackageSources -DisabledPackageSources $disabledSources
}

$userName = "dn-bot"

# Insert credential nodes for Maestro's private feeds
InsertMaestroPrivateFeedCredentials -Sources $sources -Creds $creds -Username $userName -pwd $Password

# 3.1 uses a different feed url format so it's handled differently here
$dotnet31Source = $sources.SelectSingleNode("add[@key='dotnet3.1']")
if ($dotnet31Source -ne $null) {
    AddPackageSource -Sources $sources -SourceName "dotnet3.1-internal" -SourceEndPoint "https://pkgs.dev.azure.com/dnceng/_packaging/dotnet3.1-internal/nuget/v2" -Creds $creds -Username $userName -pwd $Password
    AddPackageSource -Sources $sources -SourceName "dotnet3.1-internal-transport" -SourceEndPoint "https://pkgs.dev.azure.com/dnceng/_packaging/dotnet3.1-internal-transport/nuget/v2" -Creds $creds -Username $userName -pwd $Password
}

<<<<<<< HEAD
$dotnet5Source = $sources.SelectSingleNode("add[@key='dotnet5']")
if ($dotnet5Source -ne $null) {
    AddPackageSource -Sources $sources -SourceName "dotnet5-internal" -SourceEndPoint "https://pkgs.dev.azure.com/dnceng/internal/_packaging/dotnet5-internal/nuget/v2" -Creds $creds -Username $userName -pwd $Password
    AddPackageSource -Sources $sources -SourceName "dotnet5-internal-transport" -SourceEndPoint "https://pkgs.dev.azure.com/dnceng/internal/_packaging/dotnet5-internal-transport/nuget/v2" -Creds $creds -Username $userName -pwd $Password
}

$dotnet6Source = $sources.SelectSingleNode("add[@key='dotnet6']")
if ($dotnet6Source -ne $null) {
    AddPackageSource -Sources $sources -SourceName "dotnet6-internal" -SourceEndPoint "https://pkgs.dev.azure.com/dnceng/internal/_packaging/dotnet6-internal/nuget/v2" -Creds $creds -Username $userName -pwd $Password
    AddPackageSource -Sources $sources -SourceName "dotnet6-internal-transport" -SourceEndPoint "https://pkgs.dev.azure.com/dnceng/internal/_packaging/dotnet6-internal-transport/nuget/v2" -Creds $creds -Username $userName -pwd $Password
=======
$dotnetVersions = @('5','6','7','8')

foreach ($dotnetVersion in $dotnetVersions) {
    $feedPrefix = "dotnet" + $dotnetVersion;
    $dotnetSource = $sources.SelectSingleNode("add[@key='$feedPrefix']")
    if ($dotnetSource -ne $null) {
        AddPackageSource -Sources $sources -SourceName "$feedPrefix-internal" -SourceEndPoint "https://pkgs.dev.azure.com/dnceng/internal/_packaging/$feedPrefix-internal/nuget/v2" -Creds $creds -Username $userName -pwd $Password
        AddPackageSource -Sources $sources -SourceName "$feedPrefix-internal-transport" -SourceEndPoint "https://pkgs.dev.azure.com/dnceng/internal/_packaging/$feedPrefix-internal-transport/nuget/v2" -Creds $creds -Username $userName -pwd $Password
    }
>>>>>>> 897f086a
}

$doc.Save($filename)<|MERGE_RESOLUTION|>--- conflicted
+++ resolved
@@ -48,10 +48,6 @@
     else {
         Write-Host "Package source $SourceName already present."
     }
-<<<<<<< HEAD
-    
-=======
->>>>>>> 897f086a
     AddCredential -Creds $creds -Source $SourceName -Username $Username -pwd $pwd
 }
 
@@ -85,10 +81,7 @@
         $passwordElement.SetAttribute("key", "ClearTextPassword")
         $sourceElement.AppendChild($passwordElement) | Out-Null
     }
-<<<<<<< HEAD
-=======
     
->>>>>>> 897f086a
     $passwordElement.SetAttribute("value", $pwd)
 }
 
@@ -160,18 +153,6 @@
     AddPackageSource -Sources $sources -SourceName "dotnet3.1-internal-transport" -SourceEndPoint "https://pkgs.dev.azure.com/dnceng/_packaging/dotnet3.1-internal-transport/nuget/v2" -Creds $creds -Username $userName -pwd $Password
 }
 
-<<<<<<< HEAD
-$dotnet5Source = $sources.SelectSingleNode("add[@key='dotnet5']")
-if ($dotnet5Source -ne $null) {
-    AddPackageSource -Sources $sources -SourceName "dotnet5-internal" -SourceEndPoint "https://pkgs.dev.azure.com/dnceng/internal/_packaging/dotnet5-internal/nuget/v2" -Creds $creds -Username $userName -pwd $Password
-    AddPackageSource -Sources $sources -SourceName "dotnet5-internal-transport" -SourceEndPoint "https://pkgs.dev.azure.com/dnceng/internal/_packaging/dotnet5-internal-transport/nuget/v2" -Creds $creds -Username $userName -pwd $Password
-}
-
-$dotnet6Source = $sources.SelectSingleNode("add[@key='dotnet6']")
-if ($dotnet6Source -ne $null) {
-    AddPackageSource -Sources $sources -SourceName "dotnet6-internal" -SourceEndPoint "https://pkgs.dev.azure.com/dnceng/internal/_packaging/dotnet6-internal/nuget/v2" -Creds $creds -Username $userName -pwd $Password
-    AddPackageSource -Sources $sources -SourceName "dotnet6-internal-transport" -SourceEndPoint "https://pkgs.dev.azure.com/dnceng/internal/_packaging/dotnet6-internal-transport/nuget/v2" -Creds $creds -Username $userName -pwd $Password
-=======
 $dotnetVersions = @('5','6','7','8')
 
 foreach ($dotnetVersion in $dotnetVersions) {
@@ -181,7 +162,6 @@
         AddPackageSource -Sources $sources -SourceName "$feedPrefix-internal" -SourceEndPoint "https://pkgs.dev.azure.com/dnceng/internal/_packaging/$feedPrefix-internal/nuget/v2" -Creds $creds -Username $userName -pwd $Password
         AddPackageSource -Sources $sources -SourceName "$feedPrefix-internal-transport" -SourceEndPoint "https://pkgs.dev.azure.com/dnceng/internal/_packaging/$feedPrefix-internal-transport/nuget/v2" -Creds $creds -Username $userName -pwd $Password
     }
->>>>>>> 897f086a
 }
 
 $doc.Save($filename)