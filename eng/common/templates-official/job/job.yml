parameters:
# Sbom related params
  enableSbom: true
  runAsPublic: false
  PackageVersion: 9.0.0
<<<<<<< HEAD
  BuildDropPath: '$(Build.SourcesDirectory)/artifacts'
=======
  BuildDropPath: '$(System.DefaultWorkingDirectory)/artifacts'
>>>>>>> 07bbc790

jobs:
- template: /eng/common/core-templates/job/job.yml
  parameters:
    is1ESPipeline: true

    componentGovernanceSteps:
    - ${{ if and(eq(parameters.runAsPublic, 'false'), ne(variables['System.TeamProject'], 'public'), notin(variables['Build.Reason'], 'PullRequest'), eq(parameters.enableSbom, 'true')) }}:
      - template: /eng/common/templates/steps/generate-sbom.yml
        parameters:
          PackageVersion: ${{ parameters.packageVersion }}
          BuildDropPath: ${{ parameters.buildDropPath }}
<<<<<<< HEAD
=======
          ManifestDirPath: $(Build.ArtifactStagingDirectory)/sbom
>>>>>>> 07bbc790
          publishArtifacts: false

    # publish artifacts
    # for 1ES managed templates, use the templateContext.output to handle multiple outputs.
    templateContext:
      outputParentDirectory: $(Build.ArtifactStagingDirectory)
      outputs:
      - ${{ if ne(parameters.artifacts.publish, '') }}:
        - ${{ if and(ne(parameters.artifacts.publish.artifacts, 'false'), ne(parameters.artifacts.publish.artifacts, '')) }}:
          - output: buildArtifacts
            displayName: Publish pipeline artifacts
            PathtoPublish: '$(Build.ArtifactStagingDirectory)/artifacts'
            ArtifactName: ${{ coalesce(parameters.artifacts.publish.artifacts.name , 'Artifacts_$(Agent.Os)_$(_BuildConfig)') }}
            condition: always()
            continueOnError: true
        - ${{ if and(ne(parameters.artifacts.publish.logs, 'false'), ne(parameters.artifacts.publish.logs, '')) }}:
          - output: pipelineArtifact
            targetPath: '$(Build.ArtifactStagingDirectory)/artifacts/log'
            artifactName: ${{ coalesce(parameters.artifacts.publish.logs.name, 'Logs_Build_$(Agent.Os)_$(_BuildConfig)_Attempt$(System.JobAttempt)') }}
            displayName: 'Publish logs'
            continueOnError: true
            condition: always()
            sbomEnabled: false  # we don't need SBOM for logs

      - ${{ if eq(parameters.enablePublishBuildArtifacts, true) }}:
        - output: buildArtifacts
          displayName: Publish Logs
          PathtoPublish: '$(Build.ArtifactStagingDirectory)/artifacts/log/$(_BuildConfig)'
          publishLocation: Container
          ArtifactName: ${{ coalesce(parameters.enablePublishBuildArtifacts.artifactName, '$(Agent.Os)_$(Agent.JobName)' ) }}
          continueOnError: true
          condition: always()
          sbomEnabled: false  # we don't need SBOM for logs

      - ${{ if eq(parameters.enableBuildRetry, 'true') }}:
        - output: pipelineArtifact
          targetPath: '$(Build.ArtifactStagingDirectory)/artifacts/eng/common/BuildConfiguration'
          artifactName: 'BuildConfiguration'
          displayName: 'Publish build retry configuration'
          continueOnError: true
          sbomEnabled: false  # we don't need SBOM for BuildConfiguration

      - ${{ if and(eq(parameters.runAsPublic, 'false'), ne(variables['System.TeamProject'], 'public'), notin(variables['Build.Reason'], 'PullRequest'), eq(parameters.enableSbom, 'true')) }}:
        - output: pipelineArtifact
          displayName: Publish SBOM manifest
          continueOnError: true
          targetPath: $(Build.ArtifactStagingDirectory)/sbom
          artifactName: $(ARTIFACT_NAME)

      # add any outputs provided via root yaml
      - ${{ if ne(parameters.templateContext.outputs, '') }}:
        - ${{ each output in parameters.templateContext.outputs }}:
          - ${{ output }}
      
      # add any remaining templateContext properties
      ${{ each context in parameters.templateContext }}:
        ${{ if and(ne(context.key, 'outputParentDirectory'), ne(context.key, 'outputs')) }}:
          ${{ context.key }}: ${{ context.value }}

    ${{ each parameter in parameters }}:
      ${{ if and(ne(parameter.key, 'templateContext'), ne(parameter.key, 'is1ESPipeline')) }}:
        ${{ parameter.key }}: ${{ parameter.value }}<|MERGE_RESOLUTION|>--- conflicted
+++ resolved
@@ -3,11 +3,7 @@
   enableSbom: true
   runAsPublic: false
   PackageVersion: 9.0.0
-<<<<<<< HEAD
-  BuildDropPath: '$(Build.SourcesDirectory)/artifacts'
-=======
   BuildDropPath: '$(System.DefaultWorkingDirectory)/artifacts'
->>>>>>> 07bbc790
 
 jobs:
 - template: /eng/common/core-templates/job/job.yml
@@ -20,10 +16,7 @@
         parameters:
           PackageVersion: ${{ parameters.packageVersion }}
           BuildDropPath: ${{ parameters.buildDropPath }}
-<<<<<<< HEAD
-=======
           ManifestDirPath: $(Build.ArtifactStagingDirectory)/sbom
->>>>>>> 07bbc790
           publishArtifacts: false
 
     # publish artifacts
