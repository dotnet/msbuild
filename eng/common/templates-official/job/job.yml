# Internal resources (telemetry, microbuild) can only be accessed from non-public projects,
# and some (Microbuild) should only be applied to non-PR cases for internal builds.

parameters:
# Job schema parameters - https://docs.microsoft.com/en-us/azure/devops/pipelines/yaml-schema?view=vsts&tabs=schema#job
  cancelTimeoutInMinutes: ''
  condition: ''
  container: ''
  continueOnError: false
  dependsOn: ''
  displayName: ''
  pool: ''
  steps: []
  strategy: ''
  timeoutInMinutes: ''
  variables: []
  workspace: ''
  templateContext: ''

# Job base template specific parameters
  # See schema documentation - https://github.com/dotnet/arcade/blob/master/Documentation/AzureDevOps/TemplateSchema.md
  artifacts: ''
  enableMicrobuild: false
  microbuildUseESRP: true
  enablePublishBuildArtifacts: false
  enablePublishBuildAssets: false
  enablePublishTestResults: false
  enablePublishUsingPipelines: false
  enableBuildRetry: false
  disableComponentGovernance: ''
  componentGovernanceIgnoreDirectories: ''
  mergeTestResults: false
  testRunTitle: ''
  testResultsFormat: ''
  name: ''
  preSteps: []
  runAsPublic: false
# Sbom related params
  enableSbom: true
  PackageVersion: 7.0.0
  BuildDropPath: '$(System.DefaultWorkingDirectory)/artifacts'
  ManifestDirPath: $(Build.ArtifactStagingDirectory)/sbom

jobs:
- job: ${{ parameters.name }}

  ${{ if ne(parameters.cancelTimeoutInMinutes, '') }}:
    cancelTimeoutInMinutes: ${{ parameters.cancelTimeoutInMinutes }}

  ${{ if ne(parameters.condition, '') }}:
    condition: ${{ parameters.condition }}

  ${{ if ne(parameters.container, '') }}:
    container: ${{ parameters.container }}

  ${{ if ne(parameters.continueOnError, '') }}:
    continueOnError: ${{ parameters.continueOnError }}

  ${{ if ne(parameters.dependsOn, '') }}:
    dependsOn: ${{ parameters.dependsOn }}

  ${{ if ne(parameters.displayName, '') }}:
    displayName: ${{ parameters.displayName }}

  ${{ if ne(parameters.pool, '') }}:
    pool: ${{ parameters.pool }}

  ${{ if ne(parameters.strategy, '') }}:
    strategy: ${{ parameters.strategy }}

  ${{ if ne(parameters.timeoutInMinutes, '') }}:
    timeoutInMinutes: ${{ parameters.timeoutInMinutes }}

  ${{ if ne(parameters.templateContext, '') }}:
    templateContext: ${{ parameters.templateContext }}

  variables:
  - ${{ if ne(parameters.enableTelemetry, 'false') }}:
    - name: DOTNET_CLI_TELEMETRY_PROFILE
      value: '$(Build.Repository.Uri)'
  - ${{ if eq(parameters.enableRichCodeNavigation, 'true') }}:
    - name: EnableRichCodeNavigation
      value: 'true'
  # Retry signature validation up to three times, waiting 2 seconds between attempts.
  # See https://learn.microsoft.com/en-us/nuget/reference/errors-and-warnings/nu3028#retry-untrusted-root-failures
  - name: NUGET_EXPERIMENTAL_CHAIN_BUILD_RETRY_POLICY
    value: 3,2000
  - ${{ each variable in parameters.variables }}:
    # handle name-value variable syntax
    # example:
    # - name: [key]
    #   value: [value]
    - ${{ if ne(variable.name, '') }}:
      - name: ${{ variable.name }}
        value: ${{ variable.value }}

    # handle variable groups
    - ${{ if ne(variable.group, '') }}:
      - group: ${{ variable.group }}

    # handle template variable syntax
    # example:
    # - template: path/to/template.yml
    #   parameters:
    #     [key]: [value]
    - ${{ if ne(variable.template, '') }}:
      - template: ${{ variable.template }}
        ${{ if ne(variable.parameters, '') }}:
          parameters: ${{ variable.parameters }}

    # handle key-value variable syntax.
    # example:
    # - [key]: [value]
    - ${{ if and(eq(variable.name, ''), eq(variable.group, ''), eq(variable.template, '')) }}:
      - ${{ each pair in variable }}:
        - name: ${{ pair.key }}
          value: ${{ pair.value }}

  # DotNet-HelixApi-Access provides 'HelixApiAccessToken' for internal builds
  - ${{ if and(eq(parameters.enableTelemetry, 'true'), eq(parameters.runAsPublic, 'false'), ne(variables['System.TeamProject'], 'public'), notin(variables['Build.Reason'], 'PullRequest')) }}:
    - group: DotNet-HelixApi-Access

  ${{ if ne(parameters.workspace, '') }}:
    workspace: ${{ parameters.workspace }}

  steps:
  - ${{ if ne(parameters.preSteps, '') }}:
    - ${{ each preStep in parameters.preSteps }}:
      - ${{ preStep }}

  - ${{ if and(eq(parameters.runAsPublic, 'false'), ne(variables['System.TeamProject'], 'public'), notin(variables['Build.Reason'], 'PullRequest')) }}:
    - ${{ if eq(parameters.enableMicrobuild, 'true') }}:
      - task: MicroBuildSigningPlugin@4
        displayName: Install MicroBuild plugin
        inputs:
          signType: $(_SignType)
          zipSources: false
          feedSource: https://dnceng.pkgs.visualstudio.com/_packaging/MicroBuildToolset/nuget/v3/index.json
<<<<<<< HEAD
          ConnectedServiceName: 'MicroBuild Signing Task (DevDiv)'
          ${{ if eq(variables['System.TeamProject'], 'DevDiv') }}:
            ConnectedPMEServiceName: 6cc74545-d7b9-4050-9dfa-ebefcc8961ea
          ${{ else }}:
            ConnectedPMEServiceName: 248d384a-b39b-46e3-8ad5-c2c210d5e7ca
=======
          ${{ if eq(parameters.microbuildUseESRP, true) }}:
            ${{ if eq(variables['System.TeamProject'], 'DevDiv') }}:
              ConnectedPMEServiceName: 6cc74545-d7b9-4050-9dfa-ebefcc8961ea
            ${{ else }}:
              ConnectedPMEServiceName: 248d384a-b39b-46e3-8ad5-c2c210d5e7ca
>>>>>>> f5ee2fd2
        env:
          TeamName: $(_TeamName)
          MicroBuildOutputFolderOverride: '$(Agent.TempDirectory)'
        continueOnError: ${{ parameters.continueOnError }}
        condition: and(succeeded(), in(variables['_SignType'], 'real', 'test'), eq(variables['Agent.Os'], 'Windows_NT'))

  - ${{ if and(eq(parameters.runAsPublic, 'false'), eq(variables['System.TeamProject'], 'internal')) }}:
    - task: NuGetAuthenticate@1

  - ${{ if and(ne(parameters.artifacts.download, 'false'), ne(parameters.artifacts.download, '')) }}:
    - task: DownloadPipelineArtifact@2
      inputs:
        buildType: current
        artifactName: ${{ coalesce(parameters.artifacts.download.name, 'Artifacts_$(Agent.OS)_$(_BuildConfig)') }}
        targetPath: ${{ coalesce(parameters.artifacts.download.path, 'artifacts') }}
        itemPattern: ${{ coalesce(parameters.artifacts.download.pattern, '**') }}

  - ${{ each step in parameters.steps }}:
    - ${{ step }}

  - ${{ if eq(parameters.enableRichCodeNavigation, true) }}:
    - task: RichCodeNavIndexer@0
      displayName: RichCodeNav Upload
      inputs:
        languages: ${{ coalesce(parameters.richCodeNavigationLanguage, 'csharp') }}
        environment: ${{ coalesce(parameters.richCodeNavigationEnvironment, 'production') }}
        richNavLogOutputDirectory: $(System.DefaultWorkingDirectory)/artifacts/bin
        uploadRichNavArtifacts: ${{ coalesce(parameters.richCodeNavigationUploadArtifacts, false) }}
      continueOnError: true

  - template: /eng/common/templates-official/steps/component-governance.yml
    parameters:
      ${{ if eq(parameters.disableComponentGovernance, '') }}:
        ${{ if and(ne(variables['System.TeamProject'], 'public'), notin(variables['Build.Reason'], 'PullRequest'), eq(parameters.runAsPublic, 'false'), or(startsWith(variables['Build.SourceBranch'], 'refs/heads/release/'), startsWith(variables['Build.SourceBranch'], 'refs/heads/dotnet/'), startsWith(variables['Build.SourceBranch'], 'refs/heads/microsoft/'), eq(variables['Build.SourceBranch'], 'refs/heads/main'))) }}:
          disableComponentGovernance: false
        ${{ else }}:
          disableComponentGovernance: true
      ${{ else }}:
        disableComponentGovernance: ${{ parameters.disableComponentGovernance }}
      componentGovernanceIgnoreDirectories: ${{ parameters.componentGovernanceIgnoreDirectories }}

  - ${{ if eq(parameters.enableMicrobuild, 'true') }}:
    - ${{ if and(eq(parameters.runAsPublic, 'false'), ne(variables['System.TeamProject'], 'public'), notin(variables['Build.Reason'], 'PullRequest')) }}:
      - task: MicroBuildCleanup@1
        displayName: Execute Microbuild cleanup tasks
        condition: and(always(), in(variables['_SignType'], 'real', 'test'), eq(variables['Agent.Os'], 'Windows_NT'))
        continueOnError: ${{ parameters.continueOnError }}
        env:
          TeamName: $(_TeamName)

  - ${{ if ne(parameters.artifacts.publish, '') }}:
    - ${{ if and(ne(parameters.artifacts.publish.artifacts, 'false'), ne(parameters.artifacts.publish.artifacts, '')) }}:
      - task: CopyFiles@2
        displayName: Gather binaries for publish to artifacts
        inputs:
          SourceFolder: 'artifacts/bin'
          Contents: '**'
          TargetFolder: '$(Build.ArtifactStagingDirectory)/artifacts/bin'
      - task: CopyFiles@2
        displayName: Gather packages for publish to artifacts
        inputs:
          SourceFolder: 'artifacts/packages'
          Contents: '**'
          TargetFolder: '$(Build.ArtifactStagingDirectory)/artifacts/packages'
      - task: 1ES.PublishBuildArtifacts@1
        displayName: Publish pipeline artifacts
        inputs:
          PathtoPublish: '$(Build.ArtifactStagingDirectory)/artifacts'
          PublishLocation: Container
          ArtifactName: ${{ coalesce(parameters.artifacts.publish.artifacts.name , 'Artifacts_$(Agent.Os)_$(_BuildConfig)') }}
        continueOnError: true
        condition: always()
    - ${{ if and(ne(parameters.artifacts.publish.logs, 'false'), ne(parameters.artifacts.publish.logs, '')) }}:
      - task: 1ES.PublishPipelineArtifact@1
        inputs:
          targetPath: 'artifacts/log'
          artifactName: ${{ coalesce(parameters.artifacts.publish.logs.name, 'Logs_Build_$(Agent.Os)_$(_BuildConfig)') }}
        displayName: 'Publish logs'
        continueOnError: true
        condition: always()

  - ${{ if ne(parameters.enablePublishBuildArtifacts, 'false') }}:
    - task: 1ES.PublishBuildArtifacts@1
      displayName: Publish Logs
      inputs:
        PathtoPublish: '$(System.DefaultWorkingDirectory)/artifacts/log/$(_BuildConfig)'
        PublishLocation: Container
        ArtifactName: ${{ coalesce(parameters.enablePublishBuildArtifacts.artifactName, '$(Agent.Os)_$(Agent.JobName)' ) }}
      continueOnError: true
      condition: always()

  - ${{ if or(and(eq(parameters.enablePublishTestResults, 'true'), eq(parameters.testResultsFormat, '')), eq(parameters.testResultsFormat, 'xunit')) }}:
    - task: PublishTestResults@2
      displayName: Publish XUnit Test Results
      inputs:
        testResultsFormat: 'xUnit'
        testResultsFiles: '*.xml'
        searchFolder: '$(System.DefaultWorkingDirectory)/artifacts/TestResults/$(_BuildConfig)'
        testRunTitle: ${{ coalesce(parameters.testRunTitle, parameters.name, '$(System.JobName)') }}-xunit
        mergeTestResults: ${{ parameters.mergeTestResults }}
      continueOnError: true
      condition: always()
  - ${{ if or(and(eq(parameters.enablePublishTestResults, 'true'), eq(parameters.testResultsFormat, '')), eq(parameters.testResultsFormat, 'vstest')) }}:
    - task: PublishTestResults@2
      displayName: Publish TRX Test Results
      inputs:
        testResultsFormat: 'VSTest'
        testResultsFiles: '*.trx'
        searchFolder: '$(System.DefaultWorkingDirectory)/artifacts/TestResults/$(_BuildConfig)'
        testRunTitle: ${{ coalesce(parameters.testRunTitle, parameters.name, '$(System.JobName)') }}-trx
        mergeTestResults: ${{ parameters.mergeTestResults }}
      continueOnError: true
      condition: always()

  - ${{ if and(eq(parameters.runAsPublic, 'false'), ne(variables['System.TeamProject'], 'public'), notin(variables['Build.Reason'], 'PullRequest'), eq(parameters.enableSbom, 'true')) }}:
    - template: /eng/common/templates-official/steps/generate-sbom.yml
      parameters:
        PackageVersion: ${{ parameters.packageVersion}}
        BuildDropPath: ${{ parameters.buildDropPath }}
        IgnoreDirectories: ${{ parameters.componentGovernanceIgnoreDirectories }}

  - ${{ if eq(parameters.enableBuildRetry, 'true') }}:
    - task: 1ES.PublishPipelineArtifact@1
      inputs:
        targetPath: '$(System.DefaultWorkingDirectory)\eng\common\BuildConfiguration'
        artifactName: 'BuildConfiguration'
      displayName: 'Publish build retry configuration'
      continueOnError: true<|MERGE_RESOLUTION|>--- conflicted
+++ resolved
@@ -136,19 +136,11 @@
           signType: $(_SignType)
           zipSources: false
           feedSource: https://dnceng.pkgs.visualstudio.com/_packaging/MicroBuildToolset/nuget/v3/index.json
-<<<<<<< HEAD
-          ConnectedServiceName: 'MicroBuild Signing Task (DevDiv)'
-          ${{ if eq(variables['System.TeamProject'], 'DevDiv') }}:
-            ConnectedPMEServiceName: 6cc74545-d7b9-4050-9dfa-ebefcc8961ea
-          ${{ else }}:
-            ConnectedPMEServiceName: 248d384a-b39b-46e3-8ad5-c2c210d5e7ca
-=======
           ${{ if eq(parameters.microbuildUseESRP, true) }}:
             ${{ if eq(variables['System.TeamProject'], 'DevDiv') }}:
               ConnectedPMEServiceName: 6cc74545-d7b9-4050-9dfa-ebefcc8961ea
             ${{ else }}:
               ConnectedPMEServiceName: 248d384a-b39b-46e3-8ad5-c2c210d5e7ca
->>>>>>> f5ee2fd2
         env:
           TeamName: $(_TeamName)
           MicroBuildOutputFolderOverride: '$(Agent.TempDirectory)'
