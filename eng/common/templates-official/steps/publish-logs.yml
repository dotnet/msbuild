--- conflicted
+++ resolved
@@ -1,28 +1,7 @@
 steps:
-<<<<<<< HEAD
-- task: Powershell@2
-  displayName: Prepare Binlogs to Upload
-  inputs:
-    targetType: inline
-    script: |
-      New-Item -ItemType Directory $(System.DefaultWorkingDirectory)/PostBuildLogs/${{parameters.StageLabel}}/${{parameters.JobLabel}}/
-      Move-Item -Path $(System.DefaultWorkingDirectory)/artifacts/log/Debug/* $(System.DefaultWorkingDirectory)/PostBuildLogs/${{parameters.StageLabel}}/${{parameters.JobLabel}}/
-  continueOnError: true
-  condition: always()
-
-- task: 1ES.PublishBuildArtifacts@1
-  displayName: Publish Logs
-  inputs:
-    PathtoPublish: '$(System.DefaultWorkingDirectory)/PostBuildLogs'
-    PublishLocation: Container
-    ArtifactName: PostBuildLogs
-  continueOnError: true
-  condition: always()
-=======
 - template: /eng/common/core-templates/steps/publish-logs.yml
   parameters:
     is1ESPipeline: true
 
     ${{ each parameter in parameters }}:
-      ${{ parameter.key }}: ${{ parameter.value }}
->>>>>>> 3838b3b0
+      ${{ parameter.key }}: ${{ parameter.value }}