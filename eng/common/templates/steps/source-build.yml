parameters:
  # This template adds arcade-powered source-build to CI.

  # This is a 'steps' template, and is intended for advanced scenarios where the existing build
  # infra has a careful build methodology that must be followed. For example, a repo
  # (dotnet/runtime) might choose to clone the GitHub repo only once and store it as a pipeline
  # artifact for all subsequent jobs to use, to reduce dependence on a strong network connection to
  # GitHub. Using this steps template leaves room for that infra to be included.

  # Defines the platform on which to run the steps. See 'eng/common/templates/job/source-build.yml'
  # for details. The entire object is described in the 'job' template for simplicity, even though
  # the usage of the properties on this object is split between the 'job' and 'steps' templates.
  platform: {}

steps:
# Build. Keep it self-contained for simple reusability. (No source-build-specific job variables.)
- script: |
    set -x
    df -h

    # If building on the internal project, the artifact feeds variable may be available (usually only if needed)
    # In that case, call the feed setup script to add internal feeds corresponding to public ones.
    # In addition, add an msbuild argument to copy the WIP from the repo to the target build location.
    # This is because SetupNuGetSources.sh will alter the current NuGet.config file, and we need to preserve those
    # changes.
<<<<<<< HEAD
    $internalRestoreArgs=
    if [ '$(dn-bot-dnceng-artifact-feeds-rw)' != '$''(dn-bot-dnceng-artifact-feeds-rw)' ]; then
      # Temporarily work around https://github.com/dotnet/arcade/issues/7709
      chmod +x $(Build.SourcesDirectory)/eng/common/SetupNugetSources.sh
      $(Build.SourcesDirectory)/eng/common/SetupNugetSources.sh $(Build.SourcesDirectory)/NuGet.config $(dn-bot-dnceng-artifact-feeds-rw)
=======
    internalRestoreArgs=
    if [ '$(dn-bot-dnceng-artifact-feeds-rw)' != '$''(dn-bot-dnceng-artifact-feeds-rw)' ]; then
      # Temporarily work around https://github.com/dotnet/arcade/issues/7709
      chmod +x $(System.DefaultWorkingDirectory)/eng/common/SetupNugetSources.sh
      $(System.DefaultWorkingDirectory)/eng/common/SetupNugetSources.sh $(System.DefaultWorkingDirectory)/NuGet.config $(dn-bot-dnceng-artifact-feeds-rw)
>>>>>>> 897f086a
      internalRestoreArgs='/p:CopyWipIntoInnerSourceBuildRepo=true'

      # The 'Copy WIP' feature of source build uses git stash to apply changes from the original repo.
      # This only works if there is a username/email configured, which won't be the case in most CI runs.
      git config --get user.email
      if [ $? -ne 0 ]; then
        git config user.email dn-bot@microsoft.com
        git config user.name dn-bot
      fi
    fi

    # If building on the internal project, the internal storage variable may be available (usually only if needed)
    # In that case, add variables to allow the download of internal runtimes if the specified versions are not found
    # in the default public locations.
    internalRuntimeDownloadArgs=
    if [ '$(dotnetbuilds-internal-container-read-token-base64)' != '$''(dotnetbuilds-internal-container-read-token-base64)' ]; then
      internalRuntimeDownloadArgs='/p:DotNetRuntimeSourceFeed=https://dotnetbuilds.blob.core.windows.net/internal /p:DotNetRuntimeSourceFeedKey=$(dotnetbuilds-internal-container-read-token-base64) --runtimesourcefeed https://dotnetbuilds.blob.core.windows.net/internal --runtimesourcefeedkey $(dotnetbuilds-internal-container-read-token-base64)'
    fi

    buildConfig=Release
    # Check if AzDO substitutes in a build config from a variable, and use it if so.
    if [ '$(_BuildConfig)' != '$''(_BuildConfig)' ]; then
      buildConfig='$(_BuildConfig)'
    fi

    officialBuildArgs=
    if [ '${{ and(ne(variables['System.TeamProject'], 'public'), notin(variables['Build.Reason'], 'PullRequest')) }}' = 'True' ]; then
      officialBuildArgs='/p:DotNetPublishUsingPipelines=true /p:OfficialBuildId=$(BUILD.BUILDNUMBER)'
    fi

    targetRidArgs=
    if [ '${{ parameters.platform.targetRID }}' != '' ]; then
      targetRidArgs='/p:TargetRid=${{ parameters.platform.targetRID }}'
    fi

    runtimeOsArgs=
    if [ '${{ parameters.platform.runtimeOS }}' != '' ]; then
      runtimeOsArgs='/p:RuntimeOS=${{ parameters.platform.runtimeOS }}'
    fi

<<<<<<< HEAD
=======
    baseOsArgs=
    if [ '${{ parameters.platform.baseOS }}' != '' ]; then
      baseOsArgs='/p:BaseOS=${{ parameters.platform.baseOS }}'
    fi

>>>>>>> 897f086a
    publishArgs=
    if [ '${{ parameters.platform.skipPublishValidation }}' != 'true' ]; then
      publishArgs='--publish'
    fi

<<<<<<< HEAD
=======
    assetManifestFileName=SourceBuild_RidSpecific.xml
    if [ '${{ parameters.platform.name }}' != '' ]; then
      assetManifestFileName=SourceBuild_${{ parameters.platform.name }}.xml
    fi

>>>>>>> 897f086a
    ${{ coalesce(parameters.platform.buildScript, './build.sh') }} --ci \
      --configuration $buildConfig \
      --restore --build --pack $publishArgs -bl \
      $officialBuildArgs \
      $internalRuntimeDownloadArgs \
      $internalRestoreArgs \
      $targetRidArgs \
      $runtimeOsArgs \
<<<<<<< HEAD
=======
      $baseOsArgs \
>>>>>>> 897f086a
      /p:SourceBuildNonPortable=${{ parameters.platform.nonPortable }} \
      /p:ArcadeBuildFromSource=true \
      /p:AssetManifestFileName=$assetManifestFileName
  displayName: Build

# Upload build logs for diagnosis.
- task: CopyFiles@2
  displayName: Prepare BuildLogs staging directory
  inputs:
    SourceFolder: '$(System.DefaultWorkingDirectory)'
    Contents: |
      **/*.log
      **/*.binlog
      artifacts/source-build/self/prebuilt-report/**
    TargetFolder: '$(Build.StagingDirectory)/BuildLogs'
    CleanTargetFolder: true
  continueOnError: true
  condition: succeededOrFailed()

- task: PublishPipelineArtifact@1
  displayName: Publish BuildLogs
  inputs:
    targetPath: '$(Build.StagingDirectory)/BuildLogs'
    artifactName: BuildLogs_SourceBuild_${{ parameters.platform.name }}_Attempt$(System.JobAttempt)
  continueOnError: true
  condition: succeededOrFailed()

# Manually inject component detection so that we can ignore the source build upstream cache, which contains
# a nupkg cache of input packages (a local feed).
# This path must match the upstream cache path in property 'CurrentRepoSourceBuiltNupkgCacheDir'
# in src\Microsoft.DotNet.Arcade.Sdk\tools\SourceBuild\SourceBuildArcade.targets
- task: ComponentGovernanceComponentDetection@0
  displayName: Component Detection (Exclude upstream cache)
  inputs:
    ignoreDirectories: '$(System.DefaultWorkingDirectory)/artifacts/source-build/self/src/artifacts/obj/source-built-upstream-cache'<|MERGE_RESOLUTION|>--- conflicted
+++ resolved
@@ -23,19 +23,11 @@
     # In addition, add an msbuild argument to copy the WIP from the repo to the target build location.
     # This is because SetupNuGetSources.sh will alter the current NuGet.config file, and we need to preserve those
     # changes.
-<<<<<<< HEAD
-    $internalRestoreArgs=
-    if [ '$(dn-bot-dnceng-artifact-feeds-rw)' != '$''(dn-bot-dnceng-artifact-feeds-rw)' ]; then
-      # Temporarily work around https://github.com/dotnet/arcade/issues/7709
-      chmod +x $(Build.SourcesDirectory)/eng/common/SetupNugetSources.sh
-      $(Build.SourcesDirectory)/eng/common/SetupNugetSources.sh $(Build.SourcesDirectory)/NuGet.config $(dn-bot-dnceng-artifact-feeds-rw)
-=======
     internalRestoreArgs=
     if [ '$(dn-bot-dnceng-artifact-feeds-rw)' != '$''(dn-bot-dnceng-artifact-feeds-rw)' ]; then
       # Temporarily work around https://github.com/dotnet/arcade/issues/7709
       chmod +x $(System.DefaultWorkingDirectory)/eng/common/SetupNugetSources.sh
       $(System.DefaultWorkingDirectory)/eng/common/SetupNugetSources.sh $(System.DefaultWorkingDirectory)/NuGet.config $(dn-bot-dnceng-artifact-feeds-rw)
->>>>>>> 897f086a
       internalRestoreArgs='/p:CopyWipIntoInnerSourceBuildRepo=true'
 
       # The 'Copy WIP' feature of source build uses git stash to apply changes from the original repo.
@@ -76,27 +68,21 @@
       runtimeOsArgs='/p:RuntimeOS=${{ parameters.platform.runtimeOS }}'
     fi
 
-<<<<<<< HEAD
-=======
     baseOsArgs=
     if [ '${{ parameters.platform.baseOS }}' != '' ]; then
       baseOsArgs='/p:BaseOS=${{ parameters.platform.baseOS }}'
     fi
 
->>>>>>> 897f086a
     publishArgs=
     if [ '${{ parameters.platform.skipPublishValidation }}' != 'true' ]; then
       publishArgs='--publish'
     fi
 
-<<<<<<< HEAD
-=======
     assetManifestFileName=SourceBuild_RidSpecific.xml
     if [ '${{ parameters.platform.name }}' != '' ]; then
       assetManifestFileName=SourceBuild_${{ parameters.platform.name }}.xml
     fi
 
->>>>>>> 897f086a
     ${{ coalesce(parameters.platform.buildScript, './build.sh') }} --ci \
       --configuration $buildConfig \
       --restore --build --pack $publishArgs -bl \
@@ -105,10 +91,7 @@
       $internalRestoreArgs \
       $targetRidArgs \
       $runtimeOsArgs \
-<<<<<<< HEAD
-=======
       $baseOsArgs \
->>>>>>> 897f086a
       /p:SourceBuildNonPortable=${{ parameters.platform.nonPortable }} \
       /p:ArcadeBuildFromSource=true \
       /p:AssetManifestFileName=$assetManifestFileName
