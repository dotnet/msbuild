parameters:
  # See schema documentation in /Documentation/AzureDevOps/TemplateSchema.md
  continueOnError: false

  # Optional: Include PublishBuildArtifacts task
  enablePublishBuildArtifacts: false

  # Optional: Enable publishing using release pipelines
  enablePublishUsingPipelines: false

  # Optional: Enable running the source-build jobs to build repo from source
  enableSourceBuild: false

  # Optional: Parameters for source-build template.
  #           See /eng/common/templates/jobs/source-build.yml for options
  sourceBuildParameters: []

  graphFileGeneration:
    # Optional: Enable generating the graph files at the end of the build
    enabled: false
    # Optional: Include toolset dependencies in the generated graph files
    includeToolset: false

  # Required: A collection of jobs to run - https://docs.microsoft.com/en-us/azure/devops/pipelines/yaml-schema?view=vsts&tabs=schema#job
  jobs: []

  # Optional: Override automatically derived dependsOn value for "publish build assets" job
  publishBuildAssetsDependsOn: ''

  # Optional: Publish the assets as soon as the publish to BAR stage is complete, rather doing so in a separate stage.
  publishAssetsImmediately: false

  # Optional: If using publishAssetsImmediately and additional parameters are needed, can be used to send along additional parameters (normally sent to post-build.yml)
  artifactsPublishingAdditionalParameters: ''
  signingValidationAdditionalParameters: ''

  # Optional: should run as a public build even in the internal project
  #           if 'true', the build won't run any of the internal only steps, even if it is running in non-public projects.
  runAsPublic: false

  enableSourceIndex: false
  sourceIndexParams: {}
<<<<<<< HEAD
=======
  repositoryAlias: self
>>>>>>> 897f086a

# Internal resources (telemetry, microbuild) can only be accessed from non-public projects,
# and some (Microbuild) should only be applied to non-PR cases for internal builds.

jobs:
- ${{ each job in parameters.jobs }}:
  - template: ../job/job.yml
    parameters:
      # pass along parameters
      ${{ each parameter in parameters }}:
        ${{ if ne(parameter.key, 'jobs') }}:
          ${{ parameter.key }}: ${{ parameter.value }}

      # pass along job properties
      ${{ each property in job }}:
        ${{ if ne(property.key, 'job') }}:
          ${{ property.key }}: ${{ property.value }}

      name: ${{ job.job }}

- ${{ if eq(parameters.enableSourceBuild, true) }}:
  - template: /eng/common/templates/jobs/source-build.yml
    parameters:
      allCompletedJobId: Source_Build_Complete
      ${{ each parameter in parameters.sourceBuildParameters }}:
        ${{ parameter.key }}: ${{ parameter.value }}

- ${{ if eq(parameters.enableSourceIndex, 'true') }}:
  - template: ../job/source-index-stage1.yml
    parameters:
      runAsPublic: ${{ parameters.runAsPublic }}
      ${{ each parameter in parameters.sourceIndexParams }}:
        ${{ parameter.key }}: ${{ parameter.value }}

- ${{ if and(eq(parameters.runAsPublic, 'false'), ne(variables['System.TeamProject'], 'public'), notin(variables['Build.Reason'], 'PullRequest')) }}:

  - ${{ if or(eq(parameters.enablePublishBuildAssets, true), eq(parameters.artifacts.publish.manifests, 'true'), ne(parameters.artifacts.publish.manifests, '')) }}:
    - template: ../job/publish-build-assets.yml
      parameters:
        continueOnError: ${{ parameters.continueOnError }}
        dependsOn:
        - ${{ if ne(parameters.publishBuildAssetsDependsOn, '') }}:
          - ${{ each job in parameters.publishBuildAssetsDependsOn }}:
            - ${{ job.job }}
        - ${{ if eq(parameters.publishBuildAssetsDependsOn, '') }}:
          - ${{ each job in parameters.jobs }}:
            - ${{ job.job }}
        - ${{ if eq(parameters.enableSourceBuild, true) }}:
          - Source_Build_Complete
<<<<<<< HEAD
        pool:
          # We don't use the collection uri here because it might vary (.visualstudio.com vs. dev.azure.com)
          ${{ if eq(variables['System.TeamProject'], 'DevDiv') }}:
            name: VSEngSS-MicroBuild2022-1ES
            demands: Cmd
          # If it's not devdiv, it's dnceng
          ${{ else }}:
            name: NetCore1ESPool-Publishing-Internal
            demands: ImageOverride -equals windows.vs2019.amd64

        runAsPublic: ${{ parameters.runAsPublic }}
        publishUsingPipelines: ${{ parameters.enablePublishUsingPipelines }}
        enablePublishBuildArtifacts: ${{ parameters.enablePublishBuildArtifacts }}
=======

        runAsPublic: ${{ parameters.runAsPublic }}
        publishUsingPipelines: ${{ parameters.enablePublishUsingPipelines }}
        publishAssetsImmediately: ${{ parameters.publishAssetsImmediately }}
        enablePublishBuildArtifacts: ${{ parameters.enablePublishBuildArtifacts }}
        artifactsPublishingAdditionalParameters: ${{ parameters.artifactsPublishingAdditionalParameters }}
        signingValidationAdditionalParameters: ${{ parameters.signingValidationAdditionalParameters }}
        repositoryAlias: ${{ parameters.repositoryAlias }}
>>>>>>> 897f086a
<|MERGE_RESOLUTION|>--- conflicted
+++ resolved
@@ -20,7 +20,7 @@
     enabled: false
     # Optional: Include toolset dependencies in the generated graph files
     includeToolset: false
-
+    
   # Required: A collection of jobs to run - https://docs.microsoft.com/en-us/azure/devops/pipelines/yaml-schema?view=vsts&tabs=schema#job
   jobs: []
 
@@ -40,10 +40,7 @@
 
   enableSourceIndex: false
   sourceIndexParams: {}
-<<<<<<< HEAD
-=======
   repositoryAlias: self
->>>>>>> 897f086a
 
 # Internal resources (telemetry, microbuild) can only be accessed from non-public projects,
 # and some (Microbuild) should only be applied to non-PR cases for internal builds.
@@ -51,7 +48,7 @@
 jobs:
 - ${{ each job in parameters.jobs }}:
   - template: ../job/job.yml
-    parameters:
+    parameters: 
       # pass along parameters
       ${{ each parameter in parameters }}:
         ${{ if ne(parameter.key, 'jobs') }}:
@@ -79,7 +76,6 @@
         ${{ parameter.key }}: ${{ parameter.value }}
 
 - ${{ if and(eq(parameters.runAsPublic, 'false'), ne(variables['System.TeamProject'], 'public'), notin(variables['Build.Reason'], 'PullRequest')) }}:
-
   - ${{ if or(eq(parameters.enablePublishBuildAssets, true), eq(parameters.artifacts.publish.manifests, 'true'), ne(parameters.artifacts.publish.manifests, '')) }}:
     - template: ../job/publish-build-assets.yml
       parameters:
@@ -93,21 +89,6 @@
             - ${{ job.job }}
         - ${{ if eq(parameters.enableSourceBuild, true) }}:
           - Source_Build_Complete
-<<<<<<< HEAD
-        pool:
-          # We don't use the collection uri here because it might vary (.visualstudio.com vs. dev.azure.com)
-          ${{ if eq(variables['System.TeamProject'], 'DevDiv') }}:
-            name: VSEngSS-MicroBuild2022-1ES
-            demands: Cmd
-          # If it's not devdiv, it's dnceng
-          ${{ else }}:
-            name: NetCore1ESPool-Publishing-Internal
-            demands: ImageOverride -equals windows.vs2019.amd64
-
-        runAsPublic: ${{ parameters.runAsPublic }}
-        publishUsingPipelines: ${{ parameters.enablePublishUsingPipelines }}
-        enablePublishBuildArtifacts: ${{ parameters.enablePublishBuildArtifacts }}
-=======
 
         runAsPublic: ${{ parameters.runAsPublic }}
         publishUsingPipelines: ${{ parameters.enablePublishUsingPipelines }}
@@ -115,5 +96,4 @@
         enablePublishBuildArtifacts: ${{ parameters.enablePublishBuildArtifacts }}
         artifactsPublishingAdditionalParameters: ${{ parameters.artifactsPublishingAdditionalParameters }}
         signingValidationAdditionalParameters: ${{ parameters.signingValidationAdditionalParameters }}
-        repositoryAlias: ${{ parameters.repositoryAlias }}
->>>>>>> 897f086a
+        repositoryAlias: ${{ parameters.repositoryAlias }}