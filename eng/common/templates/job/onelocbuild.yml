parameters:
  # Optional: dependencies of the job
  dependsOn: ''

  # Optional: A defined YAML pool - https://docs.microsoft.com/en-us/azure/devops/pipelines/yaml-schema?view=vsts&tabs=schema#pool
  pool: ''
    
  CeapexPat: $(dn-bot-ceapex-package-r) # PAT for the loc AzDO instance https://dev.azure.com/ceapex
  GithubPat: $(BotAccount-dotnet-bot-repo-PAT)

  SourcesDirectory: $(System.DefaultWorkingDirectory)
  CreatePr: true
  AutoCompletePr: false
  ReusePr: true
  UseLfLineEndings: true
  UseCheckedInLocProjectJson: false
  SkipLocProjectJsonGeneration: false
  LanguageSet: VS_Main_Languages
  LclSource: lclFilesInRepo
  LclPackageId: ''
  RepoType: gitHub
  GitHubOrg: dotnet
  MirrorRepo: ''
  MirrorBranch: main
  condition: ''
  JobNameSuffix: ''

jobs:
- job: OneLocBuild${{ parameters.JobNameSuffix }}
  
  dependsOn: ${{ parameters.dependsOn }}

<<<<<<< HEAD
  displayName: OneLocBuild

  ${{ if ne(parameters.pool, '') }}:
    pool: ${{ parameters.pool }}
  ${{ if eq(parameters.pool, '') }}:
    pool:
      # We don't use the collection uri here because it might vary (.visualstudio.com vs. dev.azure.com)
      ${{ if eq(variables['System.TeamProject'], 'DevDiv') }}:
        name: VSEngSS-MicroBuild2022-1ES
        demands: Cmd
      # If it's not devdiv, it's dnceng
      ${{ if ne(variables['System.TeamProject'], 'DevDiv') }}:
        name: NetCore1ESPool-Svc-Internal
        demands: ImageOverride -equals windows.vs2019.amd64
=======
  displayName: OneLocBuild${{ parameters.JobNameSuffix }}
>>>>>>> 897f086a

  variables:
    - group: OneLocBuildVariables # Contains the CeapexPat and GithubPat
    - name: _GenerateLocProjectArguments
      value: -SourcesDirectory ${{ parameters.SourcesDirectory }}
        -LanguageSet "${{ parameters.LanguageSet }}"
        -CreateNeutralXlfs
    - ${{ if eq(parameters.UseCheckedInLocProjectJson, 'true') }}:
      - name: _GenerateLocProjectArguments
        value: ${{ variables._GenerateLocProjectArguments }} -UseCheckedInLocProjectJson
    - template: /eng/common/templates/variables/pool-providers.yml

  ${{ if ne(parameters.pool, '') }}:
    pool: ${{ parameters.pool }}
  ${{ if eq(parameters.pool, '') }}:
    pool:
      # We don't use the collection uri here because it might vary (.visualstudio.com vs. dev.azure.com)
      ${{ if eq(variables['System.TeamProject'], 'DevDiv') }}:
        name: VSEngSS-MicroBuild2022-1ES
        demands: Cmd
      # If it's not devdiv, it's dnceng
      ${{ if ne(variables['System.TeamProject'], 'DevDiv') }}:
        name: $(DncEngInternalBuildPool)
        demands: ImageOverride -equals windows.vs2019.amd64

  steps:
    - ${{ if ne(parameters.SkipLocProjectJsonGeneration, 'true') }}:
      - task: Powershell@2
        inputs:
          filePath: $(System.DefaultWorkingDirectory)/eng/common/generate-locproject.ps1
          arguments: $(_GenerateLocProjectArguments)
        displayName: Generate LocProject.json
        condition: ${{ parameters.condition }}

    - task: OneLocBuild@2
      displayName: OneLocBuild
      env:
        SYSTEM_ACCESSTOKEN: $(System.AccessToken)
      inputs:
        locProj: eng/Localize/LocProject.json
        outDir: $(Build.ArtifactStagingDirectory)
        lclSource: ${{ parameters.LclSource }}
        lclPackageId: ${{ parameters.LclPackageId }}
        isCreatePrSelected: ${{ parameters.CreatePr }}
        isAutoCompletePrSelected: ${{ parameters.AutoCompletePr }}
        ${{ if eq(parameters.CreatePr, true) }}:
          isUseLfLineEndingsSelected: ${{ parameters.UseLfLineEndings }}
          ${{ if eq(parameters.RepoType, 'gitHub') }}:
            isShouldReusePrSelected: ${{ parameters.ReusePr }}
        packageSourceAuth: patAuth
        patVariable: ${{ parameters.CeapexPat }}
        ${{ if eq(parameters.RepoType, 'gitHub') }}:
          repoType: ${{ parameters.RepoType }}
          gitHubPatVariable: "${{ parameters.GithubPat }}"
        ${{ if ne(parameters.MirrorRepo, '') }}:
          isMirrorRepoSelected: true
          gitHubOrganization: ${{ parameters.GitHubOrg }}
          mirrorRepo: ${{ parameters.MirrorRepo }}
          mirrorBranch: ${{ parameters.MirrorBranch }}
      condition: ${{ parameters.condition }}

    - task: PublishBuildArtifacts@1
      displayName: Publish Localization Files
      inputs:
        PathtoPublish: '$(Build.ArtifactStagingDirectory)/loc'
        PublishLocation: Container
        ArtifactName: Loc
      condition: ${{ parameters.condition }}

    - task: PublishBuildArtifacts@1
      displayName: Publish LocProject.json
      inputs:
        PathtoPublish: '$(System.DefaultWorkingDirectory)/eng/Localize/'
        PublishLocation: Container
        ArtifactName: Loc
      condition: ${{ parameters.condition }}<|MERGE_RESOLUTION|>--- conflicted
+++ resolved
@@ -30,24 +30,7 @@
   
   dependsOn: ${{ parameters.dependsOn }}
 
-<<<<<<< HEAD
-  displayName: OneLocBuild
-
-  ${{ if ne(parameters.pool, '') }}:
-    pool: ${{ parameters.pool }}
-  ${{ if eq(parameters.pool, '') }}:
-    pool:
-      # We don't use the collection uri here because it might vary (.visualstudio.com vs. dev.azure.com)
-      ${{ if eq(variables['System.TeamProject'], 'DevDiv') }}:
-        name: VSEngSS-MicroBuild2022-1ES
-        demands: Cmd
-      # If it's not devdiv, it's dnceng
-      ${{ if ne(variables['System.TeamProject'], 'DevDiv') }}:
-        name: NetCore1ESPool-Svc-Internal
-        demands: ImageOverride -equals windows.vs2019.amd64
-=======
   displayName: OneLocBuild${{ parameters.JobNameSuffix }}
->>>>>>> 897f086a
 
   variables:
     - group: OneLocBuildVariables # Contains the CeapexPat and GithubPat
