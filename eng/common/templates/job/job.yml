# Internal resources (telemetry, microbuild) can only be accessed from non-public projects,
# and some (Microbuild) should only be applied to non-PR cases for internal builds.

parameters:
# Job schema parameters - https://docs.microsoft.com/en-us/azure/devops/pipelines/yaml-schema?view=vsts&tabs=schema#job
  cancelTimeoutInMinutes: ''
  condition: ''
  container: ''
  continueOnError: false
  dependsOn: ''
  displayName: ''
  pool: ''
  steps: []
  strategy: ''
  timeoutInMinutes: ''
  variables: []
  workspace: ''
  templateContext: ''

# Job base template specific parameters
  # See schema documentation - https://github.com/dotnet/arcade/blob/master/Documentation/AzureDevOps/TemplateSchema.md
  artifacts: ''
  enableMicrobuild: false
  enablePublishBuildArtifacts: false
  enablePublishBuildAssets: false
  enablePublishTestResults: false
  enablePublishUsingPipelines: false
<<<<<<< HEAD
  disableComponentGovernance: ''
=======
  enableBuildRetry: false
  disableComponentGovernance: ''
  componentGovernanceIgnoreDirectories: ''
>>>>>>> 897f086a
  mergeTestResults: false
  testRunTitle: ''
  testResultsFormat: ''
  name: ''
  preSteps: []
  runAsPublic: false
# Sbom related params
  enableSbom: true
<<<<<<< HEAD
  PackageVersion: 6.0.0
  BuildDropPath: '$(Build.SourcesDirectory)/artifacts'
=======
  PackageVersion: 7.0.0
  BuildDropPath: '$(System.DefaultWorkingDirectory)/artifacts'
>>>>>>> 897f086a

jobs:
- job: ${{ parameters.name }}

  ${{ if ne(parameters.cancelTimeoutInMinutes, '') }}:
    cancelTimeoutInMinutes: ${{ parameters.cancelTimeoutInMinutes }}

  ${{ if ne(parameters.condition, '') }}:
    condition: ${{ parameters.condition }}

  ${{ if ne(parameters.container, '') }}:
    container: ${{ parameters.container }}

  ${{ if ne(parameters.continueOnError, '') }}:
    continueOnError: ${{ parameters.continueOnError }}

  ${{ if ne(parameters.dependsOn, '') }}:
    dependsOn: ${{ parameters.dependsOn }}

  ${{ if ne(parameters.displayName, '') }}:
    displayName: ${{ parameters.displayName }}

  ${{ if ne(parameters.pool, '') }}:
    pool: ${{ parameters.pool }}

  ${{ if ne(parameters.strategy, '') }}:
    strategy: ${{ parameters.strategy }}

  ${{ if ne(parameters.timeoutInMinutes, '') }}:
    timeoutInMinutes: ${{ parameters.timeoutInMinutes }}

  ${{ if ne(parameters.templateContext, '') }}:
    templateContext: ${{ parameters.templateContext }}

  variables:
  - ${{ if ne(parameters.enableTelemetry, 'false') }}:
    - name: DOTNET_CLI_TELEMETRY_PROFILE
      value: '$(Build.Repository.Uri)'
  - ${{ if eq(parameters.enableRichCodeNavigation, 'true') }}:
    - name: EnableRichCodeNavigation
      value: 'true'
  # Retry signature validation up to three times, waiting 2 seconds between attempts.
  # See https://learn.microsoft.com/en-us/nuget/reference/errors-and-warnings/nu3028#retry-untrusted-root-failures
  - name: NUGET_EXPERIMENTAL_CHAIN_BUILD_RETRY_POLICY
    value: 3,2000
  - ${{ each variable in parameters.variables }}:
    # handle name-value variable syntax
    # example:
    # - name: [key]
    #   value: [value]
    - ${{ if ne(variable.name, '') }}:
      - name: ${{ variable.name }}
        value: ${{ variable.value }}

    # handle variable groups
    - ${{ if ne(variable.group, '') }}:
      - group: ${{ variable.group }}

    # handle template variable syntax
    # example:
    # - template: path/to/template.yml
    #   parameters:
    #     [key]: [value]
    - ${{ if ne(variable.template, '') }}:
      - template: ${{ variable.template }}
        ${{ if ne(variable.parameters, '') }}:
          parameters: ${{ variable.parameters }}

    # handle key-value variable syntax.
    # example:
    # - [key]: [value]
    - ${{ if and(eq(variable.name, ''), eq(variable.group, ''), eq(variable.template, '')) }}:
      - ${{ each pair in variable }}:
        - name: ${{ pair.key }}
          value: ${{ pair.value }}

  # DotNet-HelixApi-Access provides 'HelixApiAccessToken' for internal builds
  - ${{ if and(eq(parameters.enableTelemetry, 'true'), eq(parameters.runAsPublic, 'false'), ne(variables['System.TeamProject'], 'public'), notin(variables['Build.Reason'], 'PullRequest')) }}:
    - group: DotNet-HelixApi-Access

  ${{ if ne(parameters.workspace, '') }}:
    workspace: ${{ parameters.workspace }}

  steps:
  - ${{ if ne(parameters.preSteps, '') }}:
    - ${{ each preStep in parameters.preSteps }}:
      - ${{ preStep }}

  - ${{ if and(eq(parameters.runAsPublic, 'false'), ne(variables['System.TeamProject'], 'public'), notin(variables['Build.Reason'], 'PullRequest')) }}:
    - ${{ if eq(parameters.enableMicrobuild, 'true') }}:
      - task: MicroBuildSigningPlugin@4
        displayName: Install MicroBuild plugin
        inputs:
          signType: $(_SignType)
          zipSources: false
          feedSource: https://dnceng.pkgs.visualstudio.com/_packaging/MicroBuildToolset/nuget/v3/index.json
          ${{ if eq(variables['System.TeamProject'], 'DevDiv') }}:
            ConnectedPMEServiceName: 6cc74545-d7b9-4050-9dfa-ebefcc8961ea
          ${{ else }}:
            ConnectedPMEServiceName: 248d384a-b39b-46e3-8ad5-c2c210d5e7ca
        env:
          TeamName: $(_TeamName)
        continueOnError: ${{ parameters.continueOnError }}
        condition: and(succeeded(), in(variables['_SignType'], 'real', 'test'), eq(variables['Agent.Os'], 'Windows_NT'))

<<<<<<< HEAD
=======
  - ${{ if and(eq(parameters.runAsPublic, 'false'), eq(variables['System.TeamProject'], 'internal')) }}:
>>>>>>> 897f086a
    - task: NuGetAuthenticate@1

  - ${{ if and(ne(parameters.artifacts.download, 'false'), ne(parameters.artifacts.download, '')) }}:
    - task: DownloadPipelineArtifact@2
      inputs:
        buildType: current
        artifactName: ${{ coalesce(parameters.artifacts.download.name, 'Artifacts_$(Agent.OS)_$(_BuildConfig)') }}
        targetPath: ${{ coalesce(parameters.artifacts.download.path, 'artifacts') }}
        itemPattern: ${{ coalesce(parameters.artifacts.download.pattern, '**') }}

  - ${{ each step in parameters.steps }}:
    - ${{ step }}

  - ${{ if eq(parameters.enableRichCodeNavigation, true) }}:
    - task: RichCodeNavIndexer@0
      displayName: RichCodeNav Upload
      inputs:
        languages: ${{ coalesce(parameters.richCodeNavigationLanguage, 'csharp') }}
        environment: ${{ coalesce(parameters.richCodeNavigationEnvironment, 'production') }}
<<<<<<< HEAD
        richNavLogOutputDirectory: $(Build.SourcesDirectory)/artifacts/bin
=======
        richNavLogOutputDirectory: $(System.DefaultWorkingDirectory)/artifacts/bin
        uploadRichNavArtifacts: ${{ coalesce(parameters.richCodeNavigationUploadArtifacts, false) }}
>>>>>>> 897f086a
      continueOnError: true

  - template: /eng/common/templates/steps/component-governance.yml
    parameters:
      ${{ if eq(parameters.disableComponentGovernance, '') }}:
        ${{ if and(ne(variables['System.TeamProject'], 'public'), notin(variables['Build.Reason'], 'PullRequest'), eq(parameters.runAsPublic, 'false'), or(startsWith(variables['Build.SourceBranch'], 'refs/heads/release/'), startsWith(variables['Build.SourceBranch'], 'refs/heads/dotnet/'), startsWith(variables['Build.SourceBranch'], 'refs/heads/microsoft/'), eq(variables['Build.SourceBranch'], 'refs/heads/main'))) }}:
          disableComponentGovernance: false
        ${{ else }}:
          disableComponentGovernance: true
      ${{ else }}:
        disableComponentGovernance: ${{ parameters.disableComponentGovernance }}
<<<<<<< HEAD
=======
      componentGovernanceIgnoreDirectories: ${{ parameters.componentGovernanceIgnoreDirectories }}
>>>>>>> 897f086a

  - ${{ if eq(parameters.enableMicrobuild, 'true') }}:
    - ${{ if and(eq(parameters.runAsPublic, 'false'), ne(variables['System.TeamProject'], 'public'), notin(variables['Build.Reason'], 'PullRequest')) }}:
      - task: MicroBuildCleanup@1
        displayName: Execute Microbuild cleanup tasks
        condition: and(always(), in(variables['_SignType'], 'real', 'test'), eq(variables['Agent.Os'], 'Windows_NT'))
        continueOnError: ${{ parameters.continueOnError }}
        env:
          TeamName: $(_TeamName)

  - ${{ if ne(parameters.artifacts.publish, '') }}:
    - ${{ if and(ne(parameters.artifacts.publish.artifacts, 'false'), ne(parameters.artifacts.publish.artifacts, '')) }}:
      - task: CopyFiles@2
        displayName: Gather binaries for publish to artifacts
        inputs:
          SourceFolder: 'artifacts/bin'
          Contents: '**'
          TargetFolder: '$(Build.ArtifactStagingDirectory)/artifacts/bin'
      - task: CopyFiles@2
        displayName: Gather packages for publish to artifacts
        inputs:
          SourceFolder: 'artifacts/packages'
          Contents: '**'
          TargetFolder: '$(Build.ArtifactStagingDirectory)/artifacts/packages'
      - task: PublishBuildArtifacts@1
        displayName: Publish pipeline artifacts
        inputs:
          PathtoPublish: '$(Build.ArtifactStagingDirectory)/artifacts'
          PublishLocation: Container
          ArtifactName: ${{ coalesce(parameters.artifacts.publish.artifacts.name , 'Artifacts_$(Agent.Os)_$(_BuildConfig)') }}
        continueOnError: true
        condition: always()
    - ${{ if and(ne(parameters.artifacts.publish.logs, 'false'), ne(parameters.artifacts.publish.logs, '')) }}:
      - publish: artifacts/log
        artifact: ${{ coalesce(parameters.artifacts.publish.logs.name, 'Logs_Build_$(Agent.Os)_$(_BuildConfig)') }}
        displayName: Publish logs
        continueOnError: true
        condition: always()

  - ${{ if ne(parameters.enablePublishBuildArtifacts, 'false') }}:
    - task: PublishBuildArtifacts@1
      displayName: Publish Logs
      inputs:
        PathtoPublish: '$(System.DefaultWorkingDirectory)/artifacts/log/$(_BuildConfig)'
        PublishLocation: Container
        ArtifactName: ${{ coalesce(parameters.enablePublishBuildArtifacts.artifactName, '$(Agent.Os)_$(Agent.JobName)' ) }}
      continueOnError: true
      condition: always()

  - ${{ if or(and(eq(parameters.enablePublishTestResults, 'true'), eq(parameters.testResultsFormat, '')), eq(parameters.testResultsFormat, 'xunit')) }}:
    - task: PublishTestResults@2
      displayName: Publish XUnit Test Results
      inputs:
        testResultsFormat: 'xUnit'
        testResultsFiles: '*.xml'
<<<<<<< HEAD
        searchFolder: '$(Build.SourcesDirectory)/artifacts/TestResults/$(_BuildConfig)'
=======
        searchFolder: '$(System.DefaultWorkingDirectory)/artifacts/TestResults/$(_BuildConfig)'
>>>>>>> 897f086a
        testRunTitle: ${{ coalesce(parameters.testRunTitle, parameters.name, '$(System.JobName)') }}-xunit
        mergeTestResults: ${{ parameters.mergeTestResults }}
      continueOnError: true
      condition: always()
  - ${{ if or(and(eq(parameters.enablePublishTestResults, 'true'), eq(parameters.testResultsFormat, '')), eq(parameters.testResultsFormat, 'vstest')) }}:
    - task: PublishTestResults@2
      displayName: Publish TRX Test Results
      inputs:
        testResultsFormat: 'VSTest'
        testResultsFiles: '*.trx'
<<<<<<< HEAD
        searchFolder: '$(Build.SourcesDirectory)/artifacts/TestResults/$(_BuildConfig)'
=======
        searchFolder: '$(System.DefaultWorkingDirectory)/artifacts/TestResults/$(_BuildConfig)'
>>>>>>> 897f086a
        testRunTitle: ${{ coalesce(parameters.testRunTitle, parameters.name, '$(System.JobName)') }}-trx
        mergeTestResults: ${{ parameters.mergeTestResults }}
      continueOnError: true
      condition: always()

  - ${{ if and(eq(parameters.runAsPublic, 'false'), ne(variables['System.TeamProject'], 'public'), notin(variables['Build.Reason'], 'PullRequest'), eq(parameters.enableSbom, 'true')) }}:
    - template: /eng/common/templates/steps/generate-sbom.yml
      parameters:
        PackageVersion: ${{ parameters.packageVersion}}
        BuildDropPath: ${{ parameters.buildDropPath }}
        IgnoreDirectories: ${{ parameters.componentGovernanceIgnoreDirectories }}

<<<<<<< HEAD
  - ${{ if and(eq(parameters.runAsPublic, 'false'), ne(variables['System.TeamProject'], 'public'), notin(variables['Build.Reason'], 'PullRequest'), eq(parameters.enableSbom, 'true')) }}:
    - template: /eng/common/templates/steps/generate-sbom.yml
      parameters:
        PackageVersion: ${{ parameters.packageVersion}}
        BuildDropPath: ${{ parameters.buildDropPath }}
=======
  - ${{ if eq(parameters.enableBuildRetry, 'true') }}:
    - publish: $(System.DefaultWorkingDirectory)\eng\common\BuildConfiguration
      artifact: BuildConfiguration
      displayName: Publish build retry configuration
      continueOnError: true
>>>>>>> 897f086a
<|MERGE_RESOLUTION|>--- conflicted
+++ resolved
@@ -25,13 +25,9 @@
   enablePublishBuildAssets: false
   enablePublishTestResults: false
   enablePublishUsingPipelines: false
-<<<<<<< HEAD
-  disableComponentGovernance: ''
-=======
   enableBuildRetry: false
   disableComponentGovernance: ''
   componentGovernanceIgnoreDirectories: ''
->>>>>>> 897f086a
   mergeTestResults: false
   testRunTitle: ''
   testResultsFormat: ''
@@ -40,13 +36,8 @@
   runAsPublic: false
 # Sbom related params
   enableSbom: true
-<<<<<<< HEAD
-  PackageVersion: 6.0.0
-  BuildDropPath: '$(Build.SourcesDirectory)/artifacts'
-=======
   PackageVersion: 7.0.0
   BuildDropPath: '$(System.DefaultWorkingDirectory)/artifacts'
->>>>>>> 897f086a
 
 jobs:
 - job: ${{ parameters.name }}
@@ -152,10 +143,7 @@
         continueOnError: ${{ parameters.continueOnError }}
         condition: and(succeeded(), in(variables['_SignType'], 'real', 'test'), eq(variables['Agent.Os'], 'Windows_NT'))
 
-<<<<<<< HEAD
-=======
   - ${{ if and(eq(parameters.runAsPublic, 'false'), eq(variables['System.TeamProject'], 'internal')) }}:
->>>>>>> 897f086a
     - task: NuGetAuthenticate@1
 
   - ${{ if and(ne(parameters.artifacts.download, 'false'), ne(parameters.artifacts.download, '')) }}:
@@ -175,12 +163,8 @@
       inputs:
         languages: ${{ coalesce(parameters.richCodeNavigationLanguage, 'csharp') }}
         environment: ${{ coalesce(parameters.richCodeNavigationEnvironment, 'production') }}
-<<<<<<< HEAD
-        richNavLogOutputDirectory: $(Build.SourcesDirectory)/artifacts/bin
-=======
         richNavLogOutputDirectory: $(System.DefaultWorkingDirectory)/artifacts/bin
         uploadRichNavArtifacts: ${{ coalesce(parameters.richCodeNavigationUploadArtifacts, false) }}
->>>>>>> 897f086a
       continueOnError: true
 
   - template: /eng/common/templates/steps/component-governance.yml
@@ -192,10 +176,7 @@
           disableComponentGovernance: true
       ${{ else }}:
         disableComponentGovernance: ${{ parameters.disableComponentGovernance }}
-<<<<<<< HEAD
-=======
       componentGovernanceIgnoreDirectories: ${{ parameters.componentGovernanceIgnoreDirectories }}
->>>>>>> 897f086a
 
   - ${{ if eq(parameters.enableMicrobuild, 'true') }}:
     - ${{ if and(eq(parameters.runAsPublic, 'false'), ne(variables['System.TeamProject'], 'public'), notin(variables['Build.Reason'], 'PullRequest')) }}:
@@ -251,11 +232,7 @@
       inputs:
         testResultsFormat: 'xUnit'
         testResultsFiles: '*.xml'
-<<<<<<< HEAD
-        searchFolder: '$(Build.SourcesDirectory)/artifacts/TestResults/$(_BuildConfig)'
-=======
         searchFolder: '$(System.DefaultWorkingDirectory)/artifacts/TestResults/$(_BuildConfig)'
->>>>>>> 897f086a
         testRunTitle: ${{ coalesce(parameters.testRunTitle, parameters.name, '$(System.JobName)') }}-xunit
         mergeTestResults: ${{ parameters.mergeTestResults }}
       continueOnError: true
@@ -266,11 +243,7 @@
       inputs:
         testResultsFormat: 'VSTest'
         testResultsFiles: '*.trx'
-<<<<<<< HEAD
-        searchFolder: '$(Build.SourcesDirectory)/artifacts/TestResults/$(_BuildConfig)'
-=======
         searchFolder: '$(System.DefaultWorkingDirectory)/artifacts/TestResults/$(_BuildConfig)'
->>>>>>> 897f086a
         testRunTitle: ${{ coalesce(parameters.testRunTitle, parameters.name, '$(System.JobName)') }}-trx
         mergeTestResults: ${{ parameters.mergeTestResults }}
       continueOnError: true
@@ -283,16 +256,8 @@
         BuildDropPath: ${{ parameters.buildDropPath }}
         IgnoreDirectories: ${{ parameters.componentGovernanceIgnoreDirectories }}
 
-<<<<<<< HEAD
-  - ${{ if and(eq(parameters.runAsPublic, 'false'), ne(variables['System.TeamProject'], 'public'), notin(variables['Build.Reason'], 'PullRequest'), eq(parameters.enableSbom, 'true')) }}:
-    - template: /eng/common/templates/steps/generate-sbom.yml
-      parameters:
-        PackageVersion: ${{ parameters.packageVersion}}
-        BuildDropPath: ${{ parameters.buildDropPath }}
-=======
   - ${{ if eq(parameters.enableBuildRetry, 'true') }}:
     - publish: $(System.DefaultWorkingDirectory)\eng\common\BuildConfiguration
       artifact: BuildConfiguration
       displayName: Publish build retry configuration
-      continueOnError: true
->>>>>>> 897f086a
+      continueOnError: true