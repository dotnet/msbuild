--- conflicted
+++ resolved
@@ -49,10 +49,7 @@
     type: object
     default:
       enable: false
-<<<<<<< HEAD
-=======
       publishGdn: false
->>>>>>> 897f086a
       continueOnError: false
       params: ''
       artifactNames: ''
@@ -80,24 +77,16 @@
     type: object
     default:
     - build
-<<<<<<< HEAD
 
   - name: publishDependsOn
     type: object
     default:
     - Validate
-=======
-
-  - name: publishDependsOn
-    type: object
-    default:
-    - Validate
 
   # Optional: Call asset publishing rather than running in a separate stage
   - name: publishAssetsImmediately
     type: boolean
     default: false
->>>>>>> 897f086a
 
 stages:
 - ${{ if or(eq( parameters.enableNugetValidation, 'true'), eq(parameters.enableSigningValidation, 'true'), eq(parameters.enableSourceLinkValidation, 'true'), eq(parameters.SDLValidationParameters.enable, 'true')) }}:
@@ -110,24 +99,15 @@
     jobs:
     - job:
       displayName: NuGet Validation
-<<<<<<< HEAD
-      condition: eq( ${{ parameters.enableNugetValidation }}, 'true')
-=======
       condition: and(succeededOrFailed(), eq( ${{ parameters.enableNugetValidation }}, 'true'))
->>>>>>> 897f086a
-      pool:
-        # We don't use the collection uri here because it might vary (.visualstudio.com vs. dev.azure.com)
-        ${{ if eq(variables['System.TeamProject'], 'DevDiv') }}:
-          name: VSEngSS-MicroBuild2022-1ES
-          demands: Cmd
-        # If it's not devdiv, it's dnceng
-<<<<<<< HEAD
-        ${{ if ne(variables['System.TeamProject'], 'DevDiv') }}:
-          name: NetCore1ESPool-Svc-Internal
-=======
+      pool:
+        # We don't use the collection uri here because it might vary (.visualstudio.com vs. dev.azure.com)
+        ${{ if eq(variables['System.TeamProject'], 'DevDiv') }}:
+          name: VSEngSS-MicroBuild2022-1ES
+          demands: Cmd
+        # If it's not devdiv, it's dnceng
         ${{ else }}:
           name: $(DncEngInternalBuildPool)
->>>>>>> 897f086a
           demands: ImageOverride -equals windows.vs2019.amd64
 
       steps:
@@ -150,14 +130,9 @@
         - task: PowerShell@2
           displayName: Validate
           inputs:
-<<<<<<< HEAD
-            filePath: $(Build.SourcesDirectory)/eng/common/post-build/nuget-validation.ps1
-            arguments: -PackagesPath $(Build.ArtifactStagingDirectory)/PackageArtifacts/
-=======
             filePath: $(System.DefaultWorkingDirectory)/eng/common/post-build/nuget-validation.ps1
             arguments: -PackagesPath $(Build.ArtifactStagingDirectory)/PackageArtifacts/
               -ToolDestinationPath $(Agent.BuildDirectory)/Extract/
->>>>>>> 897f086a
 
     - job:
       displayName: Signing Validation
@@ -168,13 +143,8 @@
           name: VSEngSS-MicroBuild2022-1ES
           demands: Cmd
         # If it's not devdiv, it's dnceng
-<<<<<<< HEAD
-        ${{ if ne(variables['System.TeamProject'], 'DevDiv') }}:
-          name: NetCore1ESPool-Svc-Internal
-=======
         ${{ else }}:
           name: $(DncEngInternalBuildPool)
->>>>>>> 897f086a
           demands: ImageOverride -equals windows.vs2019.amd64
       steps:
         - template: setup-maestro-vars.yml
@@ -210,11 +180,7 @@
             filePath: eng\common\sdk-task.ps1
             arguments: -task SigningValidation -restore -msbuildEngine vs
               /p:PackageBasePath='$(Build.ArtifactStagingDirectory)/PackageArtifacts'
-<<<<<<< HEAD
-              /p:SignCheckExclusionsFile='$(Build.SourcesDirectory)/eng/SignCheckExclusionsFile.txt'
-=======
               /p:SignCheckExclusionsFile='$(System.DefaultWorkingDirectory)/eng/SignCheckExclusionsFile.txt'
->>>>>>> 897f086a
               ${{ parameters.signingValidationAdditionalParameters }}
 
         - template: ../steps/publish-logs.yml
@@ -231,13 +197,8 @@
           name: VSEngSS-MicroBuild2022-1ES
           demands: Cmd
         # If it's not devdiv, it's dnceng
-<<<<<<< HEAD
-        ${{ if ne(variables['System.TeamProject'], 'DevDiv') }}:
-          name: NetCore1ESPool-Svc-Internal
-=======
         ${{ else }}:
           name: $(DncEngInternalBuildPool)
->>>>>>> 897f086a
           demands: ImageOverride -equals windows.vs2019.amd64
       steps:
         - template: setup-maestro-vars.yml
@@ -259,11 +220,7 @@
         - task: PowerShell@2
           displayName: Validate
           inputs:
-<<<<<<< HEAD
-            filePath: $(Build.SourcesDirectory)/eng/common/post-build/sourcelink-validation.ps1
-=======
             filePath: $(System.DefaultWorkingDirectory)/eng/common/post-build/sourcelink-validation.ps1
->>>>>>> 897f086a
             arguments: -InputPath $(Build.ArtifactStagingDirectory)/BlobArtifacts/
               -ExtractPath $(Agent.BuildDirectory)/Extract/
               -GHRepoName $(Build.Repository.Name)
@@ -274,31 +231,12 @@
     - template: /eng/common/templates/job/execute-sdl.yml
       parameters:
         enable: ${{ parameters.SDLValidationParameters.enable }}
-<<<<<<< HEAD
-=======
         publishGuardianDirectoryToPipeline: ${{ parameters.SDLValidationParameters.publishGdn }}
->>>>>>> 897f086a
         additionalParameters: ${{ parameters.SDLValidationParameters.params }}
         continueOnError: ${{ parameters.SDLValidationParameters.continueOnError }}
         artifactNames: ${{ parameters.SDLValidationParameters.artifactNames }}
         downloadArtifacts: ${{ parameters.SDLValidationParameters.downloadArtifacts }}
 
-<<<<<<< HEAD
-- stage: publish_using_darc
-  ${{ if or(eq(parameters.enableNugetValidation, 'true'), eq(parameters.enableSigningValidation, 'true'), eq(parameters.enableSourceLinkValidation, 'true'), eq(parameters.SDLValidationParameters.enable, 'true')) }}:
-    dependsOn: ${{ parameters.publishDependsOn }}
-  ${{ if and(ne(parameters.enableNugetValidation, 'true'), ne(parameters.enableSigningValidation, 'true'), ne(parameters.enableSourceLinkValidation, 'true'), ne(parameters.SDLValidationParameters.enable, 'true')) }}:
-    dependsOn: ${{ parameters.validateDependsOn }}
-  displayName: Publish using Darc
-  variables:
-    - template: common-variables.yml
-  jobs:
-  - job:
-    displayName: Publish Using Darc
-    timeoutInMinutes: 120
-    pool:
-      # We don't use the collection uri here because it might vary (.visualstudio.com vs. dev.azure.com)
-=======
 - ${{ if ne(parameters.publishAssetsImmediately, 'true') }}:
   - stage: publish_using_darc
     ${{ if or(eq(parameters.enableNugetValidation, 'true'), eq(parameters.enableSigningValidation, 'true'), eq(parameters.enableSourceLinkValidation, 'true'), eq(parameters.SDLValidationParameters.enable, 'true')) }}:
@@ -315,7 +253,6 @@
       timeoutInMinutes: 120
       pool:
         # We don't use the collection uri here because it might vary (.visualstudio.com vs. dev.azure.com)
->>>>>>> 897f086a
         ${{ if eq(variables['System.TeamProject'], 'DevDiv') }}:
           name: VSEngSS-MicroBuild2022-1ES
           demands: Cmd
@@ -323,28 +260,6 @@
         ${{ else }}:
           name: NetCore1ESPool-Publishing-Internal
           demands: ImageOverride -equals windows.vs2019.amd64
-<<<<<<< HEAD
-    steps:
-      - template: setup-maestro-vars.yml
-        parameters:
-          BARBuildId: ${{ parameters.BARBuildId }}
-          PromoteToChannelIds: ${{ parameters.PromoteToChannelIds }}
-
-      - task: AzureCLI@2
-        displayName: Publish Using Darc
-        inputs:
-          azureSubscription: "Darc: Maestro Production"
-          scriptType: ps
-          scriptLocation: scriptPath
-          scriptPath: $(Build.SourcesDirectory)/eng/common/post-build/publish-using-darc.ps1
-          arguments: >
-            -BuildId $(BARBuildId)
-            -PublishingInfraVersion ${{ parameters.publishingInfraVersion }}
-            -AzdoToken '$(System.AccessToken)'
-            -WaitPublishingFinish true
-            -ArtifactsPublishingAdditionalParameters '${{ parameters.artifactsPublishingAdditionalParameters }}'
-            -SymbolPublishingAdditionalParameters '${{ parameters.symbolPublishingAdditionalParameters }}'
-=======
       steps:
         - template: setup-maestro-vars.yml
           parameters:
@@ -365,5 +280,4 @@
               -AzdoToken '$(System.AccessToken)'
               -WaitPublishingFinish true
               -ArtifactsPublishingAdditionalParameters '${{ parameters.artifactsPublishingAdditionalParameters }}'
-              -SymbolPublishingAdditionalParameters '${{ parameters.symbolPublishingAdditionalParameters }}'
->>>>>>> 897f086a
+              -SymbolPublishingAdditionalParameters '${{ parameters.symbolPublishingAdditionalParameters }}'