--- conflicted
+++ resolved
@@ -1,10 +1,4 @@
 variables:
-<<<<<<< HEAD
-  - group: AzureDevOps-Artifact-Feeds-Pats
-  - group: DotNet-Blob-Feed
-  - group: DotNet-DotNetCli-Storage
-=======
->>>>>>> 897f086a
   - group: Publish-Build-Assets
 
   # Whether the build is internal or not
@@ -14,11 +8,8 @@
   # Default Maestro++ API Endpoint and API Version
   - name: MaestroApiEndPoint
     value: "https://maestro.dot.net"
-<<<<<<< HEAD
-=======
   - name: MaestroApiAccessToken
     value: $(MaestroAccessToken)
->>>>>>> 897f086a
   - name: MaestroApiVersion
     value: "2020-02-20"
 
