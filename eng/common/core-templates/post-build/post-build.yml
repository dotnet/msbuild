--- conflicted
+++ resolved
@@ -307,8 +307,6 @@
 
         - task: NuGetAuthenticate@1
 
-<<<<<<< HEAD
-=======
         # Populate internal runtime variables.
         - template: /eng/common/templates/steps/enable-internal-sources.yml
           parameters:
@@ -316,7 +314,6 @@
 
         - template: /eng/common/templates/steps/enable-internal-runtimes.yml
 
->>>>>>> e66cb635
         # Darc is targeting 8.0, so make sure it's installed
         - task: UseDotNet@2
           inputs:
