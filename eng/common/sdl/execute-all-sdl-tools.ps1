--- conflicted
+++ resolved
@@ -34,10 +34,7 @@
   [string[]] $CrScanAdditionalRunConfigParams,                                                   # Optional: Additional Params to custom build a CredScan run config in the format @("xyz:abc","sdf:1")
   [string[]] $PoliCheckAdditionalRunConfigParams,                                                # Optional: Additional Params to custom build a Policheck run config in the format @("xyz:abc","sdf:1")
   [string[]] $CodeQLAdditionalRunConfigParams,                                                   # Optional: Additional Params to custom build a Semmle/CodeQL run config in the format @("xyz < abc","sdf < 1")
-<<<<<<< HEAD
-=======
   [string[]] $BinskimAdditionalRunConfigParams,                                                  # Optional: Additional Params to custom build a Binskim run config in the format @("xyz < abc","sdf < 1")
->>>>>>> 897f086a
   [bool] $BreakOnFailure=$False                                                                  # Optional: Fail the build if there were errors during the run
 )
 
@@ -109,12 +106,8 @@
           -GuardianLoggerLevel $GuardianLoggerLevel `
           -CrScanAdditionalRunConfigParams $CrScanAdditionalRunConfigParams `
           -PoliCheckAdditionalRunConfigParams $PoliCheckAdditionalRunConfigParams `
-<<<<<<< HEAD
-          -CodeQLAdditionalRunConfigParams $CodeQLAdditionalRunConfigParams
-=======
           -CodeQLAdditionalRunConfigParams $CodeQLAdditionalRunConfigParams `
           -BinskimAdditionalRunConfigParams $BinskimAdditionalRunConfigParams
->>>>>>> 897f086a
         if ($BreakOnFailure) {
           Exit-IfNZEC "Sdl"
         }
@@ -133,7 +126,7 @@
   Exec-BlockVerbosely {
     & $(Join-Path $PSScriptRoot 'run-sdl.ps1') `
       -GuardianCliLocation $guardianCliLocation `
-      -WorkingDirectory $workingDirectory `
+      -WorkingDirectory $SourceDirectory `
       -UpdateBaseline $UpdateBaseline `
       -GdnFolder $gdnFolder
   }
