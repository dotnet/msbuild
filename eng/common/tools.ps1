# Initialize variables if they aren't already defined.
# These may be defined as parameters of the importing script, or set after importing this script.

# CI mode - set to true on CI server for PR validation build or official build.
[bool]$ci = if (Test-Path variable:ci) { $ci } else { $false }

# Build configuration. Common values include 'Debug' and 'Release', but the repository may use other names.
[string]$configuration = if (Test-Path variable:configuration) { $configuration } else { 'Debug' }

# Set to true to opt out of outputting binary log while running in CI
[bool]$excludeCIBinarylog = if (Test-Path variable:excludeCIBinarylog) { $excludeCIBinarylog } else { $false }

# Set to true to output binary log from msbuild. Note that emitting binary log slows down the build.
[bool]$binaryLog = if (Test-Path variable:binaryLog) { $binaryLog } else { $ci -and !$excludeCIBinarylog }

# Set to true to use the pipelines logger which will enable Azure logging output.
# https://github.com/Microsoft/azure-pipelines-tasks/blob/master/docs/authoring/commands.md
# This flag is meant as a temporary opt-opt for the feature while validate it across
# our consumers. It will be deleted in the future.
[bool]$pipelinesLog = if (Test-Path variable:pipelinesLog) { $pipelinesLog } else { $ci }

# Turns on machine preparation/clean up code that changes the machine state (e.g. kills build processes).
[bool]$prepareMachine = if (Test-Path variable:prepareMachine) { $prepareMachine } else { $false }

# True to restore toolsets and dependencies.
[bool]$restore = if (Test-Path variable:restore) { $restore } else { $true }

# Adjusts msbuild verbosity level.
[string]$verbosity = if (Test-Path variable:verbosity) { $verbosity } else { 'minimal' }

# Set to true to reuse msbuild nodes. Recommended to not reuse on CI.
[bool]$nodeReuse = if (Test-Path variable:nodeReuse) { $nodeReuse } else { !$ci }

# Configures warning treatment in msbuild.
[bool]$warnAsError = if (Test-Path variable:warnAsError) { $warnAsError } else { $true }

# Specifies which msbuild engine to use for build: 'vs', 'dotnet' or unspecified (determined based on presence of tools.vs in global.json).
[string]$msbuildEngine = if (Test-Path variable:msbuildEngine) { $msbuildEngine } else { $null }

# True to attempt using .NET Core already that meets requirements specified in global.json
# installed on the machine instead of downloading one.
[bool]$useInstalledDotNetCli = if (Test-Path variable:useInstalledDotNetCli) { $useInstalledDotNetCli } else { $true }

# Enable repos to use a particular version of the on-line dotnet-install scripts.
#    default URL: https://dotnet.microsoft.com/download/dotnet/scripts/v1/dotnet-install.ps1
[string]$dotnetInstallScriptVersion = if (Test-Path variable:dotnetInstallScriptVersion) { $dotnetInstallScriptVersion } else { 'v1' }

# True to use global NuGet cache instead of restoring packages to repository-local directory.
[bool]$useGlobalNuGetCache = if (Test-Path variable:useGlobalNuGetCache) { $useGlobalNuGetCache } else { !$ci }

# True to exclude prerelease versions Visual Studio during build
[bool]$excludePrereleaseVS = if (Test-Path variable:excludePrereleaseVS) { $excludePrereleaseVS } else { $false }

# An array of names of processes to stop on script exit if prepareMachine is true.
$processesToStopOnExit = if (Test-Path variable:processesToStopOnExit) { $processesToStopOnExit } else { @('msbuild', 'dotnet', 'vbcscompiler') }

$disableConfigureToolsetImport = if (Test-Path variable:disableConfigureToolsetImport) { $disableConfigureToolsetImport } else { $null }

set-strictmode -version 2.0
$ErrorActionPreference = 'Stop'
[Net.ServicePointManager]::SecurityProtocol = [Net.SecurityProtocolType]::Tls12

# If specifies, provides an alternate path for getting .NET Core SDKs and Runtimes. This script will still try public sources first.
[string]$runtimeSourceFeed = if (Test-Path variable:runtimeSourceFeed) { $runtimeSourceFeed } else { $null }
# Base-64 encoded SAS token that has permission to storage container described by $runtimeSourceFeed
[string]$runtimeSourceFeedKey = if (Test-Path variable:runtimeSourceFeedKey) { $runtimeSourceFeedKey } else { $null }

# True if the build is a product build
[bool]$productBuild = if (Test-Path variable:productBuild) { $productBuild } else { $false }

[String[]]$properties = if (Test-Path variable:properties) { $properties } else { @() }

function Create-Directory ([string[]] $path) {
    New-Item -Path $path -Force -ItemType 'Directory' | Out-Null
}

function Unzip([string]$zipfile, [string]$outpath) {
  Add-Type -AssemblyName System.IO.Compression.FileSystem
  [System.IO.Compression.ZipFile]::ExtractToDirectory($zipfile, $outpath)
}

# This will exec a process using the console and return it's exit code.
# This will not throw when the process fails.
# Returns process exit code.
function Exec-Process([string]$command, [string]$commandArgs) {
  $startInfo = New-Object System.Diagnostics.ProcessStartInfo
  $startInfo.FileName = $command
  $startInfo.Arguments = $commandArgs
  $startInfo.UseShellExecute = $false
  $startInfo.WorkingDirectory = Get-Location

  $process = New-Object System.Diagnostics.Process
  $process.StartInfo = $startInfo
  $process.Start() | Out-Null

  $finished = $false
  try {
    while (-not $process.WaitForExit(100)) {
      # Non-blocking loop done to allow ctr-c interrupts
    }

    $finished = $true
    return $global:LASTEXITCODE = $process.ExitCode
  }
  finally {
    # If we didn't finish then an error occurred or the user hit ctrl-c.  Either
    # way kill the process
    if (-not $finished) {
      $process.Kill()
    }
  }
}

# Take the given block, print it, print what the block probably references from the current set of
# variables using low-effort string matching, then run the block.
#
# This is intended to replace the pattern of manually copy-pasting a command, wrapping it in quotes,
# and printing it using "Write-Host". The copy-paste method is more readable in build logs, but less
# maintainable and less reliable. It is easy to make a mistake and modify the command without
# properly updating the "Write-Host" line, resulting in misleading build logs. The probability of
# this mistake makes the pattern hard to trust when it shows up in build logs. Finding the bug in
# existing source code can also be difficult, because the strings are not aligned to each other and
# the line may be 300+ columns long.
#
# By removing the need to maintain two copies of the command, Exec-BlockVerbosely avoids the issues.
#
# In Bash (or any posix-like shell), "set -x" prints usable verbose output automatically.
# "Set-PSDebug" appears to be similar at first glance, but unfortunately, it isn't very useful: it
# doesn't print any info about the variables being used by the command, which is normally the
# interesting part to diagnose.
function Exec-BlockVerbosely([scriptblock] $block) {
  Write-Host "--- Running script block:"
  $blockString = $block.ToString().Trim()
  Write-Host $blockString

  Write-Host "--- List of variables that might be used:"
  # For each variable x in the environment, check the block for a reference to x via simple "$x" or
  # "@x" syntax. This doesn't detect other ways to reference variables ("${x}" nor "$variable:x",
  # among others). It only catches what this function was originally written for: simple
  # command-line commands.
  $variableTable = Get-Variable |
    Where-Object {
      $blockString.Contains("`$$($_.Name)") -or $blockString.Contains("@$($_.Name)")
    } |
    Format-Table -AutoSize -HideTableHeaders -Wrap |
    Out-String
  Write-Host $variableTable.Trim()

  Write-Host "--- Executing:"
  & $block
  Write-Host "--- Done running script block!"
}

# createSdkLocationFile parameter enables a file being generated under the toolset directory
# which writes the sdk's location into. This is only necessary for cmd --> powershell invocations
# as dot sourcing isn't possible.
function InitializeDotNetCli([bool]$install, [bool]$createSdkLocationFile) {
  if (Test-Path variable:global:_DotNetInstallDir) {
    return $global:_DotNetInstallDir
  }

  # Don't resolve runtime, shared framework, or SDK from other locations to ensure build determinism
  $env:DOTNET_MULTILEVEL_LOOKUP=0

  # Disable first run since we do not need all ASP.NET packages restored.
  $env:DOTNET_NOLOGO=1

  # Disable telemetry on CI.
  if ($ci) {
    $env:DOTNET_CLI_TELEMETRY_OPTOUT=1
  }

  # Find the first path on %PATH% that contains the dotnet.exe
  if ($useInstalledDotNetCli -and (-not $globalJsonHasRuntimes) -and ($env:DOTNET_INSTALL_DIR -eq $null)) {
    $dotnetExecutable = GetExecutableFileName 'dotnet'
    $dotnetCmd = Get-Command $dotnetExecutable -ErrorAction SilentlyContinue

    if ($dotnetCmd -ne $null) {
      $env:DOTNET_INSTALL_DIR = Split-Path $dotnetCmd.Path -Parent
    }
  }

  $dotnetSdkVersion = $GlobalJson.tools.dotnet

  # Use dotnet installation specified in DOTNET_INSTALL_DIR if it contains the required SDK version,
  # otherwise install the dotnet CLI and SDK to repo local .dotnet directory to avoid potential permission issues.
  if ((-not $globalJsonHasRuntimes) -and (-not [string]::IsNullOrEmpty($env:DOTNET_INSTALL_DIR)) -and (Test-Path(Join-Path $env:DOTNET_INSTALL_DIR "sdk\$dotnetSdkVersion"))) {
    $dotnetRoot = $env:DOTNET_INSTALL_DIR
  } else {
    $dotnetRoot = Join-Path $RepoRoot '.dotnet'

    if (-not (Test-Path(Join-Path $dotnetRoot "sdk\$dotnetSdkVersion"))) {
      if ($install) {
        InstallDotNetSdk $dotnetRoot $dotnetSdkVersion
      } else {
        Write-PipelineTelemetryError -Category 'InitializeToolset' -Message "Unable to find dotnet with SDK version '$dotnetSdkVersion'"
        ExitWithExitCode 1
      }
    }

    $env:DOTNET_INSTALL_DIR = $dotnetRoot
  }

  # Creates a temporary file under the toolset dir.
  # The following code block is protecting against concurrent access so that this function can
  # be called in parallel.
  if ($createSdkLocationFile) {
    do {
      $sdkCacheFileTemp = Join-Path $ToolsetDir $([System.IO.Path]::GetRandomFileName())
    }
    until (!(Test-Path $sdkCacheFileTemp))
    Set-Content -Path $sdkCacheFileTemp -Value $dotnetRoot

    try {
      Move-Item -Force $sdkCacheFileTemp (Join-Path $ToolsetDir 'sdk.txt')
    } catch {
      # Somebody beat us
      Remove-Item -Path $sdkCacheFileTemp
    }
  }

  # Add dotnet to PATH. This prevents any bare invocation of dotnet in custom
  # build steps from using anything other than what we've downloaded.
  # It also ensures that VS msbuild will use the downloaded sdk targets.
  $env:PATH = "$dotnetRoot;$env:PATH"

  # Make Sure that our bootstrapped dotnet cli is available in future steps of the Azure Pipelines build
  Write-PipelinePrependPath -Path $dotnetRoot

  Write-PipelineSetVariable -Name 'DOTNET_MULTILEVEL_LOOKUP' -Value '0'
  Write-PipelineSetVariable -Name 'DOTNET_NOLOGO' -Value '1'

  return $global:_DotNetInstallDir = $dotnetRoot
}

function Retry($downloadBlock, $maxRetries = 5) {
  $retries = 1

  while($true) {
    try {
      & $downloadBlock
      break
    }
    catch {
      Write-PipelineTelemetryError -Category 'InitializeToolset' -Message $_
    }

    if (++$retries -le $maxRetries) {
      $delayInSeconds = [math]::Pow(2, $retries) - 1 # Exponential backoff
      Write-Host "Retrying. Waiting for $delayInSeconds seconds before next attempt ($retries of $maxRetries)."
      Start-Sleep -Seconds $delayInSeconds
    }
    else {
      Write-PipelineTelemetryError -Category 'InitializeToolset' -Message "Unable to download file in $maxRetries attempts."
      break
    }
  }
}

function GetDotNetInstallScript([string] $dotnetRoot) {
  $installScript = Join-Path $dotnetRoot 'dotnet-install.ps1'
  if (!(Test-Path $installScript)) {
    Create-Directory $dotnetRoot
    $ProgressPreference = 'SilentlyContinue' # Don't display the console progress UI - it's a huge perf hit
    $uri = "https://dotnet.microsoft.com/download/dotnet/scripts/$dotnetInstallScriptVersion/dotnet-install.ps1"

    Retry({
      Write-Host "GET $uri"
      Invoke-WebRequest $uri -OutFile $installScript
    })
  }

  return $installScript
}

function InstallDotNetSdk([string] $dotnetRoot, [string] $version, [string] $architecture = '', [switch] $noPath) {
  InstallDotNet $dotnetRoot $version $architecture '' $false $runtimeSourceFeed $runtimeSourceFeedKey -noPath:$noPath
}

function InstallDotNet([string] $dotnetRoot,
  [string] $version,
  [string] $architecture = '',
  [string] $runtime = '',
  [bool] $skipNonVersionedFiles = $false,
  [string] $runtimeSourceFeed = '',
  [string] $runtimeSourceFeedKey = '',
  [switch] $noPath) {

  $dotnetVersionLabel = "'sdk v$version'"

  if ($runtime -ne '' -and $runtime -ne 'sdk') {
    $runtimePath = $dotnetRoot
    $runtimePath = $runtimePath + "\shared"
    if ($runtime -eq "dotnet") { $runtimePath = $runtimePath + "\Microsoft.NETCore.App" }
    if ($runtime -eq "aspnetcore") { $runtimePath = $runtimePath + "\Microsoft.AspNetCore.App" }
    if ($runtime -eq "windowsdesktop") { $runtimePath = $runtimePath + "\Microsoft.WindowsDesktop.App" }
    $runtimePath = $runtimePath + "\" + $version
  
    $dotnetVersionLabel = "runtime toolset '$runtime/$architecture v$version'"

    if (Test-Path $runtimePath) {
      Write-Host "  Runtime toolset '$runtime/$architecture v$version' already installed."
      $installSuccess = $true
      Exit
    }
  }

  $installScript = GetDotNetInstallScript $dotnetRoot
  $installParameters = @{
    Version = $version
    InstallDir = $dotnetRoot
  }

  if ($architecture) { $installParameters.Architecture = $architecture }
  if ($runtime) { $installParameters.Runtime = $runtime }
  if ($skipNonVersionedFiles) { $installParameters.SkipNonVersionedFiles = $skipNonVersionedFiles }
  if ($noPath) { $installParameters.NoPath = $True }

  $variations = @()
  $variations += @($installParameters)

  $dotnetBuilds = $installParameters.Clone()
  $dotnetbuilds.AzureFeed = "https://dotnetbuilds.azureedge.net/public"
  $variations += @($dotnetBuilds)

  if ($runtimeSourceFeed) {
    $runtimeSource = $installParameters.Clone()
    $runtimeSource.AzureFeed = $runtimeSourceFeed
    if ($runtimeSourceFeedKey) {
      $decodedBytes = [System.Convert]::FromBase64String($runtimeSourceFeedKey)
      $decodedString = [System.Text.Encoding]::UTF8.GetString($decodedBytes)
      $runtimeSource.FeedCredential = $decodedString
    }
    $variations += @($runtimeSource)
  }

  $installSuccess = $false
  foreach ($variation in $variations) {
    if ($variation | Get-Member AzureFeed) {
      $location = $variation.AzureFeed
    } else {
      $location = "public location";
    }
    Write-Host "  Attempting to install $dotnetVersionLabel from $location."
    try {
      & $installScript @variation
      $installSuccess = $true
      break
    }
    catch {
      Write-Host "  Failed to install $dotnetVersionLabel from $location."
    }
  }
  if (-not $installSuccess) {
    Write-PipelineTelemetryError -Category 'InitializeToolset' -Message "Failed to install $dotnetVersionLabel from any of the specified locations."
    ExitWithExitCode 1
  }
}

#
# Locates Visual Studio MSBuild installation.
# The preference order for MSBuild to use is as follows:
#
#   1. MSBuild from an active VS command prompt
#   2. MSBuild from a compatible VS installation
#   3. MSBuild from the xcopy tool package
#
# Returns full path to msbuild.exe.
# Throws on failure.
#
function InitializeVisualStudioMSBuild([bool]$install, [object]$vsRequirements = $null) {
  if (-not (IsWindowsPlatform)) {
    throw "Cannot initialize Visual Studio on non-Windows"
  }

  if (Test-Path variable:global:_MSBuildExe) {
    return $global:_MSBuildExe
  }

  # Minimum VS version to require.
  $vsMinVersionReqdStr = '17.7'
  $vsMinVersionReqd = [Version]::new($vsMinVersionReqdStr)

  # If the version of msbuild is going to be xcopied,
  # use this version. Version matches a package here:
<<<<<<< HEAD
  # https://dev.azure.com/dnceng/public/_artifacts/feed/dotnet-eng/NuGet/Microsoft.DotNet.Arcade.MSBuild.Xcopy/versions/17.10.0-pre.4.0
  $defaultXCopyMSBuildVersion = '17.10.0-pre.4.0'
=======
  # https://dev.azure.com/dnceng/public/_artifacts/feed/dotnet-eng/NuGet/Microsoft.DotNet.Arcade.MSBuild.Xcopy/versions/17.12.0
  $defaultXCopyMSBuildVersion = '17.12.0'
>>>>>>> 07bbc790

  if (!$vsRequirements) {
    if (Get-Member -InputObject $GlobalJson.tools -Name 'vs') {
      $vsRequirements = $GlobalJson.tools.vs
    }
    else {
      $vsRequirements = New-Object PSObject -Property @{ version = $vsMinVersionReqdStr }
    }
  }
  $vsMinVersionStr = if ($vsRequirements.version) { $vsRequirements.version } else { $vsMinVersionReqdStr }
  $vsMinVersion = [Version]::new($vsMinVersionStr)

  # Try msbuild command available in the environment.
  if ($env:VSINSTALLDIR -ne $null) {
    $msbuildCmd = Get-Command 'msbuild.exe' -ErrorAction SilentlyContinue
    if ($msbuildCmd -ne $null) {
      # Workaround for https://github.com/dotnet/roslyn/issues/35793
      # Due to this issue $msbuildCmd.Version returns 0.0.0.0 for msbuild.exe 16.2+
      $msbuildVersion = [Version]::new((Get-Item $msbuildCmd.Path).VersionInfo.ProductVersion.Split([char[]]@('-', '+'))[0])

      if ($msbuildVersion -ge $vsMinVersion) {
        return $global:_MSBuildExe = $msbuildCmd.Path
      }

      # Report error - the developer environment is initialized with incompatible VS version.
      throw "Developer Command Prompt for VS $($env:VisualStudioVersion) is not recent enough. Please upgrade to $vsMinVersionStr or build from a plain CMD window"
    }
  }

  # Locate Visual Studio installation or download x-copy msbuild.
  $vsInfo = LocateVisualStudio $vsRequirements
  if ($vsInfo -ne $null -and $env:ForceUseXCopyMSBuild -eq $null) {
    # Ensure vsInstallDir has a trailing slash
    $vsInstallDir = Join-Path $vsInfo.installationPath "\"
    $vsMajorVersion = $vsInfo.installationVersion.Split('.')[0]

    InitializeVisualStudioEnvironmentVariables $vsInstallDir $vsMajorVersion
  } else {
    if (Get-Member -InputObject $GlobalJson.tools -Name 'xcopy-msbuild') {
      $xcopyMSBuildVersion = $GlobalJson.tools.'xcopy-msbuild'
      $vsMajorVersion = $xcopyMSBuildVersion.Split('.')[0]
    } else {
      #if vs version provided in global.json is incompatible (too low) then use the default version for xcopy msbuild download
      if($vsMinVersion -lt $vsMinVersionReqd){
        Write-Host "Using xcopy-msbuild version of $defaultXCopyMSBuildVersion since VS version $vsMinVersionStr provided in global.json is not compatible"
        $xcopyMSBuildVersion = $defaultXCopyMSBuildVersion
        $vsMajorVersion = $xcopyMSBuildVersion.Split('.')[0]
      }
      else{
        # If the VS version IS compatible, look for an xcopy msbuild package
        # with a version matching VS.
        # Note: If this version does not exist, then an explicit version of xcopy msbuild
        # can be specified in global.json. This will be required for pre-release versions of msbuild.
        $vsMajorVersion = $vsMinVersion.Major
        $vsMinorVersion = $vsMinVersion.Minor
        $xcopyMSBuildVersion = "$vsMajorVersion.$vsMinorVersion.0"
      }
    }

    $vsInstallDir = $null
    if ($xcopyMSBuildVersion.Trim() -ine "none") {
        $vsInstallDir = InitializeXCopyMSBuild $xcopyMSBuildVersion $install
        if ($vsInstallDir -eq $null) {
            throw "Could not xcopy msbuild. Please check that package 'Microsoft.DotNet.Arcade.MSBuild.Xcopy @ $xcopyMSBuildVersion' exists on feed 'dotnet-eng'."
        }
    }
    if ($vsInstallDir -eq $null) {
      throw 'Unable to find Visual Studio that has required version and components installed'
    }
  }

  $msbuildVersionDir = if ([int]$vsMajorVersion -lt 16) { "$vsMajorVersion.0" } else { "Current" }

  $local:BinFolder = Join-Path $vsInstallDir "MSBuild\$msbuildVersionDir\Bin"
  $local:Prefer64bit = if (Get-Member -InputObject $vsRequirements -Name 'Prefer64bit') { $vsRequirements.Prefer64bit } else { $false }
  if ($local:Prefer64bit -and (Test-Path(Join-Path $local:BinFolder "amd64"))) {
    $global:_MSBuildExe = Join-Path $local:BinFolder "amd64\msbuild.exe"
  } else {
    $global:_MSBuildExe = Join-Path $local:BinFolder "msbuild.exe"
  }

  return $global:_MSBuildExe
}

function InitializeVisualStudioEnvironmentVariables([string] $vsInstallDir, [string] $vsMajorVersion) {
  $env:VSINSTALLDIR = $vsInstallDir
  Set-Item "env:VS$($vsMajorVersion)0COMNTOOLS" (Join-Path $vsInstallDir "Common7\Tools\")

  $vsSdkInstallDir = Join-Path $vsInstallDir "VSSDK\"
  if (Test-Path $vsSdkInstallDir) {
    Set-Item "env:VSSDK$($vsMajorVersion)0Install" $vsSdkInstallDir
    $env:VSSDKInstall = $vsSdkInstallDir
  }
}

function InstallXCopyMSBuild([string]$packageVersion) {
  return InitializeXCopyMSBuild $packageVersion -install $true
}

function InitializeXCopyMSBuild([string]$packageVersion, [bool]$install) {
  $packageName = 'Microsoft.DotNet.Arcade.MSBuild.Xcopy'
  $packageDir = Join-Path $ToolsDir "msbuild\$packageVersion"
  $packagePath = Join-Path $packageDir "$packageName.$packageVersion.nupkg"

  if (!(Test-Path $packageDir)) {
    if (!$install) {
      return $null
    }

    Create-Directory $packageDir

    Write-Host "Downloading $packageName $packageVersion"
    $ProgressPreference = 'SilentlyContinue' # Don't display the console progress UI - it's a huge perf hit
    Retry({
      Invoke-WebRequest "https://pkgs.dev.azure.com/dnceng/public/_packaging/dotnet-eng/nuget/v3/flat2/$packageName/$packageVersion/$packageName.$packageVersion.nupkg" -OutFile $packagePath
    })

    if (!(Test-Path $packagePath)) {
      Write-PipelineTelemetryError -Category 'InitializeToolset' -Message "See https://dev.azure.com/dnceng/internal/_wiki/wikis/DNCEng%20Services%20Wiki/1074/Updating-Microsoft.DotNet.Arcade.MSBuild.Xcopy-WAS-RoslynTools.MSBuild-(xcopy-msbuild)-generation?anchor=troubleshooting for help troubleshooting issues with XCopy MSBuild"
      throw
    }
    Unzip $packagePath $packageDir
  }

  return Join-Path $packageDir 'tools'
}

#
# Locates Visual Studio instance that meets the minimal requirements specified by tools.vs object in global.json.
#
# The following properties of tools.vs are recognized:
#   "version": "{major}.{minor}"
#       Two part minimal VS version, e.g. "15.9", "16.0", etc.
#   "components": ["componentId1", "componentId2", ...]
#       Array of ids of workload components that must be available in the VS instance.
#       See e.g. https://docs.microsoft.com/en-us/visualstudio/install/workload-component-id-vs-enterprise?view=vs-2017
#
# Returns JSON describing the located VS instance (same format as returned by vswhere),
# or $null if no instance meeting the requirements is found on the machine.
#
function LocateVisualStudio([object]$vsRequirements = $null){
  if (-not (IsWindowsPlatform)) {
    throw "Cannot run vswhere on non-Windows platforms."
  }

  if (Get-Member -InputObject $GlobalJson.tools -Name 'vswhere') {
    $vswhereVersion = $GlobalJson.tools.vswhere
  } else {
    $vswhereVersion = '2.5.2'
  }

  $vsWhereDir = Join-Path $ToolsDir "vswhere\$vswhereVersion"
  $vsWhereExe = Join-Path $vsWhereDir 'vswhere.exe'

  if (!(Test-Path $vsWhereExe)) {
    Create-Directory $vsWhereDir
    Write-Host 'Downloading vswhere'
    Retry({
      Invoke-WebRequest "https://netcorenativeassets.blob.core.windows.net/resource-packages/external/windows/vswhere/$vswhereVersion/vswhere.exe" -OutFile $vswhereExe
    })
  }

  if (!$vsRequirements) { $vsRequirements = $GlobalJson.tools.vs }
  $args = @('-latest', '-format', 'json', '-requires', 'Microsoft.Component.MSBuild', '-products', '*')

  if (!$excludePrereleaseVS) {
    $args += '-prerelease'
  }

  if (Get-Member -InputObject $vsRequirements -Name 'version') {
    $args += '-version'
    $args += $vsRequirements.version
  }

  if (Get-Member -InputObject $vsRequirements -Name 'components') {
    foreach ($component in $vsRequirements.components) {
      $args += '-requires'
      $args += $component
    }
  }

  $vsInfo =& $vsWhereExe $args | ConvertFrom-Json

  if ($lastExitCode -ne 0) {
    return $null
  }

  # use first matching instance
  return $vsInfo[0]
}

function InitializeBuildTool() {
  if (Test-Path variable:global:_BuildTool) {
    # If the requested msbuild parameters do not match, clear the cached variables.
    if($global:_BuildTool.Contains('ExcludePrereleaseVS') -and $global:_BuildTool.ExcludePrereleaseVS -ne $excludePrereleaseVS) {
      Remove-Item variable:global:_BuildTool
      Remove-Item variable:global:_MSBuildExe
    } else {
      return $global:_BuildTool
    }
  }

  if (-not $msbuildEngine) {
    $msbuildEngine = GetDefaultMSBuildEngine
  }

  # Initialize dotnet cli if listed in 'tools'
  $dotnetRoot = $null
  if (Get-Member -InputObject $GlobalJson.tools -Name 'dotnet') {
    $dotnetRoot = InitializeDotNetCli -install:$restore
  }

  if ($msbuildEngine -eq 'dotnet') {
    if (!$dotnetRoot) {
      Write-PipelineTelemetryError -Category 'InitializeToolset' -Message "/global.json must specify 'tools.dotnet'."
      ExitWithExitCode 1
    }
    $dotnetPath = Join-Path $dotnetRoot (GetExecutableFileName 'dotnet')

    # Use override if it exists - commonly set by source-build
    if ($null -eq $env:_OverrideArcadeInitializeBuildToolFramework) {
      $initializeBuildToolFramework="net9.0"
    } else {
      $initializeBuildToolFramework=$env:_OverrideArcadeInitializeBuildToolFramework
    }
    
    $buildTool = @{ Path = $dotnetPath; Command = 'msbuild'; Tool = 'dotnet'; Framework = $initializeBuildToolFramework }
  } elseif ($msbuildEngine -eq "vs") {
    try {
      $msbuildPath = InitializeVisualStudioMSBuild -install:$restore
    } catch {
      Write-PipelineTelemetryError -Category 'InitializeToolset' -Message $_
      ExitWithExitCode 1
    }

    $buildTool = @{ Path = $msbuildPath; Command = ""; Tool = "vs"; Framework = "net472"; ExcludePrereleaseVS = $excludePrereleaseVS }
  } else {
    Write-PipelineTelemetryError -Category 'InitializeToolset' -Message "Unexpected value of -msbuildEngine: '$msbuildEngine'."
    ExitWithExitCode 1
  }

  return $global:_BuildTool = $buildTool
}

function GetDefaultMSBuildEngine() {
  # Presence of tools.vs indicates the repo needs to build using VS msbuild on Windows.
  if (Get-Member -InputObject $GlobalJson.tools -Name 'vs') {
    return 'vs'
  }

  if (Get-Member -InputObject $GlobalJson.tools -Name 'dotnet') {
    return 'dotnet'
  }

  Write-PipelineTelemetryError -Category 'InitializeToolset' -Message "-msbuildEngine must be specified, or /global.json must specify 'tools.dotnet' or 'tools.vs'."
  ExitWithExitCode 1
}

function GetNuGetPackageCachePath() {
  if ($env:NUGET_PACKAGES -eq $null) {
    # Use local cache on CI to ensure deterministic build.
    # Avoid using the http cache as workaround for https://github.com/NuGet/Home/issues/3116
    # use global cache in dev builds to avoid cost of downloading packages.
    # For directory normalization, see also: https://github.com/NuGet/Home/issues/7968
    if ($useGlobalNuGetCache) {
      $env:NUGET_PACKAGES = Join-Path $env:UserProfile '.nuget\packages\'
    } else {
      $env:NUGET_PACKAGES = Join-Path $RepoRoot '.packages\'
      $env:RESTORENOHTTPCACHE = $true
    }
  }

  return $env:NUGET_PACKAGES
}

# Returns a full path to an Arcade SDK task project file.
function GetSdkTaskProject([string]$taskName) {
  return Join-Path (Split-Path (InitializeToolset) -Parent) "SdkTasks\$taskName.proj"
}

function InitializeNativeTools() {
  if (-Not (Test-Path variable:DisableNativeToolsetInstalls) -And (Get-Member -InputObject $GlobalJson -Name "native-tools")) {
    $nativeArgs= @{}
    if ($ci) {
      $nativeArgs = @{
        InstallDirectory = "$ToolsDir"
      }
    }
    if ($env:NativeToolsOnMachine) {
      Write-Host "Variable NativeToolsOnMachine detected, enabling native tool path promotion..."
      $nativeArgs += @{ PathPromotion = $true }
    }
    & "$PSScriptRoot/init-tools-native.ps1" @nativeArgs
  }
}

function Read-ArcadeSdkVersion() {
  return $GlobalJson.'msbuild-sdks'.'Microsoft.DotNet.Arcade.Sdk'
}

function InitializeToolset() {
  # For Unified Build/Source-build support, check whether the environment variable is
  # set. If it is, then use this as the toolset build project.
  if ($env:_InitializeToolset -ne $null) {
    return $global:_InitializeToolset = $env:_InitializeToolset
  }

  if (Test-Path variable:global:_InitializeToolset) {
    return $global:_InitializeToolset
  }

  $nugetCache = GetNuGetPackageCachePath

  $toolsetVersion = Read-ArcadeSdkVersion
  $toolsetLocationFile = Join-Path $ToolsetDir "$toolsetVersion.txt"

  if (Test-Path $toolsetLocationFile) {
    $path = Get-Content $toolsetLocationFile -TotalCount 1
    if (Test-Path $path) {
      return $global:_InitializeToolset = $path
    }
  }

  if (-not $restore) {
    Write-PipelineTelemetryError -Category 'InitializeToolset' -Message "Toolset version $toolsetVersion has not been restored."
    ExitWithExitCode 1
  }

  $buildTool = InitializeBuildTool

  $proj = Join-Path $ToolsetDir 'restore.proj'
  $bl = if ($binaryLog) { '/bl:' + (Join-Path $LogDir 'ToolsetRestore.binlog') } else { '' }

  '<Project Sdk="Microsoft.DotNet.Arcade.Sdk"/>' | Set-Content $proj

  MSBuild-Core $proj $bl /t:__WriteToolsetLocation /clp:ErrorsOnly`;NoSummary /p:__ToolsetLocationOutputFile=$toolsetLocationFile

  $path = Get-Content $toolsetLocationFile -Encoding UTF8 -TotalCount 1
  if (!(Test-Path $path)) {
    throw "Invalid toolset path: $path"
  }

  return $global:_InitializeToolset = $path
}

function ExitWithExitCode([int] $exitCode) {
  if ($ci -and $prepareMachine) {
    Stop-Processes
  }
  exit $exitCode
}

# Check if $LASTEXITCODE is a nonzero exit code (NZEC). If so, print a Azure Pipeline error for
# diagnostics, then exit the script with the $LASTEXITCODE.
function Exit-IfNZEC([string] $category = "General") {
  Write-Host "Exit code $LASTEXITCODE"
  if ($LASTEXITCODE -ne 0) {
    $message = "Last command failed with exit code $LASTEXITCODE."
    Write-PipelineTelemetryError -Force -Category $category -Message $message
    ExitWithExitCode $LASTEXITCODE
  }
}

function Stop-Processes() {
  Write-Host 'Killing running build processes...'
  foreach ($processName in $processesToStopOnExit) {
    Get-Process -Name $processName -ErrorAction SilentlyContinue | Stop-Process
  }
}

#
# Executes msbuild (or 'dotnet msbuild') with arguments passed to the function.
# The arguments are automatically quoted.
# Terminates the script if the build fails.
#
function MSBuild() {
  if ($pipelinesLog) {
    $buildTool = InitializeBuildTool

    if ($ci -and $buildTool.Tool -eq 'dotnet') {
      $env:NUGET_PLUGIN_HANDSHAKE_TIMEOUT_IN_SECONDS = 20
      $env:NUGET_PLUGIN_REQUEST_TIMEOUT_IN_SECONDS = 20
      Write-PipelineSetVariable -Name 'NUGET_PLUGIN_HANDSHAKE_TIMEOUT_IN_SECONDS' -Value '20'
      Write-PipelineSetVariable -Name 'NUGET_PLUGIN_REQUEST_TIMEOUT_IN_SECONDS' -Value '20'
    }

    Enable-Nuget-EnhancedRetry

    $toolsetBuildProject = InitializeToolset
    $basePath = Split-Path -parent $toolsetBuildProject
    $possiblePaths = @(
      # new scripts need to work with old packages, so we need to look for the old names/versions
      (Join-Path $basePath (Join-Path $buildTool.Framework 'Microsoft.DotNet.ArcadeLogging.dll')),
      (Join-Path $basePath (Join-Path $buildTool.Framework 'Microsoft.DotNet.Arcade.Sdk.dll')),
      (Join-Path $basePath (Join-Path net7.0 'Microsoft.DotNet.ArcadeLogging.dll')),
      (Join-Path $basePath (Join-Path net7.0 'Microsoft.DotNet.Arcade.Sdk.dll')),
      (Join-Path $basePath (Join-Path net8.0 'Microsoft.DotNet.ArcadeLogging.dll')),
      (Join-Path $basePath (Join-Path net8.0 'Microsoft.DotNet.Arcade.Sdk.dll'))
    )
    $selectedPath = $null
    foreach ($path in $possiblePaths) {
      if (Test-Path $path -PathType Leaf) {
        $selectedPath = $path
        break
      }
    }
    if (-not $selectedPath) {
      Write-PipelineTelemetryError -Category 'Build' -Message 'Unable to find arcade sdk logger assembly.'
      ExitWithExitCode 1
    }
    $args += "/logger:$selectedPath"
  }

  MSBuild-Core @args
}

#
# Executes msbuild (or 'dotnet msbuild') with arguments passed to the function.
# The arguments are automatically quoted.
# Terminates the script if the build fails.
#
function MSBuild-Core() {
  if ($ci) {
    if (!$binaryLog -and !$excludeCIBinarylog) {
      Write-PipelineTelemetryError -Category 'Build' -Message 'Binary log must be enabled in CI build, or explicitly opted-out from with the -excludeCIBinarylog switch.'
      ExitWithExitCode 1
    }

    if ($nodeReuse) {
      Write-PipelineTelemetryError -Category 'Build' -Message 'Node reuse must be disabled in CI build.'
      ExitWithExitCode 1
    }
  }

  Enable-Nuget-EnhancedRetry

  $buildTool = InitializeBuildTool

  $cmdArgs = "$($buildTool.Command) /m /nologo /clp:Summary /v:$verbosity /nr:$nodeReuse /p:ContinuousIntegrationBuild=$ci"

  if ($warnAsError) {
    $cmdArgs += ' /warnaserror /p:TreatWarningsAsErrors=true'
  }
  else {
    $cmdArgs += ' /p:TreatWarningsAsErrors=false'
  }

  foreach ($arg in $args) {
    if ($null -ne $arg -and $arg.Trim() -ne "") {
      if ($arg.EndsWith('\')) {
        $arg = $arg + "\"
      }
      $cmdArgs += " `"$arg`""
    }
  }

  # Be sure quote the path in case there are spaces in the dotnet installation location.
  $env:ARCADE_BUILD_TOOL_COMMAND = "`"$($buildTool.Path)`" $cmdArgs"

  $exitCode = Exec-Process $buildTool.Path $cmdArgs

  if ($exitCode -ne 0) {
    # We should not Write-PipelineTaskError here because that message shows up in the build summary
    # The build already logged an error, that's the reason it failed. Producing an error here only adds noise.
    Write-Host "Build failed with exit code $exitCode. Check errors above." -ForegroundColor Red

    $buildLog = GetMSBuildBinaryLogCommandLineArgument $args
    if ($null -ne $buildLog) {
      Write-Host "See log: $buildLog" -ForegroundColor DarkGray
    }

    # When running on Azure Pipelines, override the returned exit code to avoid double logging.
    # Skip this when the build is a child of the VMR orchestrator build.
    if ($ci -and $env:SYSTEM_TEAMPROJECT -ne $null -and !$productBuild -and -not($properties -like "*DotNetBuildRepo=true*")) {
      Write-PipelineSetResult -Result "Failed" -Message "msbuild execution failed."
      # Exiting with an exit code causes the azure pipelines task to log yet another "noise" error
      # The above Write-PipelineSetResult will cause the task to be marked as failure without adding yet another error
      ExitWithExitCode 0
    } else {
      ExitWithExitCode $exitCode
    }
  }
}

function GetMSBuildBinaryLogCommandLineArgument($arguments) {
  foreach ($argument in $arguments) {
    if ($argument -ne $null) {
      $arg = $argument.Trim()
      if ($arg.StartsWith('/bl:', "OrdinalIgnoreCase")) {
        return $arg.Substring('/bl:'.Length)
      }

      if ($arg.StartsWith('/binaryLogger:', 'OrdinalIgnoreCase')) {
        return $arg.Substring('/binaryLogger:'.Length)
      }
    }
  }

  return $null
}

function GetExecutableFileName($baseName) {
  if (IsWindowsPlatform) {
    return "$baseName.exe"
  }
  else {
    return $baseName
  }
}

function IsWindowsPlatform() {
  return [environment]::OSVersion.Platform -eq [PlatformID]::Win32NT
}

function Get-Darc($version) {
  $darcPath  = "$TempDir\darc\$([guid]::NewGuid())"
  if ($version -ne $null) {
    & $PSScriptRoot\darc-init.ps1 -toolpath $darcPath -darcVersion $version | Out-Host
  } else {
    & $PSScriptRoot\darc-init.ps1 -toolpath $darcPath | Out-Host
  }
  return "$darcPath\darc.exe"
}

. $PSScriptRoot\pipeline-logging-functions.ps1

$RepoRoot = Resolve-Path (Join-Path $PSScriptRoot '..\..\')
$EngRoot = Resolve-Path (Join-Path $PSScriptRoot '..')
$ArtifactsDir = Join-Path $RepoRoot 'artifacts'
$ToolsetDir = Join-Path $ArtifactsDir 'toolset'
$ToolsDir = Join-Path $RepoRoot '.tools'
$LogDir = Join-Path (Join-Path $ArtifactsDir 'log') $configuration
$TempDir = Join-Path (Join-Path $ArtifactsDir 'tmp') $configuration
$GlobalJson = Get-Content -Raw -Path (Join-Path $RepoRoot 'global.json') | ConvertFrom-Json
# true if global.json contains a "runtimes" section
$globalJsonHasRuntimes = if ($GlobalJson.tools.PSObject.Properties.Name -Match 'runtimes') { $true } else { $false }

Create-Directory $ToolsetDir
Create-Directory $TempDir
Create-Directory $LogDir

Write-PipelineSetVariable -Name 'Artifacts' -Value $ArtifactsDir
Write-PipelineSetVariable -Name 'Artifacts.Toolset' -Value $ToolsetDir
Write-PipelineSetVariable -Name 'Artifacts.Log' -Value $LogDir
Write-PipelineSetVariable -Name 'TEMP' -Value $TempDir
Write-PipelineSetVariable -Name 'TMP' -Value $TempDir

# Import custom tools configuration, if present in the repo.
# Note: Import in global scope so that the script set top-level variables without qualification.
if (!$disableConfigureToolsetImport) {
  $configureToolsetScript = Join-Path $EngRoot 'configure-toolset.ps1'
  if (Test-Path $configureToolsetScript) {
    . $configureToolsetScript
    if ((Test-Path variable:failOnConfigureToolsetError) -And $failOnConfigureToolsetError) {
      if ((Test-Path variable:LastExitCode) -And ($LastExitCode -ne 0)) {
        Write-PipelineTelemetryError -Category 'Build' -Message 'configure-toolset.ps1 returned a non-zero exit code'
        ExitWithExitCode $LastExitCode
      }
    }
  }
}

#
# If $ci flag is set, turn on (and log that we did) special environment variables for improved Nuget client retry logic.
#
function Enable-Nuget-EnhancedRetry() {
    if ($ci) {
      Write-Host "Setting NUGET enhanced retry environment variables"
      $env:NUGET_ENABLE_ENHANCED_HTTP_RETRY = 'true'
      $env:NUGET_ENHANCED_MAX_NETWORK_TRY_COUNT = 6
      $env:NUGET_ENHANCED_NETWORK_RETRY_DELAY_MILLISECONDS = 1000
      $env:NUGET_RETRY_HTTP_429 = 'true'
      Write-PipelineSetVariable -Name 'NUGET_ENABLE_ENHANCED_HTTP_RETRY' -Value 'true'
      Write-PipelineSetVariable -Name 'NUGET_ENHANCED_MAX_NETWORK_TRY_COUNT' -Value '6'
      Write-PipelineSetVariable -Name 'NUGET_ENHANCED_NETWORK_RETRY_DELAY_MILLISECONDS' -Value '1000'
      Write-PipelineSetVariable -Name 'NUGET_RETRY_HTTP_429' -Value 'true'
    }
}<|MERGE_RESOLUTION|>--- conflicted
+++ resolved
@@ -42,7 +42,7 @@
 [bool]$useInstalledDotNetCli = if (Test-Path variable:useInstalledDotNetCli) { $useInstalledDotNetCli } else { $true }
 
 # Enable repos to use a particular version of the on-line dotnet-install scripts.
-#    default URL: https://dotnet.microsoft.com/download/dotnet/scripts/v1/dotnet-install.ps1
+#    default URL: https://builds.dotnet.microsoft.com/dotnet/scripts/v1/dotnet-install.ps1
 [string]$dotnetInstallScriptVersion = if (Test-Path variable:dotnetInstallScriptVersion) { $dotnetInstallScriptVersion } else { 'v1' }
 
 # True to use global NuGet cache instead of restoring packages to repository-local directory.
@@ -262,7 +262,7 @@
   if (!(Test-Path $installScript)) {
     Create-Directory $dotnetRoot
     $ProgressPreference = 'SilentlyContinue' # Don't display the console progress UI - it's a huge perf hit
-    $uri = "https://dotnet.microsoft.com/download/dotnet/scripts/$dotnetInstallScriptVersion/dotnet-install.ps1"
+    $uri = "https://builds.dotnet.microsoft.com/dotnet/scripts/$dotnetInstallScriptVersion/dotnet-install.ps1"
 
     Retry({
       Write-Host "GET $uri"
@@ -320,7 +320,7 @@
   $variations += @($installParameters)
 
   $dotnetBuilds = $installParameters.Clone()
-  $dotnetbuilds.AzureFeed = "https://dotnetbuilds.azureedge.net/public"
+  $dotnetbuilds.AzureFeed = "https://ci.dot.net/public"
   $variations += @($dotnetBuilds)
 
   if ($runtimeSourceFeed) {
@@ -383,13 +383,8 @@
 
   # If the version of msbuild is going to be xcopied,
   # use this version. Version matches a package here:
-<<<<<<< HEAD
-  # https://dev.azure.com/dnceng/public/_artifacts/feed/dotnet-eng/NuGet/Microsoft.DotNet.Arcade.MSBuild.Xcopy/versions/17.10.0-pre.4.0
-  $defaultXCopyMSBuildVersion = '17.10.0-pre.4.0'
-=======
   # https://dev.azure.com/dnceng/public/_artifacts/feed/dotnet-eng/NuGet/Microsoft.DotNet.Arcade.MSBuild.Xcopy/versions/17.12.0
   $defaultXCopyMSBuildVersion = '17.12.0'
->>>>>>> 07bbc790
 
   if (!$vsRequirements) {
     if (Get-Member -InputObject $GlobalJson.tools -Name 'vs') {
