#!/usr/bin/env bash

# This script adds internal feeds required to build commits that depend on internal package sources. For instance,
# dotnet6-internal would be added automatically if dotnet6 was found in the nuget.config file. In addition also enables
# disabled internal Maestro (darc-int*) feeds.
# 
# Optionally, this script also adds a credential entry for each of the internal feeds if supplied.
#
# See example call for this script below.
#
#  - task: Bash@3
#    displayName: Setup Internal Feeds
#    inputs:
<<<<<<< HEAD
#      filePath: $(Build.SourcesDirectory)/eng/common/SetupNugetSources.sh
#      arguments: $(Build.SourcesDirectory)/NuGet.config
=======
#      filePath: $(System.DefaultWorkingDirectory)/eng/common/SetupNugetSources.sh
#      arguments: $(System.DefaultWorkingDirectory)/NuGet.config
>>>>>>> 07bbc790
#    condition: ne(variables['Agent.OS'], 'Windows_NT')
#  - task: NuGetAuthenticate@1
#
# Note that the NuGetAuthenticate task should be called after SetupNugetSources.
# This ensures that:
# - Appropriate creds are set for the added internal feeds (if not supplied to the scrupt)
# - The credential provider is installed.
#
# This logic is also abstracted into enable-internal-sources.yml.

ConfigFile=$1
CredToken=$2
NL='\n'
TB='    '

source="${BASH_SOURCE[0]}"

# resolve $source until the file is no longer a symlink
while [[ -h "$source" ]]; do
  scriptroot="$( cd -P "$( dirname "$source" )" && pwd )"
  source="$(readlink "$source")"
  # if $source was a relative symlink, we need to resolve it relative to the path where the
  # symlink file was located
  [[ $source != /* ]] && source="$scriptroot/$source"
done
scriptroot="$( cd -P "$( dirname "$source" )" && pwd )"

. "$scriptroot/tools.sh"

if [ ! -f "$ConfigFile" ]; then
    Write-PipelineTelemetryError -Category 'Build' "Error: Eng/common/SetupNugetSources.sh returned a non-zero exit code. Couldn't find the NuGet config file: $ConfigFile"
    ExitWithExitCode 1
fi

if [[ `uname -s` == "Darwin" ]]; then
    NL=$'\\\n'
    TB=''
fi

# Ensure there is a <packageSources>...</packageSources> section.
grep -i "<packageSources>" $ConfigFile
if [ "$?" != "0" ]; then
    echo "Adding <packageSources>...</packageSources> section."
    ConfigNodeHeader="<configuration>"
    PackageSourcesTemplate="${TB}<packageSources>${NL}${TB}</packageSources>"

    sed -i.bak "s|$ConfigNodeHeader|$ConfigNodeHeader${NL}$PackageSourcesTemplate|" $ConfigFile
fi

# Ensure there is a <packageSourceCredentials>...</packageSourceCredentials> section. 
grep -i "<packageSourceCredentials>" $ConfigFile
if [ "$?" != "0" ]; then
    echo "Adding <packageSourceCredentials>...</packageSourceCredentials> section."

    PackageSourcesNodeFooter="</packageSources>"
    PackageSourceCredentialsTemplate="${TB}<packageSourceCredentials>${NL}${TB}</packageSourceCredentials>"

    sed -i.bak "s|$PackageSourcesNodeFooter|$PackageSourcesNodeFooter${NL}$PackageSourceCredentialsTemplate|" $ConfigFile
fi

PackageSources=()

# Ensure dotnet3.1-internal and dotnet3.1-internal-transport are in the packageSources if the public dotnet3.1 feeds are present
grep -i "<add key=\"dotnet3.1\"" $ConfigFile
if [ "$?" == "0" ]; then
    grep -i "<add key=\"dotnet3.1-internal\"" $ConfigFile
    if [ "$?" != "0" ]; then
        echo "Adding dotnet3.1-internal to the packageSources."
        PackageSourcesNodeFooter="</packageSources>"
        PackageSourceTemplate="${TB}<add key=\"dotnet3.1-internal\" value=\"https://pkgs.dev.azure.com/dnceng/_packaging/dotnet3.1-internal/nuget/v2\" />"

        sed -i.bak "s|$PackageSourcesNodeFooter|$PackageSourceTemplate${NL}$PackageSourcesNodeFooter|" $ConfigFile
    fi
    PackageSources+=('dotnet3.1-internal')

    grep -i "<add key=\"dotnet3.1-internal-transport\">" $ConfigFile
    if [ "$?" != "0" ]; then
        echo "Adding dotnet3.1-internal-transport to the packageSources."
        PackageSourcesNodeFooter="</packageSources>"
        PackageSourceTemplate="${TB}<add key=\"dotnet3.1-internal-transport\" value=\"https://pkgs.dev.azure.com/dnceng/_packaging/dotnet3.1-internal-transport/nuget/v2\" />"

        sed -i.bak "s|$PackageSourcesNodeFooter|$PackageSourceTemplate${NL}$PackageSourcesNodeFooter|" $ConfigFile
    fi
    PackageSources+=('dotnet3.1-internal-transport')
fi

DotNetVersions=('5' '6' '7' '8' '9')

for DotNetVersion in ${DotNetVersions[@]} ; do
    FeedPrefix="dotnet${DotNetVersion}";
    grep -i "<add key=\"$FeedPrefix\"" $ConfigFile
    if [ "$?" == "0" ]; then
        grep -i "<add key=\"$FeedPrefix-internal\"" $ConfigFile
        if [ "$?" != "0" ]; then
            echo "Adding $FeedPrefix-internal to the packageSources."
            PackageSourcesNodeFooter="</packageSources>"
            PackageSourceTemplate="${TB}<add key=\"$FeedPrefix-internal\" value=\"https://pkgs.dev.azure.com/dnceng/internal/_packaging/$FeedPrefix-internal/nuget/v2\" />"

            sed -i.bak "s|$PackageSourcesNodeFooter|$PackageSourceTemplate${NL}$PackageSourcesNodeFooter|" $ConfigFile
        fi
        PackageSources+=("$FeedPrefix-internal")

        grep -i "<add key=\"$FeedPrefix-internal-transport\">" $ConfigFile
        if [ "$?" != "0" ]; then
            echo "Adding $FeedPrefix-internal-transport to the packageSources."
            PackageSourcesNodeFooter="</packageSources>"
            PackageSourceTemplate="${TB}<add key=\"$FeedPrefix-internal-transport\" value=\"https://pkgs.dev.azure.com/dnceng/internal/_packaging/$FeedPrefix-internal-transport/nuget/v2\" />"

            sed -i.bak "s|$PackageSourcesNodeFooter|$PackageSourceTemplate${NL}$PackageSourcesNodeFooter|" $ConfigFile
        fi
        PackageSources+=("$FeedPrefix-internal-transport")
    fi
done

# I want things split line by line
PrevIFS=$IFS
IFS=$'\n'
PackageSources+="$IFS"
PackageSources+=$(grep -oh '"darc-int-[^"]*"' $ConfigFile | tr -d '"')
IFS=$PrevIFS

if [ "$CredToken" ]; then
    for FeedName in ${PackageSources[@]} ; do
        # Check if there is no existing credential for this FeedName
        grep -i "<$FeedName>" $ConfigFile 
        if [ "$?" != "0" ]; then
            echo "Adding credentials for $FeedName."

            PackageSourceCredentialsNodeFooter="</packageSourceCredentials>"
            NewCredential="${TB}${TB}<$FeedName>${NL}<add key=\"Username\" value=\"dn-bot\" />${NL}<add key=\"ClearTextPassword\" value=\"$CredToken\" />${NL}</$FeedName>"

            sed -i.bak "s|$PackageSourceCredentialsNodeFooter|$NewCredential${NL}$PackageSourceCredentialsNodeFooter|" $ConfigFile
        fi
    done
fi

# Re-enable any entries in disabledPackageSources where the feed name contains darc-int
grep -i "<disabledPackageSources>" $ConfigFile
if [ "$?" == "0" ]; then
    DisabledDarcIntSources=()
    echo "Re-enabling any disabled \"darc-int\" package sources in $ConfigFile"
    DisabledDarcIntSources+=$(grep -oh '"darc-int-[^"]*" value="true"' $ConfigFile  | tr -d '"')
    for DisabledSourceName in ${DisabledDarcIntSources[@]} ; do
        if [[ $DisabledSourceName == darc-int* ]]
            then
                OldDisableValue="<add key=\"$DisabledSourceName\" value=\"true\" />"
                NewDisableValue="<!-- Reenabled for build : $DisabledSourceName -->"
                sed -i.bak "s|$OldDisableValue|$NewDisableValue|" $ConfigFile
                echo "Neutralized disablePackageSources entry for '$DisabledSourceName'"
        fi
    done
fi<|MERGE_RESOLUTION|>--- conflicted
+++ resolved
@@ -11,13 +11,8 @@
 #  - task: Bash@3
 #    displayName: Setup Internal Feeds
 #    inputs:
-<<<<<<< HEAD
-#      filePath: $(Build.SourcesDirectory)/eng/common/SetupNugetSources.sh
-#      arguments: $(Build.SourcesDirectory)/NuGet.config
-=======
 #      filePath: $(System.DefaultWorkingDirectory)/eng/common/SetupNugetSources.sh
 #      arguments: $(System.DefaultWorkingDirectory)/NuGet.config
->>>>>>> 07bbc790
 #    condition: ne(variables['Agent.OS'], 'Windows_NT')
 #  - task: NuGetAuthenticate@1
 #
