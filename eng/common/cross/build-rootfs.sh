--- conflicted
+++ resolved
@@ -4,14 +4,6 @@
 
 usage()
 {
-<<<<<<< HEAD
-    echo "Usage: $0 [BuildArch] [CodeName] [lldbx.y] [--skipunmount] --rootfsdir <directory>]"
-    echo "BuildArch can be: arm(default), armel, arm64, x86"
-    echo "CodeName - optional, Code name for Linux, can be: xenial(default), zesty, bionic, alpine, alpine3.9 or alpine3.13. If BuildArch is armel, LinuxCodeName is jessie(default) or tizen."
-    echo "                              for FreeBSD can be: freebsd11, freebsd12, freebsd13"
-    echo "                              for illumos can be: illumos."
-    echo "lldbx.y - optional, LLDB version, can be: lldb3.9(default), lldb4.0, lldb5.0, lldb6.0 no-lldb. Ignored for alpine and FreeBSD"
-=======
     echo "Usage: $0 [BuildArch] [CodeName] [lldbx.y] [llvmx[.y]] [--skipunmount] --rootfsdir <directory>]"
     echo "BuildArch can be: arm(default), arm64, armel, armv6, ppc64le, riscv64, s390x, x64, x86"
     echo "CodeName - optional, Code name for Linux, can be: xenial(default), zesty, bionic, alpine"
@@ -21,7 +13,6 @@
     echo "                               for Haiku can be: haiku."
     echo "lldbx.y - optional, LLDB version, can be: lldb3.9(default), lldb4.0, lldb5.0, lldb6.0 no-lldb. Ignored for alpine and FreeBSD"
     echo "llvmx[.y] - optional, LLVM version for LLVM related packages."
->>>>>>> 897f086a
     echo "--skipunmount - optional, will skip the unmount of rootfs folder."
     echo "--skipsigcheck - optional, will skip package signature checks (allowing untrusted packages)."
     echo "--use-mirror - optional, use mirror URL to fetch resources, when available."
@@ -49,15 +40,9 @@
 __AlpinePackages="alpine-base"
 __AlpinePackages+=" build-base"
 __AlpinePackages+=" linux-headers"
-<<<<<<< HEAD
-__AlpinePackagesEdgeCommunity=" lldb-dev"
-__AlpinePackagesEdgeMain+=" python3"
-__AlpinePackagesEdgeMain+=" libedit"
-=======
 __AlpinePackages+=" lldb-dev"
 __AlpinePackages+=" python3"
 __AlpinePackages+=" libedit"
->>>>>>> 897f086a
 
 # symlinks fixer
 __UbuntuPackages+=" symlinks"
@@ -86,13 +71,8 @@
 __AlpinePackages+=" openssl-dev"
 __AlpinePackages+=" zlib-dev"
 
-<<<<<<< HEAD
-__FreeBSDBase="12.2-RELEASE"
-__FreeBSDPkg="1.12.0"
-=======
 __FreeBSDBase="12.4-RELEASE"
 __FreeBSDPkg="1.17.0"
->>>>>>> 897f086a
 __FreeBSDABI="12"
 __FreeBSDPackages="libunwind"
 __FreeBSDPackages+=" icu"
@@ -106,8 +86,6 @@
 __IllumosPackages+=" openssl"
 __IllumosPackages+=" zlib"
 
-<<<<<<< HEAD
-=======
 __HaikuPackages="gcc_syslibs"
 __HaikuPackages+=" gcc_syslibs_devel"
 __HaikuPackages+=" gmp"
@@ -127,13 +105,10 @@
 __HaikuPackages+=" zlib"
 __HaikuPackages+=" zlib_devel"
 
->>>>>>> 897f086a
 # ML.NET dependencies
 __UbuntuPackages+=" libomp5"
 __UbuntuPackages+=" libomp-dev"
 
-<<<<<<< HEAD
-=======
 # Taken from https://github.com/alpinelinux/alpine-chroot-install/blob/6d08f12a8a70dd9b9dc7d997c88aa7789cc03c42/alpine-chroot-install#L85-L133
 __AlpineKeys='
 4a6a0840:MIIBIjANBgkqhkiG9w0BAQEFAAOCAQ8AMIIBCgKCAQEA1yHJxQgsHQREclQu4Ohe\nqxTxd1tHcNnvnQTu/UrTky8wWvgXT+jpveroeWWnzmsYlDI93eLI2ORakxb3gA2O\nQ0Ry4ws8vhaxLQGC74uQR5+/yYrLuTKydFzuPaS1dK19qJPXB8GMdmFOijnXX4SA\njixuHLe1WW7kZVtjL7nufvpXkWBGjsfrvskdNA/5MfxAeBbqPgaq0QMEfxMAn6/R\nL5kNepi/Vr4S39Xvf2DzWkTLEK8pcnjNkt9/aafhWqFVW7m3HCAII6h/qlQNQKSo\nGuH34Q8GsFG30izUENV9avY7hSLq7nggsvknlNBZtFUcmGoQrtx3FmyYsIC8/R+B\nywIDAQAB
@@ -155,7 +130,6 @@
 '
 __Keyring=
 __SkipSigCheck=0
->>>>>>> 897f086a
 __UseMirror=0
 
 __UnprocessedBuildArgs=
@@ -164,11 +138,7 @@
         break
     fi
 
-<<<<<<< HEAD
-    lowerI="$(echo $1 | tr "[:upper:]" "[:lower:]")"
-=======
     lowerI="$(echo "$1" | tr "[:upper:]" "[:lower:]")"
->>>>>>> 897f086a
     case $lowerI in
         -\?|-h|--help)
             usage
@@ -194,21 +164,6 @@
             __UbuntuRepo="http://ftp.debian.org/debian/"
             __CodeName=jessie
             ;;
-<<<<<<< HEAD
-        s390x)
-            __BuildArch=s390x
-            __UbuntuArch=s390x
-            __UbuntuRepo="http://ports.ubuntu.com/ubuntu-ports/"
-            __UbuntuPackages=$(echo ${__UbuntuPackages} | sed 's/ libunwind8-dev//')
-            __UbuntuPackages=$(echo ${__UbuntuPackages} | sed 's/ libomp-dev//')
-            __UbuntuPackages=$(echo ${__UbuntuPackages} | sed 's/ libomp5//')
-            unset __LLDB_Package
-            ;;
-        x86)
-            __BuildArch=x86
-            __UbuntuArch=i386
-            __UbuntuRepo="http://archive.ubuntu.com/ubuntu/"
-=======
         armv6)
             __BuildArch=armv6
             __UbuntuArch=armhf
@@ -220,7 +175,6 @@
             if [[ -e "/usr/share/keyrings/raspbian-archive-keyring.gpg" ]]; then
                 __Keyring="--keyring /usr/share/keyrings/raspbian-archive-keyring.gpg"
             fi
->>>>>>> 897f086a
             ;;
         riscv64)
             __BuildArch=riscv64
@@ -288,8 +242,6 @@
         no-lldb)
             unset __LLDB_Package
             ;;
-<<<<<<< HEAD
-=======
         llvm*)
             version="${lowerI/llvm/}"
             parts=(${version//./ })
@@ -301,7 +253,6 @@
                 __LLVM_MinorVersion=0;
             fi
             ;;
->>>>>>> 897f086a
         xenial) # Ubuntu 16.04
             if [[ "$__CodeName" != "jessie" ]]; then
                 __CodeName=xenial
@@ -369,30 +320,6 @@
             __UbuntuRepo=
             __Tizen=tizen
             ;;
-<<<<<<< HEAD
-        alpine|alpine3.9)
-            __CodeName=alpine
-            __UbuntuRepo=
-            __AlpineVersion=3.9
-            __AlpinePackagesEdgeMain+=" llvm11-libs"
-            __AlpinePackagesEdgeMain+=" clang-libs"
-            ;;
-        alpine3.13)
-            __CodeName=alpine
-            __UbuntuRepo=
-            __AlpineVersion=3.13
-            # Alpine 3.13 has all the packages we need in the 3.13 repository
-            __AlpinePackages+=$__AlpinePackagesEdgeCommunity
-            __AlpinePackagesEdgeCommunity=
-            __AlpinePackages+=$__AlpinePackagesEdgeMain
-            __AlpinePackagesEdgeMain=
-            __AlpinePackages+=" llvm10-libs"
-            ;;
-        freebsd11)
-            __FreeBSDBase="11.3-RELEASE"
-            __FreeBSDABI="11"
-            ;&
-=======
         alpine*)
             __CodeName=alpine
             __UbuntuRepo=
@@ -407,7 +334,6 @@
                 __AlpineVersion="$__AlpineMajorVersion.$__AlpineMinoVersion"
             fi
             ;;
->>>>>>> 897f086a
         freebsd12)
             __CodeName=freebsd
             __SkipUnmount=1
@@ -416,13 +342,6 @@
             __CodeName=freebsd
             __FreeBSDBase="13.2-RELEASE"
             __FreeBSDABI="13"
-            __SkipUnmount=1
-            ;;
-        freebsd13)
-            __CodeName=freebsd
-            __FreeBSDBase="13.0-RELEASE"
-            __FreeBSDABI="13"
-            __BuildArch=x64
             __SkipUnmount=1
             ;;
         illumos)
@@ -524,43 +443,6 @@
 __RootfsDir="$( cd "$__RootfsDir" && pwd )"
 
 if [[ "$__CodeName" == "alpine" ]]; then
-<<<<<<< HEAD
-    __ApkToolsVersion=2.9.1
-    __ApkToolsDir=$(mktemp -d)
-    wget https://github.com/alpinelinux/apk-tools/releases/download/v$__ApkToolsVersion/apk-tools-$__ApkToolsVersion-x86_64-linux.tar.gz -P $__ApkToolsDir
-    tar -xf $__ApkToolsDir/apk-tools-$__ApkToolsVersion-x86_64-linux.tar.gz -C $__ApkToolsDir
-    mkdir -p $__RootfsDir/usr/bin
-    cp -v /usr/bin/qemu-$__QEMUArch-static $__RootfsDir/usr/bin
-
-    $__ApkToolsDir/apk-tools-$__ApkToolsVersion/apk \
-      -X http://dl-cdn.alpinelinux.org/alpine/v$__AlpineVersion/main \
-      -X http://dl-cdn.alpinelinux.org/alpine/v$__AlpineVersion/community \
-      -U --allow-untrusted --root $__RootfsDir --arch $__AlpineArch --initdb \
-      add $__AlpinePackages
-
-    if [[ -n "$__AlpinePackagesEdgeMain" ]]; then
-      $__ApkToolsDir/apk-tools-$__ApkToolsVersion/apk \
-        -X http://dl-cdn.alpinelinux.org/alpine/edge/main \
-        -U --allow-untrusted --root $__RootfsDir --arch $__AlpineArch --initdb \
-        add $__AlpinePackagesEdgeMain
-    fi
-
-    if [[ -n "$__AlpinePackagesEdgeCommunity" ]]; then
-      $__ApkToolsDir/apk-tools-$__ApkToolsVersion/apk \
-        -X http://dl-cdn.alpinelinux.org/alpine/edge/community \
-        -U --allow-untrusted --root $__RootfsDir --arch $__AlpineArch --initdb \
-        add $__AlpinePackagesEdgeCommunity
-    fi
-
-    rm -r $__ApkToolsDir
-elif [[ "$__CodeName" == "freebsd" ]]; then
-    mkdir -p $__RootfsDir/usr/local/etc
-    JOBS="$(getconf _NPROCESSORS_ONLN)"
-    wget -O - https://download.freebsd.org/ftp/releases/amd64/${__FreeBSDBase}/base.txz | tar -C $__RootfsDir -Jxf - ./lib ./usr/lib ./usr/libdata ./usr/include ./usr/share/keys ./etc ./bin/freebsd-version
-    echo "ABI = \"FreeBSD:${__FreeBSDABI}:amd64\"; FINGERPRINTS = \"${__RootfsDir}/usr/share/keys\"; REPOS_DIR = [\"${__RootfsDir}/etc/pkg\"]; REPO_AUTOUPDATE = NO; RUN_SCRIPTS = NO;" > ${__RootfsDir}/usr/local/etc/pkg.conf
-    echo "FreeBSD: { url: "pkg+http://pkg.FreeBSD.org/\${ABI}/quarterly", mirror_type: \"srv\", signature_type: \"fingerprints\", fingerprints: \"${__RootfsDir}/usr/share/keys/pkg\", enabled: yes }" > ${__RootfsDir}/etc/pkg/FreeBSD.conf
-    mkdir -p $__RootfsDir/tmp
-=======
     __ApkToolsVersion=2.12.11
     __ApkToolsSHA512SUM=53e57b49230da07ef44ee0765b9592580308c407a8d4da7125550957bb72cb59638e04f8892a18b584451c8d841d1c7cb0f0ab680cc323a3015776affaa3be33
     __ApkToolsDir="$(mktemp -d)"
@@ -623,20 +505,13 @@
     echo "ABI = \"FreeBSD:${__FreeBSDABI}:${__FreeBSDMachineArch}\"; FINGERPRINTS = \"${__RootfsDir}/usr/share/keys\"; REPOS_DIR = [\"${__RootfsDir}/etc/pkg\"]; REPO_AUTOUPDATE = NO; RUN_SCRIPTS = NO;" > "${__RootfsDir}"/usr/local/etc/pkg.conf
     echo "FreeBSD: { url: \"pkg+http://pkg.FreeBSD.org/\${ABI}/quarterly\", mirror_type: \"srv\", signature_type: \"fingerprints\", fingerprints: \"${__RootfsDir}/usr/share/keys/pkg\", enabled: yes }" > "${__RootfsDir}"/etc/pkg/FreeBSD.conf
     mkdir -p "$__RootfsDir"/tmp
->>>>>>> 897f086a
     # get and build package manager
     wget -O - "https://github.com/freebsd/pkg/archive/${__FreeBSDPkg}.tar.gz" | tar -C "$__RootfsDir"/tmp -zxf -
     cd "$__RootfsDir/tmp/pkg-${__FreeBSDPkg}"
     # needed for install to succeed
-<<<<<<< HEAD
-    mkdir -p $__RootfsDir/host/etc
-    ./autogen.sh && ./configure --prefix=$__RootfsDir/host && make -j "$JOBS" && make install
-    rm -rf $__RootfsDir/tmp/pkg-${__FreeBSDPkg}
-=======
     mkdir -p "$__RootfsDir"/host/etc
     ./autogen.sh && ./configure --prefix="$__RootfsDir"/host && make -j "$JOBS" && make install
     rm -rf "$__RootfsDir/tmp/pkg-${__FreeBSDPkg}"
->>>>>>> 897f086a
     # install packages we need.
     INSTALL_AS_USER=$(whoami) "$__RootfsDir"/host/sbin/pkg -r "$__RootfsDir" -C "$__RootfsDir"/usr/local/etc/pkg.conf update
     INSTALL_AS_USER=$(whoami) "$__RootfsDir"/host/sbin/pkg -r "$__RootfsDir" -C "$__RootfsDir"/usr/local/etc/pkg.conf install --yes $__FreeBSDPackages
@@ -690,24 +565,6 @@
     wget -P "$__RootfsDir"/usr/include/net https://raw.githubusercontent.com/illumos/illumos-gate/master/usr/src/uts/common/io/bpf/net/dlt.h
     wget -P "$__RootfsDir"/usr/include/netpacket https://raw.githubusercontent.com/illumos/illumos-gate/master/usr/src/uts/common/inet/sockmods/netpacket/packet.h
     wget -P "$__RootfsDir"/usr/include/sys https://raw.githubusercontent.com/illumos/illumos-gate/master/usr/src/uts/common/sys/sdt.h
-<<<<<<< HEAD
-elif [[ -n $__CodeName ]]; then
-    qemu-debootstrap --arch $__UbuntuArch $__CodeName $__RootfsDir $__UbuntuRepo
-    cp $__CrossDir/$__BuildArch/sources.list.$__CodeName $__RootfsDir/etc/apt/sources.list
-    chroot $__RootfsDir apt-get update
-    chroot $__RootfsDir apt-get -f -y install
-    chroot $__RootfsDir apt-get -y install $__UbuntuPackages
-    chroot $__RootfsDir symlinks -cr /usr
-    chroot $__RootfsDir apt-get clean
-
-    if [ $__SkipUnmount == 0 ]; then
-        umount $__RootfsDir/* || true
-    fi
-
-    if [[ "$__BuildArch" == "armel" && "$__CodeName" == "jessie" ]]; then
-        pushd $__RootfsDir
-        patch -p1 < $__CrossDir/$__BuildArch/armel.jessie.patch
-=======
 elif [[ "$__CodeName" == "haiku" ]]; then
     JOBS=${MAXJOBS:="$(getconf _NPROCESSORS_ONLN)"}
 
@@ -780,7 +637,6 @@
     if [[ "$__BuildArch" == "armel" && "$__CodeName" == "jessie" ]]; then
         pushd "$__RootfsDir"
         patch -p1 < "$__CrossDir/$__BuildArch/armel.jessie.patch"
->>>>>>> 897f086a
         popd
     fi
 elif [[ "$__Tizen" == "tizen" ]]; then
