--- conflicted
+++ resolved
@@ -81,16 +81,6 @@
     $buildToolPath = Join-Path $bootstrapRoot "net472\MSBuild\Current\Bin\MSBuild.exe"
     $buildToolCommand = "";
     $buildToolFramework = "net472"
-<<<<<<< HEAD
-
-    if ($configuration -eq "Debug-MONO" -or $configuration -eq "Release-MONO")
-    {
-      # Copy MSBuild.dll to MSBuild.exe so we can run it without a host
-      $sourceDll = Join-Path $bootstrapRoot "net472\MSBuild\Current\Bin\MSBuild.dll"
-      Copy-Item -Path $sourceDll -Destination $msbuildToUse
-    }
-=======
->>>>>>> 77bc77a5
   }
   else
   {
@@ -127,16 +117,12 @@
   # - Turn off node reuse (so that bootstrapped MSBuild processes don't stay running and lock files)
   # - Do run tests
   # - Don't try to create a bootstrap deployment
-<<<<<<< HEAD
-  & $PSScriptRoot\Common\Build.ps1 -restore -build -test -ci /p:CreateBootstrap=false /nr:false @properties
-=======
   if ($onlyDocChanged) {
     & $PSScriptRoot\Common\Build.ps1 -restore -build -ci /p:CreateBootstrap=false /nr:false @properties
   }
   else {
     & $PSScriptRoot\Common\Build.ps1 -restore -build -test -ci /p:CreateBootstrap=false /nr:false @properties
   }
->>>>>>> 77bc77a5
 
   exit $lastExitCode
 }
