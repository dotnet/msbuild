[CmdletBinding(PositionalBinding=$false)]
Param(
  [string] $msbuildEngine,
  [string] $configuration = "Debug",
  [switch] $prepareMachine,
  [bool] $buildStage1 = $True,
  [bool] $onlyDocChanged = 0,
  [Parameter(ValueFromRemainingArguments=$true)][String[]]$properties
)

# Ensure that static state in tools is aware that this is
# a CI scenario
$ci = $true

. $PSScriptRoot\common\tools.ps1

Set-StrictMode -Version 2.0
$ErrorActionPreference = "Stop"

# Opt into TLS 1.2, which is required for https://dot.net
[Net.ServicePointManager]::SecurityProtocol = [Net.SecurityProtocolType]::Tls12

function Stop-Processes() {
  Write-Host "Killing running build processes..."
  Get-Process -Name "msbuild" -ErrorAction SilentlyContinue | Stop-Process
  Get-Process -Name "vbcscompiler" -ErrorAction SilentlyContinue | Stop-Process
}

function KillProcessesFromRepo {
  # Kill compiler server and MSBuild node processes from bootstrapped MSBuild (otherwise a second build will fail to copy files in use)
  foreach ($process in Get-Process | Where-Object {'msbuild', 'dotnet', 'vbcscompiler' -contains $_.Name})
  {

    if ([string]::IsNullOrEmpty($process.Path))
    {
      Write-Host "Process $($process.Id) $($process.Name) does not have a Path. Skipping killing it."
      continue
    }

    if ($process.Path.StartsWith($RepoRoot, [StringComparison]::InvariantCultureIgnoreCase))
    {
      Write-Host "Killing $($process.Name) from $($process.Path)"
      taskkill /f /pid $process.Id
    }
  }
}

$RepoRoot = Join-Path $PSScriptRoot "..\"
$RepoRoot = [System.IO.Path]::GetFullPath($RepoRoot).TrimEnd($([System.IO.Path]::DirectorySeparatorChar));

$ArtifactsDir = Join-Path $RepoRoot "artifacts"
$Stage1Dir = Join-Path $RepoRoot "stage1"
$Stage1BinDir = Join-Path $Stage1Dir "bin"
$PerfLogDir = Join-Path $ArtifactsDir "log\$Configuration\PerformanceLogs"

if ($msbuildEngine -eq '')
{
  $msbuildEngine = 'vs'
}

$msbuildToUse = "msbuild"

try {
  KillProcessesFromRepo

  if ($buildStage1)
  {
    & $PSScriptRoot\Common\Build.ps1 -restore -build -ci -msbuildEngine $msbuildEngine /p:CreateBootstrap=true @properties
  }

  KillProcessesFromRepo

  $bootstrapRoot = Join-Path $Stage1BinDir "bootstrap"

  # we need to do this to guarantee we have/know where dotnet.exe is installed
  $dotnetToolPath = InitializeDotNetCli $true
  $dotnetExePath = Join-Path $dotnetToolPath "dotnet.exe"

  if ($msbuildEngine -eq 'vs')
  {
    $buildToolPath = Join-Path $bootstrapRoot "net472\MSBuild\Current\Bin\MSBuild.exe"
    $buildToolCommand = "";
    $buildToolFramework = "net472"
  }
  else
  {
    $buildToolPath = $dotnetExePath
    $buildToolCommand = Join-Path $bootstrapRoot "net8.0\MSBuild\MSBuild.dll"
    $buildToolFramework = "net8.0"
  }

  # Use separate artifacts folder for stage 2
  # $env:ArtifactsDir = Join-Path $ArtifactsDir "2\"

  & $dotnetExePath build-server shutdown

  if ($buildStage1)
  {
    if (Test-Path $Stage1Dir)
    {
      Remove-Item -Force -Recurse $Stage1Dir
    }

    Move-Item -Path $ArtifactsDir -Destination $Stage1Dir -Force
  }

  $buildTool = @{ Path = $buildToolPath; Command = $buildToolCommand; Tool = $msbuildEngine; Framework = $buildToolFramework }
  $global:_BuildTool = $buildTool

  # Ensure that debug bits fail fast, rather than hanging waiting for a debugger attach.
  $env:MSBUILDDONOTLAUNCHDEBUGGER="true"

  # Opt into performance logging. https://github.com/dotnet/msbuild/issues/5900
  $env:DOTNET_PERFLOG_DIR=$PerfLogDir

  # When using bootstrapped MSBuild:
  # - Turn off node reuse (so that bootstrapped MSBuild processes don't stay running and lock files)
<<<<<<< HEAD
  # - Do run tests
  # - Don't try to create a bootstrap deployment
=======
  # - Create bootstrap environment as it's required when also running tests
>>>>>>> 286d1713
  if ($onlyDocChanged) {
    & $PSScriptRoot\Common\Build.ps1 -restore -build -ci /p:CreateBootstrap=false /nr:false @properties
  }
  else {
<<<<<<< HEAD
    & $PSScriptRoot\Common\Build.ps1 -restore -build -test -ci /p:CreateBootstrap=false /nr:false @properties
=======
    & $PSScriptRoot\Common\Build.ps1 -restore -build -test -ci /p:CreateBootstrap=true /nr:false @properties
>>>>>>> 286d1713
  }

  exit $lastExitCode
}
catch {
  Write-Host $_
  Write-Host $_.Exception
  Write-Host $_.ScriptStackTrace
  exit 1
}
finally {
  Pop-Location
  if ($prepareMachine) {
    Stop-Processes
  }
}<|MERGE_RESOLUTION|>--- conflicted
+++ resolved
@@ -115,21 +115,12 @@
 
   # When using bootstrapped MSBuild:
   # - Turn off node reuse (so that bootstrapped MSBuild processes don't stay running and lock files)
-<<<<<<< HEAD
-  # - Do run tests
-  # - Don't try to create a bootstrap deployment
-=======
   # - Create bootstrap environment as it's required when also running tests
->>>>>>> 286d1713
   if ($onlyDocChanged) {
     & $PSScriptRoot\Common\Build.ps1 -restore -build -ci /p:CreateBootstrap=false /nr:false @properties
   }
   else {
-<<<<<<< HEAD
-    & $PSScriptRoot\Common\Build.ps1 -restore -build -test -ci /p:CreateBootstrap=false /nr:false @properties
-=======
     & $PSScriptRoot\Common\Build.ps1 -restore -build -test -ci /p:CreateBootstrap=true /nr:false @properties
->>>>>>> 286d1713
   }
 
   exit $lastExitCode
