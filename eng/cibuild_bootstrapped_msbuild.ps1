--- conflicted
+++ resolved
@@ -67,8 +67,6 @@
     & $PSScriptRoot\Common\Build.ps1 -restore -build -test -ci -msbuildEngine $msbuildEngine /p:CreateBootstrap=true @properties
   }
 
-<<<<<<< HEAD
-=======
   KillProcessesFromRepo
 
   $bootstrapRoot = Join-Path $Stage1BinDir "bootstrap"
@@ -127,7 +125,6 @@
   # - Don't try to create a bootstrap deployment
   & $PSScriptRoot\Common\Build.ps1 -restore -build -test -ci /p:CreateBootstrap=false /nr:false @properties
 
->>>>>>> 897f086a
   exit $lastExitCode
 }
 catch {
