<?xml version="1.0" encoding="utf-8"?>
<Dependencies>
  <ProductDependencies>
    <!-- Intermediate is necessary for source build. -->
    <Dependency Name="Microsoft.SourceBuild.Intermediate.source-build-reference-packages" Version="8.0.0-alpha.1.24257.2">
      <Uri>https://github.com/dotnet/source-build-reference-packages</Uri>
      <Sha>6ed73280a6d70f7e7ac39c86f2abe8c10983f0bb</Sha>
      <SourceBuild RepoName="source-build-reference-packages" ManagedOnly="true" />
    </Dependency>
    <!-- Necessary for source-build. This allows the live version of the package to be used by source-build. -->
    <Dependency Name="System.CodeDom" Version="8.0.0">
      <Uri>https://dev.azure.com/dnceng/internal/_git/dotnet-runtime</Uri>
      <Sha>5535e31a712343a63f5d7d796cd874e563e5ac14</Sha>
    </Dependency>
    <!-- Necessary for source-build due to being a transitive dependency of System.Reflection.MetadataLoadContext.
      This allows the package to be retrieved from previously-source-built artifacts and flow in as dependencies
      of the packages produced by msbuild. -->
    <Dependency Name="System.Collections.Immutable" Version="8.0.0">
      <Uri>https://dev.azure.com/dnceng/internal/_git/dotnet-runtime</Uri>
      <Sha>5535e31a712343a63f5d7d796cd874e563e5ac14</Sha>
    </Dependency>
    <!-- Necessary for source-build. This allows the package to be retrieved from previously-source-built artifacts
      and flow in as dependencies of the packages produced by msbuild. -->
    <Dependency Name="System.Configuration.ConfigurationManager" Version="8.0.0">
      <Uri>https://dev.azure.com/dnceng/internal/_git/dotnet-runtime</Uri>
      <Sha>5535e31a712343a63f5d7d796cd874e563e5ac14</Sha>
    </Dependency>
    <!-- Necessary for source-build. This allows the package to be retrieved from previously-source-built artifacts
      and flow in as dependencies of the packages produced by msbuild. -->
    <Dependency Name="System.Reflection.Metadata" Version="8.0.0">
      <Uri>https://dev.azure.com/dnceng/internal/_git/dotnet-runtime</Uri>
      <Sha>5535e31a712343a63f5d7d796cd874e563e5ac14</Sha>
    </Dependency>
    <!-- Necessary for source-build. This allows the package to be retrieved from previously-source-built artifacts
      and flow in as dependencies of the packages produced by msbuild. -->
    <Dependency Name="System.Reflection.MetadataLoadContext" Version="8.0.0">
      <Uri>https://dev.azure.com/dnceng/internal/_git/dotnet-runtime</Uri>
      <Sha>5535e31a712343a63f5d7d796cd874e563e5ac14</Sha>
    </Dependency>
    <!-- Necessary for source-build. This allows the live version of the package to be used by source-build. -->
    <Dependency Name="System.Resources.Extensions" Version="8.0.0">
      <Uri>https://dev.azure.com/dnceng/internal/_git/dotnet-runtime</Uri>
      <Sha>5535e31a712343a63f5d7d796cd874e563e5ac14</Sha>
    </Dependency>
    <!-- Necessary for source-build. This allows the package to be retrieved from previously-source-built artifacts
      and flow in as dependencies of the packages produced by msbuild. -->
    <Dependency Name="System.Security.Cryptography.Pkcs" Version="8.0.0">
      <Uri>https://dev.azure.com/dnceng/internal/_git/dotnet-runtime</Uri>
      <Sha>5535e31a712343a63f5d7d796cd874e563e5ac14</Sha>
    </Dependency>
    <!-- Necessary for source-build. This allows the live version of the package to be used by source-build. -->
    <Dependency Name="System.Security.Cryptography.Xml" Version="8.0.0">
      <Uri>https://dev.azure.com/dnceng/internal/_git/dotnet-runtime</Uri>
      <Sha>5535e31a712343a63f5d7d796cd874e563e5ac14</Sha>
    </Dependency>
    <Dependency Name="System.Text.Json" Version="8.0.5">
      <Uri>https://dev.azure.com/dnceng/internal/_git/dotnet-runtime</Uri>
      <Sha>81cabf2857a01351e5ab578947c7403a5b128ad1</Sha>
    </Dependency>
    <Dependency Name="System.Threading.Tasks.Dataflow" Version="8.0.0">
      <Uri>https://dev.azure.com/dnceng/internal/_git/dotnet-runtime</Uri>
      <Sha>5535e31a712343a63f5d7d796cd874e563e5ac14</Sha>
    </Dependency>
    <Dependency Name="System.Threading.Channels" Version="8.0.0">
      <Uri>https://dev.azure.com/dnceng/internal/_git/dotnet-runtime</Uri>
      <Sha>5535e31a712343a63f5d7d796cd874e563e5ac14</Sha>
    </Dependency>
    <Dependency Name="System.Formats.Asn1" Version="8.0.1">
      <Uri>https://dev.azure.com/dnceng/internal/_git/dotnet-runtime</Uri>
      <Sha>2aade6beb02ea367fd97c4070a4198802fe61c03</Sha>
    </Dependency>
  </ProductDependencies>
  <ToolsetDependencies>
<<<<<<< HEAD
    <Dependency Name="Microsoft.DotNet.Arcade.Sdk" Version="8.0.0-beta.25208.7">
      <Uri>https://github.com/dotnet/arcade</Uri>
      <Sha>c7a36e53f91e41943746f97a8c183549364c5092</Sha>
    </Dependency>
    <!-- Intermediate is necessary for source build. -->
    <Dependency Name="Microsoft.SourceBuild.Intermediate.arcade" Version="8.0.0-beta.25208.7">
      <Uri>https://github.com/dotnet/arcade</Uri>
      <Sha>c7a36e53f91e41943746f97a8c183549364c5092</Sha>
=======
    <Dependency Name="Microsoft.DotNet.Arcade.Sdk" Version="8.0.0-beta.25204.7">
      <Uri>https://github.com/dotnet/arcade</Uri>
      <Sha>faa1471063676aca349da6b48c56dd0fc95aa869</Sha>
    </Dependency>
    <!-- Intermediate is necessary for source build. -->
    <Dependency Name="Microsoft.SourceBuild.Intermediate.arcade" Version="8.0.0-beta.25204.7">
      <Uri>https://github.com/dotnet/arcade</Uri>
      <Sha>faa1471063676aca349da6b48c56dd0fc95aa869</Sha>
>>>>>>> e8f3d272
      <SourceBuild RepoName="arcade" ManagedOnly="true" />
    </Dependency>
    <Dependency Name="Microsoft.DotNet.XliffTasks" Version="1.0.0-beta.23475.1" CoherentParentDependency="Microsoft.DotNet.Arcade.Sdk">
      <Uri>https://github.com/dotnet/xliff-tasks</Uri>
      <Sha>73f0850939d96131c28cf6ea6ee5aacb4da0083a</Sha>
    </Dependency>
    <!-- Intermediate is necessary for source build. -->
    <Dependency Name="Microsoft.SourceBuild.Intermediate.xliff-tasks" Version="1.0.0-beta.23475.1" CoherentParentDependency="Microsoft.DotNet.Arcade.Sdk">
      <Uri>https://github.com/dotnet/xliff-tasks</Uri>
      <Sha>73f0850939d96131c28cf6ea6ee5aacb4da0083a</Sha>
      <SourceBuild RepoName="xliff-tasks" ManagedOnly="true" />
    </Dependency>
    <Dependency Name="NuGet.Build.Tasks" Version="6.11.0-rc.101">
      <Uri>https://github.com/nuget/nuget.client</Uri>
      <Sha>20f05435be385abfe74737b6433dc80fd3b3b504</Sha>
    </Dependency>
    <Dependency Name="Microsoft.Net.Compilers.Toolset" Version="4.11.0-3.24313.9">
      <Uri>https://github.com/dotnet/roslyn</Uri>
      <Sha>0b8371953e61f6179f39f1d62ebbd6a251f335e0</Sha>
      <SourceBuild RepoName="roslyn" ManagedOnly="true" />
    </Dependency>
<<<<<<< HEAD
    <Dependency Name="Microsoft.DotNet.XUnitExtensions" Version="8.0.0-beta.25208.7">
      <Uri>https://github.com/dotnet/arcade</Uri>
      <Sha>c7a36e53f91e41943746f97a8c183549364c5092</Sha>
=======
    <Dependency Name="Microsoft.DotNet.XUnitExtensions" Version="8.0.0-beta.25204.7">
      <Uri>https://github.com/dotnet/arcade</Uri>
      <Sha>faa1471063676aca349da6b48c56dd0fc95aa869</Sha>
>>>>>>> e8f3d272
    </Dependency>
  </ToolsetDependencies>
</Dependencies><|MERGE_RESOLUTION|>--- conflicted
+++ resolved
@@ -71,7 +71,6 @@
     </Dependency>
   </ProductDependencies>
   <ToolsetDependencies>
-<<<<<<< HEAD
     <Dependency Name="Microsoft.DotNet.Arcade.Sdk" Version="8.0.0-beta.25208.7">
       <Uri>https://github.com/dotnet/arcade</Uri>
       <Sha>c7a36e53f91e41943746f97a8c183549364c5092</Sha>
@@ -80,16 +79,6 @@
     <Dependency Name="Microsoft.SourceBuild.Intermediate.arcade" Version="8.0.0-beta.25208.7">
       <Uri>https://github.com/dotnet/arcade</Uri>
       <Sha>c7a36e53f91e41943746f97a8c183549364c5092</Sha>
-=======
-    <Dependency Name="Microsoft.DotNet.Arcade.Sdk" Version="8.0.0-beta.25204.7">
-      <Uri>https://github.com/dotnet/arcade</Uri>
-      <Sha>faa1471063676aca349da6b48c56dd0fc95aa869</Sha>
-    </Dependency>
-    <!-- Intermediate is necessary for source build. -->
-    <Dependency Name="Microsoft.SourceBuild.Intermediate.arcade" Version="8.0.0-beta.25204.7">
-      <Uri>https://github.com/dotnet/arcade</Uri>
-      <Sha>faa1471063676aca349da6b48c56dd0fc95aa869</Sha>
->>>>>>> e8f3d272
       <SourceBuild RepoName="arcade" ManagedOnly="true" />
     </Dependency>
     <Dependency Name="Microsoft.DotNet.XliffTasks" Version="1.0.0-beta.23475.1" CoherentParentDependency="Microsoft.DotNet.Arcade.Sdk">
@@ -111,15 +100,9 @@
       <Sha>0b8371953e61f6179f39f1d62ebbd6a251f335e0</Sha>
       <SourceBuild RepoName="roslyn" ManagedOnly="true" />
     </Dependency>
-<<<<<<< HEAD
     <Dependency Name="Microsoft.DotNet.XUnitExtensions" Version="8.0.0-beta.25208.7">
       <Uri>https://github.com/dotnet/arcade</Uri>
       <Sha>c7a36e53f91e41943746f97a8c183549364c5092</Sha>
-=======
-    <Dependency Name="Microsoft.DotNet.XUnitExtensions" Version="8.0.0-beta.25204.7">
-      <Uri>https://github.com/dotnet/arcade</Uri>
-      <Sha>faa1471063676aca349da6b48c56dd0fc95aa869</Sha>
->>>>>>> e8f3d272
     </Dependency>
   </ToolsetDependencies>
 </Dependencies>