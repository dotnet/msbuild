--- conflicted
+++ resolved
@@ -6,11 +6,6 @@
       <Sha>08490d56a386c4c17178195e16b0e6bd82548930</Sha>
       <SourceBuild RepoName="templating" ManagedOnly="true" />
     </Dependency>
-<<<<<<< HEAD
-    <Dependency Name="Microsoft.NETCore.App.Ref" Version="8.0.0-rc.1.23419.4">
-      <Uri>https://dev.azure.com/dnceng/internal/_git/dotnet-runtime</Uri>
-      <Sha>92959931a32a37a19d8e1b1684edc6db0857d7de</Sha>
-=======
     <Dependency Name="Microsoft.TemplateEngine.Mocks" Version="8.0.100-rc.2.23462.2">
       <Uri>https://github.com/dotnet/templating</Uri>
       <Sha>184a0cf0c6410d3746661072fbc0b4c9e3947cce</Sha>
@@ -18,44 +13,43 @@
     <Dependency Name="Microsoft.NETCore.App.Ref" Version="8.0.0-rc.2.23457.7">
       <Uri>https://github.com/dotnet/runtime</Uri>
       <Sha>da3500bb02343b1d0424c74ccdddbc592b5b3f4f</Sha>
->>>>>>> 52f0582f
-    </Dependency>
-    <Dependency Name="VS.Redist.Common.NetCore.SharedFramework.x64.8.0" Version="8.0.0-rc.1.23419.4">
-      <Uri>https://dev.azure.com/dnceng/internal/_git/dotnet-runtime</Uri>
-      <Sha>92959931a32a37a19d8e1b1684edc6db0857d7de</Sha>
+    </Dependency>
+    <Dependency Name="VS.Redist.Common.NetCore.SharedFramework.x64.8.0" Version="8.0.0-rc.2.23457.7">
+      <Uri>https://github.com/dotnet/runtime</Uri>
+      <Sha>da3500bb02343b1d0424c74ccdddbc592b5b3f4f</Sha>
       <SourceBuild RepoName="runtime" ManagedOnly="false" />
     </Dependency>
-    <Dependency Name="VS.Redist.Common.NetCore.TargetingPack.x64.8.0" Version="8.0.0-rc.1.23419.4">
-      <Uri>https://dev.azure.com/dnceng/internal/_git/dotnet-runtime</Uri>
-      <Sha>92959931a32a37a19d8e1b1684edc6db0857d7de</Sha>
-    </Dependency>
-    <Dependency Name="Microsoft.NETCore.App.Runtime.win-x64" Version="8.0.0-rc.1.23419.4">
-      <Uri>https://dev.azure.com/dnceng/internal/_git/dotnet-runtime</Uri>
-      <Sha>92959931a32a37a19d8e1b1684edc6db0857d7de</Sha>
-    </Dependency>
-    <Dependency Name="Microsoft.NETCore.App.Host.win-x64" Version="8.0.0-rc.1.23419.4">
-      <Uri>https://dev.azure.com/dnceng/internal/_git/dotnet-runtime</Uri>
-      <Sha>92959931a32a37a19d8e1b1684edc6db0857d7de</Sha>
-    </Dependency>
-    <Dependency Name="Microsoft.NETCore.Platforms" Version="8.0.0-rc.1.23419.4">
-      <Uri>https://dev.azure.com/dnceng/internal/_git/dotnet-runtime</Uri>
-      <Sha>92959931a32a37a19d8e1b1684edc6db0857d7de</Sha>
-    </Dependency>
-    <Dependency Name="Microsoft.NET.HostModel" Version="8.0.0-rc.1.23419.4">
-      <Uri>https://dev.azure.com/dnceng/internal/_git/dotnet-runtime</Uri>
-      <Sha>92959931a32a37a19d8e1b1684edc6db0857d7de</Sha>
-    </Dependency>
-    <Dependency Name="Microsoft.Extensions.DependencyModel" Version="8.0.0-rc.1.23419.4">
-      <Uri>https://dev.azure.com/dnceng/internal/_git/dotnet-runtime</Uri>
-      <Sha>92959931a32a37a19d8e1b1684edc6db0857d7de</Sha>
-    </Dependency>
-    <Dependency Name="Microsoft.NETCore.DotNetHostResolver" Version="8.0.0-rc.1.23419.4">
-      <Uri>https://dev.azure.com/dnceng/internal/_git/dotnet-runtime</Uri>
-      <Sha>92959931a32a37a19d8e1b1684edc6db0857d7de</Sha>
-    </Dependency>
-    <Dependency Name="Microsoft.NET.Workload.Emscripten.Current.Manifest-8.0.100.Transport" Version="8.0.0-rc.1.23415.5" CoherentParentDependency="Microsoft.NETCore.App.Runtime.win-x64">
+    <Dependency Name="VS.Redist.Common.NetCore.TargetingPack.x64.8.0" Version="8.0.0-rc.2.23457.7">
+      <Uri>https://github.com/dotnet/runtime</Uri>
+      <Sha>da3500bb02343b1d0424c74ccdddbc592b5b3f4f</Sha>
+    </Dependency>
+    <Dependency Name="Microsoft.NETCore.App.Runtime.win-x64" Version="8.0.0-rc.2.23457.7">
+      <Uri>https://github.com/dotnet/runtime</Uri>
+      <Sha>da3500bb02343b1d0424c74ccdddbc592b5b3f4f</Sha>
+    </Dependency>
+    <Dependency Name="Microsoft.NETCore.App.Host.win-x64" Version="8.0.0-rc.2.23457.7">
+      <Uri>https://github.com/dotnet/runtime</Uri>
+      <Sha>da3500bb02343b1d0424c74ccdddbc592b5b3f4f</Sha>
+    </Dependency>
+    <Dependency Name="Microsoft.NETCore.Platforms" Version="8.0.0-rc.2.23457.7">
+      <Uri>https://github.com/dotnet/runtime</Uri>
+      <Sha>da3500bb02343b1d0424c74ccdddbc592b5b3f4f</Sha>
+    </Dependency>
+    <Dependency Name="Microsoft.NET.HostModel" Version="8.0.0-rc.2.23457.7">
+      <Uri>https://github.com/dotnet/runtime</Uri>
+      <Sha>da3500bb02343b1d0424c74ccdddbc592b5b3f4f</Sha>
+    </Dependency>
+    <Dependency Name="Microsoft.Extensions.DependencyModel" Version="8.0.0-rc.2.23457.7">
+      <Uri>https://github.com/dotnet/runtime</Uri>
+      <Sha>da3500bb02343b1d0424c74ccdddbc592b5b3f4f</Sha>
+    </Dependency>
+    <Dependency Name="Microsoft.NETCore.DotNetHostResolver" Version="8.0.0-rc.2.23457.7">
+      <Uri>https://github.com/dotnet/runtime</Uri>
+      <Sha>da3500bb02343b1d0424c74ccdddbc592b5b3f4f</Sha>
+    </Dependency>
+    <Dependency Name="Microsoft.NET.Workload.Emscripten.Current.Manifest-8.0.100.Transport" Version="8.0.0-rc.2.23455.4" CoherentParentDependency="Microsoft.NETCore.App.Runtime.win-x64">
       <Uri>https://github.com/dotnet/emsdk</Uri>
-      <Sha>66dbaefff04250dc72849f0172e0c53bcfb3ab38</Sha>
+      <Sha>5aa30d16129b4adee94f3bf9ff7980e2464c46ae</Sha>
       <SourceBuild RepoName="emsdk" ManagedOnly="true" />
     </Dependency>
     <Dependency Name="Microsoft.Build" Version="17.8.0-preview-23462-02">
@@ -122,71 +116,6 @@
       <Uri>https://github.com/dotnet/aspnetcore</Uri>
       <Sha>1c9cf676af5f3bb0ec631305804d4a1747e432d2</Sha>
     </Dependency>
-<<<<<<< HEAD
-    <Dependency Name="Microsoft.Build.NuGetSdkResolver" Version="6.8.0-preview.1.69">
-      <Uri>https://github.com/nuget/nuget.client</Uri>
-      <Sha>e873b496daa6839a86f4b820d15945a9aad98e3d</Sha>
-    </Dependency>
-    <Dependency Name="NuGet.Build.Tasks" Version="6.8.0-preview.1.69">
-      <Uri>https://github.com/nuget/nuget.client</Uri>
-      <Sha>e873b496daa6839a86f4b820d15945a9aad98e3d</Sha>
-    </Dependency>
-    <Dependency Name="NuGet.Build.Tasks.Console" Version="6.8.0-preview.1.69">
-      <Uri>https://github.com/nuget/nuget.client</Uri>
-      <Sha>e873b496daa6839a86f4b820d15945a9aad98e3d</Sha>
-    </Dependency>
-    <Dependency Name="NuGet.Build.Tasks.Pack" Version="6.8.0-preview.1.69">
-      <Uri>https://github.com/nuget/nuget.client</Uri>
-      <Sha>e873b496daa6839a86f4b820d15945a9aad98e3d</Sha>
-    </Dependency>
-    <Dependency Name="NuGet.Commands" Version="6.8.0-preview.1.69">
-      <Uri>https://github.com/nuget/nuget.client</Uri>
-      <Sha>e873b496daa6839a86f4b820d15945a9aad98e3d</Sha>
-    </Dependency>
-    <Dependency Name="NuGet.CommandLine.XPlat" Version="6.8.0-preview.1.69">
-      <Uri>https://github.com/nuget/nuget.client</Uri>
-      <Sha>e873b496daa6839a86f4b820d15945a9aad98e3d</Sha>
-    </Dependency>
-    <Dependency Name="NuGet.Common" Version="6.8.0-preview.1.69">
-      <Uri>https://github.com/nuget/nuget.client</Uri>
-      <Sha>e873b496daa6839a86f4b820d15945a9aad98e3d</Sha>
-    </Dependency>
-    <Dependency Name="NuGet.Configuration" Version="6.8.0-preview.1.69">
-      <Uri>https://github.com/nuget/nuget.client</Uri>
-      <Sha>e873b496daa6839a86f4b820d15945a9aad98e3d</Sha>
-    </Dependency>
-    <Dependency Name="NuGet.Credentials" Version="6.8.0-preview.1.69">
-      <Uri>https://github.com/nuget/nuget.client</Uri>
-      <Sha>e873b496daa6839a86f4b820d15945a9aad98e3d</Sha>
-    </Dependency>
-    <Dependency Name="NuGet.DependencyResolver.Core" Version="6.8.0-preview.1.69">
-      <Uri>https://github.com/nuget/nuget.client</Uri>
-      <Sha>e873b496daa6839a86f4b820d15945a9aad98e3d</Sha>
-    </Dependency>
-    <Dependency Name="NuGet.Frameworks" Version="6.8.0-preview.1.69">
-      <Uri>https://github.com/nuget/nuget.client</Uri>
-      <Sha>e873b496daa6839a86f4b820d15945a9aad98e3d</Sha>
-    </Dependency>
-    <Dependency Name="NuGet.LibraryModel" Version="6.8.0-preview.1.69">
-      <Uri>https://github.com/nuget/nuget.client</Uri>
-      <Sha>e873b496daa6839a86f4b820d15945a9aad98e3d</Sha>
-    </Dependency>
-    <Dependency Name="NuGet.ProjectModel" Version="6.8.0-preview.1.69">
-      <Uri>https://github.com/nuget/nuget.client</Uri>
-      <Sha>e873b496daa6839a86f4b820d15945a9aad98e3d</Sha>
-    </Dependency>
-    <Dependency Name="NuGet.Protocol" Version="6.8.0-preview.1.69">
-      <Uri>https://github.com/nuget/nuget.client</Uri>
-      <Sha>e873b496daa6839a86f4b820d15945a9aad98e3d</Sha>
-    </Dependency>
-    <Dependency Name="NuGet.Packaging" Version="6.8.0-preview.1.69">
-      <Uri>https://github.com/nuget/nuget.client</Uri>
-      <Sha>e873b496daa6839a86f4b820d15945a9aad98e3d</Sha>
-    </Dependency>
-    <Dependency Name="NuGet.Versioning" Version="6.8.0-preview.1.69">
-      <Uri>https://github.com/nuget/nuget.client</Uri>
-      <Sha>e873b496daa6839a86f4b820d15945a9aad98e3d</Sha>
-=======
     <Dependency Name="Microsoft.Build.NuGetSdkResolver" Version="6.8.0-rc.112">
       <Uri>https://github.com/nuget/nuget.client</Uri>
       <Sha>f47eb5771ee3f9a100d0b31d82ccb5ee600a56ed</Sha>
@@ -250,7 +179,6 @@
     <Dependency Name="NuGet.Versioning" Version="6.8.0-rc.112">
       <Uri>https://github.com/nuget/nuget.client</Uri>
       <Sha>f47eb5771ee3f9a100d0b31d82ccb5ee600a56ed</Sha>
->>>>>>> 52f0582f
     </Dependency>
     <Dependency Name="Microsoft.NET.Test.Sdk" Version="17.8.0-preview-23421-06">
       <Uri>https://github.com/microsoft/vstest</Uri>
@@ -265,25 +193,25 @@
       <Uri>https://github.com/microsoft/vstest</Uri>
       <Sha>5672d0f0d9433a9e2d97b9b7575fb2cc48579519</Sha>
     </Dependency>
-    <Dependency Name="Microsoft.NET.ILLink.Tasks" Version="8.0.0-rc.1.23419.4">
-      <Uri>https://dev.azure.com/dnceng/internal/_git/dotnet-runtime</Uri>
-      <Sha>92959931a32a37a19d8e1b1684edc6db0857d7de</Sha>
-    </Dependency>
-    <Dependency Name="System.CodeDom" Version="8.0.0-rc.1.23419.4">
-      <Uri>https://dev.azure.com/dnceng/internal/_git/dotnet-runtime</Uri>
-      <Sha>92959931a32a37a19d8e1b1684edc6db0857d7de</Sha>
-    </Dependency>
-    <Dependency Name="System.Security.Cryptography.ProtectedData" Version="8.0.0-rc.1.23419.4">
-      <Uri>https://dev.azure.com/dnceng/internal/_git/dotnet-runtime</Uri>
-      <Sha>92959931a32a37a19d8e1b1684edc6db0857d7de</Sha>
-    </Dependency>
-    <Dependency Name="System.Text.Encoding.CodePages" Version="8.0.0-rc.1.23419.4">
-      <Uri>https://dev.azure.com/dnceng/internal/_git/dotnet-runtime</Uri>
-      <Sha>92959931a32a37a19d8e1b1684edc6db0857d7de</Sha>
-    </Dependency>
-    <Dependency Name="System.Resources.Extensions" Version="8.0.0-rc.1.23419.4">
-      <Uri>https://dev.azure.com/dnceng/internal/_git/dotnet-runtime</Uri>
-      <Sha>92959931a32a37a19d8e1b1684edc6db0857d7de</Sha>
+    <Dependency Name="Microsoft.NET.ILLink.Tasks" Version="8.0.0-rc.2.23457.7">
+      <Uri>https://github.com/dotnet/runtime</Uri>
+      <Sha>da3500bb02343b1d0424c74ccdddbc592b5b3f4f</Sha>
+    </Dependency>
+    <Dependency Name="System.CodeDom" Version="8.0.0-rc.2.23457.7">
+      <Uri>https://github.com/dotnet/runtime</Uri>
+      <Sha>da3500bb02343b1d0424c74ccdddbc592b5b3f4f</Sha>
+    </Dependency>
+    <Dependency Name="System.Security.Cryptography.ProtectedData" Version="8.0.0-rc.2.23457.7">
+      <Uri>https://github.com/dotnet/runtime</Uri>
+      <Sha>da3500bb02343b1d0424c74ccdddbc592b5b3f4f</Sha>
+    </Dependency>
+    <Dependency Name="System.Text.Encoding.CodePages" Version="8.0.0-rc.2.23457.7">
+      <Uri>https://github.com/dotnet/runtime</Uri>
+      <Sha>da3500bb02343b1d0424c74ccdddbc592b5b3f4f</Sha>
+    </Dependency>
+    <Dependency Name="System.Resources.Extensions" Version="8.0.0-rc.2.23457.7">
+      <Uri>https://github.com/dotnet/runtime</Uri>
+      <Sha>da3500bb02343b1d0424c74ccdddbc592b5b3f4f</Sha>
     </Dependency>
     <Dependency Name="Microsoft.WindowsDesktop.App.Runtime.win-x64" Version="8.0.0-rc.2.23462.7">
       <Uri>https://github.com/dotnet/windowsdesktop</Uri>
@@ -458,19 +386,19 @@
       <SourceBuild RepoName="symreader" ManagedOnly="true" />
     </Dependency>
     <!-- Dependency required for flowing correct package version in source-build, using PVP flow. -->
-    <Dependency Name="Microsoft.Extensions.Logging.Console" Version="8.0.0-rc.1.23419.4">
-      <Uri>https://dev.azure.com/dnceng/internal/_git/dotnet-runtime</Uri>
-      <Sha>92959931a32a37a19d8e1b1684edc6db0857d7de</Sha>
+    <Dependency Name="Microsoft.Extensions.Logging.Console" Version="8.0.0-rc.2.23457.7">
+      <Uri>https://github.com/dotnet/runtime</Uri>
+      <Sha>da3500bb02343b1d0424c74ccdddbc592b5b3f4f</Sha>
     </Dependency>
     <!-- Dependency required for flowing correct package version in source-build, using PVP flow. -->
-    <Dependency Name="Microsoft.Extensions.FileSystemGlobbing" Version="8.0.0-rc.1.23419.4">
-      <Uri>https://dev.azure.com/dnceng/internal/_git/dotnet-runtime</Uri>
-      <Sha>92959931a32a37a19d8e1b1684edc6db0857d7de</Sha>
+    <Dependency Name="Microsoft.Extensions.FileSystemGlobbing" Version="8.0.0-rc.2.23457.7">
+      <Uri>https://github.com/dotnet/runtime</Uri>
+      <Sha>da3500bb02343b1d0424c74ccdddbc592b5b3f4f</Sha>
     </Dependency>
     <!-- Dependency required for flowing correct package version in source-build, using PVP flow. -->
-    <Dependency Name="System.ServiceProcess.ServiceController" Version="8.0.0-rc.1.23419.4">
-      <Uri>https://dev.azure.com/dnceng/internal/_git/dotnet-runtime</Uri>
-      <Sha>92959931a32a37a19d8e1b1684edc6db0857d7de</Sha>
+    <Dependency Name="System.ServiceProcess.ServiceController" Version="8.0.0-rc.2.23457.7">
+      <Uri>https://github.com/dotnet/runtime</Uri>
+      <Sha>da3500bb02343b1d0424c74ccdddbc592b5b3f4f</Sha>
     </Dependency>
   </ProductDependencies>
   <ToolsetDependencies>
@@ -491,9 +419,9 @@
       <Uri>https://github.com/dotnet/arcade</Uri>
       <Sha>1d451c32dda2314c721adbf8829e1c0cd4e681ff</Sha>
     </Dependency>
-    <Dependency Name="System.Reflection.MetadataLoadContext" Version="8.0.0-rc.1.23419.4">
-      <Uri>https://dev.azure.com/dnceng/internal/_git/dotnet-runtime</Uri>
-      <Sha>92959931a32a37a19d8e1b1684edc6db0857d7de</Sha>
+    <Dependency Name="System.Reflection.MetadataLoadContext" Version="8.0.0-rc.2.23457.7">
+      <Uri>https://github.com/dotnet/runtime</Uri>
+      <Sha>da3500bb02343b1d0424c74ccdddbc592b5b3f4f</Sha>
     </Dependency>
     <Dependency Name="Microsoft.DotNet.XliffTasks" Version="1.0.0-beta.23415.1" CoherentParentDependency="Microsoft.DotNet.Arcade.Sdk">
       <Uri>https://github.com/dotnet/xliff-tasks</Uri>
