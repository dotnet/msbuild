<?xml version="1.0" encoding="utf-8"?>
<Dependencies>
  <ProductDependencies>
<<<<<<< HEAD
    <Dependency Name="Microsoft.TemplateEngine.Abstractions" Version="7.0.100-rc.1.22419.1">
      <Uri>https://github.com/dotnet/templating</Uri>
      <Sha>16f5a8ac118d0829744f80c4044138960847867f</Sha>
=======
    <Dependency Name="Microsoft.TemplateEngine.Abstractions" Version="7.0.100-rc.2.22418.1">
      <Uri>https://github.com/dotnet/templating</Uri>
      <Sha>be347d74371ebaa7aaec7786ea7be1175440c302</Sha>
>>>>>>> 4ed65d31
      <SourceBuild RepoName="templating" ManagedOnly="true" />
    </Dependency>
    <Dependency Name="Microsoft.NETCore.App.Ref" Version="7.0.0-rc.1.22421.12">
      <Uri>https://github.com/dotnet/runtime</Uri>
      <Sha>37ddbefcaf0e768218c2d2e782ef810f8bb1dd8b</Sha>
    </Dependency>
    <Dependency Name="VS.Redist.Common.NetCore.SharedFramework.x64.7.0" Version="7.0.0-rc.1.22421.12">
      <Uri>https://github.com/dotnet/runtime</Uri>
      <Sha>37ddbefcaf0e768218c2d2e782ef810f8bb1dd8b</Sha>
    </Dependency>
    <Dependency Name="VS.Redist.Common.NetCore.TargetingPack.x64.7.0" Version="7.0.0-rc.1.22421.12">
      <Uri>https://github.com/dotnet/runtime</Uri>
      <Sha>37ddbefcaf0e768218c2d2e782ef810f8bb1dd8b</Sha>
    </Dependency>
    <Dependency Name="Microsoft.NETCore.App.Runtime.win-x64" Version="7.0.0-rc.1.22421.12">
      <Uri>https://github.com/dotnet/runtime</Uri>
      <Sha>37ddbefcaf0e768218c2d2e782ef810f8bb1dd8b</Sha>
    </Dependency>
    <Dependency Name="Microsoft.NETCore.App.Host.win-x64" Version="7.0.0-rc.1.22421.12">
      <Uri>https://github.com/dotnet/runtime</Uri>
      <Sha>37ddbefcaf0e768218c2d2e782ef810f8bb1dd8b</Sha>
    </Dependency>
    <Dependency Name="Microsoft.NETCore.Platforms" Version="7.0.0-rc.1.22421.12">
      <Uri>https://github.com/dotnet/runtime</Uri>
      <Sha>37ddbefcaf0e768218c2d2e782ef810f8bb1dd8b</Sha>
    </Dependency>
    <Dependency Name="Microsoft.NET.HostModel" Version="7.0.0-rc.1.22421.12">
      <Uri>https://github.com/dotnet/runtime</Uri>
      <Sha>37ddbefcaf0e768218c2d2e782ef810f8bb1dd8b</Sha>
    </Dependency>
    <Dependency Name="Microsoft.Extensions.DependencyModel" Version="7.0.0-rc.1.22421.12">
      <Uri>https://github.com/dotnet/runtime</Uri>
      <Sha>37ddbefcaf0e768218c2d2e782ef810f8bb1dd8b</Sha>
    </Dependency>
    <Dependency Name="Microsoft.NETCore.DotNetHostResolver" Version="7.0.0-rc.1.22421.12">
      <Uri>https://github.com/dotnet/runtime</Uri>
      <Sha>37ddbefcaf0e768218c2d2e782ef810f8bb1dd8b</Sha>
    </Dependency>
    <Dependency Name="Microsoft.Build" Version="17.4.0-preview-22416-02">
      <Uri>https://github.com/dotnet/msbuild</Uri>
      <Sha>5d102ae37163fc1f22610bb433c3ab9a2fff91f0</Sha>
    </Dependency>
    <Dependency Name="Microsoft.Build.Localization" Version="17.4.0-preview-22416-02">
      <Uri>https://github.com/dotnet/msbuild</Uri>
      <Sha>5d102ae37163fc1f22610bb433c3ab9a2fff91f0</Sha>
    </Dependency>
<<<<<<< HEAD
    <Dependency Name="Microsoft.FSharp.Compiler" Version="12.0.6-beta.22419.1">
      <Uri>https://github.com/dotnet/fsharp</Uri>
      <Sha>8e339bc4a7f2111823255cbcc1d3639853609440</Sha>
    </Dependency>
    <Dependency Name="Microsoft.SourceBuild.Intermediate.fsharp" Version="6.0.6-beta.22419.1">
      <Uri>https://github.com/dotnet/fsharp</Uri>
      <Sha>8e339bc4a7f2111823255cbcc1d3639853609440</Sha>
=======
    <Dependency Name="Microsoft.FSharp.Compiler" Version="12.0.6-beta.22420.5">
      <Uri>https://github.com/dotnet/fsharp</Uri>
      <Sha>c851a184e338879a6ef0f040e9b881a5c25b639d</Sha>
    </Dependency>
    <Dependency Name="Microsoft.SourceBuild.Intermediate.fsharp" Version="6.0.6-beta.22420.5">
      <Uri>https://github.com/dotnet/fsharp</Uri>
      <Sha>c851a184e338879a6ef0f040e9b881a5c25b639d</Sha>
>>>>>>> 4ed65d31
      <SourceBuild RepoName="fsharp" ManagedOnly="true" />
    </Dependency>
    <Dependency Name="dotnet-format" Version="7.0.341201">
      <Uri>https://github.com/dotnet/format</Uri>
      <Sha>a4841cd2f1c9ccdb2c643e2faa61ba35dc2a8169</Sha>
      <SourceBuildTarball RepoName="format" ManagedOnly="true" />
    </Dependency>
<<<<<<< HEAD
    <Dependency Name="Microsoft.Net.Compilers.Toolset" Version="4.4.0-2.22418.11">
      <Uri>https://github.com/dotnet/roslyn</Uri>
      <Sha>087baa2770faf2ac1f0ce179d4c23d92b2a75d26</Sha>
      <SourceBuild RepoName="roslyn" ManagedOnly="true" />
    </Dependency>
    <Dependency Name="Microsoft.CodeAnalysis" Version="4.4.0-2.22418.11">
      <Uri>https://github.com/dotnet/roslyn</Uri>
      <Sha>087baa2770faf2ac1f0ce179d4c23d92b2a75d26</Sha>
    </Dependency>
    <Dependency Name="Microsoft.CodeAnalysis.CSharp" Version="4.4.0-2.22418.11">
      <Uri>https://github.com/dotnet/roslyn</Uri>
      <Sha>087baa2770faf2ac1f0ce179d4c23d92b2a75d26</Sha>
    </Dependency>
    <Dependency Name="Microsoft.CodeAnalysis.CSharp.Features" Version="4.4.0-2.22418.11">
      <Uri>https://github.com/dotnet/roslyn</Uri>
      <Sha>087baa2770faf2ac1f0ce179d4c23d92b2a75d26</Sha>
    </Dependency>
    <Dependency Name="Microsoft.CodeAnalysis.CSharp.Workspaces" Version="4.4.0-2.22418.11">
      <Uri>https://github.com/dotnet/roslyn</Uri>
      <Sha>087baa2770faf2ac1f0ce179d4c23d92b2a75d26</Sha>
    </Dependency>
    <Dependency Name="Microsoft.CodeAnalysis.Workspaces.MSBuild" Version="4.4.0-2.22418.11">
      <Uri>https://github.com/dotnet/roslyn</Uri>
      <Sha>087baa2770faf2ac1f0ce179d4c23d92b2a75d26</Sha>
=======
    <Dependency Name="Microsoft.Net.Compilers.Toolset" Version="4.4.0-2.22420.2">
      <Uri>https://github.com/dotnet/roslyn</Uri>
      <Sha>c9aa4bee022f2c03f741842432cbf563183d9c2c</Sha>
      <SourceBuild RepoName="roslyn" ManagedOnly="true" />
    </Dependency>
    <Dependency Name="Microsoft.CodeAnalysis" Version="4.4.0-2.22420.2">
      <Uri>https://github.com/dotnet/roslyn</Uri>
      <Sha>c9aa4bee022f2c03f741842432cbf563183d9c2c</Sha>
    </Dependency>
    <Dependency Name="Microsoft.CodeAnalysis.CSharp" Version="4.4.0-2.22420.2">
      <Uri>https://github.com/dotnet/roslyn</Uri>
      <Sha>c9aa4bee022f2c03f741842432cbf563183d9c2c</Sha>
    </Dependency>
    <Dependency Name="Microsoft.CodeAnalysis.CSharp.Features" Version="4.4.0-2.22420.2">
      <Uri>https://github.com/dotnet/roslyn</Uri>
      <Sha>c9aa4bee022f2c03f741842432cbf563183d9c2c</Sha>
    </Dependency>
    <Dependency Name="Microsoft.CodeAnalysis.CSharp.Workspaces" Version="4.4.0-2.22420.2">
      <Uri>https://github.com/dotnet/roslyn</Uri>
      <Sha>c9aa4bee022f2c03f741842432cbf563183d9c2c</Sha>
    </Dependency>
    <Dependency Name="Microsoft.CodeAnalysis.Workspaces.MSBuild" Version="4.4.0-2.22420.2">
      <Uri>https://github.com/dotnet/roslyn</Uri>
      <Sha>c9aa4bee022f2c03f741842432cbf563183d9c2c</Sha>
>>>>>>> 4ed65d31
    </Dependency>
    <Dependency Name="Microsoft.AspNetCore.DeveloperCertificates.XPlat" Version="7.0.0-rc.2.22421.9">
      <Uri>https://github.com/dotnet/aspnetcore</Uri>
      <Sha>8422de0d855925b647c4285f6bd93da8cb0e1a2b</Sha>
    </Dependency>
    <Dependency Name="Microsoft.AspNetCore.TestHost" Version="7.0.0-rc.2.22421.9">
      <Uri>https://github.com/dotnet/aspnetcore</Uri>
      <Sha>8422de0d855925b647c4285f6bd93da8cb0e1a2b</Sha>
    </Dependency>
    <Dependency Name="NuGet.Build.Tasks" Version="6.4.0-preview.1.50">
      <Uri>https://github.com/nuget/nuget.client</Uri>
      <Sha>745617ea6fc239737c80abb424e13faca4249bf1</Sha>
    </Dependency>
    <Dependency Name="Microsoft.NET.Test.Sdk" Version="17.4.0-preview-20220813-01">
      <Uri>https://github.com/microsoft/vstest</Uri>
      <Sha>ef0aa102e9c7d5cf55af06c2747d11e07d12b69a</Sha>
    </Dependency>
    <Dependency Name="Microsoft.NET.ILLink.Tasks" Version="7.0.100-1.22415.4">
      <Uri>https://github.com/dotnet/linker</Uri>
      <Sha>6252a2194dd32911db2c0669fc818555687d5570</Sha>
      <SourceBuild RepoName="linker" ManagedOnly="true" />
    </Dependency>
    <Dependency Name="Microsoft.DotNet.ILCompiler" Version="7.0.0-rc.1.22421.12">
      <Uri>https://github.com/dotnet/runtime</Uri>
      <Sha>37ddbefcaf0e768218c2d2e782ef810f8bb1dd8b</Sha>
      <SourceBuildTarball RepoName="runtime" ManagedOnly="true" />
    </Dependency>
    <Dependency Name="Microsoft.NET.ILLink.Analyzers" Version="7.0.100-1.22415.4">
      <Uri>https://github.com/dotnet/linker</Uri>
      <Sha>6252a2194dd32911db2c0669fc818555687d5570</Sha>
    </Dependency>
    <Dependency Name="System.CodeDom" Version="7.0.0-rc.1.22421.12">
      <Uri>https://github.com/dotnet/runtime</Uri>
      <Sha>37ddbefcaf0e768218c2d2e782ef810f8bb1dd8b</Sha>
    </Dependency>
    <Dependency Name="System.Security.Cryptography.ProtectedData" Version="7.0.0-rc.1.22421.12">
      <Uri>https://github.com/dotnet/runtime</Uri>
      <Sha>37ddbefcaf0e768218c2d2e782ef810f8bb1dd8b</Sha>
    </Dependency>
    <Dependency Name="System.Text.Encoding.CodePages" Version="7.0.0-rc.1.22421.12">
      <Uri>https://github.com/dotnet/runtime</Uri>
      <Sha>37ddbefcaf0e768218c2d2e782ef810f8bb1dd8b</Sha>
    </Dependency>
    <Dependency Name="System.Resources.Extensions" Version="7.0.0-rc.1.22421.12">
      <Uri>https://github.com/dotnet/runtime</Uri>
      <Sha>37ddbefcaf0e768218c2d2e782ef810f8bb1dd8b</Sha>
    </Dependency>
<<<<<<< HEAD
    <Dependency Name="Microsoft.WindowsDesktop.App.Runtime.win-x64" Version="7.0.0-rc.1.22419.4">
      <Uri>https://github.com/dotnet/windowsdesktop</Uri>
      <Sha>47b9ca40c671ef983ac75383db4d731c71cf8ba0</Sha>
    </Dependency>
    <Dependency Name="VS.Redist.Common.WindowsDesktop.SharedFramework.x64.7.0" Version="7.0.0-rc.1.22419.4">
      <Uri>https://github.com/dotnet/windowsdesktop</Uri>
      <Sha>47b9ca40c671ef983ac75383db4d731c71cf8ba0</Sha>
    </Dependency>
    <Dependency Name="Microsoft.WindowsDesktop.App.Ref" Version="7.0.0-rc.1.22419.4">
      <Uri>https://github.com/dotnet/windowsdesktop</Uri>
      <Sha>47b9ca40c671ef983ac75383db4d731c71cf8ba0</Sha>
    </Dependency>
    <Dependency Name="VS.Redist.Common.WindowsDesktop.TargetingPack.x64.7.0" Version="7.0.0-rc.1.22419.4">
      <Uri>https://github.com/dotnet/windowsdesktop</Uri>
      <Sha>47b9ca40c671ef983ac75383db4d731c71cf8ba0</Sha>
    </Dependency>
    <Dependency Name="Microsoft.NET.Sdk.WindowsDesktop" Version="7.0.0-rc.2.22412.4" CoherentParentDependency="Microsoft.WindowsDesktop.App.Ref">
      <Uri>https://github.com/dotnet/wpf</Uri>
      <Sha>23c2d41521a08ea05fcbcc5cc8f249ce57338311</Sha>
=======
    <Dependency Name="Microsoft.WindowsDesktop.App.Runtime.win-x64" Version="7.0.0-rc.2.22421.3">
      <Uri>https://github.com/dotnet/windowsdesktop</Uri>
      <Sha>f8ac543f73162531751c339c9455ddcfdbb49852</Sha>
    </Dependency>
    <Dependency Name="VS.Redist.Common.WindowsDesktop.SharedFramework.x64.7.0" Version="7.0.0-rc.2.22421.3">
      <Uri>https://github.com/dotnet/windowsdesktop</Uri>
      <Sha>f8ac543f73162531751c339c9455ddcfdbb49852</Sha>
    </Dependency>
    <Dependency Name="Microsoft.WindowsDesktop.App.Ref" Version="7.0.0-rc.2.22421.3">
      <Uri>https://github.com/dotnet/windowsdesktop</Uri>
      <Sha>f8ac543f73162531751c339c9455ddcfdbb49852</Sha>
    </Dependency>
    <Dependency Name="VS.Redist.Common.WindowsDesktop.TargetingPack.x64.7.0" Version="7.0.0-rc.2.22421.3">
      <Uri>https://github.com/dotnet/windowsdesktop</Uri>
      <Sha>f8ac543f73162531751c339c9455ddcfdbb49852</Sha>
    </Dependency>
    <Dependency Name="Microsoft.NET.Sdk.WindowsDesktop" Version="7.0.0-rc.2.22421.1" CoherentParentDependency="Microsoft.WindowsDesktop.App.Ref">
      <Uri>https://github.com/dotnet/wpf</Uri>
      <Sha>ea848da34ae9372d87c9563edde873b934e5400c</Sha>
>>>>>>> 4ed65d31
    </Dependency>
    <Dependency Name="Microsoft.AspNetCore.App.Ref" Version="7.0.0-rc.2.22421.9">
      <Uri>https://github.com/dotnet/aspnetcore</Uri>
      <Sha>8422de0d855925b647c4285f6bd93da8cb0e1a2b</Sha>
    </Dependency>
    <Dependency Name="Microsoft.AspNetCore.App.Ref.Internal" Version="7.0.0-rc.2.22421.9">
      <Uri>https://github.com/dotnet/aspnetcore</Uri>
      <Sha>8422de0d855925b647c4285f6bd93da8cb0e1a2b</Sha>
    </Dependency>
    <Dependency Name="Microsoft.AspNetCore.App.Runtime.win-x64" Version="7.0.0-rc.2.22421.9">
      <Uri>https://github.com/dotnet/aspnetcore</Uri>
      <Sha>8422de0d855925b647c4285f6bd93da8cb0e1a2b</Sha>
    </Dependency>
    <Dependency Name="VS.Redist.Common.AspNetCore.SharedFramework.x64.7.0" Version="7.0.0-rc.2.22421.9">
      <Uri>https://github.com/dotnet/aspnetcore</Uri>
      <Sha>8422de0d855925b647c4285f6bd93da8cb0e1a2b</Sha>
      <SourceBuild RepoName="aspnetcore" ManagedOnly="true" />
    </Dependency>
    <Dependency Name="dotnet-dev-certs" Version="7.0.0-rc.2.22421.9">
      <Uri>https://github.com/dotnet/aspnetcore</Uri>
      <Sha>8422de0d855925b647c4285f6bd93da8cb0e1a2b</Sha>
    </Dependency>
    <Dependency Name="dotnet-user-jwts" Version="7.0.0-rc.2.22421.9">
      <Uri>https://github.com/dotnet/aspnetcore</Uri>
      <Sha>8422de0d855925b647c4285f6bd93da8cb0e1a2b</Sha>
    </Dependency>
    <Dependency Name="dotnet-user-secrets" Version="7.0.0-rc.2.22421.9">
      <Uri>https://github.com/dotnet/aspnetcore</Uri>
      <Sha>8422de0d855925b647c4285f6bd93da8cb0e1a2b</Sha>
    </Dependency>
    <Dependency Name="Microsoft.AspNetCore.Analyzers" Version="7.0.0-rc.2.22421.9">
      <Uri>https://github.com/dotnet/aspnetcore</Uri>
      <Sha>8422de0d855925b647c4285f6bd93da8cb0e1a2b</Sha>
    </Dependency>
    <Dependency Name="Microsoft.AspNetCore.Components.SdkAnalyzers" Version="7.0.0-rc.2.22421.9">
      <Uri>https://github.com/dotnet/aspnetcore</Uri>
      <Sha>8422de0d855925b647c4285f6bd93da8cb0e1a2b</Sha>
    </Dependency>
    <Dependency Name="Microsoft.AspNetCore.Mvc.Analyzers" Version="7.0.0-rc.2.22421.9">
      <Uri>https://github.com/dotnet/aspnetcore</Uri>
      <Sha>8422de0d855925b647c4285f6bd93da8cb0e1a2b</Sha>
    </Dependency>
    <Dependency Name="Microsoft.AspNetCore.Mvc.Api.Analyzers" Version="7.0.0-rc.2.22421.9">
      <Uri>https://github.com/dotnet/aspnetcore</Uri>
      <Sha>8422de0d855925b647c4285f6bd93da8cb0e1a2b</Sha>
    </Dependency>
    <Dependency Name="Microsoft.CodeAnalysis.Razor.Tooling.Internal" Version="7.0.0-preview.5.22412.2">
      <Uri>https://github.com/dotnet/razor-compiler</Uri>
      <Sha>a41514681a4db83c7cae7e17debf668d12efc1bb</Sha>
      <SourceBuild RepoName="razor-compiler" ManagedOnly="true" />
    </Dependency>
    <Dependency Name="Microsoft.AspNetCore.Mvc.Razor.Extensions.Tooling.Internal" Version="7.0.0-preview.5.22412.2">
      <Uri>https://github.com/dotnet/razor-compiler</Uri>
      <Sha>a41514681a4db83c7cae7e17debf668d12efc1bb</Sha>
    </Dependency>
    <Dependency Name="Microsoft.AspNetCore.Razor.SourceGenerator.Tooling.Internal" Version="7.0.0-preview.5.22412.2">
      <Uri>https://github.com/dotnet/razor-compiler</Uri>
      <Sha>a41514681a4db83c7cae7e17debf668d12efc1bb</Sha>
    </Dependency>
    <Dependency Name="Microsoft.NET.Sdk.Razor.SourceGenerators.Transport" Version="7.0.0-preview.5.22412.2">
      <Uri>https://github.com/dotnet/razor-compiler</Uri>
      <Sha>a41514681a4db83c7cae7e17debf668d12efc1bb</Sha>
    </Dependency>
    <Dependency Name="Microsoft.Extensions.FileProviders.Embedded" Version="7.0.0-rc.2.22421.9">
      <Uri>https://github.com/dotnet/aspnetcore</Uri>
      <Sha>8422de0d855925b647c4285f6bd93da8cb0e1a2b</Sha>
    </Dependency>
    <Dependency Name="Microsoft.AspNetCore.Authorization" Version="7.0.0-rc.2.22421.9">
      <Uri>https://github.com/dotnet/aspnetcore</Uri>
      <Sha>8422de0d855925b647c4285f6bd93da8cb0e1a2b</Sha>
    </Dependency>
    <Dependency Name="Microsoft.AspNetCore.Components.Web" Version="7.0.0-rc.2.22421.9">
      <Uri>https://github.com/dotnet/aspnetcore</Uri>
      <Sha>8422de0d855925b647c4285f6bd93da8cb0e1a2b</Sha>
    </Dependency>
    <Dependency Name="Microsoft.JSInterop" Version="7.0.0-rc.2.22421.9">
      <Uri>https://github.com/dotnet/aspnetcore</Uri>
      <Sha>8422de0d855925b647c4285f6bd93da8cb0e1a2b</Sha>
    </Dependency>
    <Dependency Name="Microsoft.Web.Xdt" Version="3.1.0" Pinned="true">
      <Uri>https://github.com/aspnet/xdt</Uri>
      <Sha>c01a538851a8ab1a1fbeb2e6243f391fff7587b4</Sha>
    </Dependency>
    <Dependency Name="Microsoft.CodeAnalysis.NetAnalyzers" Version="7.0.0-preview1.22419.4">
      <Uri>https://github.com/dotnet/roslyn-analyzers</Uri>
      <Sha>d80e535c08bf3eace650005ac2e7e061ed8692cd</Sha>
    </Dependency>
    <Dependency Name="Microsoft.SourceBuild.Intermediate.roslyn-analyzers" Version="3.3.4-beta1.22419.4">
      <Uri>https://github.com/dotnet/roslyn-analyzers</Uri>
      <Sha>d80e535c08bf3eace650005ac2e7e061ed8692cd</Sha>
      <SourceBuild RepoName="roslyn-analyzers" ManagedOnly="true" />
    </Dependency>
    <Dependency Name="System.CommandLine" Version="2.0.0-beta4.22402.1">
      <Uri>https://github.com/dotnet/command-line-api</Uri>
      <Sha>4b605851d45131db2374ba711f2443040521d702</Sha>
    </Dependency>
    <Dependency Name="Microsoft.SourceBuild.Intermediate.command-line-api" Version="0.1.340201">
      <Uri>https://github.com/dotnet/command-line-api</Uri>
      <Sha>4b605851d45131db2374ba711f2443040521d702</Sha>
      <SourceBuild RepoName="command-line-api" ManagedOnly="true" />
    </Dependency>
    <Dependency Name="Microsoft.SourceBuild.Intermediate.source-build-externals" Version="7.0.0-alpha.1.22409.1">
      <Uri>https://github.com/dotnet/source-build-externals</Uri>
      <Sha>ee790b0477953dd30ea83e0e47af909a04fd0ca3</Sha>
      <SourceBuild RepoName="source-build-externals" ManagedOnly="true" />
    </Dependency>
  </ProductDependencies>
  <ToolsetDependencies>
    <Dependency Name="Microsoft.DotNet.Arcade.Sdk" Version="7.0.0-beta.22411.2">
      <Uri>https://github.com/dotnet/arcade</Uri>
      <Sha>6a638cd0c13962ab2a1943cb1c878be5a41dd82e</Sha>
      <SourceBuild RepoName="arcade" ManagedOnly="true" />
    </Dependency>
    <Dependency Name="Microsoft.DotNet.Helix.Sdk" Version="7.0.0-beta.22411.2">
      <Uri>https://github.com/dotnet/arcade</Uri>
      <Sha>6a638cd0c13962ab2a1943cb1c878be5a41dd82e</Sha>
    </Dependency>
    <Dependency Name="Microsoft.DotNet.SignTool" Version="7.0.0-beta.22411.2">
      <Uri>https://github.com/dotnet/arcade</Uri>
      <Sha>6a638cd0c13962ab2a1943cb1c878be5a41dd82e</Sha>
    </Dependency>
    <Dependency Name="Microsoft.DotNet.XUnitExtensions" Version="7.0.0-beta.22411.2">
      <Uri>https://github.com/dotnet/arcade</Uri>
      <Sha>6a638cd0c13962ab2a1943cb1c878be5a41dd82e</Sha>
    </Dependency>
    <Dependency Name="System.Reflection.MetadataLoadContext" Version="7.0.0-rc.1.22421.12">
      <Uri>https://github.com/dotnet/runtime</Uri>
      <Sha>37ddbefcaf0e768218c2d2e782ef810f8bb1dd8b</Sha>
    </Dependency>
    <Dependency Name="Microsoft.DotNet.XliffTasks" Version="1.0.0-beta.22409.1" CoherentParentDependency="Microsoft.DotNet.Arcade.Sdk">
      <Uri>https://github.com/dotnet/xliff-tasks</Uri>
      <Sha>8dfdebfefc8acef481f28edadbf7f75a8d6efde4</Sha>
      <SourceBuild RepoName="xliff-tasks" ManagedOnly="true" />
    </Dependency>
  </ToolsetDependencies>
</Dependencies><|MERGE_RESOLUTION|>--- conflicted
+++ resolved
@@ -1,15 +1,9 @@
 <?xml version="1.0" encoding="utf-8"?>
 <Dependencies>
   <ProductDependencies>
-<<<<<<< HEAD
-    <Dependency Name="Microsoft.TemplateEngine.Abstractions" Version="7.0.100-rc.1.22419.1">
-      <Uri>https://github.com/dotnet/templating</Uri>
-      <Sha>16f5a8ac118d0829744f80c4044138960847867f</Sha>
-=======
     <Dependency Name="Microsoft.TemplateEngine.Abstractions" Version="7.0.100-rc.2.22418.1">
       <Uri>https://github.com/dotnet/templating</Uri>
       <Sha>be347d74371ebaa7aaec7786ea7be1175440c302</Sha>
->>>>>>> 4ed65d31
       <SourceBuild RepoName="templating" ManagedOnly="true" />
     </Dependency>
     <Dependency Name="Microsoft.NETCore.App.Ref" Version="7.0.0-rc.1.22421.12">
@@ -56,15 +50,6 @@
       <Uri>https://github.com/dotnet/msbuild</Uri>
       <Sha>5d102ae37163fc1f22610bb433c3ab9a2fff91f0</Sha>
     </Dependency>
-<<<<<<< HEAD
-    <Dependency Name="Microsoft.FSharp.Compiler" Version="12.0.6-beta.22419.1">
-      <Uri>https://github.com/dotnet/fsharp</Uri>
-      <Sha>8e339bc4a7f2111823255cbcc1d3639853609440</Sha>
-    </Dependency>
-    <Dependency Name="Microsoft.SourceBuild.Intermediate.fsharp" Version="6.0.6-beta.22419.1">
-      <Uri>https://github.com/dotnet/fsharp</Uri>
-      <Sha>8e339bc4a7f2111823255cbcc1d3639853609440</Sha>
-=======
     <Dependency Name="Microsoft.FSharp.Compiler" Version="12.0.6-beta.22420.5">
       <Uri>https://github.com/dotnet/fsharp</Uri>
       <Sha>c851a184e338879a6ef0f040e9b881a5c25b639d</Sha>
@@ -72,7 +57,6 @@
     <Dependency Name="Microsoft.SourceBuild.Intermediate.fsharp" Version="6.0.6-beta.22420.5">
       <Uri>https://github.com/dotnet/fsharp</Uri>
       <Sha>c851a184e338879a6ef0f040e9b881a5c25b639d</Sha>
->>>>>>> 4ed65d31
       <SourceBuild RepoName="fsharp" ManagedOnly="true" />
     </Dependency>
     <Dependency Name="dotnet-format" Version="7.0.341201">
@@ -80,37 +64,11 @@
       <Sha>a4841cd2f1c9ccdb2c643e2faa61ba35dc2a8169</Sha>
       <SourceBuildTarball RepoName="format" ManagedOnly="true" />
     </Dependency>
-<<<<<<< HEAD
-    <Dependency Name="Microsoft.Net.Compilers.Toolset" Version="4.4.0-2.22418.11">
-      <Uri>https://github.com/dotnet/roslyn</Uri>
-      <Sha>087baa2770faf2ac1f0ce179d4c23d92b2a75d26</Sha>
+    <Dependency Name="Microsoft.Net.Compilers.Toolset" Version="4.4.0-2.22420.2">
+      <Uri>https://github.com/dotnet/roslyn</Uri>
+      <Sha>c9aa4bee022f2c03f741842432cbf563183d9c2c</Sha>
       <SourceBuild RepoName="roslyn" ManagedOnly="true" />
     </Dependency>
-    <Dependency Name="Microsoft.CodeAnalysis" Version="4.4.0-2.22418.11">
-      <Uri>https://github.com/dotnet/roslyn</Uri>
-      <Sha>087baa2770faf2ac1f0ce179d4c23d92b2a75d26</Sha>
-    </Dependency>
-    <Dependency Name="Microsoft.CodeAnalysis.CSharp" Version="4.4.0-2.22418.11">
-      <Uri>https://github.com/dotnet/roslyn</Uri>
-      <Sha>087baa2770faf2ac1f0ce179d4c23d92b2a75d26</Sha>
-    </Dependency>
-    <Dependency Name="Microsoft.CodeAnalysis.CSharp.Features" Version="4.4.0-2.22418.11">
-      <Uri>https://github.com/dotnet/roslyn</Uri>
-      <Sha>087baa2770faf2ac1f0ce179d4c23d92b2a75d26</Sha>
-    </Dependency>
-    <Dependency Name="Microsoft.CodeAnalysis.CSharp.Workspaces" Version="4.4.0-2.22418.11">
-      <Uri>https://github.com/dotnet/roslyn</Uri>
-      <Sha>087baa2770faf2ac1f0ce179d4c23d92b2a75d26</Sha>
-    </Dependency>
-    <Dependency Name="Microsoft.CodeAnalysis.Workspaces.MSBuild" Version="4.4.0-2.22418.11">
-      <Uri>https://github.com/dotnet/roslyn</Uri>
-      <Sha>087baa2770faf2ac1f0ce179d4c23d92b2a75d26</Sha>
-=======
-    <Dependency Name="Microsoft.Net.Compilers.Toolset" Version="4.4.0-2.22420.2">
-      <Uri>https://github.com/dotnet/roslyn</Uri>
-      <Sha>c9aa4bee022f2c03f741842432cbf563183d9c2c</Sha>
-      <SourceBuild RepoName="roslyn" ManagedOnly="true" />
-    </Dependency>
     <Dependency Name="Microsoft.CodeAnalysis" Version="4.4.0-2.22420.2">
       <Uri>https://github.com/dotnet/roslyn</Uri>
       <Sha>c9aa4bee022f2c03f741842432cbf563183d9c2c</Sha>
@@ -130,7 +88,6 @@
     <Dependency Name="Microsoft.CodeAnalysis.Workspaces.MSBuild" Version="4.4.0-2.22420.2">
       <Uri>https://github.com/dotnet/roslyn</Uri>
       <Sha>c9aa4bee022f2c03f741842432cbf563183d9c2c</Sha>
->>>>>>> 4ed65d31
     </Dependency>
     <Dependency Name="Microsoft.AspNetCore.DeveloperCertificates.XPlat" Version="7.0.0-rc.2.22421.9">
       <Uri>https://github.com/dotnet/aspnetcore</Uri>
@@ -178,27 +135,6 @@
       <Uri>https://github.com/dotnet/runtime</Uri>
       <Sha>37ddbefcaf0e768218c2d2e782ef810f8bb1dd8b</Sha>
     </Dependency>
-<<<<<<< HEAD
-    <Dependency Name="Microsoft.WindowsDesktop.App.Runtime.win-x64" Version="7.0.0-rc.1.22419.4">
-      <Uri>https://github.com/dotnet/windowsdesktop</Uri>
-      <Sha>47b9ca40c671ef983ac75383db4d731c71cf8ba0</Sha>
-    </Dependency>
-    <Dependency Name="VS.Redist.Common.WindowsDesktop.SharedFramework.x64.7.0" Version="7.0.0-rc.1.22419.4">
-      <Uri>https://github.com/dotnet/windowsdesktop</Uri>
-      <Sha>47b9ca40c671ef983ac75383db4d731c71cf8ba0</Sha>
-    </Dependency>
-    <Dependency Name="Microsoft.WindowsDesktop.App.Ref" Version="7.0.0-rc.1.22419.4">
-      <Uri>https://github.com/dotnet/windowsdesktop</Uri>
-      <Sha>47b9ca40c671ef983ac75383db4d731c71cf8ba0</Sha>
-    </Dependency>
-    <Dependency Name="VS.Redist.Common.WindowsDesktop.TargetingPack.x64.7.0" Version="7.0.0-rc.1.22419.4">
-      <Uri>https://github.com/dotnet/windowsdesktop</Uri>
-      <Sha>47b9ca40c671ef983ac75383db4d731c71cf8ba0</Sha>
-    </Dependency>
-    <Dependency Name="Microsoft.NET.Sdk.WindowsDesktop" Version="7.0.0-rc.2.22412.4" CoherentParentDependency="Microsoft.WindowsDesktop.App.Ref">
-      <Uri>https://github.com/dotnet/wpf</Uri>
-      <Sha>23c2d41521a08ea05fcbcc5cc8f249ce57338311</Sha>
-=======
     <Dependency Name="Microsoft.WindowsDesktop.App.Runtime.win-x64" Version="7.0.0-rc.2.22421.3">
       <Uri>https://github.com/dotnet/windowsdesktop</Uri>
       <Sha>f8ac543f73162531751c339c9455ddcfdbb49852</Sha>
@@ -218,7 +154,6 @@
     <Dependency Name="Microsoft.NET.Sdk.WindowsDesktop" Version="7.0.0-rc.2.22421.1" CoherentParentDependency="Microsoft.WindowsDesktop.App.Ref">
       <Uri>https://github.com/dotnet/wpf</Uri>
       <Sha>ea848da34ae9372d87c9563edde873b934e5400c</Sha>
->>>>>>> 4ed65d31
     </Dependency>
     <Dependency Name="Microsoft.AspNetCore.App.Ref" Version="7.0.0-rc.2.22421.9">
       <Uri>https://github.com/dotnet/aspnetcore</Uri>
