--- conflicted
+++ resolved
@@ -67,11 +67,6 @@
     </Dependency>
   </ProductDependencies>
   <ToolsetDependencies>
-<<<<<<< HEAD
-    <Dependency Name="Microsoft.DotNet.Arcade.Sdk" Version="8.0.0-beta.25422.2">
-      <Uri>https://github.com/dotnet/arcade</Uri>
-      <Sha>3e8ada7bce86d4218abd6d9a40daadddabdf16c9</Sha>
-=======
     <Dependency Name="Microsoft.DotNet.Arcade.Sdk" Version="8.0.0-beta.25415.2">
       <Uri>https://github.com/dotnet/arcade</Uri>
       <Sha>2f70e458e03e348a3a1f3fd6b9b70b4fcd5ba596</Sha>
@@ -80,7 +75,6 @@
     <Dependency Name="Microsoft.SourceBuild.Intermediate.arcade" Version="8.0.0-beta.25415.2">
       <Uri>https://github.com/dotnet/arcade</Uri>
       <Sha>2f70e458e03e348a3a1f3fd6b9b70b4fcd5ba596</Sha>
->>>>>>> 77bc77a5
       <SourceBuild RepoName="arcade" ManagedOnly="true" />
     </Dependency>
     <Dependency Name="Microsoft.DotNet.XliffTasks" Version="1.0.0-beta.23475.1" CoherentParentDependency="Microsoft.DotNet.Arcade.Sdk">
@@ -102,15 +96,9 @@
       <Sha>919d4dbfb0dffb35a702417e28ceea652d248bc6</Sha>
       <SourceBuild RepoName="roslyn" ManagedOnly="true" />
     </Dependency>
-<<<<<<< HEAD
-    <Dependency Name="Microsoft.DotNet.XUnitExtensions" Version="8.0.0-beta.25422.2">
-      <Uri>https://github.com/dotnet/arcade</Uri>
-      <Sha>3e8ada7bce86d4218abd6d9a40daadddabdf16c9</Sha>
-=======
     <Dependency Name="Microsoft.DotNet.XUnitExtensions" Version="8.0.0-beta.25415.2">
       <Uri>https://github.com/dotnet/arcade</Uri>
       <Sha>2f70e458e03e348a3a1f3fd6b9b70b4fcd5ba596</Sha>
->>>>>>> 77bc77a5
     </Dependency>
   </ToolsetDependencies>
 </Dependencies>