<?xml version="1.0" encoding="utf-8"?>
<Dependencies>
  <ProductDependencies>
<<<<<<< HEAD
    <Dependency Name="Microsoft.NETCore.App" Version="5.0.0-alpha1.19461.2">
      <Uri>https://github.com/dotnet/core-setup</Uri>
      <Sha>d5db56c8f21f7a7a2083197925f44b8992005d32</Sha>
    </Dependency>
    <Dependency Name="Microsoft.DotNet.Cli.Runtime" Version="5.0.100-alpha1.19461.10">
      <Uri>https://github.com/dotnet/cli</Uri>
      <Sha>a0512068a26428a30168c9de2f485a53e2aba473</Sha>
    </Dependency>
    <Dependency Name="Microsoft.NET.Sdk" Version="5.0.100-alpha1.19459.1">
      <Uri>https://github.com/dotnet/sdk</Uri>
      <Sha>82055971c3d76fd3bb33d17d6c08c373e81bf54f</Sha>
=======
    <Dependency Name="Microsoft.NETCore.App" Version="3.1.0-preview1.19459.38">
      <Uri>https://github.com/dotnet/core-setup</Uri>
      <Sha>0d6763312a2754e45d604ebdc69c8ac7e21a2187</Sha>
    </Dependency>
    <Dependency Name="Microsoft.DotNet.Cli.Runtime" Version="3.1.100-preview1.19461.7">
      <Uri>https://github.com/dotnet/cli</Uri>
      <Sha>a6e4f7bfd93943b9336fd4741343a3bdbc5f550b</Sha>
    </Dependency>
    <Dependency Name="Microsoft.NET.Sdk" Version="3.0.100-rc2.19455.7">
      <Uri>https://github.com/dotnet/sdk</Uri>
      <Sha>b88161ed99ded0dd598779ad1afe044818422a6f</Sha>
>>>>>>> 8ea43e0e
    </Dependency>
    <Dependency Name="Microsoft.Build" Version="16.3.0-preview-19456-02">
      <Uri>https://github.com/Microsoft/msbuild</Uri>
      <Sha>ee8294b5597fe21ca5c44c8fd4c142d27fcec2cb</Sha>
    </Dependency>
    <Dependency Name="Microsoft.FSharp.Compiler" Version="10.7.0-beta.19460.5">
      <Uri>https://github.com/dotnet/fsharp</Uri>
      <Sha>e6bb0f12d5de504c819938a8f06fc46698b595c7</Sha>
    </Dependency>
<<<<<<< HEAD
    <Dependency Name="Microsoft.NETCore.Compilers" Version="3.4.0-beta1-19456-03">
      <Uri>https://github.com/dotnet/roslyn</Uri>
      <Sha>3c865821f2864393a0ff7fe22c92ded6d51a546c</Sha>
    </Dependency>
    <Dependency Name="Microsoft.NET.Sdk.Razor" Version="5.0.0-alpha1.19460.4">
      <Uri>https://github.com/aspnet/AspNetCore-Tooling</Uri>
      <Sha>b78862dce50d9a8fae122c3731c4e39c26b4468b</Sha>
    </Dependency>
    <!-- For coherency purposes, this version should be gated by the version of wpf routed via core setup -->
    <Dependency Name="Microsoft.NET.Sdk.WindowsDesktop" Version="5.0.0-alpha1.19460.11" CoherentParentDependency="Microsoft.NETCore.App">
      <Uri>https://github.com/dotnet/wpf</Uri>
      <Sha>ac7f91f37d67a0ae46273429da5530821de9665a</Sha>
=======
    <Dependency Name="Microsoft.NETCore.Compilers" Version="3.3.1-beta3-19423-01">
      <Uri>https://github.com/dotnet/roslyn</Uri>
      <Sha>f5ba9f2c61a2fe853dc4913888d40df221539147</Sha>
    </Dependency>
    <Dependency Name="Microsoft.NET.Sdk.Razor" Version="3.1.0-alpha1.19460.13">
      <Uri>https://github.com/aspnet/AspNetCore-Tooling</Uri>
      <Sha>912b8a89a9dcedfc2b5046b91facde1ca01e94b1</Sha>
    </Dependency>
    <!-- For coherency purposes, this version should be gated by the version of wpf routed via core setup -->
    <Dependency Name="Microsoft.NET.Sdk.WindowsDesktop" Version="3.0.0-rc2.19459.11" CoherentParentDependency="Microsoft.NETCore.App">
      <Uri>https://github.com/dotnet/wpf</Uri>
      <Sha>b5574a2d2c6b2d5e55276a7707ae45c2d53c94ce</Sha>
>>>>>>> 8ea43e0e
    </Dependency>
    <Dependency Name="NuGet.Build.Tasks" Version="5.3.0-rtm.6192">
      <Uri>https://github.com/NuGet/NuGet.Client</Uri>
      <Sha>bb60d6720d24890b8f3e071e70d27ea0f2bef57e</Sha>
    </Dependency>
    <Dependency Name="Microsoft.NET.Test.Sdk" Version="16.3.0-preview-20190911-02">
      <Uri>https://github.com/microsoft/vstest</Uri>
      <Sha>32a75bd117876d8ad9c023cd0029df97412d1706</Sha>
    </Dependency>
<<<<<<< HEAD
    <Dependency Name="Microsoft.NET.Sdk.Web" Version="5.0.100-alpha1.19460.3">
      <Uri>https://github.com/aspnet/websdk</Uri>
      <Sha>6d56b750d230aaa88fc26bc0a92f9fb06f313c32</Sha>
    </Dependency>
    <Dependency Name="ILLink.Tasks" Version="0.1.6-prerelease.19379.2">
      <Uri>https://github.com/mono/linker</Uri>
      <Sha>18ff3f49475c3fc3fafa1d17161b1525eea182d8</Sha>
    </Dependency>
    <Dependency Name="System.CodeDom" Version="5.0.0-alpha1.19460.21" CoherentParentDependency="Microsoft.NETCore.App">
      <Uri>https://github.com/dotnet/corefx</Uri>
      <Sha>ee9995f31b684a0c6e5488eceb2500bf0057da89</Sha>
    </Dependency>
    <Dependency Name="System.Security.Cryptography.ProtectedData" Version="5.0.0-alpha1.19460.21" CoherentParentDependency="Microsoft.NETCore.App">
      <Uri>https://github.com/dotnet/corefx</Uri>
      <Sha>ee9995f31b684a0c6e5488eceb2500bf0057da89</Sha>
    </Dependency>
    <Dependency Name="System.Text.Encoding.CodePages" Version="5.0.0-alpha1.19460.21" CoherentParentDependency="Microsoft.NETCore.App">
      <Uri>https://github.com/dotnet/corefx</Uri>
      <Sha>ee9995f31b684a0c6e5488eceb2500bf0057da89</Sha>
=======
    <Dependency Name="Microsoft.NET.Sdk.Web" Version="3.0.100-rc2.19461.2">
      <Uri>https://github.com/aspnet/websdk</Uri>
      <Sha>9471e9daf66b1e4f03d8b461c3ca0594f742923b</Sha>
    </Dependency>
    <Dependency Name="ILLink.Tasks" Version="0.1.6-prerelease.19380.1">
      <Uri>https://github.com/mono/linker</Uri>
      <Sha>1127689f262d52ea8ff68ef03d706fa62b3b40a1</Sha>
    </Dependency>
    <Dependency Name="System.CodeDom" Version="4.7.0-preview1.19459.13" CoherentParentDependency="Microsoft.NETCore.App">
      <Uri>https://github.com/dotnet/corefx</Uri>
      <Sha>2d38da41c8c153e498ea5fbda88c7532389b2f3f</Sha>
    </Dependency>
    <Dependency Name="System.Security.Cryptography.ProtectedData" Version="4.7.0-preview1.19459.13" CoherentParentDependency="Microsoft.NETCore.App">
      <Uri>https://github.com/dotnet/corefx</Uri>
      <Sha>2d38da41c8c153e498ea5fbda88c7532389b2f3f</Sha>
    </Dependency>
    <Dependency Name="System.Text.Encoding.CodePages" Version="4.7.0-preview1.19459.13" CoherentParentDependency="Microsoft.NETCore.App">
      <Uri>https://github.com/dotnet/corefx</Uri>
      <Sha>2d38da41c8c153e498ea5fbda88c7532389b2f3f</Sha>
>>>>>>> 8ea43e0e
    </Dependency>
  </ProductDependencies>
  <ToolsetDependencies>
    <Dependency Name="Microsoft.DotNet.Arcade.Sdk" Version="1.0.0-beta.19460.3">
      <Uri>https://github.com/dotnet/arcade</Uri>
      <Sha>0f5cfb20a355c27bc84cedd049c946b44a7fc1da</Sha>
    </Dependency>
  </ToolsetDependencies>
</Dependencies><|MERGE_RESOLUTION|>--- conflicted
+++ resolved
@@ -1,7 +1,6 @@
 <?xml version="1.0" encoding="utf-8"?>
 <Dependencies>
   <ProductDependencies>
-<<<<<<< HEAD
     <Dependency Name="Microsoft.NETCore.App" Version="5.0.0-alpha1.19461.2">
       <Uri>https://github.com/dotnet/core-setup</Uri>
       <Sha>d5db56c8f21f7a7a2083197925f44b8992005d32</Sha>
@@ -13,19 +12,6 @@
     <Dependency Name="Microsoft.NET.Sdk" Version="5.0.100-alpha1.19459.1">
       <Uri>https://github.com/dotnet/sdk</Uri>
       <Sha>82055971c3d76fd3bb33d17d6c08c373e81bf54f</Sha>
-=======
-    <Dependency Name="Microsoft.NETCore.App" Version="3.1.0-preview1.19459.38">
-      <Uri>https://github.com/dotnet/core-setup</Uri>
-      <Sha>0d6763312a2754e45d604ebdc69c8ac7e21a2187</Sha>
-    </Dependency>
-    <Dependency Name="Microsoft.DotNet.Cli.Runtime" Version="3.1.100-preview1.19461.7">
-      <Uri>https://github.com/dotnet/cli</Uri>
-      <Sha>a6e4f7bfd93943b9336fd4741343a3bdbc5f550b</Sha>
-    </Dependency>
-    <Dependency Name="Microsoft.NET.Sdk" Version="3.0.100-rc2.19455.7">
-      <Uri>https://github.com/dotnet/sdk</Uri>
-      <Sha>b88161ed99ded0dd598779ad1afe044818422a6f</Sha>
->>>>>>> 8ea43e0e
     </Dependency>
     <Dependency Name="Microsoft.Build" Version="16.3.0-preview-19456-02">
       <Uri>https://github.com/Microsoft/msbuild</Uri>
@@ -35,7 +21,6 @@
       <Uri>https://github.com/dotnet/fsharp</Uri>
       <Sha>e6bb0f12d5de504c819938a8f06fc46698b595c7</Sha>
     </Dependency>
-<<<<<<< HEAD
     <Dependency Name="Microsoft.NETCore.Compilers" Version="3.4.0-beta1-19456-03">
       <Uri>https://github.com/dotnet/roslyn</Uri>
       <Sha>3c865821f2864393a0ff7fe22c92ded6d51a546c</Sha>
@@ -48,20 +33,6 @@
     <Dependency Name="Microsoft.NET.Sdk.WindowsDesktop" Version="5.0.0-alpha1.19460.11" CoherentParentDependency="Microsoft.NETCore.App">
       <Uri>https://github.com/dotnet/wpf</Uri>
       <Sha>ac7f91f37d67a0ae46273429da5530821de9665a</Sha>
-=======
-    <Dependency Name="Microsoft.NETCore.Compilers" Version="3.3.1-beta3-19423-01">
-      <Uri>https://github.com/dotnet/roslyn</Uri>
-      <Sha>f5ba9f2c61a2fe853dc4913888d40df221539147</Sha>
-    </Dependency>
-    <Dependency Name="Microsoft.NET.Sdk.Razor" Version="3.1.0-alpha1.19460.13">
-      <Uri>https://github.com/aspnet/AspNetCore-Tooling</Uri>
-      <Sha>912b8a89a9dcedfc2b5046b91facde1ca01e94b1</Sha>
-    </Dependency>
-    <!-- For coherency purposes, this version should be gated by the version of wpf routed via core setup -->
-    <Dependency Name="Microsoft.NET.Sdk.WindowsDesktop" Version="3.0.0-rc2.19459.11" CoherentParentDependency="Microsoft.NETCore.App">
-      <Uri>https://github.com/dotnet/wpf</Uri>
-      <Sha>b5574a2d2c6b2d5e55276a7707ae45c2d53c94ce</Sha>
->>>>>>> 8ea43e0e
     </Dependency>
     <Dependency Name="NuGet.Build.Tasks" Version="5.3.0-rtm.6192">
       <Uri>https://github.com/NuGet/NuGet.Client</Uri>
@@ -71,12 +42,11 @@
       <Uri>https://github.com/microsoft/vstest</Uri>
       <Sha>32a75bd117876d8ad9c023cd0029df97412d1706</Sha>
     </Dependency>
-<<<<<<< HEAD
     <Dependency Name="Microsoft.NET.Sdk.Web" Version="5.0.100-alpha1.19460.3">
       <Uri>https://github.com/aspnet/websdk</Uri>
       <Sha>6d56b750d230aaa88fc26bc0a92f9fb06f313c32</Sha>
     </Dependency>
-    <Dependency Name="ILLink.Tasks" Version="0.1.6-prerelease.19379.2">
+    <Dependency Name="ILLink.Tasks" Version="0.1.6-prerelease.19380.1">
       <Uri>https://github.com/mono/linker</Uri>
       <Sha>18ff3f49475c3fc3fafa1d17161b1525eea182d8</Sha>
     </Dependency>
@@ -91,27 +61,6 @@
     <Dependency Name="System.Text.Encoding.CodePages" Version="5.0.0-alpha1.19460.21" CoherentParentDependency="Microsoft.NETCore.App">
       <Uri>https://github.com/dotnet/corefx</Uri>
       <Sha>ee9995f31b684a0c6e5488eceb2500bf0057da89</Sha>
-=======
-    <Dependency Name="Microsoft.NET.Sdk.Web" Version="3.0.100-rc2.19461.2">
-      <Uri>https://github.com/aspnet/websdk</Uri>
-      <Sha>9471e9daf66b1e4f03d8b461c3ca0594f742923b</Sha>
-    </Dependency>
-    <Dependency Name="ILLink.Tasks" Version="0.1.6-prerelease.19380.1">
-      <Uri>https://github.com/mono/linker</Uri>
-      <Sha>1127689f262d52ea8ff68ef03d706fa62b3b40a1</Sha>
-    </Dependency>
-    <Dependency Name="System.CodeDom" Version="4.7.0-preview1.19459.13" CoherentParentDependency="Microsoft.NETCore.App">
-      <Uri>https://github.com/dotnet/corefx</Uri>
-      <Sha>2d38da41c8c153e498ea5fbda88c7532389b2f3f</Sha>
-    </Dependency>
-    <Dependency Name="System.Security.Cryptography.ProtectedData" Version="4.7.0-preview1.19459.13" CoherentParentDependency="Microsoft.NETCore.App">
-      <Uri>https://github.com/dotnet/corefx</Uri>
-      <Sha>2d38da41c8c153e498ea5fbda88c7532389b2f3f</Sha>
-    </Dependency>
-    <Dependency Name="System.Text.Encoding.CodePages" Version="4.7.0-preview1.19459.13" CoherentParentDependency="Microsoft.NETCore.App">
-      <Uri>https://github.com/dotnet/corefx</Uri>
-      <Sha>2d38da41c8c153e498ea5fbda88c7532389b2f3f</Sha>
->>>>>>> 8ea43e0e
     </Dependency>
   </ProductDependencies>
   <ToolsetDependencies>
