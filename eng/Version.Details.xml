--- conflicted
+++ resolved
@@ -50,15 +50,6 @@
       <Uri>https://github.com/dotnet/msbuild</Uri>
       <Sha>e2dabceb97d1630405c69131a903607fb8076ccd</Sha>
     </Dependency>
-<<<<<<< HEAD
-    <Dependency Name="Microsoft.FSharp.Compiler" Version="12.0.5-beta.22510.7">
-      <Uri>https://github.com/dotnet/fsharp</Uri>
-      <Sha>121c81e8270d6d5514e85c0e5bad5691167354e1</Sha>
-    </Dependency>
-    <Dependency Name="Microsoft.SourceBuild.Intermediate.fsharp" Version="7.0.0-beta.22510.7">
-      <Uri>https://github.com/dotnet/fsharp</Uri>
-      <Sha>121c81e8270d6d5514e85c0e5bad5691167354e1</Sha>
-=======
     <Dependency Name="Microsoft.FSharp.Compiler" Version="12.0.5-beta.22507.6">
       <Uri>https://github.com/dotnet/fsharp</Uri>
       <Sha>532a074f9b304325d8bcd554ac73a1183b74a8f0</Sha>
@@ -66,7 +57,6 @@
     <Dependency Name="Microsoft.SourceBuild.Intermediate.fsharp" Version="7.0.0-beta.22507.6">
       <Uri>https://github.com/dotnet/fsharp</Uri>
       <Sha>532a074f9b304325d8bcd554ac73a1183b74a8f0</Sha>
->>>>>>> 9b012f69
       <SourceBuild RepoName="fsharp" ManagedOnly="true" />
     </Dependency>
     <Dependency Name="dotnet-format" Version="7.0.350701">
@@ -74,49 +64,11 @@
       <Sha>32d497c2b0fa26dc0262324112023b0fbcff37cf</Sha>
       <SourceBuildTarball RepoName="format" ManagedOnly="true" />
     </Dependency>
-<<<<<<< HEAD
-    <Dependency Name="Microsoft.Net.Compilers.Toolset" Version="4.5.0-1.22510.15">
-      <Uri>https://github.com/dotnet/roslyn</Uri>
-      <Sha>9774244e658159dce23e8d2ea168e5457db24e9a</Sha>
+    <Dependency Name="Microsoft.Net.Compilers.Toolset" Version="4.4.0-3.22510.10">
+      <Uri>https://github.com/dotnet/roslyn</Uri>
+      <Sha>cff715a79d4c5b4a906aee99b6b36a0ddbbd1dfb</Sha>
       <SourceBuild RepoName="roslyn" ManagedOnly="true" />
     </Dependency>
-    <Dependency Name="Microsoft.CodeAnalysis" Version="4.5.0-1.22510.15">
-      <Uri>https://github.com/dotnet/roslyn</Uri>
-      <Sha>9774244e658159dce23e8d2ea168e5457db24e9a</Sha>
-    </Dependency>
-    <Dependency Name="Microsoft.CodeAnalysis.CSharp" Version="4.5.0-1.22510.15">
-      <Uri>https://github.com/dotnet/roslyn</Uri>
-      <Sha>9774244e658159dce23e8d2ea168e5457db24e9a</Sha>
-    </Dependency>
-    <Dependency Name="Microsoft.CodeAnalysis.CSharp.CodeStyle" Version="4.5.0-1.22510.15">
-      <Uri>https://github.com/dotnet/roslyn</Uri>
-      <Sha>9774244e658159dce23e8d2ea168e5457db24e9a</Sha>
-    </Dependency>
-    <Dependency Name="Microsoft.CodeAnalysis.CSharp.Features" Version="4.5.0-1.22510.15">
-      <Uri>https://github.com/dotnet/roslyn</Uri>
-      <Sha>9774244e658159dce23e8d2ea168e5457db24e9a</Sha>
-    </Dependency>
-    <Dependency Name="Microsoft.CodeAnalysis.CSharp.Workspaces" Version="4.5.0-1.22510.15">
-      <Uri>https://github.com/dotnet/roslyn</Uri>
-      <Sha>9774244e658159dce23e8d2ea168e5457db24e9a</Sha>
-    </Dependency>
-    <Dependency Name="Microsoft.CodeAnalysis.Workspaces.MSBuild" Version="4.5.0-1.22510.15">
-      <Uri>https://github.com/dotnet/roslyn</Uri>
-      <Sha>9774244e658159dce23e8d2ea168e5457db24e9a</Sha>
-    </Dependency>
-    <Dependency Name="Microsoft.AspNetCore.DeveloperCertificates.XPlat" Version="7.0.0-rtm.22510.6">
-      <Uri>https://github.com/dotnet/aspnetcore</Uri>
-      <Sha>29830cbc8ce7ae7b5afaca7dd10c90d55b5191ce</Sha>
-    </Dependency>
-    <Dependency Name="Microsoft.AspNetCore.TestHost" Version="7.0.0-rtm.22510.6">
-      <Uri>https://github.com/dotnet/aspnetcore</Uri>
-      <Sha>29830cbc8ce7ae7b5afaca7dd10c90d55b5191ce</Sha>
-=======
-    <Dependency Name="Microsoft.Net.Compilers.Toolset" Version="4.4.0-3.22510.10">
-      <Uri>https://github.com/dotnet/roslyn</Uri>
-      <Sha>cff715a79d4c5b4a906aee99b6b36a0ddbbd1dfb</Sha>
-      <SourceBuild RepoName="roslyn" ManagedOnly="true" />
-    </Dependency>
     <Dependency Name="Microsoft.CodeAnalysis" Version="4.4.0-3.22510.10">
       <Uri>https://github.com/dotnet/roslyn</Uri>
       <Sha>cff715a79d4c5b4a906aee99b6b36a0ddbbd1dfb</Sha>
@@ -148,7 +100,6 @@
     <Dependency Name="Microsoft.AspNetCore.TestHost" Version="8.0.0-alpha.1.22510.12">
       <Uri>https://github.com/dotnet/aspnetcore</Uri>
       <Sha>7d17cb5d2452bb1ac570d5b172099ab89d15431b</Sha>
->>>>>>> 9b012f69
     </Dependency>
     <Dependency Name="NuGet.Build.Tasks" Version="6.4.0-preview.3.107">
       <Uri>https://github.com/nuget/nuget.client</Uri>
@@ -208,69 +159,23 @@
       <Uri>https://github.com/dotnet/wpf</Uri>
       <Sha>af0545ca3d3c4f5bfd842fe8f0041d8e8979109d</Sha>
     </Dependency>
-<<<<<<< HEAD
-    <Dependency Name="Microsoft.AspNetCore.App.Ref" Version="7.0.0-rtm.22510.6">
-      <Uri>https://github.com/dotnet/aspnetcore</Uri>
-      <Sha>29830cbc8ce7ae7b5afaca7dd10c90d55b5191ce</Sha>
-    </Dependency>
-    <Dependency Name="Microsoft.AspNetCore.App.Ref.Internal" Version="7.0.0-rtm.22510.6">
-      <Uri>https://github.com/dotnet/aspnetcore</Uri>
-      <Sha>29830cbc8ce7ae7b5afaca7dd10c90d55b5191ce</Sha>
-    </Dependency>
-    <Dependency Name="Microsoft.AspNetCore.App.Runtime.win-x64" Version="7.0.0-rtm.22510.6">
-      <Uri>https://github.com/dotnet/aspnetcore</Uri>
-      <Sha>29830cbc8ce7ae7b5afaca7dd10c90d55b5191ce</Sha>
-    </Dependency>
-    <Dependency Name="VS.Redist.Common.AspNetCore.SharedFramework.x64.7.0" Version="7.0.0-rtm.22510.6">
-      <Uri>https://github.com/dotnet/aspnetcore</Uri>
-      <Sha>29830cbc8ce7ae7b5afaca7dd10c90d55b5191ce</Sha>
+    <Dependency Name="Microsoft.AspNetCore.App.Ref" Version="8.0.0-alpha.1.22510.12">
+      <Uri>https://github.com/dotnet/aspnetcore</Uri>
+      <Sha>7d17cb5d2452bb1ac570d5b172099ab89d15431b</Sha>
+    </Dependency>
+    <Dependency Name="Microsoft.AspNetCore.App.Ref.Internal" Version="8.0.0-alpha.1.22510.12">
+      <Uri>https://github.com/dotnet/aspnetcore</Uri>
+      <Sha>7d17cb5d2452bb1ac570d5b172099ab89d15431b</Sha>
+    </Dependency>
+    <Dependency Name="Microsoft.AspNetCore.App.Runtime.win-x64" Version="8.0.0-alpha.1.22510.12">
+      <Uri>https://github.com/dotnet/aspnetcore</Uri>
+      <Sha>7d17cb5d2452bb1ac570d5b172099ab89d15431b</Sha>
+    </Dependency>
+    <Dependency Name="VS.Redist.Common.AspNetCore.SharedFramework.x64.8.0" Version="8.0.0-alpha.1.22510.12">
+      <Uri>https://github.com/dotnet/aspnetcore</Uri>
+      <Sha>7d17cb5d2452bb1ac570d5b172099ab89d15431b</Sha>
       <SourceBuild RepoName="aspnetcore" ManagedOnly="true" />
     </Dependency>
-    <Dependency Name="dotnet-dev-certs" Version="7.0.0-rtm.22510.6">
-      <Uri>https://github.com/dotnet/aspnetcore</Uri>
-      <Sha>29830cbc8ce7ae7b5afaca7dd10c90d55b5191ce</Sha>
-    </Dependency>
-    <Dependency Name="dotnet-user-jwts" Version="7.0.0-rtm.22510.6">
-      <Uri>https://github.com/dotnet/aspnetcore</Uri>
-      <Sha>29830cbc8ce7ae7b5afaca7dd10c90d55b5191ce</Sha>
-    </Dependency>
-    <Dependency Name="dotnet-user-secrets" Version="7.0.0-rtm.22510.6">
-      <Uri>https://github.com/dotnet/aspnetcore</Uri>
-      <Sha>29830cbc8ce7ae7b5afaca7dd10c90d55b5191ce</Sha>
-    </Dependency>
-    <Dependency Name="Microsoft.AspNetCore.Analyzers" Version="7.0.0-rtm.22510.6">
-      <Uri>https://github.com/dotnet/aspnetcore</Uri>
-      <Sha>29830cbc8ce7ae7b5afaca7dd10c90d55b5191ce</Sha>
-    </Dependency>
-    <Dependency Name="Microsoft.AspNetCore.Components.SdkAnalyzers" Version="7.0.0-rtm.22510.6">
-      <Uri>https://github.com/dotnet/aspnetcore</Uri>
-      <Sha>29830cbc8ce7ae7b5afaca7dd10c90d55b5191ce</Sha>
-    </Dependency>
-    <Dependency Name="Microsoft.AspNetCore.Mvc.Analyzers" Version="7.0.0-rtm.22510.6">
-      <Uri>https://github.com/dotnet/aspnetcore</Uri>
-      <Sha>29830cbc8ce7ae7b5afaca7dd10c90d55b5191ce</Sha>
-    </Dependency>
-    <Dependency Name="Microsoft.AspNetCore.Mvc.Api.Analyzers" Version="7.0.0-rtm.22510.6">
-      <Uri>https://github.com/dotnet/aspnetcore</Uri>
-      <Sha>29830cbc8ce7ae7b5afaca7dd10c90d55b5191ce</Sha>
-=======
-    <Dependency Name="Microsoft.AspNetCore.App.Ref" Version="8.0.0-alpha.1.22510.12">
-      <Uri>https://github.com/dotnet/aspnetcore</Uri>
-      <Sha>7d17cb5d2452bb1ac570d5b172099ab89d15431b</Sha>
-    </Dependency>
-    <Dependency Name="Microsoft.AspNetCore.App.Ref.Internal" Version="8.0.0-alpha.1.22510.12">
-      <Uri>https://github.com/dotnet/aspnetcore</Uri>
-      <Sha>7d17cb5d2452bb1ac570d5b172099ab89d15431b</Sha>
-    </Dependency>
-    <Dependency Name="Microsoft.AspNetCore.App.Runtime.win-x64" Version="8.0.0-alpha.1.22510.12">
-      <Uri>https://github.com/dotnet/aspnetcore</Uri>
-      <Sha>7d17cb5d2452bb1ac570d5b172099ab89d15431b</Sha>
-    </Dependency>
-    <Dependency Name="VS.Redist.Common.AspNetCore.SharedFramework.x64.8.0" Version="8.0.0-alpha.1.22510.12">
-      <Uri>https://github.com/dotnet/aspnetcore</Uri>
-      <Sha>7d17cb5d2452bb1ac570d5b172099ab89d15431b</Sha>
-      <SourceBuild RepoName="aspnetcore" ManagedOnly="true" />
-    </Dependency>
     <Dependency Name="dotnet-dev-certs" Version="8.0.0-alpha.1.22510.12">
       <Uri>https://github.com/dotnet/aspnetcore</Uri>
       <Sha>7d17cb5d2452bb1ac570d5b172099ab89d15431b</Sha>
@@ -298,7 +203,6 @@
     <Dependency Name="Microsoft.AspNetCore.Mvc.Api.Analyzers" Version="8.0.0-alpha.1.22510.12">
       <Uri>https://github.com/dotnet/aspnetcore</Uri>
       <Sha>7d17cb5d2452bb1ac570d5b172099ab89d15431b</Sha>
->>>>>>> 9b012f69
     </Dependency>
     <Dependency Name="Microsoft.CodeAnalysis.Razor.Tooling.Internal" Version="7.0.0-preview.5.22412.2">
       <Uri>https://github.com/dotnet/razor-compiler</Uri>
@@ -317,23 +221,6 @@
       <Uri>https://github.com/dotnet/razor-compiler</Uri>
       <Sha>a41514681a4db83c7cae7e17debf668d12efc1bb</Sha>
     </Dependency>
-<<<<<<< HEAD
-    <Dependency Name="Microsoft.Extensions.FileProviders.Embedded" Version="7.0.0-rtm.22510.6">
-      <Uri>https://github.com/dotnet/aspnetcore</Uri>
-      <Sha>29830cbc8ce7ae7b5afaca7dd10c90d55b5191ce</Sha>
-    </Dependency>
-    <Dependency Name="Microsoft.AspNetCore.Authorization" Version="7.0.0-rtm.22510.6">
-      <Uri>https://github.com/dotnet/aspnetcore</Uri>
-      <Sha>29830cbc8ce7ae7b5afaca7dd10c90d55b5191ce</Sha>
-    </Dependency>
-    <Dependency Name="Microsoft.AspNetCore.Components.Web" Version="7.0.0-rtm.22510.6">
-      <Uri>https://github.com/dotnet/aspnetcore</Uri>
-      <Sha>29830cbc8ce7ae7b5afaca7dd10c90d55b5191ce</Sha>
-    </Dependency>
-    <Dependency Name="Microsoft.JSInterop" Version="7.0.0-rtm.22510.6">
-      <Uri>https://github.com/dotnet/aspnetcore</Uri>
-      <Sha>29830cbc8ce7ae7b5afaca7dd10c90d55b5191ce</Sha>
-=======
     <Dependency Name="Microsoft.Extensions.FileProviders.Embedded" Version="8.0.0-alpha.1.22510.12">
       <Uri>https://github.com/dotnet/aspnetcore</Uri>
       <Sha>7d17cb5d2452bb1ac570d5b172099ab89d15431b</Sha>
@@ -349,7 +236,6 @@
     <Dependency Name="Microsoft.JSInterop" Version="8.0.0-alpha.1.22510.12">
       <Uri>https://github.com/dotnet/aspnetcore</Uri>
       <Sha>7d17cb5d2452bb1ac570d5b172099ab89d15431b</Sha>
->>>>>>> 9b012f69
     </Dependency>
     <Dependency Name="Microsoft.Web.Xdt" Version="7.0.0-preview.22423.2" Pinned="true">
       <Uri>https://github.com/dotnet/xdt</Uri>
@@ -381,29 +267,11 @@
     </Dependency>
   </ProductDependencies>
   <ToolsetDependencies>
-<<<<<<< HEAD
-    <Dependency Name="Microsoft.DotNet.Arcade.Sdk" Version="7.0.0-beta.22507.2">
-      <Uri>https://github.com/dotnet/arcade</Uri>
-      <Sha>c4f77b4e80e942941e73d70cec045eddbfd7b4eb</Sha>
+    <Dependency Name="Microsoft.DotNet.Arcade.Sdk" Version="8.0.0-beta.22503.1">
+      <Uri>https://github.com/dotnet/arcade</Uri>
+      <Sha>d2d39276af2db3da7816ee2dc543e120d7e5781e</Sha>
       <SourceBuild RepoName="arcade" ManagedOnly="true" />
     </Dependency>
-    <Dependency Name="Microsoft.DotNet.Helix.Sdk" Version="7.0.0-beta.22507.2">
-      <Uri>https://github.com/dotnet/arcade</Uri>
-      <Sha>c4f77b4e80e942941e73d70cec045eddbfd7b4eb</Sha>
-    </Dependency>
-    <Dependency Name="Microsoft.DotNet.SignTool" Version="7.0.0-beta.22507.2">
-      <Uri>https://github.com/dotnet/arcade</Uri>
-      <Sha>c4f77b4e80e942941e73d70cec045eddbfd7b4eb</Sha>
-    </Dependency>
-    <Dependency Name="Microsoft.DotNet.XUnitExtensions" Version="7.0.0-beta.22507.2">
-      <Uri>https://github.com/dotnet/arcade</Uri>
-      <Sha>c4f77b4e80e942941e73d70cec045eddbfd7b4eb</Sha>
-=======
-    <Dependency Name="Microsoft.DotNet.Arcade.Sdk" Version="8.0.0-beta.22503.1">
-      <Uri>https://github.com/dotnet/arcade</Uri>
-      <Sha>d2d39276af2db3da7816ee2dc543e120d7e5781e</Sha>
-      <SourceBuild RepoName="arcade" ManagedOnly="true" />
-    </Dependency>
     <Dependency Name="Microsoft.DotNet.Helix.Sdk" Version="8.0.0-beta.22503.1">
       <Uri>https://github.com/dotnet/arcade</Uri>
       <Sha>d2d39276af2db3da7816ee2dc543e120d7e5781e</Sha>
@@ -415,7 +283,6 @@
     <Dependency Name="Microsoft.DotNet.XUnitExtensions" Version="8.0.0-beta.22503.1">
       <Uri>https://github.com/dotnet/arcade</Uri>
       <Sha>d2d39276af2db3da7816ee2dc543e120d7e5781e</Sha>
->>>>>>> 9b012f69
     </Dependency>
     <Dependency Name="System.Reflection.MetadataLoadContext" Version="8.0.0-alpha.1.22507.5">
       <Uri>https://github.com/dotnet/runtime</Uri>
