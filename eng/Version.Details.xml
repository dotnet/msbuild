--- conflicted
+++ resolved
@@ -95,28 +95,17 @@
     </Dependency>
   </ProductDependencies>
   <ToolsetDependencies>
-    <Dependency Name="Microsoft.DotNet.Arcade.Sdk" Version="5.0.0-beta.20125.9">
+    <Dependency Name="Microsoft.DotNet.Arcade.Sdk" Version="5.0.0-beta.20118.1">
       <Uri>https://github.com/dotnet/arcade</Uri>
-      <Sha>e6c7061dacf795792aa7d1213dba0e532bbd85bd</Sha>
+      <Sha>b40d0c89c230189b4c6aeb32c0a43218b4bc3359</Sha>
     </Dependency>
-    <Dependency Name="Microsoft.DotNet.Helix.Sdk" Version="5.0.0-beta.20125.9">
+    <Dependency Name="Microsoft.DotNet.Helix.Sdk" Version="5.0.0-beta.20118.1">
       <Uri>https://github.com/dotnet/arcade</Uri>
-      <Sha>e6c7061dacf795792aa7d1213dba0e532bbd85bd</Sha>
+      <Sha>b40d0c89c230189b4c6aeb32c0a43218b4bc3359</Sha>
     </Dependency>
-    <Dependency Name="Microsoft.DotNet.SignTool" Version="5.0.0-beta.20125.9">
+    <Dependency Name="Microsoft.DotNet.SignTool" Version="5.0.0-beta.20118.1">
       <Uri>https://github.com/dotnet/arcade</Uri>
-      <Sha>e6c7061dacf795792aa7d1213dba0e532bbd85bd</Sha>
+      <Sha>b40d0c89c230189b4c6aeb32c0a43218b4bc3359</Sha>
     </Dependency>
-<<<<<<< HEAD
-    <Dependency Name="Microsoft.NET.HostModel" Version="5.0.0-preview.1.20118.7">
-      <Uri>https://github.com/dotnet/runtime</Uri>
-      <Sha>b49ab01db607606ddb2741615e7c06131847cbf8</Sha>
-    </Dependency>
-    <Dependency Name="NuGet.Build.Tasks" Version="5.5.0-rtm.6422">
-      <Uri>https://github.com/NuGet/NuGet.Client</Uri>
-      <Sha>7bac015acc5b7e0161a058c8febc98abe2386d51</Sha>
-    </Dependency>
-=======
->>>>>>> ba9da300
   </ToolsetDependencies>
 </Dependencies>