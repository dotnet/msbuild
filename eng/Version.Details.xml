--- conflicted
+++ resolved
@@ -5,15 +5,9 @@
       <Uri>https://github.com/dotnet/arcade</Uri>
       <Sha>6813f5aa511a7a4498fa217a54219b5704a01f83</Sha>
     </Dependency>
-<<<<<<< HEAD
-    <Dependency Name="NuGet.Build.Tasks" Version="5.9.0-preview.3.7027">
-      <Uri>https://github.com/NuGet/NuGet.Client</Uri>
-      <Sha>cceb05e4ed5910f0609e14c8937c905288520c03</Sha>
-=======
     <Dependency Name="NuGet.Build.Tasks" Version="5.9.0-rc.7046">
       <Uri>https://dev.azure.com/devdiv/DevDiv/_git/NuGet-NuGet.Client-Trusted</Uri>
       <Sha>e90588d4ec63e966360eec817c80d0758ff05b30</Sha>
->>>>>>> 27ff9a7b
     </Dependency>
     <Dependency Name="Microsoft.Net.Compilers.Toolset" Version="3.9.0-2.20574.26">
       <Uri>https://github.com/dotnet/roslyn</Uri>
