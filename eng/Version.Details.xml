--- conflicted
+++ resolved
@@ -1,15 +1,9 @@
 <?xml version="1.0" encoding="utf-8"?>
 <Dependencies>
   <ToolsetDependencies>
-<<<<<<< HEAD
-    <Dependency Name="Microsoft.DotNet.Arcade.Sdk" Version="1.0.0-beta.19372.10">
-      <Uri>https://github.com/dotnet/arcade</Uri>
-      <Sha>0793e2df782efc9ccae387bc779b2549208fa4a1</Sha>
-=======
     <Dependency Name="Microsoft.DotNet.Arcade.Sdk" Version="1.0.0-beta.19376.18">
       <Uri>https://github.com/dotnet/arcade</Uri>
       <Sha>316481e57ee5e6acbbf2401eb6778a1d3d48d25b</Sha>
->>>>>>> dd8019d9
     </Dependency>
   </ToolsetDependencies>
   <ProductDependencies>
