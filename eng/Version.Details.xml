--- conflicted
+++ resolved
@@ -106,15 +106,9 @@
     </Dependency>
   </ProductDependencies>
   <ToolsetDependencies>
-<<<<<<< HEAD
-    <Dependency Name="Microsoft.DotNet.Arcade.Sdk" Version="10.0.0-beta.25469.2">
-      <Uri>https://github.com/dotnet/arcade</Uri>
-      <Sha>6275af47ebda0d394d4a5a401b77bc6f2304204a</Sha>
-=======
     <Dependency Name="Microsoft.DotNet.Arcade.Sdk" Version="10.0.0-beta.25479.4">
       <Uri>https://github.com/dotnet/arcade</Uri>
       <Sha>e6f510cb87812d56ad781d93ff0513cdcccd0eb4</Sha>
->>>>>>> e328bd03
     </Dependency>
     <Dependency Name="NuGet.Build.Tasks" Version="7.0.0-rc.264">
       <Uri>https://github.com/nuget/nuget.client</Uri>
@@ -124,15 +118,9 @@
       <Uri>https://github.com/dotnet/roslyn</Uri>
       <Sha>9eb62b62a35c66d3a14862defa876a27ac2e2bb9</Sha>
     </Dependency>
-<<<<<<< HEAD
-    <Dependency Name="Microsoft.DotNet.XUnitExtensions" Version="10.0.0-beta.25469.2">
-      <Uri>https://github.com/dotnet/arcade</Uri>
-      <Sha>6275af47ebda0d394d4a5a401b77bc6f2304204a</Sha>
-=======
     <Dependency Name="Microsoft.DotNet.XUnitExtensions" Version="10.0.0-beta.25479.4">
       <Uri>https://github.com/dotnet/arcade</Uri>
       <Sha>e6f510cb87812d56ad781d93ff0513cdcccd0eb4</Sha>
->>>>>>> e328bd03
     </Dependency>
   </ToolsetDependencies>
 </Dependencies>