<?xml version="1.0" encoding="utf-8"?>
<Dependencies>
  <ProductDependencies>
    <!-- Intermediate is necessary for source build. -->
    <Dependency Name="Microsoft.SourceBuild.Intermediate.source-build-reference-packages" Version="8.0.0-alpha.1.24415.1">
      <Uri>https://github.com/dotnet/source-build-reference-packages</Uri>
      <Sha>fe3794a68bd668d36d4d5014a9e6c9d22c0e6d86</Sha>
      <SourceBuild RepoName="source-build-reference-packages" ManagedOnly="true" />
    </Dependency>
    <!-- Necessary for source-build. This allows the live version of the package to be used by source-build. -->
    <Dependency Name="System.CodeDom" Version="8.0.0">
      <Uri>https://dev.azure.com/dnceng/internal/_git/dotnet-runtime</Uri>
      <Sha>5535e31a712343a63f5d7d796cd874e563e5ac14</Sha>
    </Dependency>
    <!-- Necessary for source-build due to being a transitive dependency of System.Reflection.MetadataLoadContext.
      This allows the package to be retrieved from previously-source-built artifacts and flow in as dependencies
      of the packages produced by msbuild. -->
    <Dependency Name="System.Collections.Immutable" Version="8.0.0">
      <Uri>https://dev.azure.com/dnceng/internal/_git/dotnet-runtime</Uri>
      <Sha>5535e31a712343a63f5d7d796cd874e563e5ac14</Sha>
    </Dependency>
    <!-- Necessary for source-build. This allows the package to be retrieved from previously-source-built artifacts
      and flow in as dependencies of the packages produced by msbuild. -->
    <Dependency Name="System.Configuration.ConfigurationManager" Version="8.0.0">
      <Uri>https://dev.azure.com/dnceng/internal/_git/dotnet-runtime</Uri>
      <Sha>5535e31a712343a63f5d7d796cd874e563e5ac14</Sha>
    </Dependency>
    <!-- Necessary for source-build. This allows the package to be retrieved from previously-source-built artifacts
      and flow in as dependencies of the packages produced by msbuild. -->
    <Dependency Name="System.Reflection.Metadata" Version="8.0.0">
      <Uri>https://dev.azure.com/dnceng/internal/_git/dotnet-runtime</Uri>
      <Sha>5535e31a712343a63f5d7d796cd874e563e5ac14</Sha>
    </Dependency>
    <!-- Necessary for source-build. This allows the package to be retrieved from previously-source-built artifacts
      and flow in as dependencies of the packages produced by msbuild. -->
    <Dependency Name="System.Reflection.MetadataLoadContext" Version="8.0.0">
      <Uri>https://dev.azure.com/dnceng/internal/_git/dotnet-runtime</Uri>
      <Sha>5535e31a712343a63f5d7d796cd874e563e5ac14</Sha>
    </Dependency>
    <!-- Necessary for source-build. This allows the live version of the package to be used by source-build. -->
    <Dependency Name="System.Resources.Extensions" Version="8.0.0">
      <Uri>https://dev.azure.com/dnceng/internal/_git/dotnet-runtime</Uri>
      <Sha>5535e31a712343a63f5d7d796cd874e563e5ac14</Sha>
    </Dependency>
    <!-- Necessary for source-build. This allows the package to be retrieved from previously-source-built artifacts
      and flow in as dependencies of the packages produced by msbuild. -->
    <Dependency Name="System.Security.Cryptography.Pkcs" Version="8.0.0">
      <Uri>https://dev.azure.com/dnceng/internal/_git/dotnet-runtime</Uri>
      <Sha>5535e31a712343a63f5d7d796cd874e563e5ac14</Sha>
    </Dependency>
    <!-- Necessary for source-build. This allows the live version of the package to be used by source-build. -->
    <Dependency Name="System.Security.Cryptography.Xml" Version="8.0.0">
      <Uri>https://dev.azure.com/dnceng/internal/_git/dotnet-runtime</Uri>
      <Sha>5535e31a712343a63f5d7d796cd874e563e5ac14</Sha>
    </Dependency>
    <Dependency Name="System.Text.Json" Version="8.0.4">
      <Uri>https://dev.azure.com/dnceng/internal/_git/dotnet-runtime</Uri>
      <Sha>2aade6beb02ea367fd97c4070a4198802fe61c03</Sha>
    </Dependency>
    <Dependency Name="System.Threading.Tasks.Dataflow" Version="8.0.0">
      <Uri>https://dev.azure.com/dnceng/internal/_git/dotnet-runtime</Uri>
      <Sha>5535e31a712343a63f5d7d796cd874e563e5ac14</Sha>
    </Dependency>
    <Dependency Name="System.Threading.Channels" Version="8.0.0">
      <Uri>https://dev.azure.com/dnceng/internal/_git/dotnet-runtime</Uri>
      <Sha>5535e31a712343a63f5d7d796cd874e563e5ac14</Sha>
    </Dependency>
    <Dependency Name="System.Formats.Asn1" Version="8.0.1">
      <Uri>https://dev.azure.com/dnceng/internal/_git/dotnet-runtime</Uri>
      <Sha>2aade6beb02ea367fd97c4070a4198802fe61c03</Sha>
    </Dependency>
  </ProductDependencies>
  <ToolsetDependencies>
<<<<<<< HEAD
    <Dependency Name="Microsoft.DotNet.Arcade.Sdk" Version="9.0.0-beta.24423.2">
      <Uri>https://github.com/dotnet/arcade</Uri>
      <Sha>91599268652b51969b8d8088d4f2f2ba7b3ebb19</Sha>
    </Dependency>
    <!-- Intermediate is necessary for source build. -->
    <Dependency Name="Microsoft.SourceBuild.Intermediate.arcade" Version="9.0.0-beta.24423.2">
      <Uri>https://github.com/dotnet/arcade</Uri>
      <Sha>91599268652b51969b8d8088d4f2f2ba7b3ebb19</Sha>
=======
    <Dependency Name="Microsoft.DotNet.Arcade.Sdk" Version="8.0.0-beta.24421.4">
      <Uri>https://github.com/dotnet/arcade</Uri>
      <Sha>4460b755f3c7c89e9660d9580ff79afc4218dd85</Sha>
    </Dependency>
    <!-- Intermediate is necessary for source build. -->
    <Dependency Name="Microsoft.SourceBuild.Intermediate.arcade" Version="8.0.0-beta.24421.4">
      <Uri>https://github.com/dotnet/arcade</Uri>
      <Sha>4460b755f3c7c89e9660d9580ff79afc4218dd85</Sha>
>>>>>>> 07a6d0d9
      <SourceBuild RepoName="arcade" ManagedOnly="true" />
    </Dependency>
    <Dependency Name="Microsoft.DotNet.XliffTasks" Version="1.0.0-beta.23475.1" CoherentParentDependency="Microsoft.DotNet.Arcade.Sdk">
      <Uri>https://github.com/dotnet/xliff-tasks</Uri>
      <Sha>73f0850939d96131c28cf6ea6ee5aacb4da0083a</Sha>
    </Dependency>
    <!-- Intermediate is necessary for source build. -->
    <Dependency Name="Microsoft.SourceBuild.Intermediate.xliff-tasks" Version="1.0.0-beta.23475.1" CoherentParentDependency="Microsoft.DotNet.Arcade.Sdk">
      <Uri>https://github.com/dotnet/xliff-tasks</Uri>
      <Sha>73f0850939d96131c28cf6ea6ee5aacb4da0083a</Sha>
      <SourceBuild RepoName="xliff-tasks" ManagedOnly="true" />
    </Dependency>
    <Dependency Name="NuGet.Build.Tasks" Version="6.12.0-preview.1.83">
      <Uri>https://github.com/nuget/nuget.client</Uri>
      <Sha>c8d14f3c28e3af3bdc3dcd38b23a212a91d13234</Sha>
<<<<<<< HEAD
    </Dependency>
    <Dependency Name="Microsoft.Net.Compilers.Toolset" Version="4.12.0-2.24425.4">
      <Uri>https://github.com/dotnet/roslyn</Uri>
      <Sha>13b65d3b5638457d94c83b545235f47f0d11e483</Sha>
    </Dependency>
    <Dependency Name="Microsoft.SourceBuild.Intermediate.roslyn" Version="4.12.0-2.24425.4">
=======
    </Dependency>
    <Dependency Name="Microsoft.Net.Compilers.Toolset" Version="4.12.0-2.24425.4">
>>>>>>> 07a6d0d9
      <Uri>https://github.com/dotnet/roslyn</Uri>
      <Sha>13b65d3b5638457d94c83b545235f47f0d11e483</Sha>
      <SourceBuild RepoName="roslyn" ManagedOnly="true" />
    </Dependency>
    <Dependency Name="Microsoft.DotNet.XUnitExtensions" Version="8.0.0-beta.24421.4">
      <Uri>https://github.com/dotnet/arcade</Uri>
      <Sha>4460b755f3c7c89e9660d9580ff79afc4218dd85</Sha>
    </Dependency>
  </ToolsetDependencies>
</Dependencies><|MERGE_RESOLUTION|>--- conflicted
+++ resolved
@@ -71,7 +71,6 @@
     </Dependency>
   </ProductDependencies>
   <ToolsetDependencies>
-<<<<<<< HEAD
     <Dependency Name="Microsoft.DotNet.Arcade.Sdk" Version="9.0.0-beta.24423.2">
       <Uri>https://github.com/dotnet/arcade</Uri>
       <Sha>91599268652b51969b8d8088d4f2f2ba7b3ebb19</Sha>
@@ -80,16 +79,6 @@
     <Dependency Name="Microsoft.SourceBuild.Intermediate.arcade" Version="9.0.0-beta.24423.2">
       <Uri>https://github.com/dotnet/arcade</Uri>
       <Sha>91599268652b51969b8d8088d4f2f2ba7b3ebb19</Sha>
-=======
-    <Dependency Name="Microsoft.DotNet.Arcade.Sdk" Version="8.0.0-beta.24421.4">
-      <Uri>https://github.com/dotnet/arcade</Uri>
-      <Sha>4460b755f3c7c89e9660d9580ff79afc4218dd85</Sha>
-    </Dependency>
-    <!-- Intermediate is necessary for source build. -->
-    <Dependency Name="Microsoft.SourceBuild.Intermediate.arcade" Version="8.0.0-beta.24421.4">
-      <Uri>https://github.com/dotnet/arcade</Uri>
-      <Sha>4460b755f3c7c89e9660d9580ff79afc4218dd85</Sha>
->>>>>>> 07a6d0d9
       <SourceBuild RepoName="arcade" ManagedOnly="true" />
     </Dependency>
     <Dependency Name="Microsoft.DotNet.XliffTasks" Version="1.0.0-beta.23475.1" CoherentParentDependency="Microsoft.DotNet.Arcade.Sdk">
@@ -105,17 +94,12 @@
     <Dependency Name="NuGet.Build.Tasks" Version="6.12.0-preview.1.83">
       <Uri>https://github.com/nuget/nuget.client</Uri>
       <Sha>c8d14f3c28e3af3bdc3dcd38b23a212a91d13234</Sha>
-<<<<<<< HEAD
     </Dependency>
     <Dependency Name="Microsoft.Net.Compilers.Toolset" Version="4.12.0-2.24425.4">
       <Uri>https://github.com/dotnet/roslyn</Uri>
       <Sha>13b65d3b5638457d94c83b545235f47f0d11e483</Sha>
     </Dependency>
     <Dependency Name="Microsoft.SourceBuild.Intermediate.roslyn" Version="4.12.0-2.24425.4">
-=======
-    </Dependency>
-    <Dependency Name="Microsoft.Net.Compilers.Toolset" Version="4.12.0-2.24425.4">
->>>>>>> 07a6d0d9
       <Uri>https://github.com/dotnet/roslyn</Uri>
       <Sha>13b65d3b5638457d94c83b545235f47f0d11e483</Sha>
       <SourceBuild RepoName="roslyn" ManagedOnly="true" />
