<?xml version="1.0" encoding="utf-8"?>
<Dependencies>
  <Source Uri="https://github.com/dotnet/dotnet" Mapping="msbuild" Sha="7f2a07b481a3d24677ebcf6a45e7e27c8ff95a4e" BarId="279809" />
  <ProductDependencies>
    <!-- Necessary for source-build. This allows the live version of the package to be used by source-build. -->
    <Dependency Name="System.CodeDom" Version="9.0.0">
      <Uri>https://github.com/dotnet/runtime</Uri>
      <Sha>
      </Sha>
    </Dependency>
    <!-- Necessary for source-build. This allows the live version of the package to be used by source-build. -->
    <Dependency Name="System.Collections.Immutable" Version="9.0.0">
      <Uri>https://github.com/dotnet/runtime</Uri>
      <Sha>
      </Sha>
    </Dependency>
    <!-- Necessary for source-build. This allows the live version of the package to be used by source-build. -->
    <Dependency Name="System.Configuration.ConfigurationManager" Version="9.0.0">
      <Uri>https://github.com/dotnet/runtime</Uri>
      <Sha>
      </Sha>
    </Dependency>
    <!-- Necessary for source-build. This allows the live version of the package to be used by source-build. -->
    <Dependency Name="System.Diagnostics.DiagnosticSource" Version="9.0.0">
      <Uri>https://github.com/dotnet/runtime</Uri>
      <Sha>
      </Sha>
    </Dependency>
    <!-- Necessary for source-build. This allows the live version of the package to be used by source-build. -->
    <Dependency Name="System.Diagnostics.EventLog" Version="9.0.0">
      <Uri>https://github.com/dotnet/runtime</Uri>
      <Sha>
      </Sha>
    </Dependency>
    <!-- Necessary for source-build. This allows the live version of the package to be used by source-build. -->
    <Dependency Name="System.Formats.Asn1" Version="9.0.6">
      <Uri>https://github.com/dotnet/runtime</Uri>
      <Sha>
      </Sha>
    </Dependency>
    <!-- Necessary for source-build. This allows the live version of the package to be used by source-build. -->
    <Dependency Name="System.Formats.Nrbf" Version="9.0.0">
      <Uri>https://github.com/dotnet/runtime</Uri>
      <Sha>
      </Sha>
    </Dependency>
    <!-- Necessary for source-build. This allows the live version of the package to be used by source-build. -->
    <Dependency Name="System.Reflection.Metadata" Version="9.0.0">
      <Uri>https://github.com/dotnet/runtime</Uri>
      <Sha>
      </Sha>
    </Dependency>
    <!-- Necessary for source-build. This allows the live version of the package to be used by source-build. -->
    <Dependency Name="System.Reflection.MetadataLoadContext" Version="9.0.0">
      <Uri>https://github.com/dotnet/runtime</Uri>
      <Sha>
      </Sha>
    </Dependency>
    <!-- Necessary for source-build. This allows the live version of the package to be used by source-build. -->
    <Dependency Name="System.Resources.Extensions" Version="9.0.0">
      <Uri>https://github.com/dotnet/runtime</Uri>
      <Sha>
      </Sha>
    </Dependency>
    <!-- Necessary for source-build. This allows the live version of the package to be used by source-build. -->
    <Dependency Name="System.Security.Cryptography.ProtectedData" Version="9.0.6">
      <Uri>https://github.com/dotnet/runtime</Uri>
      <Sha>
      </Sha>
    </Dependency>
    <!-- Necessary for source-build. This allows the live version of the package to be used by source-build. -->
    <Dependency Name="System.Security.Cryptography.Pkcs" Version="9.0.6">
      <Uri>https://github.com/dotnet/runtime</Uri>
      <Sha>
      </Sha>
    </Dependency>
    <!-- Necessary for source-build. This allows the live version of the package to be used by source-build. -->
    <Dependency Name="System.Security.Cryptography.Xml" Version="9.0.0">
      <Uri>https://github.com/dotnet/runtime</Uri>
      <Sha>
      </Sha>
    </Dependency>
    <!-- Necessary for source-build. This allows the live version of the package to be used by source-build. -->
    <Dependency Name="System.Text.Encoding.CodePages" Version="9.0.0">
      <Uri>https://github.com/dotnet/runtime</Uri>
      <Sha>
      </Sha>
    </Dependency>
    <!-- Necessary for source-build. This allows the live version of the package to be used by source-build. -->
    <Dependency Name="System.Text.Json" Version="9.0.0">
      <Uri>https://github.com/dotnet/runtime</Uri>
      <Sha>
      </Sha>
    </Dependency>
    <!-- Necessary for source-build. This allows the live version of the package to be used by source-build. -->
    <Dependency Name="System.Threading.Channels" Version="9.0.0">
      <Uri>https://github.com/dotnet/runtime</Uri>
      <Sha>
      </Sha>
    </Dependency>
    <!-- Necessary for source-build. This allows the live version of the package to be used by source-build. -->
    <Dependency Name="System.Threading.Tasks.Dataflow" Version="9.0.0">
      <Uri>https://github.com/dotnet/runtime</Uri>
      <Sha>
      </Sha>
    </Dependency>
  </ProductDependencies>
  <ToolsetDependencies>
<<<<<<< HEAD
    <Dependency Name="Microsoft.DotNet.Arcade.Sdk" Version="9.0.0-beta.25428.3">
      <Uri>https://github.com/dotnet/arcade</Uri>
      <Sha>5fe939db0a156be6f10e17c105b1842c0c8c8bdc</Sha>
    </Dependency>
    <!-- Intermediate is necessary for source build. -->
    <Dependency Name="Microsoft.SourceBuild.Intermediate.arcade" Version="9.0.0-beta.25428.3">
      <Uri>https://github.com/dotnet/arcade</Uri>
      <Sha>5fe939db0a156be6f10e17c105b1842c0c8c8bdc</Sha>
      <SourceBuild RepoName="arcade" ManagedOnly="true" />
    </Dependency>
    <Dependency Name="Microsoft.DotNet.XliffTasks" Version="9.0.0-beta.25428.3">
      <Uri>https://github.com/dotnet/arcade</Uri>
      <Sha>5fe939db0a156be6f10e17c105b1842c0c8c8bdc</Sha>
    </Dependency>
    <Dependency Name="NuGet.Build.Tasks" Version="6.14.0-rc.116">
=======
    <Dependency Name="Microsoft.DotNet.Arcade.Sdk" Version="10.0.0-beta.25430.1">
      <Uri>https://github.com/dotnet/arcade</Uri>
      <Sha>6122520523105dacdd702177a76c9f6b982fd759</Sha>
    </Dependency>
    <Dependency Name="NuGet.Build.Tasks" Version="7.0.0-preview.1.229">
>>>>>>> c0caae79
      <Uri>https://github.com/nuget/nuget.client</Uri>
      <Sha>9b5c323ed5af962807a5e09a8715009c9529e60a</Sha>
    </Dependency>
    <Dependency Name="Microsoft.Net.Compilers.Toolset" Version="5.0.0-2.25429.6">
      <Uri>https://github.com/dotnet/roslyn</Uri>
      <Sha>7ef348b9faacaa3862ee7102f70f900bbfe37938</Sha>
    </Dependency>
<<<<<<< HEAD
    <Dependency Name="Microsoft.DotNet.XUnitExtensions" Version="9.0.0-beta.25428.3">
      <Uri>https://github.com/dotnet/arcade</Uri>
      <Sha>5fe939db0a156be6f10e17c105b1842c0c8c8bdc</Sha>
=======
    <Dependency Name="Microsoft.DotNet.XUnitExtensions" Version="10.0.0-beta.25430.1">
      <Uri>https://github.com/dotnet/arcade</Uri>
      <Sha>6122520523105dacdd702177a76c9f6b982fd759</Sha>
>>>>>>> c0caae79
    </Dependency>
  </ToolsetDependencies>
</Dependencies><|MERGE_RESOLUTION|>--- conflicted
+++ resolved
@@ -106,29 +106,11 @@
     </Dependency>
   </ProductDependencies>
   <ToolsetDependencies>
-<<<<<<< HEAD
-    <Dependency Name="Microsoft.DotNet.Arcade.Sdk" Version="9.0.0-beta.25428.3">
-      <Uri>https://github.com/dotnet/arcade</Uri>
-      <Sha>5fe939db0a156be6f10e17c105b1842c0c8c8bdc</Sha>
-    </Dependency>
-    <!-- Intermediate is necessary for source build. -->
-    <Dependency Name="Microsoft.SourceBuild.Intermediate.arcade" Version="9.0.0-beta.25428.3">
-      <Uri>https://github.com/dotnet/arcade</Uri>
-      <Sha>5fe939db0a156be6f10e17c105b1842c0c8c8bdc</Sha>
-      <SourceBuild RepoName="arcade" ManagedOnly="true" />
-    </Dependency>
-    <Dependency Name="Microsoft.DotNet.XliffTasks" Version="9.0.0-beta.25428.3">
-      <Uri>https://github.com/dotnet/arcade</Uri>
-      <Sha>5fe939db0a156be6f10e17c105b1842c0c8c8bdc</Sha>
-    </Dependency>
-    <Dependency Name="NuGet.Build.Tasks" Version="6.14.0-rc.116">
-=======
     <Dependency Name="Microsoft.DotNet.Arcade.Sdk" Version="10.0.0-beta.25430.1">
       <Uri>https://github.com/dotnet/arcade</Uri>
       <Sha>6122520523105dacdd702177a76c9f6b982fd759</Sha>
     </Dependency>
     <Dependency Name="NuGet.Build.Tasks" Version="7.0.0-preview.1.229">
->>>>>>> c0caae79
       <Uri>https://github.com/nuget/nuget.client</Uri>
       <Sha>9b5c323ed5af962807a5e09a8715009c9529e60a</Sha>
     </Dependency>
@@ -136,15 +118,9 @@
       <Uri>https://github.com/dotnet/roslyn</Uri>
       <Sha>7ef348b9faacaa3862ee7102f70f900bbfe37938</Sha>
     </Dependency>
-<<<<<<< HEAD
-    <Dependency Name="Microsoft.DotNet.XUnitExtensions" Version="9.0.0-beta.25428.3">
-      <Uri>https://github.com/dotnet/arcade</Uri>
-      <Sha>5fe939db0a156be6f10e17c105b1842c0c8c8bdc</Sha>
-=======
     <Dependency Name="Microsoft.DotNet.XUnitExtensions" Version="10.0.0-beta.25430.1">
       <Uri>https://github.com/dotnet/arcade</Uri>
       <Sha>6122520523105dacdd702177a76c9f6b982fd759</Sha>
->>>>>>> c0caae79
     </Dependency>
   </ToolsetDependencies>
 </Dependencies>