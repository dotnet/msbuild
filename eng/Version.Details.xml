--- conflicted
+++ resolved
@@ -1,10 +1,6 @@
 <?xml version="1.0" encoding="utf-8"?>
 <Dependencies>
-<<<<<<< HEAD
   <Source Uri="https://github.com/dotnet/dotnet" Mapping="msbuild" Sha="d499f9cdfd5b7b7bb291f95a3c14417d5edc969f" BarId="287756" />
-=======
-  <Source Uri="https://github.com/dotnet/dotnet" Mapping="msbuild" Sha="9f1a2ea88d06b352b701c490ec45b1ae078eecbf" BarId="284571" />
->>>>>>> 8fb7c0b3
   <ProductDependencies>
     <!-- Necessary for source-build. This allows the live version of the package to be used by source-build. -->
     <Dependency Name="System.CodeDom" Version="9.0.0">
