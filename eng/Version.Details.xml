<?xml version="1.0" encoding="utf-8"?>
<Dependencies>
  <Source Uri="https://github.com/dotnet/dotnet" Mapping="msbuild" Sha="df4663b92c2f2d25b66e44524478d9016c812949" BarId="273813" />
  <ProductDependencies>
    <!-- Necessary for source-build. This allows the live version of the package to be used by source-build. -->
    <Dependency Name="Microsoft.Bcl.Cryptography" Version="9.0.0">
      <Uri>https://github.com/dotnet/runtime</Uri>
      <Sha>
      </Sha>
    </Dependency>
    <!-- Necessary for source-build. This allows the live version of the package to be used by source-build. -->
    <Dependency Name="System.CodeDom" Version="9.0.0">
      <Uri>https://github.com/dotnet/runtime</Uri>
      <Sha>
      </Sha>
    </Dependency>
    <!-- Necessary for source-build. This allows the live version of the package to be used by source-build. -->
    <Dependency Name="System.Collections.Immutable" Version="9.0.0">
      <Uri>https://github.com/dotnet/runtime</Uri>
      <Sha>
      </Sha>
    </Dependency>
    <!-- Necessary for source-build. This allows the live version of the package to be used by source-build. -->
    <Dependency Name="System.Configuration.ConfigurationManager" Version="9.0.0">
      <Uri>https://github.com/dotnet/runtime</Uri>
      <Sha>
      </Sha>
    </Dependency>
    <!-- Necessary for source-build. This allows the live version of the package to be used by source-build. -->
    <Dependency Name="System.Diagnostics.DiagnosticSource" Version="9.0.0">
      <Uri>https://github.com/dotnet/runtime</Uri>
      <Sha>
      </Sha>
    </Dependency>
    <!-- Necessary for source-build. This allows the live version of the package to be used by source-build. -->
    <Dependency Name="System.Diagnostics.EventLog" Version="9.0.0">
      <Uri>https://github.com/dotnet/runtime</Uri>
      <Sha>
      </Sha>
    </Dependency>
    <!-- Necessary for source-build. This allows the live version of the package to be used by source-build. -->
    <Dependency Name="System.Formats.Asn1" Version="9.0.0">
      <Uri>https://github.com/dotnet/runtime</Uri>
      <Sha>
      </Sha>
    </Dependency>
    <!-- Necessary for source-build. This allows the live version of the package to be used by source-build. -->
    <Dependency Name="System.Formats.Nrbf" Version="9.0.0">
      <Uri>https://github.com/dotnet/runtime</Uri>
      <Sha>
      </Sha>
    </Dependency>
    <!-- Necessary for source-build. This allows the live version of the package to be used by source-build. -->
    <Dependency Name="System.Reflection.Metadata" Version="9.0.0">
      <Uri>https://github.com/dotnet/runtime</Uri>
      <Sha>
      </Sha>
    </Dependency>
    <!-- Necessary for source-build. This allows the live version of the package to be used by source-build. -->
    <Dependency Name="System.Reflection.MetadataLoadContext" Version="9.0.0">
      <Uri>https://github.com/dotnet/runtime</Uri>
      <Sha>
      </Sha>
    </Dependency>
    <!-- Necessary for source-build. This allows the live version of the package to be used by source-build. -->
    <Dependency Name="System.Resources.Extensions" Version="9.0.0">
      <Uri>https://github.com/dotnet/runtime</Uri>
      <Sha>
      </Sha>
    </Dependency>
    <!-- Necessary for source-build. This allows the live version of the package to be used by source-build. -->
    <Dependency Name="System.Security.Cryptography.ProtectedData" Version="9.0.0">
      <Uri>https://github.com/dotnet/runtime</Uri>
      <Sha>
      </Sha>
    </Dependency>
    <!-- Necessary for source-build. This allows the live version of the package to be used by source-build. -->
    <Dependency Name="System.Security.Cryptography.Pkcs" Version="9.0.0">
      <Uri>https://github.com/dotnet/runtime</Uri>
      <Sha>
      </Sha>
    </Dependency>
    <!-- Necessary for source-build. This allows the live version of the package to be used by source-build. -->
    <Dependency Name="System.Security.Cryptography.Xml" Version="9.0.0">
      <Uri>https://github.com/dotnet/runtime</Uri>
      <Sha>
      </Sha>
    </Dependency>
    <!-- Necessary for source-build. This allows the live version of the package to be used by source-build. -->
    <Dependency Name="System.Text.Encoding.CodePages" Version="9.0.0">
      <Uri>https://github.com/dotnet/runtime</Uri>
      <Sha>
      </Sha>
    </Dependency>
    <!-- Necessary for source-build. This allows the live version of the package to be used by source-build. -->
    <Dependency Name="System.Text.Json" Version="9.0.0">
      <Uri>https://github.com/dotnet/runtime</Uri>
      <Sha>
      </Sha>
    </Dependency>
    <!-- Necessary for source-build. This allows the live version of the package to be used by source-build. -->
    <Dependency Name="System.Threading.Channels" Version="9.0.0">
      <Uri>https://github.com/dotnet/runtime</Uri>
      <Sha>
      </Sha>
    </Dependency>
    <!-- Necessary for source-build. This allows the live version of the package to be used by source-build. -->
    <Dependency Name="System.Threading.Tasks.Dataflow" Version="9.0.0">
      <Uri>https://github.com/dotnet/runtime</Uri>
      <Sha>
      </Sha>
    </Dependency>
  </ProductDependencies>
  <ToolsetDependencies>
    <Dependency Name="Microsoft.DotNet.Arcade.Sdk" Version="10.0.0-beta.25325.3">
      <Uri>https://github.com/dotnet/arcade</Uri>
      <Sha>f70d32d77df8544117bd659512a9087619c1de6e</Sha>
    </Dependency>
    <Dependency Name="NuGet.Build.Tasks" Version="6.15.0-preview.1.86">
      <Uri>https://github.com/nuget/nuget.client</Uri>
      <Sha>eb38c4a6cccfce5ee9415da1a930fc6534194b2b</Sha>
    </Dependency>
<<<<<<< HEAD
    <Dependency Name="Microsoft.Net.Compilers.Toolset" Version="5.0.0-1.25353.13">
=======
    <Dependency Name="Microsoft.Net.Compilers.Toolset" Version="5.0.0-1.25351.106">
>>>>>>> 72b1995f
      <Uri>https://github.com/dotnet/roslyn</Uri>
      <Sha>dee5d2da405946649e56935818b74f3317de6ccb</Sha>
    </Dependency>
    <Dependency Name="Microsoft.DotNet.XUnitExtensions" Version="10.0.0-beta.25325.3">
      <Uri>https://github.com/dotnet/arcade</Uri>
      <Sha>f70d32d77df8544117bd659512a9087619c1de6e</Sha>
    </Dependency>
  </ToolsetDependencies>
</Dependencies><|MERGE_RESOLUTION|>--- conflicted
+++ resolved
@@ -120,11 +120,7 @@
       <Uri>https://github.com/nuget/nuget.client</Uri>
       <Sha>eb38c4a6cccfce5ee9415da1a930fc6534194b2b</Sha>
     </Dependency>
-<<<<<<< HEAD
     <Dependency Name="Microsoft.Net.Compilers.Toolset" Version="5.0.0-1.25353.13">
-=======
-    <Dependency Name="Microsoft.Net.Compilers.Toolset" Version="5.0.0-1.25351.106">
->>>>>>> 72b1995f
       <Uri>https://github.com/dotnet/roslyn</Uri>
       <Sha>dee5d2da405946649e56935818b74f3317de6ccb</Sha>
     </Dependency>
