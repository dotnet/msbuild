--- conflicted
+++ resolved
@@ -6,43 +6,6 @@
       <Sha>16f5a8ac118d0829744f80c4044138960847867f</Sha>
       <SourceBuild RepoName="templating" ManagedOnly="true" />
     </Dependency>
-<<<<<<< HEAD
-    <Dependency Name="Microsoft.NETCore.App.Ref" Version="7.0.0-rc.1.22421.2">
-      <Uri>https://github.com/dotnet/runtime</Uri>
-      <Sha>bc7a715b1b1cdb63bf62b23c7f7ca0dc16cb9420</Sha>
-    </Dependency>
-    <Dependency Name="VS.Redist.Common.NetCore.SharedFramework.x64.7.0" Version="7.0.0-rc.1.22421.2">
-      <Uri>https://github.com/dotnet/runtime</Uri>
-      <Sha>bc7a715b1b1cdb63bf62b23c7f7ca0dc16cb9420</Sha>
-    </Dependency>
-    <Dependency Name="VS.Redist.Common.NetCore.TargetingPack.x64.7.0" Version="7.0.0-rc.1.22421.2">
-      <Uri>https://github.com/dotnet/runtime</Uri>
-      <Sha>bc7a715b1b1cdb63bf62b23c7f7ca0dc16cb9420</Sha>
-    </Dependency>
-    <Dependency Name="Microsoft.NETCore.App.Runtime.win-x64" Version="7.0.0-rc.1.22421.2">
-      <Uri>https://github.com/dotnet/runtime</Uri>
-      <Sha>bc7a715b1b1cdb63bf62b23c7f7ca0dc16cb9420</Sha>
-    </Dependency>
-    <Dependency Name="Microsoft.NETCore.App.Host.win-x64" Version="7.0.0-rc.1.22421.2">
-      <Uri>https://github.com/dotnet/runtime</Uri>
-      <Sha>bc7a715b1b1cdb63bf62b23c7f7ca0dc16cb9420</Sha>
-    </Dependency>
-    <Dependency Name="Microsoft.NETCore.Platforms" Version="7.0.0-rc.1.22421.2">
-      <Uri>https://github.com/dotnet/runtime</Uri>
-      <Sha>bc7a715b1b1cdb63bf62b23c7f7ca0dc16cb9420</Sha>
-    </Dependency>
-    <Dependency Name="Microsoft.NET.HostModel" Version="7.0.0-rc.1.22421.2">
-      <Uri>https://github.com/dotnet/runtime</Uri>
-      <Sha>bc7a715b1b1cdb63bf62b23c7f7ca0dc16cb9420</Sha>
-    </Dependency>
-    <Dependency Name="Microsoft.Extensions.DependencyModel" Version="7.0.0-rc.1.22421.2">
-      <Uri>https://github.com/dotnet/runtime</Uri>
-      <Sha>bc7a715b1b1cdb63bf62b23c7f7ca0dc16cb9420</Sha>
-    </Dependency>
-    <Dependency Name="Microsoft.NETCore.DotNetHostResolver" Version="7.0.0-rc.1.22421.2">
-      <Uri>https://github.com/dotnet/runtime</Uri>
-      <Sha>bc7a715b1b1cdb63bf62b23c7f7ca0dc16cb9420</Sha>
-=======
     <Dependency Name="Microsoft.NETCore.App.Ref" Version="7.0.0-rc.1.22421.12">
       <Uri>https://github.com/dotnet/runtime</Uri>
       <Sha>37ddbefcaf0e768218c2d2e782ef810f8bb1dd8b</Sha>
@@ -78,7 +41,6 @@
     <Dependency Name="Microsoft.NETCore.DotNetHostResolver" Version="7.0.0-rc.1.22421.12">
       <Uri>https://github.com/dotnet/runtime</Uri>
       <Sha>37ddbefcaf0e768218c2d2e782ef810f8bb1dd8b</Sha>
->>>>>>> f4c17b43
     </Dependency>
     <Dependency Name="Microsoft.Build" Version="17.4.0-preview-22416-02">
       <Uri>https://github.com/dotnet/msbuild</Uri>
@@ -148,38 +110,15 @@
       <Sha>6252a2194dd32911db2c0669fc818555687d5570</Sha>
       <SourceBuild RepoName="linker" ManagedOnly="true" />
     </Dependency>
-<<<<<<< HEAD
-    <Dependency Name="Microsoft.DotNet.ILCompiler" Version="7.0.0-rc.1.22421.2">
-      <Uri>https://github.com/dotnet/runtime</Uri>
-      <Sha>bc7a715b1b1cdb63bf62b23c7f7ca0dc16cb9420</Sha>
-=======
     <Dependency Name="Microsoft.DotNet.ILCompiler" Version="7.0.0-rc.1.22421.12">
       <Uri>https://github.com/dotnet/runtime</Uri>
       <Sha>37ddbefcaf0e768218c2d2e782ef810f8bb1dd8b</Sha>
->>>>>>> f4c17b43
       <SourceBuildTarball RepoName="runtime" ManagedOnly="true" />
     </Dependency>
     <Dependency Name="Microsoft.NET.ILLink.Analyzers" Version="7.0.100-1.22415.4">
       <Uri>https://github.com/dotnet/linker</Uri>
       <Sha>6252a2194dd32911db2c0669fc818555687d5570</Sha>
     </Dependency>
-<<<<<<< HEAD
-    <Dependency Name="System.CodeDom" Version="7.0.0-rc.1.22421.2">
-      <Uri>https://github.com/dotnet/runtime</Uri>
-      <Sha>bc7a715b1b1cdb63bf62b23c7f7ca0dc16cb9420</Sha>
-    </Dependency>
-    <Dependency Name="System.Security.Cryptography.ProtectedData" Version="7.0.0-rc.1.22421.2">
-      <Uri>https://github.com/dotnet/runtime</Uri>
-      <Sha>bc7a715b1b1cdb63bf62b23c7f7ca0dc16cb9420</Sha>
-    </Dependency>
-    <Dependency Name="System.Text.Encoding.CodePages" Version="7.0.0-rc.1.22421.2">
-      <Uri>https://github.com/dotnet/runtime</Uri>
-      <Sha>bc7a715b1b1cdb63bf62b23c7f7ca0dc16cb9420</Sha>
-    </Dependency>
-    <Dependency Name="System.Resources.Extensions" Version="7.0.0-rc.1.22421.2">
-      <Uri>https://github.com/dotnet/runtime</Uri>
-      <Sha>bc7a715b1b1cdb63bf62b23c7f7ca0dc16cb9420</Sha>
-=======
     <Dependency Name="System.CodeDom" Version="7.0.0-rc.1.22421.12">
       <Uri>https://github.com/dotnet/runtime</Uri>
       <Sha>37ddbefcaf0e768218c2d2e782ef810f8bb1dd8b</Sha>
@@ -195,7 +134,6 @@
     <Dependency Name="System.Resources.Extensions" Version="7.0.0-rc.1.22421.12">
       <Uri>https://github.com/dotnet/runtime</Uri>
       <Sha>37ddbefcaf0e768218c2d2e782ef810f8bb1dd8b</Sha>
->>>>>>> f4c17b43
     </Dependency>
     <Dependency Name="Microsoft.WindowsDesktop.App.Runtime.win-x64" Version="7.0.0-rc.1.22419.4">
       <Uri>https://github.com/dotnet/windowsdesktop</Uri>
@@ -341,15 +279,9 @@
       <Uri>https://github.com/dotnet/arcade</Uri>
       <Sha>6a638cd0c13962ab2a1943cb1c878be5a41dd82e</Sha>
     </Dependency>
-<<<<<<< HEAD
-    <Dependency Name="System.Reflection.MetadataLoadContext" Version="7.0.0-rc.1.22421.2">
-      <Uri>https://github.com/dotnet/runtime</Uri>
-      <Sha>bc7a715b1b1cdb63bf62b23c7f7ca0dc16cb9420</Sha>
-=======
     <Dependency Name="System.Reflection.MetadataLoadContext" Version="7.0.0-rc.1.22421.12">
       <Uri>https://github.com/dotnet/runtime</Uri>
       <Sha>37ddbefcaf0e768218c2d2e782ef810f8bb1dd8b</Sha>
->>>>>>> f4c17b43
     </Dependency>
     <Dependency Name="Microsoft.DotNet.XliffTasks" Version="1.0.0-beta.22409.1" CoherentParentDependency="Microsoft.DotNet.Arcade.Sdk">
       <Uri>https://github.com/dotnet/xliff-tasks</Uri>
