--- conflicted
+++ resolved
@@ -10,15 +10,7 @@
       <Uri>https://github.com/nuget/nuget.client</Uri>
       <Sha>7950d9b3c0b7fb9dc1c55700dc00e86e1ebd82f2</Sha>
     </Dependency>
-<<<<<<< HEAD
-    <Dependency Name="Microsoft.Net.Compilers.Toolset" Version="4.0.0-1.21304.5">
-=======
-    <Dependency Name="Microsoft.Extensions.DependencyModel" Version="6.0.0-preview.2.21154.6">
-      <Uri>https://github.com/dotnet/runtime</Uri>
-      <Sha />
-    </Dependency>
     <Dependency Name="Microsoft.Net.Compilers.Toolset" Version="4.0.0-2.21313.1">
->>>>>>> aa78fc6c
       <Uri>https://github.com/dotnet/roslyn</Uri>
       <Sha>62440772fc36af806e444f09d1c27f0e3d55feae</Sha>
     </Dependency>
