<?xml version="1.0" encoding="utf-8"?>
<Dependencies>
  <ProductDependencies>
    <!-- Intermediate is necessary for source build. -->
    <Dependency Name="Microsoft.SourceBuild.Intermediate.source-build-reference-packages" Version="9.0.0-alpha.1.25081.6">
      <Uri>https://github.com/dotnet/source-build-reference-packages</Uri>
      <Sha>1cec3b4a8fb07138136a1ca1e04763bfcf7841db</Sha>
      <SourceBuild RepoName="source-build-reference-packages" ManagedOnly="true" />
    </Dependency>
    <!-- Intermediate is necessary for source build. -->
    <Dependency Name="Microsoft.SourceBuild.Intermediate.source-build-externals" Version="9.0.0-alpha.1.25160.2">
      <Uri>https://github.com/dotnet/source-build-externals</Uri>
      <Sha>e2c3c1329ea432b36e4570d977271454e8abb0a0</Sha>
      <SourceBuild RepoName="source-build-externals" ManagedOnly="true" />
    </Dependency>
    <!-- Necessary for source-build. This allows the live version of the package to be used by source-build. -->
    <Dependency Name="Microsoft.Bcl.Cryptography" Version="9.0.0">
      <Uri>https://github.com/dotnet/runtime</Uri>
      <Sha></Sha>
    </Dependency>
    <!-- Necessary for source-build. This allows the live version of the package to be used by source-build. -->
    <Dependency Name="System.CodeDom" Version="9.0.0">
      <Uri>https://github.com/dotnet/runtime</Uri>
      <Sha></Sha>
    </Dependency>
    <!-- Necessary for source-build. This allows the live version of the package to be used by source-build. -->
    <Dependency Name="System.Collections.Immutable" Version="9.0.0">
      <Uri>https://github.com/dotnet/runtime</Uri>
      <Sha></Sha>
    </Dependency>
    <!-- Necessary for source-build. This allows the live version of the package to be used by source-build. -->
    <Dependency Name="System.Configuration.ConfigurationManager" Version="9.0.0">
      <Uri>https://github.com/dotnet/runtime</Uri>
      <Sha></Sha>
    </Dependency>
    <!-- Necessary for source-build. This allows the live version of the package to be used by source-build. -->
    <Dependency Name="System.Diagnostics.DiagnosticSource" Version="9.0.0">
      <Uri>https://github.com/dotnet/runtime</Uri>
      <Sha></Sha>
    </Dependency>
<<<<<<< HEAD
    <!-- Necessary for source-build. This allows the live version of the package to be used by source-build. -->
    <Dependency Name="System.Diagnostics.EventLog" Version="9.0.0">
      <Uri>https://github.com/dotnet/runtime</Uri>
      <Sha></Sha>
    </Dependency>
    <!-- Necessary for source-build. This allows the live version of the package to be used by source-build. -->
    <Dependency Name="System.Formats.Asn1" Version="9.0.0">
      <Uri>https://github.com/dotnet/runtime</Uri>
      <Sha></Sha>
    </Dependency>
    <!-- Necessary for source-build. This allows the live version of the package to be used by source-build. -->
    <Dependency Name="System.Formats.Nrbf" Version="9.0.0">
      <Uri>https://github.com/dotnet/runtime</Uri>
      <Sha></Sha>
    </Dependency>
    <!-- Necessary for source-build. This allows the live version of the package to be used by source-build. -->
    <Dependency Name="System.Reflection.Metadata" Version="9.0.0">
      <Uri>https://github.com/dotnet/runtime</Uri>
      <Sha></Sha>
    </Dependency>
    <!-- Necessary for source-build. This allows the live version of the package to be used by source-build. -->
    <Dependency Name="System.Reflection.MetadataLoadContext" Version="9.0.0">
      <Uri>https://github.com/dotnet/runtime</Uri>
      <Sha></Sha>
    </Dependency>
    <!-- Necessary for source-build. This allows the live version of the package to be used by source-build. -->
    <Dependency Name="System.Resources.Extensions" Version="9.0.0">
      <Uri>https://github.com/dotnet/runtime</Uri>
      <Sha></Sha>
    </Dependency>
    <!-- Necessary for source-build. This allows the live version of the package to be used by source-build. -->
    <Dependency Name="System.Security.Cryptography.ProtectedData" Version="9.0.0">
      <Uri>https://github.com/dotnet/runtime</Uri>
      <Sha></Sha>
    </Dependency>
    <!-- Necessary for source-build. This allows the live version of the package to be used by source-build. -->
    <Dependency Name="System.Security.Cryptography.Pkcs" Version="9.0.0">
      <Uri>https://github.com/dotnet/runtime</Uri>
      <Sha></Sha>
    </Dependency>
    <!-- Necessary for source-build. This allows the live version of the package to be used by source-build. -->
    <Dependency Name="System.Security.Cryptography.Xml" Version="9.0.0">
      <Uri>https://github.com/dotnet/runtime</Uri>
      <Sha></Sha>
    </Dependency>
    <!-- Necessary for source-build. This allows the live version of the package to be used by source-build. -->
    <Dependency Name="System.Text.Encoding.CodePages" Version="9.0.0">
      <Uri>https://github.com/dotnet/runtime</Uri>
      <Sha></Sha>
    </Dependency>
    <!-- Necessary for source-build. This allows the live version of the package to be used by source-build. -->
    <Dependency Name="System.Text.Json" Version="9.0.0">
      <Uri>https://github.com/dotnet/runtime</Uri>
      <Sha></Sha>
    </Dependency>
    <!-- Necessary for source-build. This allows the live version of the package to be used by source-build. -->
    <Dependency Name="System.Threading.Channels" Version="9.0.0">
      <Uri>https://github.com/dotnet/runtime</Uri>
      <Sha></Sha>
    </Dependency>
    <!-- Necessary for source-build. This allows the live version of the package to be used by source-build. -->
=======
    <!-- Necessary for source-build. This allows the live version of the package to be used by source-build. -->
    <Dependency Name="System.Diagnostics.EventLog" Version="9.0.0">
      <Uri>https://github.com/dotnet/runtime</Uri>
      <Sha></Sha>
    </Dependency>
    <!-- Necessary for source-build. This allows the live version of the package to be used by source-build. -->
    <Dependency Name="System.Formats.Asn1" Version="9.0.0">
      <Uri>https://github.com/dotnet/runtime</Uri>
      <Sha></Sha>
    </Dependency>
    <!-- Necessary for source-build. This allows the live version of the package to be used by source-build. -->
    <Dependency Name="System.Formats.Nrbf" Version="9.0.0">
      <Uri>https://github.com/dotnet/runtime</Uri>
      <Sha></Sha>
    </Dependency>
    <!-- Necessary for source-build. This allows the live version of the package to be used by source-build. -->
    <Dependency Name="System.Reflection.Metadata" Version="9.0.0">
      <Uri>https://github.com/dotnet/runtime</Uri>
      <Sha></Sha>
    </Dependency>
    <!-- Necessary for source-build. This allows the live version of the package to be used by source-build. -->
    <Dependency Name="System.Reflection.MetadataLoadContext" Version="9.0.0">
      <Uri>https://github.com/dotnet/runtime</Uri>
      <Sha></Sha>
    </Dependency>
    <!-- Necessary for source-build. This allows the live version of the package to be used by source-build. -->
    <Dependency Name="System.Resources.Extensions" Version="9.0.0">
      <Uri>https://github.com/dotnet/runtime</Uri>
      <Sha></Sha>
    </Dependency>
    <!-- Necessary for source-build. This allows the live version of the package to be used by source-build. -->
    <Dependency Name="System.Security.Cryptography.ProtectedData" Version="9.0.0">
      <Uri>https://github.com/dotnet/runtime</Uri>
      <Sha></Sha>
    </Dependency>
    <!-- Necessary for source-build. This allows the live version of the package to be used by source-build. -->
    <Dependency Name="System.Security.Cryptography.Pkcs" Version="9.0.0">
      <Uri>https://github.com/dotnet/runtime</Uri>
      <Sha></Sha>
    </Dependency>
    <!-- Necessary for source-build. This allows the live version of the package to be used by source-build. -->
    <Dependency Name="System.Security.Cryptography.Xml" Version="9.0.0">
      <Uri>https://github.com/dotnet/runtime</Uri>
      <Sha></Sha>
    </Dependency>
    <!-- Necessary for source-build. This allows the live version of the package to be used by source-build. -->
    <Dependency Name="System.Text.Encoding.CodePages" Version="9.0.0">
      <Uri>https://github.com/dotnet/runtime</Uri>
      <Sha></Sha>
    </Dependency>
    <!-- Necessary for source-build. This allows the live version of the package to be used by source-build. -->
    <Dependency Name="System.Text.Json" Version="9.0.0">
      <Uri>https://github.com/dotnet/runtime</Uri>
      <Sha></Sha>
    </Dependency>
    <!-- Necessary for source-build. This allows the live version of the package to be used by source-build. -->
    <Dependency Name="System.Threading.Channels" Version="9.0.0">
      <Uri>https://github.com/dotnet/runtime</Uri>
      <Sha></Sha>
    </Dependency>
    <!-- Necessary for source-build. This allows the live version of the package to be used by source-build. -->
>>>>>>> dd2f7ad5
    <Dependency Name="System.Threading.Tasks.Dataflow" Version="9.0.0">
      <Uri>https://github.com/dotnet/runtime</Uri>
      <Sha></Sha>
    </Dependency>
  </ProductDependencies>
  <ToolsetDependencies>
    <Dependency Name="Microsoft.DotNet.Arcade.Sdk" Version="9.0.0-beta.25111.5">
      <Uri>https://github.com/dotnet/arcade</Uri>
      <Sha>5da211e1c42254cb35e7ef3d5a8428fb24853169</Sha>
    </Dependency>
    <!-- Intermediate is necessary for source build. -->
    <Dependency Name="Microsoft.SourceBuild.Intermediate.arcade" Version="9.0.0-beta.25111.5">
      <Uri>https://github.com/dotnet/arcade</Uri>
      <Sha>5da211e1c42254cb35e7ef3d5a8428fb24853169</Sha>
      <SourceBuild RepoName="arcade" ManagedOnly="true" />
    </Dependency>
    <Dependency Name="Microsoft.DotNet.XliffTasks" Version="9.0.0-beta.25111.5">
      <Uri>https://github.com/dotnet/arcade</Uri>
      <Sha>5da211e1c42254cb35e7ef3d5a8428fb24853169</Sha>
    </Dependency>
    <Dependency Name="NuGet.Build.Tasks" Version="6.14.0-preview.1.53">
      <Uri>https://github.com/nuget/nuget.client</Uri>
      <Sha>9202ddad5fabd4d7737fa0c717524fbe2455c972</Sha>
    </Dependency>
    <Dependency Name="Microsoft.Net.Compilers.Toolset" Version="4.14.0-3.25157.4">
      <Uri>https://github.com/dotnet/roslyn</Uri>
      <Sha>46223204b646f96104bac46f9dfa4959da9d86ac</Sha>
    </Dependency>
    <Dependency Name="Microsoft.SourceBuild.Intermediate.roslyn" Version="4.14.0-3.25157.4">
      <Uri>https://github.com/dotnet/roslyn</Uri>
      <Sha>46223204b646f96104bac46f9dfa4959da9d86ac</Sha>
      <SourceBuild RepoName="roslyn" ManagedOnly="true" />
    </Dependency>
    <Dependency Name="Microsoft.DotNet.XUnitExtensions" Version="9.0.0-beta.25111.5">
      <Uri>https://github.com/dotnet/arcade</Uri>
      <Sha>5da211e1c42254cb35e7ef3d5a8428fb24853169</Sha>
    </Dependency>
  </ToolsetDependencies>
</Dependencies><|MERGE_RESOLUTION|>--- conflicted
+++ resolved
@@ -38,7 +38,6 @@
       <Uri>https://github.com/dotnet/runtime</Uri>
       <Sha></Sha>
     </Dependency>
-<<<<<<< HEAD
     <!-- Necessary for source-build. This allows the live version of the package to be used by source-build. -->
     <Dependency Name="System.Diagnostics.EventLog" Version="9.0.0">
       <Uri>https://github.com/dotnet/runtime</Uri>
@@ -100,69 +99,6 @@
       <Sha></Sha>
     </Dependency>
     <!-- Necessary for source-build. This allows the live version of the package to be used by source-build. -->
-=======
-    <!-- Necessary for source-build. This allows the live version of the package to be used by source-build. -->
-    <Dependency Name="System.Diagnostics.EventLog" Version="9.0.0">
-      <Uri>https://github.com/dotnet/runtime</Uri>
-      <Sha></Sha>
-    </Dependency>
-    <!-- Necessary for source-build. This allows the live version of the package to be used by source-build. -->
-    <Dependency Name="System.Formats.Asn1" Version="9.0.0">
-      <Uri>https://github.com/dotnet/runtime</Uri>
-      <Sha></Sha>
-    </Dependency>
-    <!-- Necessary for source-build. This allows the live version of the package to be used by source-build. -->
-    <Dependency Name="System.Formats.Nrbf" Version="9.0.0">
-      <Uri>https://github.com/dotnet/runtime</Uri>
-      <Sha></Sha>
-    </Dependency>
-    <!-- Necessary for source-build. This allows the live version of the package to be used by source-build. -->
-    <Dependency Name="System.Reflection.Metadata" Version="9.0.0">
-      <Uri>https://github.com/dotnet/runtime</Uri>
-      <Sha></Sha>
-    </Dependency>
-    <!-- Necessary for source-build. This allows the live version of the package to be used by source-build. -->
-    <Dependency Name="System.Reflection.MetadataLoadContext" Version="9.0.0">
-      <Uri>https://github.com/dotnet/runtime</Uri>
-      <Sha></Sha>
-    </Dependency>
-    <!-- Necessary for source-build. This allows the live version of the package to be used by source-build. -->
-    <Dependency Name="System.Resources.Extensions" Version="9.0.0">
-      <Uri>https://github.com/dotnet/runtime</Uri>
-      <Sha></Sha>
-    </Dependency>
-    <!-- Necessary for source-build. This allows the live version of the package to be used by source-build. -->
-    <Dependency Name="System.Security.Cryptography.ProtectedData" Version="9.0.0">
-      <Uri>https://github.com/dotnet/runtime</Uri>
-      <Sha></Sha>
-    </Dependency>
-    <!-- Necessary for source-build. This allows the live version of the package to be used by source-build. -->
-    <Dependency Name="System.Security.Cryptography.Pkcs" Version="9.0.0">
-      <Uri>https://github.com/dotnet/runtime</Uri>
-      <Sha></Sha>
-    </Dependency>
-    <!-- Necessary for source-build. This allows the live version of the package to be used by source-build. -->
-    <Dependency Name="System.Security.Cryptography.Xml" Version="9.0.0">
-      <Uri>https://github.com/dotnet/runtime</Uri>
-      <Sha></Sha>
-    </Dependency>
-    <!-- Necessary for source-build. This allows the live version of the package to be used by source-build. -->
-    <Dependency Name="System.Text.Encoding.CodePages" Version="9.0.0">
-      <Uri>https://github.com/dotnet/runtime</Uri>
-      <Sha></Sha>
-    </Dependency>
-    <!-- Necessary for source-build. This allows the live version of the package to be used by source-build. -->
-    <Dependency Name="System.Text.Json" Version="9.0.0">
-      <Uri>https://github.com/dotnet/runtime</Uri>
-      <Sha></Sha>
-    </Dependency>
-    <!-- Necessary for source-build. This allows the live version of the package to be used by source-build. -->
-    <Dependency Name="System.Threading.Channels" Version="9.0.0">
-      <Uri>https://github.com/dotnet/runtime</Uri>
-      <Sha></Sha>
-    </Dependency>
-    <!-- Necessary for source-build. This allows the live version of the package to be used by source-build. -->
->>>>>>> dd2f7ad5
     <Dependency Name="System.Threading.Tasks.Dataflow" Version="9.0.0">
       <Uri>https://github.com/dotnet/runtime</Uri>
       <Sha></Sha>
