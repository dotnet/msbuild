--- conflicted
+++ resolved
@@ -1,15 +1,9 @@
 <?xml version="1.0" encoding="utf-8"?>
 <Dependencies>
   <ProductDependencies>
-<<<<<<< HEAD
     <Dependency Name="Microsoft.TemplateEngine.Abstractions" Version="8.0.100-alpha.1.22456.4">
       <Uri>https://github.com/dotnet/templating</Uri>
       <Sha>d68cf0f6ec463cf8b113b1b13cd9dd8fbcb0a37b</Sha>
-=======
-    <Dependency Name="Microsoft.TemplateEngine.Abstractions" Version="7.0.100-rc.2.22456.9">
-      <Uri>https://github.com/dotnet/templating</Uri>
-      <Sha>3909bf93603c42e997d6c758884f718ea935a3d4</Sha>
->>>>>>> 053ffbc1
       <SourceBuild RepoName="templating" ManagedOnly="true" />
     </Dependency>
     <Dependency Name="Microsoft.NETCore.App.Ref" Version="8.0.0-alpha.1.22455.6">
@@ -56,7 +50,6 @@
       <Uri>https://github.com/dotnet/msbuild</Uri>
       <Sha>2db11c256ade886f673ed56d12780fb70e6ef92e</Sha>
     </Dependency>
-<<<<<<< HEAD
     <Dependency Name="Microsoft.FSharp.Compiler" Version="12.0.5-beta.22455.3">
       <Uri>https://github.com/dotnet/fsharp</Uri>
       <Sha>753fc58b631d7a5f7f0b085d4a3adb3b4d47c7e6</Sha>
@@ -64,15 +57,6 @@
     <Dependency Name="Microsoft.SourceBuild.Intermediate.fsharp" Version="7.0.0-beta.22455.3">
       <Uri>https://github.com/dotnet/fsharp</Uri>
       <Sha>753fc58b631d7a5f7f0b085d4a3adb3b4d47c7e6</Sha>
-=======
-    <Dependency Name="Microsoft.FSharp.Compiler" Version="12.0.5-beta.22456.1">
-      <Uri>https://github.com/dotnet/fsharp</Uri>
-      <Sha>548527d5b68c860d0f17e93348b1628795286ceb</Sha>
-    </Dependency>
-    <Dependency Name="Microsoft.SourceBuild.Intermediate.fsharp" Version="7.0.0-beta.22456.1">
-      <Uri>https://github.com/dotnet/fsharp</Uri>
-      <Sha>548527d5b68c860d0f17e93348b1628795286ceb</Sha>
->>>>>>> 053ffbc1
       <SourceBuild RepoName="fsharp" ManagedOnly="true" />
     </Dependency>
     <Dependency Name="dotnet-format" Version="7.0.345601">
@@ -109,7 +93,6 @@
       <Uri>https://github.com/dotnet/roslyn</Uri>
       <Sha>c5d3485aaab167b5b8d19ae8c317c7cf1693a08a</Sha>
     </Dependency>
-<<<<<<< HEAD
     <Dependency Name="Microsoft.AspNetCore.DeveloperCertificates.XPlat" Version="8.0.0-alpha.1.22456.17">
       <Uri>https://github.com/dotnet/aspnetcore</Uri>
       <Sha>ca2238e75173d1f04ff0664c53dc443716a01b9d</Sha>
@@ -117,21 +100,11 @@
     <Dependency Name="Microsoft.AspNetCore.TestHost" Version="8.0.0-alpha.1.22456.17">
       <Uri>https://github.com/dotnet/aspnetcore</Uri>
       <Sha>ca2238e75173d1f04ff0664c53dc443716a01b9d</Sha>
-=======
-    <Dependency Name="Microsoft.AspNetCore.DeveloperCertificates.XPlat" Version="7.0.0-rc.2.22456.19">
-      <Uri>https://github.com/dotnet/aspnetcore</Uri>
-      <Sha>ca9b8d17cf89d7a5ccb8c62b941a4c19cfce9000</Sha>
-    </Dependency>
-    <Dependency Name="Microsoft.AspNetCore.TestHost" Version="7.0.0-rc.2.22456.19">
-      <Uri>https://github.com/dotnet/aspnetcore</Uri>
-      <Sha>ca9b8d17cf89d7a5ccb8c62b941a4c19cfce9000</Sha>
->>>>>>> 053ffbc1
     </Dependency>
     <Dependency Name="NuGet.Build.Tasks" Version="6.4.0-preview.1.54">
       <Uri>https://github.com/nuget/nuget.client</Uri>
       <Sha>b396ad8b56c089ec3fa189f1013530d237a0e8c2</Sha>
     </Dependency>
-<<<<<<< HEAD
     <Dependency Name="Microsoft.NET.Test.Sdk" Version="17.4.0-preview-20220905-03">
       <Uri>https://github.com/microsoft/vstest</Uri>
       <Sha>713a8cdc0cebcbd0dbdff4bcd039ac2d51504452</Sha>
@@ -139,15 +112,6 @@
     <Dependency Name="Microsoft.NET.ILLink.Tasks" Version="7.0.100-1.22456.1">
       <Uri>https://github.com/dotnet/linker</Uri>
       <Sha>fdcff4c6e14b48f40011d5c8538053f84ab1d0e0</Sha>
-=======
-    <Dependency Name="Microsoft.NET.Test.Sdk" Version="17.4.0-preview-20220906-02">
-      <Uri>https://github.com/microsoft/vstest</Uri>
-      <Sha>30a23a747eb3b148efa5bbd57dd9dd93cf36bb3b</Sha>
-    </Dependency>
-    <Dependency Name="Microsoft.NET.ILLink.Tasks" Version="7.0.100-1.22452.1">
-      <Uri>https://github.com/dotnet/linker</Uri>
-      <Sha>5f9bfd94d9c687207872ae03f751ea19704381c0</Sha>
->>>>>>> 053ffbc1
       <SourceBuild RepoName="linker" ManagedOnly="true" />
     </Dependency>
     <Dependency Name="Microsoft.DotNet.ILCompiler" Version="8.0.0-alpha.1.22455.6">
@@ -155,15 +119,9 @@
       <Sha>2dcd5bf697538d6b3a1cf5f00888114fe3d97e9a</Sha>
       <SourceBuildTarball RepoName="runtime" ManagedOnly="true" />
     </Dependency>
-<<<<<<< HEAD
     <Dependency Name="Microsoft.NET.ILLink.Analyzers" Version="7.0.100-1.22456.1">
       <Uri>https://github.com/dotnet/linker</Uri>
       <Sha>fdcff4c6e14b48f40011d5c8538053f84ab1d0e0</Sha>
-=======
-    <Dependency Name="Microsoft.NET.ILLink.Analyzers" Version="7.0.100-1.22452.1">
-      <Uri>https://github.com/dotnet/linker</Uri>
-      <Sha>5f9bfd94d9c687207872ae03f751ea19704381c0</Sha>
->>>>>>> 053ffbc1
     </Dependency>
     <Dependency Name="System.CodeDom" Version="8.0.0-alpha.1.22455.6">
       <Uri>https://github.com/dotnet/runtime</Uri>
@@ -201,7 +159,6 @@
       <Uri>https://github.com/dotnet/wpf</Uri>
       <Sha>8a374027abd1f7cb0561d040c37a87ff1bf24ce8</Sha>
     </Dependency>
-<<<<<<< HEAD
     <Dependency Name="Microsoft.AspNetCore.App.Ref" Version="8.0.0-alpha.1.22456.17">
       <Uri>https://github.com/dotnet/aspnetcore</Uri>
       <Sha>ca2238e75173d1f04ff0664c53dc443716a01b9d</Sha>
@@ -246,52 +203,6 @@
     <Dependency Name="Microsoft.AspNetCore.Mvc.Api.Analyzers" Version="8.0.0-alpha.1.22456.17">
       <Uri>https://github.com/dotnet/aspnetcore</Uri>
       <Sha>ca2238e75173d1f04ff0664c53dc443716a01b9d</Sha>
-=======
-    <Dependency Name="Microsoft.AspNetCore.App.Ref" Version="7.0.0-rc.2.22456.19">
-      <Uri>https://github.com/dotnet/aspnetcore</Uri>
-      <Sha>ca9b8d17cf89d7a5ccb8c62b941a4c19cfce9000</Sha>
-    </Dependency>
-    <Dependency Name="Microsoft.AspNetCore.App.Ref.Internal" Version="7.0.0-rc.2.22456.19">
-      <Uri>https://github.com/dotnet/aspnetcore</Uri>
-      <Sha>ca9b8d17cf89d7a5ccb8c62b941a4c19cfce9000</Sha>
-    </Dependency>
-    <Dependency Name="Microsoft.AspNetCore.App.Runtime.win-x64" Version="7.0.0-rc.2.22456.19">
-      <Uri>https://github.com/dotnet/aspnetcore</Uri>
-      <Sha>ca9b8d17cf89d7a5ccb8c62b941a4c19cfce9000</Sha>
-    </Dependency>
-    <Dependency Name="VS.Redist.Common.AspNetCore.SharedFramework.x64.7.0" Version="7.0.0-rc.2.22456.19">
-      <Uri>https://github.com/dotnet/aspnetcore</Uri>
-      <Sha>ca9b8d17cf89d7a5ccb8c62b941a4c19cfce9000</Sha>
-      <SourceBuild RepoName="aspnetcore" ManagedOnly="true" />
-    </Dependency>
-    <Dependency Name="dotnet-dev-certs" Version="7.0.0-rc.2.22456.19">
-      <Uri>https://github.com/dotnet/aspnetcore</Uri>
-      <Sha>ca9b8d17cf89d7a5ccb8c62b941a4c19cfce9000</Sha>
-    </Dependency>
-    <Dependency Name="dotnet-user-jwts" Version="7.0.0-rc.2.22456.19">
-      <Uri>https://github.com/dotnet/aspnetcore</Uri>
-      <Sha>ca9b8d17cf89d7a5ccb8c62b941a4c19cfce9000</Sha>
-    </Dependency>
-    <Dependency Name="dotnet-user-secrets" Version="7.0.0-rc.2.22456.19">
-      <Uri>https://github.com/dotnet/aspnetcore</Uri>
-      <Sha>ca9b8d17cf89d7a5ccb8c62b941a4c19cfce9000</Sha>
-    </Dependency>
-    <Dependency Name="Microsoft.AspNetCore.Analyzers" Version="7.0.0-rc.2.22456.19">
-      <Uri>https://github.com/dotnet/aspnetcore</Uri>
-      <Sha>ca9b8d17cf89d7a5ccb8c62b941a4c19cfce9000</Sha>
-    </Dependency>
-    <Dependency Name="Microsoft.AspNetCore.Components.SdkAnalyzers" Version="7.0.0-rc.2.22456.19">
-      <Uri>https://github.com/dotnet/aspnetcore</Uri>
-      <Sha>ca9b8d17cf89d7a5ccb8c62b941a4c19cfce9000</Sha>
-    </Dependency>
-    <Dependency Name="Microsoft.AspNetCore.Mvc.Analyzers" Version="7.0.0-rc.2.22456.19">
-      <Uri>https://github.com/dotnet/aspnetcore</Uri>
-      <Sha>ca9b8d17cf89d7a5ccb8c62b941a4c19cfce9000</Sha>
-    </Dependency>
-    <Dependency Name="Microsoft.AspNetCore.Mvc.Api.Analyzers" Version="7.0.0-rc.2.22456.19">
-      <Uri>https://github.com/dotnet/aspnetcore</Uri>
-      <Sha>ca9b8d17cf89d7a5ccb8c62b941a4c19cfce9000</Sha>
->>>>>>> 053ffbc1
     </Dependency>
     <Dependency Name="Microsoft.CodeAnalysis.Razor.Tooling.Internal" Version="7.0.0-preview.5.22412.2">
       <Uri>https://github.com/dotnet/razor-compiler</Uri>
@@ -310,7 +221,6 @@
       <Uri>https://github.com/dotnet/razor-compiler</Uri>
       <Sha>a41514681a4db83c7cae7e17debf668d12efc1bb</Sha>
     </Dependency>
-<<<<<<< HEAD
     <Dependency Name="Microsoft.Extensions.FileProviders.Embedded" Version="8.0.0-alpha.1.22456.17">
       <Uri>https://github.com/dotnet/aspnetcore</Uri>
       <Sha>ca2238e75173d1f04ff0664c53dc443716a01b9d</Sha>
@@ -326,23 +236,6 @@
     <Dependency Name="Microsoft.JSInterop" Version="8.0.0-alpha.1.22456.17">
       <Uri>https://github.com/dotnet/aspnetcore</Uri>
       <Sha>ca2238e75173d1f04ff0664c53dc443716a01b9d</Sha>
-=======
-    <Dependency Name="Microsoft.Extensions.FileProviders.Embedded" Version="7.0.0-rc.2.22456.19">
-      <Uri>https://github.com/dotnet/aspnetcore</Uri>
-      <Sha>ca9b8d17cf89d7a5ccb8c62b941a4c19cfce9000</Sha>
-    </Dependency>
-    <Dependency Name="Microsoft.AspNetCore.Authorization" Version="7.0.0-rc.2.22456.19">
-      <Uri>https://github.com/dotnet/aspnetcore</Uri>
-      <Sha>ca9b8d17cf89d7a5ccb8c62b941a4c19cfce9000</Sha>
-    </Dependency>
-    <Dependency Name="Microsoft.AspNetCore.Components.Web" Version="7.0.0-rc.2.22456.19">
-      <Uri>https://github.com/dotnet/aspnetcore</Uri>
-      <Sha>ca9b8d17cf89d7a5ccb8c62b941a4c19cfce9000</Sha>
-    </Dependency>
-    <Dependency Name="Microsoft.JSInterop" Version="7.0.0-rc.2.22456.19">
-      <Uri>https://github.com/dotnet/aspnetcore</Uri>
-      <Sha>ca9b8d17cf89d7a5ccb8c62b941a4c19cfce9000</Sha>
->>>>>>> 053ffbc1
     </Dependency>
     <Dependency Name="Microsoft.Web.Xdt" Version="7.0.0-preview.22423.2" Pinned="true">
       <Uri>https://github.com/dotnet/xdt</Uri>
@@ -374,7 +267,6 @@
     </Dependency>
   </ProductDependencies>
   <ToolsetDependencies>
-<<<<<<< HEAD
     <Dependency Name="Microsoft.DotNet.Arcade.Sdk" Version="8.0.0-beta.22452.1">
       <Uri>https://github.com/dotnet/arcade</Uri>
       <Sha>87531ff8de2e6501ff85973c9af44953a2c5b687</Sha>
@@ -391,38 +283,14 @@
     <Dependency Name="Microsoft.DotNet.XUnitExtensions" Version="8.0.0-beta.22452.1">
       <Uri>https://github.com/dotnet/arcade</Uri>
       <Sha>87531ff8de2e6501ff85973c9af44953a2c5b687</Sha>
-=======
-    <Dependency Name="Microsoft.DotNet.Arcade.Sdk" Version="7.0.0-beta.22418.4">
-      <Uri>https://github.com/dotnet/arcade</Uri>
-      <Sha>0c027eede69ba22bafca9a1955f1e00848655ece</Sha>
-      <SourceBuild RepoName="arcade" ManagedOnly="true" />
-    </Dependency>
-    <Dependency Name="Microsoft.DotNet.Helix.Sdk" Version="7.0.0-beta.22418.4">
-      <Uri>https://github.com/dotnet/arcade</Uri>
-      <Sha>0c027eede69ba22bafca9a1955f1e00848655ece</Sha>
-    </Dependency>
-    <Dependency Name="Microsoft.DotNet.SignTool" Version="7.0.0-beta.22418.4">
-      <Uri>https://github.com/dotnet/arcade</Uri>
-      <Sha>0c027eede69ba22bafca9a1955f1e00848655ece</Sha>
-    </Dependency>
-    <Dependency Name="Microsoft.DotNet.XUnitExtensions" Version="7.0.0-beta.22418.4">
-      <Uri>https://github.com/dotnet/arcade</Uri>
-      <Sha>0c027eede69ba22bafca9a1955f1e00848655ece</Sha>
->>>>>>> 053ffbc1
     </Dependency>
     <Dependency Name="System.Reflection.MetadataLoadContext" Version="8.0.0-alpha.1.22455.6">
       <Uri>https://github.com/dotnet/runtime</Uri>
       <Sha>2dcd5bf697538d6b3a1cf5f00888114fe3d97e9a</Sha>
     </Dependency>
-<<<<<<< HEAD
     <Dependency Name="Microsoft.DotNet.XliffTasks" Version="1.0.0-beta.22431.1" CoherentParentDependency="Microsoft.DotNet.Arcade.Sdk">
       <Uri>https://github.com/dotnet/xliff-tasks</Uri>
       <Sha>1fc529f2ba048ce0534cb1fa90fc1b7b89f3c668</Sha>
-=======
-    <Dependency Name="Microsoft.DotNet.XliffTasks" Version="1.0.0-beta.22415.3" CoherentParentDependency="Microsoft.DotNet.Arcade.Sdk">
-      <Uri>https://github.com/dotnet/xliff-tasks</Uri>
-      <Sha>47a504cdc72993370f057a11c2a39a7faa3111ad</Sha>
->>>>>>> 053ffbc1
       <SourceBuild RepoName="xliff-tasks" ManagedOnly="true" />
     </Dependency>
   </ToolsetDependencies>
