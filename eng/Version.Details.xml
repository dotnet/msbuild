--- conflicted
+++ resolved
@@ -112,21 +112,14 @@
     </Dependency>
   </ProductDependencies>
   <ToolsetDependencies>
-<<<<<<< HEAD
     <Dependency Name="Microsoft.DotNet.Arcade.Sdk" Version="10.0.0-beta.25325.3">
       <Uri>https://github.com/dotnet/arcade</Uri>
       <Sha>f70d32d77df8544117bd659512a9087619c1de6e</Sha>
-=======
-    <Dependency Name="Microsoft.DotNet.Arcade.Sdk" Version="9.0.0-beta.25325.4">
-      <Uri>https://github.com/dotnet/arcade</Uri>
-      <Sha>13b20849f8294593bf150a801cab639397e6c29d</Sha>
->>>>>>> ec93eaa8
     </Dependency>
     <Dependency Name="NuGet.Build.Tasks" Version="6.15.0-preview.1.86">
       <Uri>https://github.com/nuget/nuget.client</Uri>
       <Sha>eb38c4a6cccfce5ee9415da1a930fc6534194b2b</Sha>
     </Dependency>
-<<<<<<< HEAD
     <Dependency Name="Microsoft.Net.Compilers.Toolset" Version="5.0.0-1.25351.106">
       <Uri>https://github.com/dotnet/roslyn</Uri>
       <Sha>a26b3057233e8d75bca43df8a5f1c938952ef05d</Sha>
@@ -134,15 +127,6 @@
     <Dependency Name="Microsoft.DotNet.XUnitExtensions" Version="10.0.0-beta.25325.3">
       <Uri>https://github.com/dotnet/arcade</Uri>
       <Sha>f70d32d77df8544117bd659512a9087619c1de6e</Sha>
-=======
-    <Dependency Name="Microsoft.Net.Compilers.Toolset" Version="5.0.0-1.25328.2">
-      <Uri>https://github.com/dotnet/roslyn</Uri>
-      <Sha>a26b3057233e8d75bca43df8a5f1c938952ef05d</Sha>
-    </Dependency>
-    <Dependency Name="Microsoft.DotNet.XUnitExtensions" Version="9.0.0-beta.25325.4">
-      <Uri>https://github.com/dotnet/arcade</Uri>
-      <Sha>13b20849f8294593bf150a801cab639397e6c29d</Sha>
->>>>>>> ec93eaa8
     </Dependency>
   </ToolsetDependencies>
 </Dependencies>