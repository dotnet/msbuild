--- conflicted
+++ resolved
@@ -15,15 +15,9 @@
     </Dependency>
   </ProductDependencies>
   <ToolsetDependencies>
-<<<<<<< HEAD
-    <Dependency Name="Microsoft.DotNet.Arcade.Sdk" Version="1.0.0-beta.19324.24">
-      <Uri>https://github.com/dotnet/arcade</Uri>
-      <Sha>062febd818fa51e82c7192782a6b6e6429cc81c8</Sha>
-=======
     <Dependency Name="Microsoft.DotNet.Arcade.Sdk" Version="1.0.0-beta.19328.2">
       <Uri>https://github.com/dotnet/arcade</Uri>
       <Sha>a68bcce61fa64598cbd30c00780b1f6ca8e7a9ef</Sha>
->>>>>>> b51dbb29
     </Dependency>
   </ToolsetDependencies>
 </Dependencies>