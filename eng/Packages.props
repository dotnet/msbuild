<Project>

  <PropertyGroup>
      <NuGetPackageVersion>5.7.0-rtm.6710</NuGetPackageVersion>
      <NuGetBuildTasksVersion Condition="'$(NuGetBuildTasksVersion)' == ''">$(NuGetPackageVersion)</NuGetBuildTasksVersion>
      <NuGetCommandsVersion Condition="'$(NuGetCommandsVersion)' == ''">$(NuGetPackageVersion)</NuGetCommandsVersion>
      <NuGetProtocolVersion Condition="'$(NuGetProtocolVersion)' == ''">$(NuGetPackageVersion)</NuGetProtocolVersion>
  </PropertyGroup>

  <ItemGroup>
    <PackageReference Update="jnm2.ReferenceAssemblies.net35" Version="1.0.1" />
    <PackageReference Update="LargeAddressAware" Version="1.0.3" />
    <PackageReference Update="Microsoft.Build.NuGetSdkResolver" Version="$(NuGetBuildTasksVersion)" />
    <PackageReference Update="Microsoft.CodeAnalysis.Build.Tasks" Version="3.0.0-beta1-61516-01" />
    <PackageReference Update="Microsoft.DotNet.BuildTools.GenAPI" Version="2.1.0-prerelease-02404-02" />
    <PackageReference Update="Microsoft.Extensions.DependencyModel" Version="2.1.0" />
    <PackageReference Update="Microsoft.Net.Compilers.Toolset" Version="$(MicrosoftNetCompilersToolsetVersion)" />
    <PackageReference Update="Microsoft.VisualStudio.SDK.EmbedInteropTypes" Version="15.0.15" />
    <PackageReference Update="Microsoft.VisualStudio.Setup.Configuration.Interop" Version="1.16.30" />
    <PackageReference Update="Microsoft.Win32.Registry" Version="4.6.0" />
    <PackageReference Update="NuGet.Build.Tasks" Version="$(NuGetBuildTasksVersion)" />
    <PackageReference Update="NuGet.Frameworks" Version="$(NuGetBuildTasksVersion)" />
    <PackageReference Update="PdbGit" Version="3.0.41" />
    <PackageReference Update="Shouldly" Version="3.0.0" />
    <PackageReference Update="SourceLink.Create.CommandLine" Version="2.1.2" />
    <PackageReference Update="System.CodeDom" Version="4.4.0" />
    <PackageReference Update="System.Collections.Concurrent" Version="4.3.0" />
    <PackageReference Update="System.Collections.Immutable" Version="1.5.0" />
    <PackageReference Update="System.Diagnostics.TraceSource" Version="4.0.0" />
    <PackageReference Update="System.IO.Compression" Version="4.3.0" />
    <PackageReference Update="System.IO.FileSystem.Primitives" Version="4.3.0" />
    <PackageReference Update="System.Linq.Parallel" Version="4.0.1" />
    <PackageReference Update="System.Memory" Version="4.5.3" />
    <PackageReference Update="System.Net.Http" Version="4.3.4" />
    <PackageReference Update="System.Reflection.Metadata" Version="1.6.0" />
    <PackageReference Update="System.Reflection.TypeExtensions" Version="4.1.0" />
    <PackageReference Update="System.Resources.Extensions" Version="4.6.0" />
    <PackageReference Update="System.Resources.Writer" Version="4.0.0" />
    <PackageReference Update="System.Runtime.InteropServices" Version="4.3.0" />
    <PackageReference Update="System.Runtime.InteropServices.RuntimeInformation" Version="4.3.0" />
    <PackageReference Update="System.Runtime.Loader" Version="4.0.0" />
    <PackageReference Update="System.Runtime.Serialization.Primitives" Version="4.1.1" />
    <PackageReference Update="System.Security.Cryptography.Pkcs" Version="4.7.0" />
    <PackageReference Update="System.Security.Cryptography.Xml" Version="4.7.0" />
    <PackageReference Update="System.Security.Permissions" Version="4.7.0" />
    <PackageReference Update="System.Security.Principal.Windows" Version="4.7.0" />
    <PackageReference Update="System.Text.Encoding.CodePages" Version="4.0.1" />
    <PackageReference Update="System.Text.Json" Version="4.7.0" />
    <PackageReference Update="System.Threading.Tasks.Dataflow" Version="4.9.0" />
    <PackageReference Update="System.Threading.Thread" Version="4.0.0" />
    <PackageReference Update="System.Xml.XPath" Version="4.3.0" />
    <PackageReference Update="xunit.assert" Version="$(XUnitVersion)" />
    <PackageReference Update="xunit.console" Version="$(XUnitVersion)" />
    <PackageReference Update="xunit.core" Version="$(XUnitVersion)" />
<<<<<<< HEAD
    <PackageReference Update="StreamJsonRpc" Version="2.5.44" />
    <PackageReference Update="MessagePackAnalyzer" Version="2.1.165" PrivateAssets="all" />
=======
    <PackageReference Update="StreamJsonRpc" Version="2.4.48" />
>>>>>>> 192e0a2a
  </ItemGroup>

  <ItemGroup Condition="'$(DotNetBuildFromSource)' != 'true'">
    <GlobalPackageReference Include="Microsoft.NETFramework.ReferenceAssemblies" Version="1.0.0" PrivateAssets="All"/>
  </ItemGroup>

  <ItemGroup>
    <GlobalPackageReference Include="Microsoft.VisualStudio.SDK.EmbedInteropTypes" Version="15.0.15" PrivateAssets="All" Condition="'$(TargetFrameworkIdentifier)' == '.NETFramework'" />
  </ItemGroup>

</Project><|MERGE_RESOLUTION|>--- conflicted
+++ resolved
@@ -52,12 +52,7 @@
     <PackageReference Update="xunit.assert" Version="$(XUnitVersion)" />
     <PackageReference Update="xunit.console" Version="$(XUnitVersion)" />
     <PackageReference Update="xunit.core" Version="$(XUnitVersion)" />
-<<<<<<< HEAD
-    <PackageReference Update="StreamJsonRpc" Version="2.5.44" />
-    <PackageReference Update="MessagePackAnalyzer" Version="2.1.165" PrivateAssets="all" />
-=======
     <PackageReference Update="StreamJsonRpc" Version="2.4.48" />
->>>>>>> 192e0a2a
   </ItemGroup>
 
   <ItemGroup Condition="'$(DotNetBuildFromSource)' != 'true'">
