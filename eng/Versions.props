--- conflicted
+++ resolved
@@ -2,17 +2,12 @@
 <!-- Copyright (c) .NET Foundation and contributors. All rights reserved. Licensed under the MIT license. See License.txt in the project root for full license information. -->
 <Project>
   <PropertyGroup>
-    <VersionPrefix>17.12.50</VersionPrefix>
+    <VersionPrefix>17.12.51</VersionPrefix>
     <DotNetFinalVersionKind>release</DotNetFinalVersionKind>
     <PackageValidationBaselineVersion>17.11.4</PackageValidationBaselineVersion>
     <AssemblyVersion>15.1.0.0</AssemblyVersion>
     <PreReleaseVersionLabel>preview</PreReleaseVersionLabel>
-<<<<<<< HEAD
     <!-- differentiate experimental insertions to avoid package id conflicts, 
-=======
-
-    <!-- differentiate experimental insertions to avoid package id conflicts,
->>>>>>> 465c4580
     it has to be alphabetically after "preview" to avoid downgrade errors in VS -->
     <PreReleaseVersionLabel Condition="'$(IsExperimental)' == 'true'">test</PreReleaseVersionLabel>
     <DotNetUseShippingVersions>true</DotNetUseShippingVersions>
