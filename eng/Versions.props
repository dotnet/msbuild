<?xml version="1.0" encoding="utf-8"?>
<!-- Copyright (c) .NET Foundation and contributors. All rights reserved. Licensed under the MIT license. See License.txt in the project root for full license information. -->
<Project>
  <PropertyGroup>
    <VersionPrefix>17.14.28</VersionPrefix>
    <DotNetFinalVersionKind>release</DotNetFinalVersionKind>
    <PackageValidationBaselineVersion>17.13.9</PackageValidationBaselineVersion>
    <AssemblyVersion>15.1.0.0</AssemblyVersion>
    <PreReleaseVersionLabel>servicing</PreReleaseVersionLabel>
<<<<<<< HEAD
    <!-- differentiate experimental insertions to avoid package id conflicts, 
=======

    <!-- differentiate experimental insertions to avoid package id conflicts,
>>>>>>> b5618cbe
    it has to be alphabetically after "preview" to avoid downgrade errors in VS -->
    <PreReleaseVersionLabel Condition="'$(IsExperimental)' == 'true'">test</PreReleaseVersionLabel>
    <DotNetUseShippingVersions>true</DotNetUseShippingVersions>
    <!-- Workaround for https://github.com/dotnet/roslyn/issues/35793 -->
    <SemanticVersioningV1>true</SemanticVersioningV1>
    <MicroBuildPluginsSwixBuildVersion>1.1.87</MicroBuildPluginsSwixBuildVersion>
  </PropertyGroup>
  <!-- Repo Toolset Features -->
  <PropertyGroup>
    <UsingToolIbcOptimization>true</UsingToolIbcOptimization>
    <UsingToolVisualStudioIbcTraining>true</UsingToolVisualStudioIbcTraining>
    <UsingToolMicrosoftNetCompilers>true</UsingToolMicrosoftNetCompilers>
    <UsingToolSymbolUploader>true</UsingToolSymbolUploader>
    <UsingToolVSSDK>true</UsingToolVSSDK>
  </PropertyGroup>
  <!-- Production Dependencies -->
  <PropertyGroup>
    <!-- manually maintained versions -->
    <!--
        Modifying the version of System.Memory is very high impact and causes downstream breaks in third-party tooling that uses the MSBuild API.
        As a result, we CONTINUE TO REFERENCE the old versions at build time, so those are the versions that get embedded into MSBuild assemblies.
        However, we can update, binding-redirect to, and distribute the newest version (that matches the VS-referenced versions) in order to get the benefits of updating.
        See uses of $(UseFrozenMaintenancePackageVersions) for details.
    -->
    <SystemMemoryVersion>4.6.0</SystemMemoryVersion>
    <SystemThreadingTasksExtensionsVersion>4.6.0</SystemThreadingTasksExtensionsVersion>
    <MicrosoftIORedistVersion>6.1.0</MicrosoftIORedistVersion>
    <MicrosoftVisualStudioOpenTelemetryVersion>0.2.104-beta</MicrosoftVisualStudioOpenTelemetryVersion>
    <SystemRuntimeCompilerServicesUnsafeVersion>6.1.0</SystemRuntimeCompilerServicesUnsafeVersion>
    <SystemSecurityPrincipalWindowsVersion>5.0.0</SystemSecurityPrincipalWindowsVersion>
  </PropertyGroup>
  <PropertyGroup>
    <!-- dotnet/runtime packages -->
    <SystemCollectionsImmutableVersion>9.0.0</SystemCollectionsImmutableVersion>
    <SystemConfigurationConfigurationManagerVersion>9.0.0</SystemConfigurationConfigurationManagerVersion>
    <SystemDiagnosticsDiagnosticSourceVersion>9.0.0</SystemDiagnosticsDiagnosticSourceVersion>
    <SystemDiagnosticsEventLogVersion>9.0.0</SystemDiagnosticsEventLogVersion>
    <SystemFormatsAsn1Version>9.0.0</SystemFormatsAsn1Version>
    <SystemFormatsNrbfVersion>9.0.0</SystemFormatsNrbfVersion>
    <SystemReflectionMetadataVersion>9.0.0</SystemReflectionMetadataVersion>
    <SystemReflectionMetadataLoadContextVersion>9.0.0</SystemReflectionMetadataLoadContextVersion>
    <SystemResourcesExtensionsVersion>9.0.0</SystemResourcesExtensionsVersion>
    <SystemSecurityCryptographyProtectedDataVersion>9.0.0</SystemSecurityCryptographyProtectedDataVersion>
    <SystemTextEncodingCodePagesVersion>9.0.0</SystemTextEncodingCodePagesVersion>
    <SystemTextJsonVersion>9.0.0</SystemTextJsonVersion>
    <SystemThreadingChannelsVersion>9.0.0</SystemThreadingChannelsVersion>
    <SystemThreadingTasksDataflowVersion>9.0.0</SystemThreadingTasksDataflowVersion>
  </PropertyGroup>
  <PropertyGroup>
    <!-- maintained in eng/dependabot/Packages.props -->
    <!--
    <SystemCodeDomVersion></SystemCodeDomVersion>
    <SystemSecurityCryptographyPkcsVersion></SystemSecurityCryptographyPkcsVersion>
    <SystemSecurityCryptographyXmlVersion></SystemSecurityCryptographyXmlVersion>
    <MicrosoftBclCryptographyVersion></MicrosoftBclCryptographyVersion>
    <MicrosoftVisualStudioSolutionPersistenceVersion></MicrosoftVisualStudioSolutionPersistenceVersion>
    -->
  </PropertyGroup>
  <!-- Toolset Dependencies -->
  <PropertyGroup>
    <!-- DotNetCliVersion MUST match the dotnet version in global.json.
         Otherwise, this version of dotnet will not be installed and the build will error out. -->
    <DotNetCliVersion>$([System.Text.RegularExpressions.Regex]::Match($([System.IO.File]::ReadAllText('$(MSBuildThisFileDirectory)..\global.json')), '"dotnet": "([^"]*)"').Groups.get_Item(1))</DotNetCliVersion>
    <MicrosoftCodeAnalysisCollectionsVersion>4.2.0-1.22102.8</MicrosoftCodeAnalysisCollectionsVersion>
    <MicrosoftDotNetXUnitExtensionsVersion>9.0.0-beta.25515.2</MicrosoftDotNetXUnitExtensionsVersion>
    <MicrosoftNetCompilersToolsetVersion>4.14.0-3.25157.4</MicrosoftNetCompilersToolsetVersion>
    <NuGetBuildTasksVersion>6.14.0-rc.116</NuGetBuildTasksVersion>
  </PropertyGroup>
  <PropertyGroup Condition="!$(TargetFramework.StartsWith('net4'))">
    <BootstrapSdkVersion>9.0.301</BootstrapSdkVersion>
  </PropertyGroup>
  <Target Name="OverrideArcadeFileVersion" AfterTargets="_InitializeAssemblyVersion">
    <!-- See https://github.com/dotnet/arcade/issues/3386

         Arcade doesn't support this directly; AutoGenerateAssemblyVersion
         set to false means that FileVersion=$(AssemblyVersion), but that's
         not ok for MSBuild because we have a fixed AssemblyVersion for
         compat (15.1.0.0), but varied FileVersion, which is user-visible
         via $(MSBuildVersion) and msbuild -version.

         So: we want this to match the NuGet package version and also the
         AssemblyInformationalVersion. Jump through hoops to do so.
         -->
    <PropertyGroup>
      <FileVersion>$(VersionPrefix).$(FileVersion.Split('.')[3])</FileVersion>
    </PropertyGroup>
  </Target>
</Project><|MERGE_RESOLUTION|>--- conflicted
+++ resolved
@@ -2,17 +2,12 @@
 <!-- Copyright (c) .NET Foundation and contributors. All rights reserved. Licensed under the MIT license. See License.txt in the project root for full license information. -->
 <Project>
   <PropertyGroup>
-    <VersionPrefix>17.14.28</VersionPrefix>
+    <VersionPrefix>17.14.29</VersionPrefix>
     <DotNetFinalVersionKind>release</DotNetFinalVersionKind>
     <PackageValidationBaselineVersion>17.13.9</PackageValidationBaselineVersion>
     <AssemblyVersion>15.1.0.0</AssemblyVersion>
     <PreReleaseVersionLabel>servicing</PreReleaseVersionLabel>
-<<<<<<< HEAD
     <!-- differentiate experimental insertions to avoid package id conflicts, 
-=======
-
-    <!-- differentiate experimental insertions to avoid package id conflicts,
->>>>>>> b5618cbe
     it has to be alphabetically after "preview" to avoid downgrade errors in VS -->
     <PreReleaseVersionLabel Condition="'$(IsExperimental)' == 'true'">test</PreReleaseVersionLabel>
     <DotNetUseShippingVersions>true</DotNetUseShippingVersions>
