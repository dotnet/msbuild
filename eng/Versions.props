--- conflicted
+++ resolved
@@ -3,19 +3,6 @@
 <Project>
   <Import Project="Version.Details.props" Condition="Exists('Version.Details.props')" />
   <PropertyGroup>
-<<<<<<< HEAD
-    <VersionPrefix>17.14.27</VersionPrefix>
-    <DotNetFinalVersionKind>release</DotNetFinalVersionKind>
-    <PackageValidationBaselineVersion>17.13.9</PackageValidationBaselineVersion>
-    <AssemblyVersion>15.1.0.0</AssemblyVersion>
-    <PreReleaseVersionLabel>servicing</PreReleaseVersionLabel>
-
-    <!-- differentiate experimental insertions to avoid package id conflicts, 
-    it has to be alphabetically after "preview" to avoid downgrade errors in VS -->
-    <PreReleaseVersionLabel Condition="'$(IsExperimental)' == 'true'">test</PreReleaseVersionLabel>
-
-    <DotNetUseShippingVersions>true</DotNetUseShippingVersions>
-=======
     <VersionPrefix>17.15.0</VersionPrefix>
     <PackageValidationBaselineVersion>17.14.8</PackageValidationBaselineVersion>
     <AssemblyVersion>15.1.0.0</AssemblyVersion>
@@ -30,7 +17,6 @@
       is built crosses a UTC date boundary.
     -->
     <DotNetUseShippingVersions Condition="'$(DotNetBuildFromVMR)' != 'true'">true</DotNetUseShippingVersions>
->>>>>>> c0caae79
     <!-- Workaround for https://github.com/dotnet/roslyn/issues/35793 -->
     <SemanticVersioningV1>true</SemanticVersioningV1>
     <MicroBuildPluginsSwixBuildVersion>1.1.87</MicroBuildPluginsSwixBuildVersion>
@@ -77,13 +63,6 @@
     <!-- DotNetCliVersion MUST match the dotnet version in global.json.
          Otherwise, this version of dotnet will not be installed and the build will error out. -->
     <DotNetCliVersion>$([System.Text.RegularExpressions.Regex]::Match($([System.IO.File]::ReadAllText('$(MSBuildThisFileDirectory)..\global.json')), '"dotnet": "([^"]*)"').Groups.get_Item(1))</DotNetCliVersion>
-<<<<<<< HEAD
-    <MicrosoftCodeAnalysisCollectionsVersion>4.2.0-1.22102.8</MicrosoftCodeAnalysisCollectionsVersion>
-    <MicrosoftDotNetXUnitExtensionsVersion>9.0.0-beta.25428.3</MicrosoftDotNetXUnitExtensionsVersion>
-    <MicrosoftNetCompilersToolsetVersion>4.14.0-3.25157.4</MicrosoftNetCompilersToolsetVersion>
-    <NuGetBuildTasksVersion>6.14.0-rc.116</NuGetBuildTasksVersion>
-=======
->>>>>>> c0caae79
   </PropertyGroup>
   <PropertyGroup>
     <!-- These are manually updated since they are text-only source packages and can't be
