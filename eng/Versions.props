--- conflicted
+++ resolved
@@ -2,11 +2,7 @@
 <!-- Copyright (c) .NET Foundation and contributors. All rights reserved. Licensed under the MIT license. See License.txt in the project root for full license information. -->
 <Project>
   <PropertyGroup>
-<<<<<<< HEAD
-    <VersionPrefix>17.9.5</VersionPrefix><DotNetFinalVersionKind>release</DotNetFinalVersionKind>
-=======
     <VersionPrefix>17.10.0</VersionPrefix>
->>>>>>> 0d8d09e5
     <PackageValidationBaselineVersion>17.8.3</PackageValidationBaselineVersion>
     <AssemblyVersion>15.1.0.0</AssemblyVersion>
     <PreReleaseVersionLabel>preview</PreReleaseVersionLabel>
