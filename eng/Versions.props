<?xml version="1.0" encoding="utf-8"?>
<!-- Copyright (c) .NET Foundation and contributors. All rights reserved. Licensed under the MIT license. See License.txt in the project root for full license information. -->
<Project>
  <PropertyGroup>
<<<<<<< HEAD
    <VersionPrefix>17.13.6</VersionPrefix>
=======
    <VersionPrefix>17.13.7</VersionPrefix>
>>>>>>> c86c02c2
    <DotNetFinalVersionKind>release</DotNetFinalVersionKind>
    <PackageValidationBaselineVersion>17.12.6</PackageValidationBaselineVersion>
    <AssemblyVersion>15.1.0.0</AssemblyVersion>
    <PreReleaseVersionLabel>preview</PreReleaseVersionLabel>
    <DotNetUseShippingVersions>true</DotNetUseShippingVersions>
    <!-- Workaround for https://github.com/dotnet/roslyn/issues/35793 -->
    <SemanticVersioningV1>true</SemanticVersioningV1>
    <MicroBuildPluginsSwixBuildVersion>1.1.87</MicroBuildPluginsSwixBuildVersion>
  </PropertyGroup>
  <!-- Repo Toolset Features -->
  <PropertyGroup>
    <UsingToolIbcOptimization>true</UsingToolIbcOptimization>
    <UsingToolVisualStudioIbcTraining>true</UsingToolVisualStudioIbcTraining>
    <UsingToolMicrosoftNetCompilers>true</UsingToolMicrosoftNetCompilers>
    <UsingToolSymbolUploader>true</UsingToolSymbolUploader>
    <UsingToolVSSDK>true</UsingToolVSSDK>
  </PropertyGroup>
  <!-- Production Dependencies -->
  <!-- Condition consumption of maintenance-packages dependencies based on source build.
       This is to prevent "package downgrade" errors coming from other packages that are
       already consuming the newest version of these same dependencies. -->
  <PropertyGroup Condition="'$(DotNetBuildSourceOnly)' == 'true'">
    <!-- Use newest package versions. -->
    <SystemMemoryVersion>4.6.0</SystemMemoryVersion>
    <SystemRuntimeCompilerServicesUnsafeVersion>6.1.0</SystemRuntimeCompilerServicesUnsafeVersion>
  </PropertyGroup>
  <PropertyGroup Condition="'$(DotNetBuildSourceOnly)' != 'true'">
    <!-- Keep using older versions. Upgrade carefully. -->
    <!--
        Modifying the version of System.Memory is very high impact and causes downstream breaks in third-party tooling that uses the MSBuild API.
        When updating the version of System.Memory file a breaking change here: https://github.com/dotnet/docs/issues/new?assignees=gewarren&labels=breaking-change%2CPri1%2Cdoc-idea&template=breaking-change.yml&title=%5BBreaking+change%5D%3A+
        and follow the guidelines written here (internal-link): https://dev.azure.com/devdiv/DevDiv/_wiki/wikis/DevDiv.wiki/1796/How-to-add-a-Known-Issue
    -->
    <SystemMemoryVersion>4.5.5</SystemMemoryVersion>
    <SystemRuntimeCompilerServicesUnsafeVersion>6.0.0</SystemRuntimeCompilerServicesUnsafeVersion>
  </PropertyGroup>
  <PropertyGroup>
    <MicrosoftIORedistVersion>6.0.1</MicrosoftIORedistVersion>
    <MicrosoftVisualStudioSolutionPersistenceVersion>1.0.28</MicrosoftVisualStudioSolutionPersistenceVersion>
    <SystemCollectionsImmutableVersion>8.0.0</SystemCollectionsImmutableVersion>
    <SystemConfigurationConfigurationManagerVersion>8.0.0</SystemConfigurationConfigurationManagerVersion>
    <SystemFormatsAsn1Version>8.0.1</SystemFormatsAsn1Version>
    <SystemNetHttpVersion>4.3.4</SystemNetHttpVersion>
    <SystemReflectionMetadataLoadContextVersion>8.0.0</SystemReflectionMetadataLoadContextVersion>
    <SystemReflectionMetadataVersion>8.0.0</SystemReflectionMetadataVersion>
    <SystemResourcesExtensionsVersion>8.0.0</SystemResourcesExtensionsVersion>
    <SystemSecurityPrincipalWindowsVersion>5.0.0</SystemSecurityPrincipalWindowsVersion>
    <SystemTextEncodingCodePagesVersion>7.0.0</SystemTextEncodingCodePagesVersion>
    <SystemTextRegularExpressionsVersion>4.3.1</SystemTextRegularExpressionsVersion>
    <SystemTextJsonVersion>8.0.5</SystemTextJsonVersion>
    <SystemThreadingChannelsVersion>8.0.0</SystemThreadingChannelsVersion>
    <SystemThreadingTasksDataflowVersion>8.0.0</SystemThreadingTasksDataflowVersion>
  </PropertyGroup>
  <!-- Toolset Dependencies -->
  <PropertyGroup>
    <!-- DotNetCliVersion MUST match the dotnet version in global.json.
         Otherwise, this version of dotnet will not be installed and the build will error out. -->
    <DotNetCliVersion>$([System.Text.RegularExpressions.Regex]::Match($([System.IO.File]::ReadAllText('$(MSBuildThisFileDirectory)..\global.json')), '"dotnet": "([^"]*)"').Groups.get_Item(1))</DotNetCliVersion>
    <MicrosoftCodeAnalysisCollectionsVersion>4.2.0-1.22102.8</MicrosoftCodeAnalysisCollectionsVersion>
    <MicrosoftDotNetXUnitExtensionsVersion>9.0.0-beta.25065.2</MicrosoftDotNetXUnitExtensionsVersion>
    <MicrosoftNetCompilersToolsetVersion>4.13.0-3.24607.3</MicrosoftNetCompilersToolsetVersion>
    <NuGetBuildTasksVersion>6.13.0-rc.93</NuGetBuildTasksVersion>
  </PropertyGroup>
  <PropertyGroup Condition="!$(TargetFramework.StartsWith('net4'))">
    <BootstrapSdkVersion>9.0.200-preview.0.24603.3</BootstrapSdkVersion>
  </PropertyGroup>
  <Target Name="OverrideArcadeFileVersion" AfterTargets="_InitializeAssemblyVersion">
    <!-- See https://github.com/dotnet/arcade/issues/3386

         Arcade doesn't support this directly; AutoGenerateAssemblyVersion
         set to false means that FileVersion=$(AssemblyVersion), but that's
         not ok for MSBuild because we have a fixed AssemblyVersion for
         compat (15.1.0.0), but varied FileVersion, which is user-visible
         via $(MSBuildVersion) and msbuild -version.

         So: we want this to match the NuGet package version and also the
         AssemblyInformationalVersion. Jump through hoops to do so.
         -->
    <PropertyGroup>
      <FileVersion>$(VersionPrefix).$(FileVersion.Split('.')[3])</FileVersion>
    </PropertyGroup>
  </Target>
</Project><|MERGE_RESOLUTION|>--- conflicted
+++ resolved
@@ -2,11 +2,7 @@
 <!-- Copyright (c) .NET Foundation and contributors. All rights reserved. Licensed under the MIT license. See License.txt in the project root for full license information. -->
 <Project>
   <PropertyGroup>
-<<<<<<< HEAD
-    <VersionPrefix>17.13.6</VersionPrefix>
-=======
-    <VersionPrefix>17.13.7</VersionPrefix>
->>>>>>> c86c02c2
+    <VersionPrefix>17.13.8</VersionPrefix>
     <DotNetFinalVersionKind>release</DotNetFinalVersionKind>
     <PackageValidationBaselineVersion>17.12.6</PackageValidationBaselineVersion>
     <AssemblyVersion>15.1.0.0</AssemblyVersion>
