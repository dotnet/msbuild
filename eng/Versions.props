<?xml version="1.0" encoding="utf-8"?>
<!-- Copyright (c) .NET Foundation and contributors. All rights reserved. Licensed under the MIT license. See License.txt in the project root for full license information. -->
<Project>
  <PropertyGroup>
<<<<<<< HEAD
    <VersionPrefix>17.12.16</VersionPrefix>
    <DotNetFinalVersionKind>release</DotNetFinalVersionKind>
=======
    <VersionPrefix>17.12.16</VersionPrefix><DotNetFinalVersionKind>release</DotNetFinalVersionKind>
>>>>>>> bc692d0f
    <PackageValidationBaselineVersion>17.11.4</PackageValidationBaselineVersion>
    <AssemblyVersion>15.1.0.0</AssemblyVersion>
    <PreReleaseVersionLabel>preview</PreReleaseVersionLabel>
    <DotNetUseShippingVersions>true</DotNetUseShippingVersions>
    <!-- Workaround for https://github.com/dotnet/roslyn/issues/35793 -->
    <SemanticVersioningV1>true</SemanticVersioningV1>
    <MicroBuildPluginsSwixBuildVersion>1.1.87</MicroBuildPluginsSwixBuildVersion>
  </PropertyGroup>
  <!-- Repo Toolset Features -->
  <PropertyGroup>
    <UsingToolIbcOptimization>true</UsingToolIbcOptimization>
    <UsingToolVisualStudioIbcTraining>true</UsingToolVisualStudioIbcTraining>
    <UsingToolMicrosoftNetCompilers>true</UsingToolMicrosoftNetCompilers>
    <UsingToolSymbolUploader>true</UsingToolSymbolUploader>
    <UsingToolVSSDK>true</UsingToolVSSDK>
    <!-- Override Arcade's default VSSDK version with one that supports client enablement.
         Can be removed after Arcade moves up. -->
    <MicrosoftVSSDKBuildToolsVersion>16.7.13</MicrosoftVSSDKBuildToolsVersion>
  </PropertyGroup>
  <!-- Production Dependencies -->
  <PropertyGroup>
    <SystemCollectionsImmutableVersion>8.0.0</SystemCollectionsImmutableVersion>
    <SystemConfigurationConfigurationManagerVersion>8.0.0</SystemConfigurationConfigurationManagerVersion>
    <SystemFormatsAsn1Version>8.0.1</SystemFormatsAsn1Version>
    <!--
        Modifying the version of System.Memory is very high impact and causes downstream breaks in third-party tooling that uses the MSBuild API.
        When updating the version of System.Memory file a breaking change here: https://github.com/dotnet/docs/issues/new?assignees=gewarren&labels=breaking-change%2CPri1%2Cdoc-idea&template=breaking-change.yml&title=%5BBreaking+change%5D%3A+
        and follow the guidelines written here (internal-link): https://dev.azure.com/devdiv/DevDiv/_wiki/wikis/DevDiv.wiki/1796/How-to-add-a-Known-Issue
    -->
    <SystemMemoryVersion>4.5.5</SystemMemoryVersion>
    <SystemNetHttpVersion>4.3.4</SystemNetHttpVersion>
    <SystemReflectionMetadataLoadContextVersion>8.0.0</SystemReflectionMetadataLoadContextVersion>
    <SystemReflectionMetadataVersion>8.0.0</SystemReflectionMetadataVersion>
    <SystemResourcesExtensionsVersion>8.0.0</SystemResourcesExtensionsVersion>
    <SystemSecurityPrincipalWindowsVersion>5.0.0</SystemSecurityPrincipalWindowsVersion>
    <SystemTextEncodingCodePagesVersion>7.0.0</SystemTextEncodingCodePagesVersion>
    <SystemTextJsonVersion>8.0.5</SystemTextJsonVersion>
    <SystemThreadingChannelsVersion>8.0.0</SystemThreadingChannelsVersion>
    <SystemThreadingTasksDataflowVersion>8.0.0</SystemThreadingTasksDataflowVersion>
  </PropertyGroup>
  <!-- Toolset Dependencies -->
  <PropertyGroup>
    <!-- DotNetCliVersion MUST match the dotnet version in global.json.
         Otherwise, this version of dotnet will not be installed and the build will error out. -->
    <DotNetCliVersion>$([System.Text.RegularExpressions.Regex]::Match($([System.IO.File]::ReadAllText('$(MSBuildThisFileDirectory)..\global.json')), '"dotnet": "([^"]*)"').Groups.get_Item(1))</DotNetCliVersion>
    <MicrosoftCodeAnalysisCollectionsVersion>4.2.0-1.22102.8</MicrosoftCodeAnalysisCollectionsVersion>
    <MicrosoftDotNetXUnitExtensionsVersion>9.0.0-beta.24572.2</MicrosoftDotNetXUnitExtensionsVersion>
    <MicrosoftExtensionsDependencyModelVersion>7.0.0</MicrosoftExtensionsDependencyModelVersion>
    <MicrosoftIORedistVersion>6.0.1</MicrosoftIORedistVersion>
    <MicrosoftNetCompilersToolsetVersion>4.12.0-3.24463.9</MicrosoftNetCompilersToolsetVersion>
    <NuGetBuildTasksVersion>6.12.0-rc.106</NuGetBuildTasksVersion>
    <SystemRuntimeCompilerServicesUnsafeVersion>6.0.0</SystemRuntimeCompilerServicesUnsafeVersion>
  </PropertyGroup>
  <PropertyGroup Condition="!$(TargetFramework.StartsWith('net4'))">
    <BootstrapSdkVersion>9.0.200-preview.0.24603.3</BootstrapSdkVersion>
  </PropertyGroup>
  <Target Name="OverrideArcadeFileVersion" AfterTargets="_InitializeAssemblyVersion">
    <!-- See https://github.com/dotnet/arcade/issues/3386

         Arcade doesn't support this directly; AutoGenerateAssemblyVersion
         set to false means that FileVersion=$(AssemblyVersion), but that's
         not ok for MSBuild because we have a fixed AssemblyVersion for
         compat (15.1.0.0), but varied FileVersion, which is user-visible
         via $(MSBuildVersion) and msbuild -version.

         So: we want this to match the NuGet package version and also the
         AssemblyInformationalVersion. Jump through hoops to do so.
         -->
    <PropertyGroup>
      <FileVersion>$(VersionPrefix).$(FileVersion.Split('.')[3])</FileVersion>
    </PropertyGroup>
  </Target>
</Project><|MERGE_RESOLUTION|>--- conflicted
+++ resolved
@@ -2,12 +2,8 @@
 <!-- Copyright (c) .NET Foundation and contributors. All rights reserved. Licensed under the MIT license. See License.txt in the project root for full license information. -->
 <Project>
   <PropertyGroup>
-<<<<<<< HEAD
-    <VersionPrefix>17.12.16</VersionPrefix>
+    <VersionPrefix>17.12.17</VersionPrefix>
     <DotNetFinalVersionKind>release</DotNetFinalVersionKind>
-=======
-    <VersionPrefix>17.12.16</VersionPrefix><DotNetFinalVersionKind>release</DotNetFinalVersionKind>
->>>>>>> bc692d0f
     <PackageValidationBaselineVersion>17.11.4</PackageValidationBaselineVersion>
     <AssemblyVersion>15.1.0.0</AssemblyVersion>
     <PreReleaseVersionLabel>preview</PreReleaseVersionLabel>
