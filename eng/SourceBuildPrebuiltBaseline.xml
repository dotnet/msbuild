<!-- Whenever altering this or other Source Build files, please include @dotnet/source-build-internal as a reviewer. -->
<!-- See aka.ms/dotnet/prebuilts for guidance on what pre-builts are and how to eliminate them. -->

<UsageData>
  <IgnorePatterns>
    <UsagePattern IdentityGlob="Microsoft.SourceBuild.Intermediate.*/*" />
    <!-- Baseline 7.0 dependencies until msbuild targets net8 and uses a net8 arcade, SBRP, etc.
         These cannot be added to 7.0 SBRP, because they would are produced in the 7.0 build. -->
    <UsagePattern IdentityGlob="System.Configuration.ConfigurationManager/*7.0.0*" />
    <UsagePattern IdentityGlob="System.Diagnostics.EventLog/*7.0.0*" />
    <UsagePattern IdentityGlob="System.Reflection.MetadataLoadContext/*7.0.0*" />
    <UsagePattern IdentityGlob="System.Security.Cryptography.ProtectedData/*7.0.0*" />
    <UsagePattern IdentityGlob="System.Text.Json/*7.0.3*" />
  </IgnorePatterns>
  <Usages>
<<<<<<< HEAD
    <Usage Id="BenchmarkDotNet" Version="0.12.1" IsDirectDependency="true" />
    <Usage Id="BenchmarkDotNet.Annotations" Version="0.12.1" />
    <Usage Id="CommandLineParser" Version="2.4.3" />
    <Usage Id="Iced" Version="1.4.0" />
    <Usage Id="jnm2.ReferenceAssemblies.net35" Version="1.0.1" IsDirectDependency="true" />
    <Usage Id="Microsoft.AspNetCore.App.Ref" Version="5.0.0" />
    <Usage Id="Microsoft.AspNetCore.App.Runtime.win-x64" Version="5.0.17" />
    <Usage Id="Microsoft.AspNetCore.App.Runtime.win-x86" Version="5.0.17" />
    <Usage Id="Microsoft.Build" Version="14.3.0" IsDirectDependency="true" />
    <Usage Id="Microsoft.Build.CentralPackageVersions" Version="2.0.1" />
    <Usage Id="Microsoft.Build.Framework" Version="14.3.0" IsDirectDependency="true" />
    <Usage Id="Microsoft.Build.Framework" Version="15.5.180" IsDirectDependency="true" />
    <Usage Id="Microsoft.Build.NuGetSdkResolver" Version="5.11.2-rc.2" IsDirectDependency="true" />
    <Usage Id="Microsoft.Build.Tasks.Git" Version="1.1.0-beta-21480-02" />
    <Usage Id="Microsoft.Build.Utilities.Core" Version="14.3.0" IsDirectDependency="true" />
    <Usage Id="Microsoft.Build.Utilities.Core" Version="15.5.180" IsDirectDependency="true" />
    <Usage Id="Microsoft.CodeAnalysis.Analyzers" Version="2.6.1" />
    <Usage Id="Microsoft.CodeAnalysis.Common" Version="2.10.0" />
    <Usage Id="Microsoft.CodeAnalysis.CSharp" Version="2.10.0" />
    <Usage Id="Microsoft.CSharp" Version="4.0.1" />
    <Usage Id="Microsoft.CSharp" Version="4.3.0" />
    <Usage Id="Microsoft.Diagnostics.NETCore.Client" Version="0.2.61701" />
    <Usage Id="Microsoft.Diagnostics.Runtime" Version="1.1.57604" />
    <Usage Id="Microsoft.Diagnostics.Tracing.TraceEvent" Version="2.0.49" />
    <Usage Id="Microsoft.DotNet.Arcade.Sdk" Version="6.0.0-beta.25468.4" />
    <Usage Id="Microsoft.DotNet.PlatformAbstractions" Version="2.1.0" />
    <Usage Id="Microsoft.DotNet.SourceBuild.Tasks" Version="6.0.0-beta.25468.4" IsDirectDependency="true" IsAutoReferenced="true" />
    <Usage Id="Microsoft.DotNet.XliffTasks" Version="1.0.0-beta.21431.1" IsDirectDependency="true" IsAutoReferenced="true" />
    <Usage Id="Microsoft.Extensions.DependencyModel" Version="5.0.0" IsDirectDependency="true" />
    <Usage Id="Microsoft.Net.Compilers.Toolset" Version="3.9.0-2.20574.26" IsDirectDependency="true" IsAutoReferenced="true" />
    <Usage Id="Microsoft.NETCore.App.Host.win-x64" Version="5.0.17" />
    <Usage Id="Microsoft.NETCore.App.Host.win-x86" Version="5.0.17" />
    <Usage Id="Microsoft.NETCore.App.Ref" Version="5.0.0" />
    <Usage Id="Microsoft.NETCore.App.Runtime.win-x64" Version="5.0.17" />
    <Usage Id="Microsoft.NETCore.App.Runtime.win-x86" Version="5.0.17" />
    <Usage Id="Microsoft.NETCore.Platforms" Version="1.0.1" />
    <Usage Id="Microsoft.NETCore.Platforms" Version="1.1.0" />
    <Usage Id="Microsoft.NETCore.Platforms" Version="2.0.0" />
    <Usage Id="Microsoft.NETCore.Targets" Version="1.0.1" />
    <Usage Id="Microsoft.NETCore.Targets" Version="1.1.0" />
    <Usage Id="Microsoft.NETFramework.ReferenceAssemblies" Version="1.0.0" IsDirectDependency="true" />
    <Usage Id="Microsoft.NETFramework.ReferenceAssemblies" Version="1.0.2" IsDirectDependency="true" IsAutoReferenced="true" />
    <Usage Id="Microsoft.NETFramework.ReferenceAssemblies.net35" Version="1.0.2" />
    <Usage Id="Microsoft.NETFramework.ReferenceAssemblies.net45" Version="1.0.2" />
    <Usage Id="Microsoft.NETFramework.ReferenceAssemblies.net472" Version="1.0.2" />
    <Usage Id="Microsoft.SourceLink.AzureRepos.Git" Version="1.1.0-beta-21480-02" IsDirectDependency="true" IsAutoReferenced="true" />
    <Usage Id="Microsoft.SourceLink.Common" Version="1.1.0-beta-21480-02" />
    <Usage Id="Microsoft.SourceLink.GitHub" Version="1.1.0-beta-21480-02" IsDirectDependency="true" IsAutoReferenced="true" />
    <Usage Id="Microsoft.VisualStudio.SDK.EmbedInteropTypes" Version="15.0.15" IsDirectDependency="true" />
    <Usage Id="Microsoft.Win32.Primitives" Version="4.0.1" />
    <Usage Id="Microsoft.Win32.Primitives" Version="4.3.0" />
    <Usage Id="Microsoft.Win32.Registry" Version="4.0.0" />
    <Usage Id="Microsoft.Win32.Registry" Version="4.3.0" />
    <Usage Id="Microsoft.Win32.Registry" Version="4.5.0" />
    <Usage Id="Microsoft.Win32.SystemEvents" Version="6.0.0" />
    <Usage Id="NETStandard.Library" Version="1.6.1" IsDirectDependency="true" IsAutoReferenced="true" />
    <Usage Id="NETStandard.Library" Version="2.0.3" IsDirectDependency="true" IsAutoReferenced="true" />
    <Usage Id="Newtonsoft.Json" Version="9.0.1" />
    <Usage Id="NuGet.Build.Tasks" Version="5.11.6" IsDirectDependency="true" />
    <Usage Id="NuGet.Commands" Version="5.11.2-rc.2" />
    <Usage Id="NuGet.Commands" Version="5.11.6" />
    <Usage Id="NuGet.Common" Version="5.11.2-rc.2" />
    <Usage Id="NuGet.Common" Version="5.11.6" />
    <Usage Id="NuGet.Configuration" Version="5.11.2-rc.2" />
    <Usage Id="NuGet.Configuration" Version="5.11.6" />
    <Usage Id="NuGet.Credentials" Version="5.11.2-rc.2" />
    <Usage Id="NuGet.Credentials" Version="5.11.6" />
    <Usage Id="NuGet.DependencyResolver.Core" Version="5.11.2-rc.2" />
    <Usage Id="NuGet.DependencyResolver.Core" Version="5.11.6" />
    <Usage Id="NuGet.Frameworks" Version="5.11.2-rc.2" />
    <Usage Id="NuGet.Frameworks" Version="5.11.6" />
    <Usage Id="NuGet.LibraryModel" Version="5.11.2-rc.2" />
    <Usage Id="NuGet.LibraryModel" Version="5.11.6" />
    <Usage Id="NuGet.Packaging" Version="5.11.2-rc.2" />
    <Usage Id="NuGet.Packaging" Version="5.11.6" />
    <Usage Id="NuGet.ProjectModel" Version="5.11.2-rc.2" />
    <Usage Id="NuGet.ProjectModel" Version="5.11.6" />
    <Usage Id="NuGet.Protocol" Version="5.11.2-rc.2" />
    <Usage Id="NuGet.Protocol" Version="5.11.6" />
    <Usage Id="NuGet.Versioning" Version="5.11.2-rc.2" />
    <Usage Id="NuGet.Versioning" Version="5.11.6" />
    <Usage Id="Perfolizer" Version="0.2.1" />
    <Usage Id="runtime.any.System.Collections" Version="4.3.0" />
    <Usage Id="runtime.any.System.Globalization" Version="4.3.0" />
    <Usage Id="runtime.any.System.IO" Version="4.3.0" />
    <Usage Id="runtime.any.System.Reflection" Version="4.3.0" />
    <Usage Id="runtime.any.System.Reflection.Primitives" Version="4.3.0" />
    <Usage Id="runtime.any.System.Resources.ResourceManager" Version="4.3.0" />
    <Usage Id="runtime.any.System.Runtime" Version="4.3.0" />
    <Usage Id="runtime.any.System.Runtime.Handles" Version="4.3.0" />
    <Usage Id="runtime.any.System.Runtime.InteropServices" Version="4.3.0" />
    <Usage Id="runtime.any.System.Text.Encoding" Version="4.3.0" />
    <Usage Id="runtime.any.System.Threading.Tasks" Version="4.3.0" />
    <Usage Id="runtime.debian.8-x64.runtime.native.System.Security.Cryptography.OpenSsl" Version="4.3.0" />
    <Usage Id="runtime.fedora.23-x64.runtime.native.System.Security.Cryptography.OpenSsl" Version="4.3.0" />
    <Usage Id="runtime.fedora.24-x64.runtime.native.System.Security.Cryptography.OpenSsl" Version="4.3.0" />
    <Usage Id="runtime.native.System" Version="4.0.0" />
    <Usage Id="runtime.native.System" Version="4.3.0" />
    <Usage Id="runtime.native.System.IO.Compression" Version="4.3.0" />
    <Usage Id="runtime.native.System.Net.Http" Version="4.3.0" />
    <Usage Id="runtime.native.System.Security.Cryptography.Apple" Version="4.3.0" />
    <Usage Id="runtime.native.System.Security.Cryptography.OpenSsl" Version="4.3.0" />
    <Usage Id="runtime.opensuse.13.2-x64.runtime.native.System.Security.Cryptography.OpenSsl" Version="4.3.0" />
    <Usage Id="runtime.opensuse.42.1-x64.runtime.native.System.Security.Cryptography.OpenSsl" Version="4.3.0" />
    <Usage Id="runtime.osx.10.10-x64.runtime.native.System.Security.Cryptography.Apple" Version="4.3.0" />
    <Usage Id="runtime.osx.10.10-x64.runtime.native.System.Security.Cryptography.OpenSsl" Version="4.3.0" />
    <Usage Id="runtime.rhel.7-x64.runtime.native.System.Security.Cryptography.OpenSsl" Version="4.3.0" />
    <Usage Id="runtime.ubuntu.14.04-x64.runtime.native.System.Security.Cryptography.OpenSsl" Version="4.3.0" />
    <Usage Id="runtime.ubuntu.16.04-x64.runtime.native.System.Security.Cryptography.OpenSsl" Version="4.3.0" />
    <Usage Id="runtime.ubuntu.16.10-x64.runtime.native.System.Security.Cryptography.OpenSsl" Version="4.3.0" />
    <Usage Id="runtime.win.System.Runtime.Extensions" Version="4.3.0" />
    <Usage Id="runtime.win7.System.Private.Uri" Version="4.3.0" />
    <Usage Id="Shouldly" Version="3.0.0" IsDirectDependency="true" />
    <Usage Id="System.AppContext" Version="4.1.0" />
    <Usage Id="System.AppContext" Version="4.3.0" />
    <Usage Id="System.Buffers" Version="4.3.0" />
    <Usage Id="System.Buffers" Version="4.4.0" />
    <Usage Id="System.Buffers" Version="4.5.0" />
    <Usage Id="System.Buffers" Version="4.5.1" />
    <Usage Id="System.CodeDom" Version="4.4.0" />
    <Usage Id="System.CodeDom" Version="4.5.0" />
    <Usage Id="System.Collections" Version="4.0.11" />
    <Usage Id="System.Collections" Version="4.3.0" />
    <Usage Id="System.Collections.Concurrent" Version="4.0.12" />
    <Usage Id="System.Collections.Concurrent" Version="4.3.0" />
    <Usage Id="System.Collections.Immutable" Version="1.2.0" />
    <Usage Id="System.Collections.Immutable" Version="1.5.0" />
    <Usage Id="System.Collections.Immutable" Version="5.0.0" />
    <Usage Id="System.Collections.NonGeneric" Version="4.0.1" />
    <Usage Id="System.Collections.Specialized" Version="4.0.1" />
    <Usage Id="System.Configuration.ConfigurationManager" Version="6.0.0" />
    <Usage Id="System.Console" Version="4.0.0" />
    <Usage Id="System.Console" Version="4.3.0" />
    <Usage Id="System.Diagnostics.Debug" Version="4.0.11" />
    <Usage Id="System.Diagnostics.Debug" Version="4.3.0" />
    <Usage Id="System.Diagnostics.DiagnosticSource" Version="4.3.0" />
    <Usage Id="System.Diagnostics.FileVersionInfo" Version="4.3.0" />
    <Usage Id="System.Diagnostics.Process" Version="4.1.0" />
    <Usage Id="System.Diagnostics.StackTrace" Version="4.3.0" />
    <Usage Id="System.Diagnostics.Tools" Version="4.0.1" />
    <Usage Id="System.Diagnostics.Tools" Version="4.3.0" />
    <Usage Id="System.Diagnostics.TraceSource" Version="4.0.0" />
    <Usage Id="System.Diagnostics.Tracing" Version="4.1.0" />
    <Usage Id="System.Diagnostics.Tracing" Version="4.3.0" />
    <Usage Id="System.Drawing.Common" Version="6.0.0" />
    <Usage Id="System.Dynamic.Runtime" Version="4.0.11" />
    <Usage Id="System.Dynamic.Runtime" Version="4.3.0" />
    <Usage Id="System.Formats.Asn1" Version="5.0.0" />
    <Usage Id="System.Globalization" Version="4.0.11" />
    <Usage Id="System.Globalization" Version="4.3.0" />
    <Usage Id="System.Globalization.Calendars" Version="4.3.0" />
    <Usage Id="System.Globalization.Extensions" Version="4.0.1" />
    <Usage Id="System.Globalization.Extensions" Version="4.3.0" />
    <Usage Id="System.IO" Version="4.1.0" />
    <Usage Id="System.IO" Version="4.3.0" />
    <Usage Id="System.IO.Compression" Version="4.3.0" />
    <Usage Id="System.IO.Compression.ZipFile" Version="4.3.0" />
    <Usage Id="System.IO.FileSystem" Version="4.0.1" />
    <Usage Id="System.IO.FileSystem" Version="4.3.0" />
    <Usage Id="System.IO.FileSystem.Primitives" Version="4.0.1" />
    <Usage Id="System.IO.FileSystem.Primitives" Version="4.3.0" />
    <Usage Id="System.Linq" Version="4.1.0" />
    <Usage Id="System.Linq" Version="4.3.0" />
    <Usage Id="System.Linq.Expressions" Version="4.1.0" />
    <Usage Id="System.Linq.Expressions" Version="4.3.0" />
    <Usage Id="System.Management" Version="4.5.0" />
    <Usage Id="System.Memory" Version="4.5.3" />
    <Usage Id="System.Memory" Version="4.5.4" />
    <Usage Id="System.Net.Http" Version="4.3.0" />
    <Usage Id="System.Net.Primitives" Version="4.3.0" />
    <Usage Id="System.Net.Sockets" Version="4.3.0" />
    <Usage Id="System.Numerics.Vectors" Version="4.4.0" />
    <Usage Id="System.ObjectModel" Version="4.0.12" />
    <Usage Id="System.ObjectModel" Version="4.3.0" />
    <Usage Id="System.Private.DataContractSerialization" Version="4.1.1" />
    <Usage Id="System.Private.Uri" Version="4.3.0" />
    <Usage Id="System.Reflection" Version="4.1.0" />
    <Usage Id="System.Reflection" Version="4.3.0" />
    <Usage Id="System.Reflection.Emit" Version="4.0.1" />
    <Usage Id="System.Reflection.Emit" Version="4.3.0" />
    <Usage Id="System.Reflection.Emit.ILGeneration" Version="4.0.1" />
    <Usage Id="System.Reflection.Emit.ILGeneration" Version="4.3.0" />
    <Usage Id="System.Reflection.Emit.Lightweight" Version="4.0.1" />
    <Usage Id="System.Reflection.Emit.Lightweight" Version="4.3.0" />
    <Usage Id="System.Reflection.Extensions" Version="4.0.1" />
    <Usage Id="System.Reflection.Extensions" Version="4.3.0" />
    <Usage Id="System.Reflection.Metadata" Version="1.6.0" />
    <Usage Id="System.Reflection.Primitives" Version="4.0.1" />
    <Usage Id="System.Reflection.Primitives" Version="4.3.0" />
    <Usage Id="System.Reflection.TypeExtensions" Version="4.1.0" />
    <Usage Id="System.Reflection.TypeExtensions" Version="4.3.0" />
    <Usage Id="System.Resources.Extensions" Version="4.6.0" />
    <Usage Id="System.Resources.Reader" Version="4.0.0" />
    <Usage Id="System.Resources.ResourceManager" Version="4.0.1" />
    <Usage Id="System.Resources.ResourceManager" Version="4.3.0" />
    <Usage Id="System.Runtime" Version="4.1.0" />
    <Usage Id="System.Runtime" Version="4.3.0" />
    <Usage Id="System.Runtime.CompilerServices.Unsafe" Version="4.5.2" />
    <Usage Id="System.Runtime.CompilerServices.Unsafe" Version="4.5.3" />
    <Usage Id="System.Runtime.CompilerServices.Unsafe" Version="5.0.0" />
    <Usage Id="System.Runtime.Extensions" Version="4.1.0" />
    <Usage Id="System.Runtime.Extensions" Version="4.3.0" />
    <Usage Id="System.Runtime.Handles" Version="4.0.1" />
    <Usage Id="System.Runtime.Handles" Version="4.3.0" />
    <Usage Id="System.Runtime.InteropServices" Version="4.1.0" />
    <Usage Id="System.Runtime.InteropServices" Version="4.3.0" />
    <Usage Id="System.Runtime.InteropServices.RuntimeInformation" Version="4.0.0" />
    <Usage Id="System.Runtime.InteropServices.RuntimeInformation" Version="4.3.0" />
    <Usage Id="System.Runtime.Numerics" Version="4.3.0" />
    <Usage Id="System.Runtime.Serialization.Primitives" Version="4.1.1" />
    <Usage Id="System.Runtime.Serialization.Xml" Version="4.1.1" />
    <Usage Id="System.Security.AccessControl" Version="4.5.0" />
    <Usage Id="System.Security.AccessControl" Version="6.0.0" />
    <Usage Id="System.Security.Cryptography.Algorithms" Version="4.3.0" />
    <Usage Id="System.Security.Cryptography.Cng" Version="4.3.0" />
    <Usage Id="System.Security.Cryptography.Cng" Version="4.7.0" />
    <Usage Id="System.Security.Cryptography.Cng" Version="5.0.0" />
    <Usage Id="System.Security.Cryptography.Csp" Version="4.3.0" />
    <Usage Id="System.Security.Cryptography.Encoding" Version="4.3.0" />
    <Usage Id="System.Security.Cryptography.OpenSsl" Version="4.3.0" />
    <Usage Id="System.Security.Cryptography.Pkcs" Version="4.7.0" />
    <Usage Id="System.Security.Cryptography.Pkcs" Version="5.0.0" />
    <Usage Id="System.Security.Cryptography.Primitives" Version="4.3.0" />
    <Usage Id="System.Security.Cryptography.ProtectedData" Version="4.4.0" />
    <Usage Id="System.Security.Cryptography.ProtectedData" Version="6.0.0" />
    <Usage Id="System.Security.Cryptography.X509Certificates" Version="4.3.0" />
    <Usage Id="System.Security.Cryptography.Xml" Version="4.7.0" />
    <Usage Id="System.Security.Permissions" Version="6.0.0" />
    <Usage Id="System.Security.Principal.Windows" Version="4.5.0" />
    <Usage Id="System.Security.Principal.Windows" Version="5.0.0" />
    <Usage Id="System.Text.Encoding" Version="4.0.11" />
    <Usage Id="System.Text.Encoding" Version="4.3.0" />
    <Usage Id="System.Text.Encoding.CodePages" Version="4.0.1" />
    <Usage Id="System.Text.Encoding.CodePages" Version="4.3.0" />
    <Usage Id="System.Text.Encoding.Extensions" Version="4.0.11" />
    <Usage Id="System.Text.Encoding.Extensions" Version="4.3.0" />
    <Usage Id="System.Text.Json" Version="4.7.0" />
    <Usage Id="System.Text.RegularExpressions" Version="4.1.0" />
    <Usage Id="System.Text.RegularExpressions" Version="4.3.0" />
    <Usage Id="System.Threading" Version="4.0.11" />
    <Usage Id="System.Threading" Version="4.3.0" />
    <Usage Id="System.Threading.Tasks" Version="4.0.11" />
    <Usage Id="System.Threading.Tasks" Version="4.3.0" />
    <Usage Id="System.Threading.Tasks.Dataflow" Version="4.9.0" />
    <Usage Id="System.Threading.Tasks.Extensions" Version="4.0.0" />
    <Usage Id="System.Threading.Tasks.Extensions" Version="4.3.0" />
    <Usage Id="System.Threading.Tasks.Extensions" Version="4.5.2" />
    <Usage Id="System.Threading.Tasks.Parallel" Version="4.0.1" />
    <Usage Id="System.Threading.Tasks.Parallel" Version="4.3.0" />
    <Usage Id="System.Threading.Thread" Version="4.0.0" />
    <Usage Id="System.Threading.Thread" Version="4.3.0" />
    <Usage Id="System.Threading.ThreadPool" Version="4.0.10" />
    <Usage Id="System.Threading.Timer" Version="4.0.1" />
    <Usage Id="System.Threading.Timer" Version="4.3.0" />
    <Usage Id="System.ValueTuple" Version="4.5.0" />
    <Usage Id="System.Windows.Extensions" Version="6.0.0" />
    <Usage Id="System.Xml.ReaderWriter" Version="4.0.11" />
    <Usage Id="System.Xml.ReaderWriter" Version="4.3.0" />
    <Usage Id="System.Xml.XDocument" Version="4.0.11" />
    <Usage Id="System.Xml.XDocument" Version="4.3.0" />
    <Usage Id="System.Xml.XmlDocument" Version="4.0.1" />
    <Usage Id="System.Xml.XmlDocument" Version="4.3.0" />
    <Usage Id="System.Xml.XmlSerializer" Version="4.0.11" />
    <Usage Id="System.Xml.XPath" Version="4.3.0" />
    <Usage Id="System.Xml.XPath.XDocument" Version="4.3.0" />
    <Usage Id="xunit.abstractions" Version="2.0.3" />
    <Usage Id="xunit.core" Version="2.4.2-pre.9" IsDirectDependency="true" />
    <Usage Id="xunit.extensibility.core" Version="2.4.2-pre.9" />
    <Usage Id="xunit.extensibility.execution" Version="2.4.2-pre.9" />
=======
>>>>>>> f5ee2fd2
  </Usages>
</UsageData><|MERGE_RESOLUTION|>--- conflicted
+++ resolved
@@ -13,277 +13,5 @@
     <UsagePattern IdentityGlob="System.Text.Json/*7.0.3*" />
   </IgnorePatterns>
   <Usages>
-<<<<<<< HEAD
-    <Usage Id="BenchmarkDotNet" Version="0.12.1" IsDirectDependency="true" />
-    <Usage Id="BenchmarkDotNet.Annotations" Version="0.12.1" />
-    <Usage Id="CommandLineParser" Version="2.4.3" />
-    <Usage Id="Iced" Version="1.4.0" />
-    <Usage Id="jnm2.ReferenceAssemblies.net35" Version="1.0.1" IsDirectDependency="true" />
-    <Usage Id="Microsoft.AspNetCore.App.Ref" Version="5.0.0" />
-    <Usage Id="Microsoft.AspNetCore.App.Runtime.win-x64" Version="5.0.17" />
-    <Usage Id="Microsoft.AspNetCore.App.Runtime.win-x86" Version="5.0.17" />
-    <Usage Id="Microsoft.Build" Version="14.3.0" IsDirectDependency="true" />
-    <Usage Id="Microsoft.Build.CentralPackageVersions" Version="2.0.1" />
-    <Usage Id="Microsoft.Build.Framework" Version="14.3.0" IsDirectDependency="true" />
-    <Usage Id="Microsoft.Build.Framework" Version="15.5.180" IsDirectDependency="true" />
-    <Usage Id="Microsoft.Build.NuGetSdkResolver" Version="5.11.2-rc.2" IsDirectDependency="true" />
-    <Usage Id="Microsoft.Build.Tasks.Git" Version="1.1.0-beta-21480-02" />
-    <Usage Id="Microsoft.Build.Utilities.Core" Version="14.3.0" IsDirectDependency="true" />
-    <Usage Id="Microsoft.Build.Utilities.Core" Version="15.5.180" IsDirectDependency="true" />
-    <Usage Id="Microsoft.CodeAnalysis.Analyzers" Version="2.6.1" />
-    <Usage Id="Microsoft.CodeAnalysis.Common" Version="2.10.0" />
-    <Usage Id="Microsoft.CodeAnalysis.CSharp" Version="2.10.0" />
-    <Usage Id="Microsoft.CSharp" Version="4.0.1" />
-    <Usage Id="Microsoft.CSharp" Version="4.3.0" />
-    <Usage Id="Microsoft.Diagnostics.NETCore.Client" Version="0.2.61701" />
-    <Usage Id="Microsoft.Diagnostics.Runtime" Version="1.1.57604" />
-    <Usage Id="Microsoft.Diagnostics.Tracing.TraceEvent" Version="2.0.49" />
-    <Usage Id="Microsoft.DotNet.Arcade.Sdk" Version="6.0.0-beta.25468.4" />
-    <Usage Id="Microsoft.DotNet.PlatformAbstractions" Version="2.1.0" />
-    <Usage Id="Microsoft.DotNet.SourceBuild.Tasks" Version="6.0.0-beta.25468.4" IsDirectDependency="true" IsAutoReferenced="true" />
-    <Usage Id="Microsoft.DotNet.XliffTasks" Version="1.0.0-beta.21431.1" IsDirectDependency="true" IsAutoReferenced="true" />
-    <Usage Id="Microsoft.Extensions.DependencyModel" Version="5.0.0" IsDirectDependency="true" />
-    <Usage Id="Microsoft.Net.Compilers.Toolset" Version="3.9.0-2.20574.26" IsDirectDependency="true" IsAutoReferenced="true" />
-    <Usage Id="Microsoft.NETCore.App.Host.win-x64" Version="5.0.17" />
-    <Usage Id="Microsoft.NETCore.App.Host.win-x86" Version="5.0.17" />
-    <Usage Id="Microsoft.NETCore.App.Ref" Version="5.0.0" />
-    <Usage Id="Microsoft.NETCore.App.Runtime.win-x64" Version="5.0.17" />
-    <Usage Id="Microsoft.NETCore.App.Runtime.win-x86" Version="5.0.17" />
-    <Usage Id="Microsoft.NETCore.Platforms" Version="1.0.1" />
-    <Usage Id="Microsoft.NETCore.Platforms" Version="1.1.0" />
-    <Usage Id="Microsoft.NETCore.Platforms" Version="2.0.0" />
-    <Usage Id="Microsoft.NETCore.Targets" Version="1.0.1" />
-    <Usage Id="Microsoft.NETCore.Targets" Version="1.1.0" />
-    <Usage Id="Microsoft.NETFramework.ReferenceAssemblies" Version="1.0.0" IsDirectDependency="true" />
-    <Usage Id="Microsoft.NETFramework.ReferenceAssemblies" Version="1.0.2" IsDirectDependency="true" IsAutoReferenced="true" />
-    <Usage Id="Microsoft.NETFramework.ReferenceAssemblies.net35" Version="1.0.2" />
-    <Usage Id="Microsoft.NETFramework.ReferenceAssemblies.net45" Version="1.0.2" />
-    <Usage Id="Microsoft.NETFramework.ReferenceAssemblies.net472" Version="1.0.2" />
-    <Usage Id="Microsoft.SourceLink.AzureRepos.Git" Version="1.1.0-beta-21480-02" IsDirectDependency="true" IsAutoReferenced="true" />
-    <Usage Id="Microsoft.SourceLink.Common" Version="1.1.0-beta-21480-02" />
-    <Usage Id="Microsoft.SourceLink.GitHub" Version="1.1.0-beta-21480-02" IsDirectDependency="true" IsAutoReferenced="true" />
-    <Usage Id="Microsoft.VisualStudio.SDK.EmbedInteropTypes" Version="15.0.15" IsDirectDependency="true" />
-    <Usage Id="Microsoft.Win32.Primitives" Version="4.0.1" />
-    <Usage Id="Microsoft.Win32.Primitives" Version="4.3.0" />
-    <Usage Id="Microsoft.Win32.Registry" Version="4.0.0" />
-    <Usage Id="Microsoft.Win32.Registry" Version="4.3.0" />
-    <Usage Id="Microsoft.Win32.Registry" Version="4.5.0" />
-    <Usage Id="Microsoft.Win32.SystemEvents" Version="6.0.0" />
-    <Usage Id="NETStandard.Library" Version="1.6.1" IsDirectDependency="true" IsAutoReferenced="true" />
-    <Usage Id="NETStandard.Library" Version="2.0.3" IsDirectDependency="true" IsAutoReferenced="true" />
-    <Usage Id="Newtonsoft.Json" Version="9.0.1" />
-    <Usage Id="NuGet.Build.Tasks" Version="5.11.6" IsDirectDependency="true" />
-    <Usage Id="NuGet.Commands" Version="5.11.2-rc.2" />
-    <Usage Id="NuGet.Commands" Version="5.11.6" />
-    <Usage Id="NuGet.Common" Version="5.11.2-rc.2" />
-    <Usage Id="NuGet.Common" Version="5.11.6" />
-    <Usage Id="NuGet.Configuration" Version="5.11.2-rc.2" />
-    <Usage Id="NuGet.Configuration" Version="5.11.6" />
-    <Usage Id="NuGet.Credentials" Version="5.11.2-rc.2" />
-    <Usage Id="NuGet.Credentials" Version="5.11.6" />
-    <Usage Id="NuGet.DependencyResolver.Core" Version="5.11.2-rc.2" />
-    <Usage Id="NuGet.DependencyResolver.Core" Version="5.11.6" />
-    <Usage Id="NuGet.Frameworks" Version="5.11.2-rc.2" />
-    <Usage Id="NuGet.Frameworks" Version="5.11.6" />
-    <Usage Id="NuGet.LibraryModel" Version="5.11.2-rc.2" />
-    <Usage Id="NuGet.LibraryModel" Version="5.11.6" />
-    <Usage Id="NuGet.Packaging" Version="5.11.2-rc.2" />
-    <Usage Id="NuGet.Packaging" Version="5.11.6" />
-    <Usage Id="NuGet.ProjectModel" Version="5.11.2-rc.2" />
-    <Usage Id="NuGet.ProjectModel" Version="5.11.6" />
-    <Usage Id="NuGet.Protocol" Version="5.11.2-rc.2" />
-    <Usage Id="NuGet.Protocol" Version="5.11.6" />
-    <Usage Id="NuGet.Versioning" Version="5.11.2-rc.2" />
-    <Usage Id="NuGet.Versioning" Version="5.11.6" />
-    <Usage Id="Perfolizer" Version="0.2.1" />
-    <Usage Id="runtime.any.System.Collections" Version="4.3.0" />
-    <Usage Id="runtime.any.System.Globalization" Version="4.3.0" />
-    <Usage Id="runtime.any.System.IO" Version="4.3.0" />
-    <Usage Id="runtime.any.System.Reflection" Version="4.3.0" />
-    <Usage Id="runtime.any.System.Reflection.Primitives" Version="4.3.0" />
-    <Usage Id="runtime.any.System.Resources.ResourceManager" Version="4.3.0" />
-    <Usage Id="runtime.any.System.Runtime" Version="4.3.0" />
-    <Usage Id="runtime.any.System.Runtime.Handles" Version="4.3.0" />
-    <Usage Id="runtime.any.System.Runtime.InteropServices" Version="4.3.0" />
-    <Usage Id="runtime.any.System.Text.Encoding" Version="4.3.0" />
-    <Usage Id="runtime.any.System.Threading.Tasks" Version="4.3.0" />
-    <Usage Id="runtime.debian.8-x64.runtime.native.System.Security.Cryptography.OpenSsl" Version="4.3.0" />
-    <Usage Id="runtime.fedora.23-x64.runtime.native.System.Security.Cryptography.OpenSsl" Version="4.3.0" />
-    <Usage Id="runtime.fedora.24-x64.runtime.native.System.Security.Cryptography.OpenSsl" Version="4.3.0" />
-    <Usage Id="runtime.native.System" Version="4.0.0" />
-    <Usage Id="runtime.native.System" Version="4.3.0" />
-    <Usage Id="runtime.native.System.IO.Compression" Version="4.3.0" />
-    <Usage Id="runtime.native.System.Net.Http" Version="4.3.0" />
-    <Usage Id="runtime.native.System.Security.Cryptography.Apple" Version="4.3.0" />
-    <Usage Id="runtime.native.System.Security.Cryptography.OpenSsl" Version="4.3.0" />
-    <Usage Id="runtime.opensuse.13.2-x64.runtime.native.System.Security.Cryptography.OpenSsl" Version="4.3.0" />
-    <Usage Id="runtime.opensuse.42.1-x64.runtime.native.System.Security.Cryptography.OpenSsl" Version="4.3.0" />
-    <Usage Id="runtime.osx.10.10-x64.runtime.native.System.Security.Cryptography.Apple" Version="4.3.0" />
-    <Usage Id="runtime.osx.10.10-x64.runtime.native.System.Security.Cryptography.OpenSsl" Version="4.3.0" />
-    <Usage Id="runtime.rhel.7-x64.runtime.native.System.Security.Cryptography.OpenSsl" Version="4.3.0" />
-    <Usage Id="runtime.ubuntu.14.04-x64.runtime.native.System.Security.Cryptography.OpenSsl" Version="4.3.0" />
-    <Usage Id="runtime.ubuntu.16.04-x64.runtime.native.System.Security.Cryptography.OpenSsl" Version="4.3.0" />
-    <Usage Id="runtime.ubuntu.16.10-x64.runtime.native.System.Security.Cryptography.OpenSsl" Version="4.3.0" />
-    <Usage Id="runtime.win.System.Runtime.Extensions" Version="4.3.0" />
-    <Usage Id="runtime.win7.System.Private.Uri" Version="4.3.0" />
-    <Usage Id="Shouldly" Version="3.0.0" IsDirectDependency="true" />
-    <Usage Id="System.AppContext" Version="4.1.0" />
-    <Usage Id="System.AppContext" Version="4.3.0" />
-    <Usage Id="System.Buffers" Version="4.3.0" />
-    <Usage Id="System.Buffers" Version="4.4.0" />
-    <Usage Id="System.Buffers" Version="4.5.0" />
-    <Usage Id="System.Buffers" Version="4.5.1" />
-    <Usage Id="System.CodeDom" Version="4.4.0" />
-    <Usage Id="System.CodeDom" Version="4.5.0" />
-    <Usage Id="System.Collections" Version="4.0.11" />
-    <Usage Id="System.Collections" Version="4.3.0" />
-    <Usage Id="System.Collections.Concurrent" Version="4.0.12" />
-    <Usage Id="System.Collections.Concurrent" Version="4.3.0" />
-    <Usage Id="System.Collections.Immutable" Version="1.2.0" />
-    <Usage Id="System.Collections.Immutable" Version="1.5.0" />
-    <Usage Id="System.Collections.Immutable" Version="5.0.0" />
-    <Usage Id="System.Collections.NonGeneric" Version="4.0.1" />
-    <Usage Id="System.Collections.Specialized" Version="4.0.1" />
-    <Usage Id="System.Configuration.ConfigurationManager" Version="6.0.0" />
-    <Usage Id="System.Console" Version="4.0.0" />
-    <Usage Id="System.Console" Version="4.3.0" />
-    <Usage Id="System.Diagnostics.Debug" Version="4.0.11" />
-    <Usage Id="System.Diagnostics.Debug" Version="4.3.0" />
-    <Usage Id="System.Diagnostics.DiagnosticSource" Version="4.3.0" />
-    <Usage Id="System.Diagnostics.FileVersionInfo" Version="4.3.0" />
-    <Usage Id="System.Diagnostics.Process" Version="4.1.0" />
-    <Usage Id="System.Diagnostics.StackTrace" Version="4.3.0" />
-    <Usage Id="System.Diagnostics.Tools" Version="4.0.1" />
-    <Usage Id="System.Diagnostics.Tools" Version="4.3.0" />
-    <Usage Id="System.Diagnostics.TraceSource" Version="4.0.0" />
-    <Usage Id="System.Diagnostics.Tracing" Version="4.1.0" />
-    <Usage Id="System.Diagnostics.Tracing" Version="4.3.0" />
-    <Usage Id="System.Drawing.Common" Version="6.0.0" />
-    <Usage Id="System.Dynamic.Runtime" Version="4.0.11" />
-    <Usage Id="System.Dynamic.Runtime" Version="4.3.0" />
-    <Usage Id="System.Formats.Asn1" Version="5.0.0" />
-    <Usage Id="System.Globalization" Version="4.0.11" />
-    <Usage Id="System.Globalization" Version="4.3.0" />
-    <Usage Id="System.Globalization.Calendars" Version="4.3.0" />
-    <Usage Id="System.Globalization.Extensions" Version="4.0.1" />
-    <Usage Id="System.Globalization.Extensions" Version="4.3.0" />
-    <Usage Id="System.IO" Version="4.1.0" />
-    <Usage Id="System.IO" Version="4.3.0" />
-    <Usage Id="System.IO.Compression" Version="4.3.0" />
-    <Usage Id="System.IO.Compression.ZipFile" Version="4.3.0" />
-    <Usage Id="System.IO.FileSystem" Version="4.0.1" />
-    <Usage Id="System.IO.FileSystem" Version="4.3.0" />
-    <Usage Id="System.IO.FileSystem.Primitives" Version="4.0.1" />
-    <Usage Id="System.IO.FileSystem.Primitives" Version="4.3.0" />
-    <Usage Id="System.Linq" Version="4.1.0" />
-    <Usage Id="System.Linq" Version="4.3.0" />
-    <Usage Id="System.Linq.Expressions" Version="4.1.0" />
-    <Usage Id="System.Linq.Expressions" Version="4.3.0" />
-    <Usage Id="System.Management" Version="4.5.0" />
-    <Usage Id="System.Memory" Version="4.5.3" />
-    <Usage Id="System.Memory" Version="4.5.4" />
-    <Usage Id="System.Net.Http" Version="4.3.0" />
-    <Usage Id="System.Net.Primitives" Version="4.3.0" />
-    <Usage Id="System.Net.Sockets" Version="4.3.0" />
-    <Usage Id="System.Numerics.Vectors" Version="4.4.0" />
-    <Usage Id="System.ObjectModel" Version="4.0.12" />
-    <Usage Id="System.ObjectModel" Version="4.3.0" />
-    <Usage Id="System.Private.DataContractSerialization" Version="4.1.1" />
-    <Usage Id="System.Private.Uri" Version="4.3.0" />
-    <Usage Id="System.Reflection" Version="4.1.0" />
-    <Usage Id="System.Reflection" Version="4.3.0" />
-    <Usage Id="System.Reflection.Emit" Version="4.0.1" />
-    <Usage Id="System.Reflection.Emit" Version="4.3.0" />
-    <Usage Id="System.Reflection.Emit.ILGeneration" Version="4.0.1" />
-    <Usage Id="System.Reflection.Emit.ILGeneration" Version="4.3.0" />
-    <Usage Id="System.Reflection.Emit.Lightweight" Version="4.0.1" />
-    <Usage Id="System.Reflection.Emit.Lightweight" Version="4.3.0" />
-    <Usage Id="System.Reflection.Extensions" Version="4.0.1" />
-    <Usage Id="System.Reflection.Extensions" Version="4.3.0" />
-    <Usage Id="System.Reflection.Metadata" Version="1.6.0" />
-    <Usage Id="System.Reflection.Primitives" Version="4.0.1" />
-    <Usage Id="System.Reflection.Primitives" Version="4.3.0" />
-    <Usage Id="System.Reflection.TypeExtensions" Version="4.1.0" />
-    <Usage Id="System.Reflection.TypeExtensions" Version="4.3.0" />
-    <Usage Id="System.Resources.Extensions" Version="4.6.0" />
-    <Usage Id="System.Resources.Reader" Version="4.0.0" />
-    <Usage Id="System.Resources.ResourceManager" Version="4.0.1" />
-    <Usage Id="System.Resources.ResourceManager" Version="4.3.0" />
-    <Usage Id="System.Runtime" Version="4.1.0" />
-    <Usage Id="System.Runtime" Version="4.3.0" />
-    <Usage Id="System.Runtime.CompilerServices.Unsafe" Version="4.5.2" />
-    <Usage Id="System.Runtime.CompilerServices.Unsafe" Version="4.5.3" />
-    <Usage Id="System.Runtime.CompilerServices.Unsafe" Version="5.0.0" />
-    <Usage Id="System.Runtime.Extensions" Version="4.1.0" />
-    <Usage Id="System.Runtime.Extensions" Version="4.3.0" />
-    <Usage Id="System.Runtime.Handles" Version="4.0.1" />
-    <Usage Id="System.Runtime.Handles" Version="4.3.0" />
-    <Usage Id="System.Runtime.InteropServices" Version="4.1.0" />
-    <Usage Id="System.Runtime.InteropServices" Version="4.3.0" />
-    <Usage Id="System.Runtime.InteropServices.RuntimeInformation" Version="4.0.0" />
-    <Usage Id="System.Runtime.InteropServices.RuntimeInformation" Version="4.3.0" />
-    <Usage Id="System.Runtime.Numerics" Version="4.3.0" />
-    <Usage Id="System.Runtime.Serialization.Primitives" Version="4.1.1" />
-    <Usage Id="System.Runtime.Serialization.Xml" Version="4.1.1" />
-    <Usage Id="System.Security.AccessControl" Version="4.5.0" />
-    <Usage Id="System.Security.AccessControl" Version="6.0.0" />
-    <Usage Id="System.Security.Cryptography.Algorithms" Version="4.3.0" />
-    <Usage Id="System.Security.Cryptography.Cng" Version="4.3.0" />
-    <Usage Id="System.Security.Cryptography.Cng" Version="4.7.0" />
-    <Usage Id="System.Security.Cryptography.Cng" Version="5.0.0" />
-    <Usage Id="System.Security.Cryptography.Csp" Version="4.3.0" />
-    <Usage Id="System.Security.Cryptography.Encoding" Version="4.3.0" />
-    <Usage Id="System.Security.Cryptography.OpenSsl" Version="4.3.0" />
-    <Usage Id="System.Security.Cryptography.Pkcs" Version="4.7.0" />
-    <Usage Id="System.Security.Cryptography.Pkcs" Version="5.0.0" />
-    <Usage Id="System.Security.Cryptography.Primitives" Version="4.3.0" />
-    <Usage Id="System.Security.Cryptography.ProtectedData" Version="4.4.0" />
-    <Usage Id="System.Security.Cryptography.ProtectedData" Version="6.0.0" />
-    <Usage Id="System.Security.Cryptography.X509Certificates" Version="4.3.0" />
-    <Usage Id="System.Security.Cryptography.Xml" Version="4.7.0" />
-    <Usage Id="System.Security.Permissions" Version="6.0.0" />
-    <Usage Id="System.Security.Principal.Windows" Version="4.5.0" />
-    <Usage Id="System.Security.Principal.Windows" Version="5.0.0" />
-    <Usage Id="System.Text.Encoding" Version="4.0.11" />
-    <Usage Id="System.Text.Encoding" Version="4.3.0" />
-    <Usage Id="System.Text.Encoding.CodePages" Version="4.0.1" />
-    <Usage Id="System.Text.Encoding.CodePages" Version="4.3.0" />
-    <Usage Id="System.Text.Encoding.Extensions" Version="4.0.11" />
-    <Usage Id="System.Text.Encoding.Extensions" Version="4.3.0" />
-    <Usage Id="System.Text.Json" Version="4.7.0" />
-    <Usage Id="System.Text.RegularExpressions" Version="4.1.0" />
-    <Usage Id="System.Text.RegularExpressions" Version="4.3.0" />
-    <Usage Id="System.Threading" Version="4.0.11" />
-    <Usage Id="System.Threading" Version="4.3.0" />
-    <Usage Id="System.Threading.Tasks" Version="4.0.11" />
-    <Usage Id="System.Threading.Tasks" Version="4.3.0" />
-    <Usage Id="System.Threading.Tasks.Dataflow" Version="4.9.0" />
-    <Usage Id="System.Threading.Tasks.Extensions" Version="4.0.0" />
-    <Usage Id="System.Threading.Tasks.Extensions" Version="4.3.0" />
-    <Usage Id="System.Threading.Tasks.Extensions" Version="4.5.2" />
-    <Usage Id="System.Threading.Tasks.Parallel" Version="4.0.1" />
-    <Usage Id="System.Threading.Tasks.Parallel" Version="4.3.0" />
-    <Usage Id="System.Threading.Thread" Version="4.0.0" />
-    <Usage Id="System.Threading.Thread" Version="4.3.0" />
-    <Usage Id="System.Threading.ThreadPool" Version="4.0.10" />
-    <Usage Id="System.Threading.Timer" Version="4.0.1" />
-    <Usage Id="System.Threading.Timer" Version="4.3.0" />
-    <Usage Id="System.ValueTuple" Version="4.5.0" />
-    <Usage Id="System.Windows.Extensions" Version="6.0.0" />
-    <Usage Id="System.Xml.ReaderWriter" Version="4.0.11" />
-    <Usage Id="System.Xml.ReaderWriter" Version="4.3.0" />
-    <Usage Id="System.Xml.XDocument" Version="4.0.11" />
-    <Usage Id="System.Xml.XDocument" Version="4.3.0" />
-    <Usage Id="System.Xml.XmlDocument" Version="4.0.1" />
-    <Usage Id="System.Xml.XmlDocument" Version="4.3.0" />
-    <Usage Id="System.Xml.XmlSerializer" Version="4.0.11" />
-    <Usage Id="System.Xml.XPath" Version="4.3.0" />
-    <Usage Id="System.Xml.XPath.XDocument" Version="4.3.0" />
-    <Usage Id="xunit.abstractions" Version="2.0.3" />
-    <Usage Id="xunit.core" Version="2.4.2-pre.9" IsDirectDependency="true" />
-    <Usage Id="xunit.extensibility.core" Version="2.4.2-pre.9" />
-    <Usage Id="xunit.extensibility.execution" Version="2.4.2-pre.9" />
-=======
->>>>>>> f5ee2fd2
   </Usages>
 </UsageData>