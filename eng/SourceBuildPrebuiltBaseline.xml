<!-- When altering this file or making other Source Build related changes, include @dotnet/source-build as a reviewer. -->
<!-- See aka.ms/dotnet/prebuilts for guidance on what pre-builts are and how to eliminate them. -->

<UsageData>
  <IgnorePatterns>
    <!-- 8.0 packages are not allowed in the 8.0 build, because they're not "current", so baseline them. -->
    <UsagePattern IdentityGlob="System.CodeDom/*8.0.0*" />
<<<<<<< HEAD
    <UsagePattern IdentityGlob="System.Collections.Immutable/*9.0.0*" />
    <UsagePattern IdentityGlob="System.Configuration.ConfigurationManager/*9.0.0*" />
    <UsagePattern IdentityGlob="System.Diagnostics.EventLog/*9.0.0*" />
    <UsagePattern IdentityGlob="System.Formats.Asn1/*9.0.0*" />
    <UsagePattern IdentityGlob="System.Formats.Nrbf/*9.0.0*" />
    <UsagePattern IdentityGlob="System.Reflection.Metadata/*9.0.0*" />
    <UsagePattern IdentityGlob="System.Reflection.MetadataLoadContext/*9.0.0*" />
    <UsagePattern IdentityGlob="System.Resources.Extensions/*9.0.0*" />
    <UsagePattern IdentityGlob="System.Security.Cryptography.Pkcs/*9.0.0*" />
    <UsagePattern IdentityGlob="System.Security.Cryptography.ProtectedData/*9.0.0*" />
    <UsagePattern IdentityGlob="System.Security.Cryptography.Xml/*9.0.0*" />
    <UsagePattern IdentityGlob="System.Text.Encoding.CodePages/*9.0.0*" />
    <UsagePattern IdentityGlob="System.Text.Json/*9.0.0*" />
    <UsagePattern IdentityGlob="System.Threading.Tasks.Dataflow/*9.0.0*" />
    <UsagePattern IdentityGlob="System.Formats.Asn1/*9.0.0*" />
	  <UsagePattern IdentityGlob="Microsoft.VisualStudio.SolutionPersistence/*1.0.9*" />
=======
    <UsagePattern IdentityGlob="System.Collections.Immutable/*8.0.0*" />
    <UsagePattern IdentityGlob="System.Configuration.ConfigurationManager/*8.0.0*" />
    <UsagePattern IdentityGlob="System.Diagnostics.EventLog/*8.0.0*" />
    <UsagePattern IdentityGlob="System.Formats.Asn1/*8.0.1*" />
    <UsagePattern IdentityGlob="System.Reflection.Metadata/*8.0.0*" />
    <UsagePattern IdentityGlob="System.Reflection.MetadataLoadContext/*8.0.0*" />
    <UsagePattern IdentityGlob="System.Resources.Extensions/*8.0.0*" />
    <UsagePattern IdentityGlob="System.Security.Cryptography.Pkcs/*8.0.0*" />
    <UsagePattern IdentityGlob="System.Security.Cryptography.ProtectedData/*8.0.0*" />
    <UsagePattern IdentityGlob="System.Security.Cryptography.Xml/*8.0.0*" />
    <UsagePattern IdentityGlob="System.Text.Json/*8.0.5*" />
    <UsagePattern IdentityGlob="System.Threading.Tasks.Dataflow/*8.0.0*" />
    <UsagePattern IdentityGlob="System.Formats.Asn1/*8.0.1*" />
    <UsagePattern IdentityGlob="Microsoft.VisualStudio.SolutionPersistence/*1.0.*" />
>>>>>>> 0b44ec8b
  </IgnorePatterns>
  <Usages>
  </Usages>
</UsageData><|MERGE_RESOLUTION|>--- conflicted
+++ resolved
@@ -5,7 +5,6 @@
   <IgnorePatterns>
     <!-- 8.0 packages are not allowed in the 8.0 build, because they're not "current", so baseline them. -->
     <UsagePattern IdentityGlob="System.CodeDom/*8.0.0*" />
-<<<<<<< HEAD
     <UsagePattern IdentityGlob="System.Collections.Immutable/*9.0.0*" />
     <UsagePattern IdentityGlob="System.Configuration.ConfigurationManager/*9.0.0*" />
     <UsagePattern IdentityGlob="System.Diagnostics.EventLog/*9.0.0*" />
@@ -21,23 +20,7 @@
     <UsagePattern IdentityGlob="System.Text.Json/*9.0.0*" />
     <UsagePattern IdentityGlob="System.Threading.Tasks.Dataflow/*9.0.0*" />
     <UsagePattern IdentityGlob="System.Formats.Asn1/*9.0.0*" />
-	  <UsagePattern IdentityGlob="Microsoft.VisualStudio.SolutionPersistence/*1.0.9*" />
-=======
-    <UsagePattern IdentityGlob="System.Collections.Immutable/*8.0.0*" />
-    <UsagePattern IdentityGlob="System.Configuration.ConfigurationManager/*8.0.0*" />
-    <UsagePattern IdentityGlob="System.Diagnostics.EventLog/*8.0.0*" />
-    <UsagePattern IdentityGlob="System.Formats.Asn1/*8.0.1*" />
-    <UsagePattern IdentityGlob="System.Reflection.Metadata/*8.0.0*" />
-    <UsagePattern IdentityGlob="System.Reflection.MetadataLoadContext/*8.0.0*" />
-    <UsagePattern IdentityGlob="System.Resources.Extensions/*8.0.0*" />
-    <UsagePattern IdentityGlob="System.Security.Cryptography.Pkcs/*8.0.0*" />
-    <UsagePattern IdentityGlob="System.Security.Cryptography.ProtectedData/*8.0.0*" />
-    <UsagePattern IdentityGlob="System.Security.Cryptography.Xml/*8.0.0*" />
-    <UsagePattern IdentityGlob="System.Text.Json/*8.0.5*" />
-    <UsagePattern IdentityGlob="System.Threading.Tasks.Dataflow/*8.0.0*" />
-    <UsagePattern IdentityGlob="System.Formats.Asn1/*8.0.1*" />
     <UsagePattern IdentityGlob="Microsoft.VisualStudio.SolutionPersistence/*1.0.*" />
->>>>>>> 0b44ec8b
   </IgnorePatterns>
   <Usages>
   </Usages>
