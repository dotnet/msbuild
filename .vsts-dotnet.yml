trigger:
- main
- vs*
- exp/*
- perf/*

# If defined here, these values are not overrideable
# Once they exist, we should define these as "runtime parameters"
# https://github.com/Microsoft/azure-pipelines-yaml/pull/129
# variables:
#   SignType: real
#   SkipApplyOptimizationData: false

parameters:
- name: OptProfDropName
  displayName: Optional OptProfDrop Override
  type: string
  default: 'default'

variables:
  # if OptProfDrop is not set, string '$(OptProfDrop)' will be passed to the build script.
  - name: OptProfDrop
    value: ''
  - name: SourceBranch
    value: $(IbcSourceBranchName)
  # If we're not on a vs* branch, use main as our optprof collection branch
  - ${{ if not(startsWith(variables['Build.SourceBranch'], 'refs/heads/vs')) }}:
    - name: SourceBranch
      value: main
  # if OptProfDropName is set as a parameter, set OptProfDrop to the parameter and unset SourceBranch
  - ${{ if ne(parameters.OptProfDropName, 'default') }}:
    - name: OptProfDrop
      value: ${{parameters.OptProfDropName}}
    - name: SourceBranch
      value: ''
  - name: EnableReleaseOneLocBuild
<<<<<<< HEAD
    value: false # Disable loc for vs17.10 now that it's shipped
=======
    value: false # disable loc for vs17.11
>>>>>>> eb37b2e4
  - name: Codeql.Enabled
    value: true
  - group: DotNet-MSBuild-SDLValidation-Params
  - group: AzureDevOps-Artifact-Feeds-Pats
  - name: cfsNugetWarnLevel
    value: warn
  - name: nugetMultiFeedWarnLevel
    value: none
  - name: NugetSecurityAnalysisWarningLevel
    value: none

resources:
  repositories:
  - repository: 1ESPipelineTemplates
    type: git
    name: 1ESPipelineTemplates/1ESPipelineTemplates

extends:
  template: v1/1ES.Official.PipelineTemplate.yml@1ESPipelineTemplates
  parameters:
    featureFlags:
      autoBaseline: true
    pool:
      name: VSEngSS-MicroBuild2022-1ES
      os: windows
    sdl:
      # We generate SBOM ourselves, so don't need steps injected by 1ES.
      sbom:
        enabled: false

    stages:
    - stage: build
      displayName: Build

      jobs:
      # The localization setup for release/ branches. Note difference in LclPackageId. main branch is handled separately below.
      # Used for vs17.2, vs17.4, vs17.6 etc. branches only.
      # When the branch is setup for localization (the localization ticket needs to be created - https://aka.ms/ceChangeLocConfig, requesting change from one release branch to another),
      #  set 'EnableReleaseOneLocBuild' to true.
      - ${{ if startsWith(variables['Build.SourceBranch'], 'refs/heads/vs') }}:
        - template: /eng/common/templates-official/job/onelocbuild.yml@self
          parameters:
            MirrorRepo: 'msbuild'
            LclSource: lclFilesfromPackage
            LclPackageId: 'LCL-JUNO-PROD-MSBUILDREL'
            MirrorBranch: ${{ replace(variables['Build.SourceBranch'], 'refs/heads/', '') }}
            JobNameSuffix: '_release'
            condition: ${{ variables.EnableReleaseOneLocBuild }}
      # The localization setup for main branch. Note difference in package ID. Should not be used with release/ branches.
      - ${{ if eq(variables['Build.SourceBranch'], 'refs/heads/main') }}:
        - template: /eng/common/templates-official/job/onelocbuild.yml@self
          parameters:
            MirrorRepo: 'msbuild'
            LclSource: lclFilesfromPackage
            LclPackageId: 'LCL-JUNO-PROD-MSBUILD'
            MirrorBranch: 'main'
            JobNameSuffix: '_main'
            condition: eq(variables['Build.SourceBranch'], 'refs/heads/main')

      - job: Windows_NT
        pool:
          name: VSEngSS-MicroBuild2022-1ES
          demands:
          - agent.os -equals Windows_NT

        timeoutInMinutes: 180

        variables:
        - group: Publish-Build-Assets
        - name: TeamName
          value: MSBuild
        - name: VisualStudio.MajorVersion
          value: 17
        - name: VisualStudio.ChannelName
          value: 'int.main'
        - name: VisualStudio.DropName
          value: Products/$(System.TeamProject)/$(Build.Repository.Name)/$(Build.SourceBranchName)/$(Build.BuildNumber)

        steps:
        - task: NuGetToolInstaller@1
          displayName: 'Install NuGet.exe'

        - task: PowerShell@2
          displayName: Setup Private Feeds Credentials
          inputs:
            filePath: $(Build.SourcesDirectory)/eng/common/SetupNugetSources.ps1
            arguments: -ConfigFile $(Build.SourcesDirectory)/NuGet.config -Password $Env:Token
          env:
            Token: $(dn-bot-dnceng-artifact-feeds-rw)

        - task: NuGetCommand@2
          displayName: Restore internal tools
          inputs:
            command: restore
            feedsToUse: config
            restoreSolution: 'eng\common\internal\Tools.csproj'
            nugetConfigPath: 'NuGet.config'
            restoreDirectory: '$(Build.SourcesDirectory)\.packages'

        - task: ms-vseng.MicroBuildTasks.30666190-6959-11e5-9f96-f56098202fef.MicroBuildSigningPlugin@1
          inputs:
            signType: $(SignType)
            zipSources: false
          condition: and(succeeded(), in(variables['SignType'], 'test', 'real'))

        - task: MicroBuildOptProfPlugin@6
          inputs:
            ProfilingInputsDropName: '$(VisualStudio.DropName)'
            ShouldSkipOptimize: true
            AccessToken: '$(System.AccessToken)'
            feedSource: 'https://devdiv.pkgs.visualstudio.com/DefaultCollection/_packaging/MicroBuildToolset/nuget/v3/index.json'
          displayName: 'Install OptProf Plugin'

        # Required by MicroBuildBuildVSBootstrapper
        - task: MicroBuildSwixPlugin@4
          inputs:
            dropName: $(VisualStudio.DropName)

        - script: eng/CIBuild.cmd
                    -configuration $(BuildConfiguration)
                    -officialBuildId $(Build.BuildNumber)
                    -officialSkipApplyOptimizationData $(SkipApplyOptimizationData)
                    /p:RepositoryName=$(Build.Repository.Name)
                    /p:VisualStudioIbcSourceBranchName=$(SourceBranch)
                    /p:VisualStudioDropAccessToken=$(System.AccessToken)
                    /p:VisualStudioDropName=$(VisualStudio.DropName)
                    /p:DotNetSignType=$(SignType)
                    /p:TeamName=MSBuild
                    /p:DotNetPublishUsingPipelines=true
                    /p:VisualStudioIbcDrop=$(OptProfDrop)
                    /p:GenerateSbom=true
          displayName: Build
          condition: succeeded()

        # Required by Microsoft policy
        - template: eng\common\templates-official\steps\generate-sbom.yml@self

        # Publish OptProf configuration files
        - task: 1ES.PublishArtifactsDrop@1
          inputs:
            dropServiceURI: 'https://devdiv.artifacts.visualstudio.com'
            buildNumber: 'ProfilingInputs/DevDiv/$(Build.Repository.Name)/$(Build.SourceBranchName)/$(Build.BuildNumber)'
            sourcePath: '$(Build.SourcesDirectory)\artifacts\OptProf\$(BuildConfiguration)\Data'
            toLowerCase: false
            usePat: true
          displayName: 'OptProf - Publish to Artifact Services - ProfilingInputs'
          condition: succeeded()

        # Build VS bootstrapper
        # Generates $(Build.StagingDirectory)\MicroBuild\Output\BootstrapperInfo.json
        - task: MicroBuildBuildVSBootstrapper@3
          inputs:
            vsMajorVersion: $(VisualStudio.MajorVersion)
            channelName: $(VisualStudio.ChannelName)
            manifests: $(VisualStudio.SetupManifestList)
            outputFolder: '$(Build.SourcesDirectory)\artifacts\VSSetup\$(BuildConfiguration)\Insertion'
            bootstrapperCoreVersion:
          displayName: 'OptProf - Build VS bootstrapper'
          condition: succeeded()

        # Publish run settings
        - task: PowerShell@2
          inputs:
            filePath: eng\common\sdk-task.ps1
            arguments: -configuration $(BuildConfiguration)
                      -task VisualStudio.BuildIbcTrainingSettings
                      /p:VisualStudioDropName=$(VisualStudio.DropName)
                      /p:BootstrapperInfoPath=$(Build.StagingDirectory)\MicroBuild\Output\BootstrapperInfo.json
                      /p:VisualStudioIbcTrainingSettingsPath=$(Build.SourcesDirectory)\eng\config\OptProf.runsettings
          displayName: 'OptProf - Build IBC training settings'
          condition: succeeded()

        # Publish bootstrapper info
        - task: 1ES.PublishBuildArtifacts@1
          inputs:
            PathtoPublish: $(Build.StagingDirectory)\MicroBuild\Output
            ArtifactName: MicroBuildOutputs
            ArtifactType: Container
          displayName: 'OptProf - Publish Artifact: MicroBuildOutputs'
          condition: succeeded()

        - task: 1ES.PublishBuildArtifacts@1
          displayName: 'Publish Artifact: logs'
          inputs:
            PathtoPublish: 'artifacts\log\$(BuildConfiguration)'
            ArtifactName: logs
          condition: succeededOrFailed()

        - task: 1ES.PublishPipelineArtifact@1
          displayName: 'Publish Artifact: bin'
          inputs:
            path: 'artifacts\bin'
            artifactName: bin
          condition: succeededOrFailed()

        # Publishes setup VSIXes to a drop.
        # Note: The insertion tool looks for the display name of this task in the logs.
        - task: 1ES.MicroBuildVstsDrop@1
          displayName: Upload VSTS Drop
          inputs:
            dropName: $(VisualStudio.DropName)
            dropFolder: 'artifacts\VSSetup\$(BuildConfiguration)\Insertion'
            dropRetentionDays: '30' # extended by insertion + VS release
            accessToken: '$(System.AccessToken)'
            dropServiceUri: 'https://devdiv.artifacts.visualstudio.com'
            vsDropServiceUri: 'https://vsdrop.corp.microsoft.com/file/v1'
          condition: succeeded()

        # Publish an artifact that the RoslynInsertionTool is able to find by its name.
        - task: 1ES.PublishBuildArtifacts@1
          displayName: 'Publish Artifact: VSSetup'
          inputs:
            PathtoPublish: 'artifacts\VSSetup\$(BuildConfiguration)'
            ArtifactName: VSSetup
          condition: succeeded()

        # Archive NuGet packages to DevOps.
        # Publish our NuPkgs as an artifact. The name of this artifact must be PackageArtifacts as the
        # arcade templates depend on the name.
        - task: 1ES.PublishBuildArtifacts@1
          displayName: 'Publish Artifact: packages'
          inputs:
            PathtoPublish: 'artifacts\packages\$(BuildConfiguration)'
            ArtifactName: PackageArtifacts
          condition: succeeded()

        # Publish "IntelliSense" XSD files to their own artifact
        # so it can be consumed by the insertion-to-VS job
        - task: 1ES.PublishPipelineArtifact@1
          displayName: 'Publish Artifact: xsd'
          inputs:
            path: 'artifacts\xsd'
            artifactName: xsd
          condition: succeeded()

        # Publish Asset Manifests for Build Asset Registry job
        - task: 1ES.PublishBuildArtifacts@1
          displayName: Publish Asset Manifests
          inputs:
            PathtoPublish: '$(Build.SourcesDirectory)/artifacts/log/$(BuildConfiguration)/AssetManifest'
            ArtifactName: AssetManifests
          condition: succeeded()

        # Tag the build at the very end when we know it's been successful.
        - task: colinsalmcorner.colinsalmcorner-buildtasks.tag-build-task.tagBuildOrRelease@0
          displayName: Tag build as ready for optimization training
          inputs:
            tags: 'ready-for-training'
          condition: succeeded()

        - task: ms-vseng.MicroBuildTasks.521a94ea-9e68-468a-8167-6dcf361ea776.MicroBuildCleanup@1
          displayName: Execute cleanup tasks
          condition: succeededOrFailed()

        - template: /eng/common/templates-official/steps/component-governance.yml@self
          parameters:
            ${{ if or(startsWith(variables['Build.SourceBranch'], 'refs/heads/vs'), eq(variables['Build.SourceBranch'], 'refs/heads/main')) }}:
              disableComponentGovernance: false
            ${{ else }}:
              disableComponentGovernance: true

      - template: /eng/common/templates-official/jobs/source-build.yml@self
        parameters:
          platforms:
            - name: Managed
              pool:
                name: AzurePipelines-EO
                image: 1ESPT-Ubuntu22.04
                os: linux

      - template: /eng/common/templates-official/job/publish-build-assets.yml@self
        parameters:
          enablePublishBuildArtifacts: true
          publishUsingPipelines: true
          dependsOn:
            - Windows_NT
            - Source_Build_Managed
          pool:
            name: $(DncEngInternalBuildPool)
            image: $(WindowsImage)
            os: windows

    - template: eng\common\templates-official\post-build\post-build.yml@self
      parameters:
        publishingInfraVersion: 3
        enableSymbolValidation: true
        enableSourceLinkValidation: false
        enableNugetValidation: false
        SDLValidationParameters:
          enable: true
          continueOnError: false
          params: ' -SourceToolsList @("policheck","credscan")
          -TsaInstanceURL "$(_TsaInstanceURL)"
          -TsaProjectName "$(_TsaProjectName)"
          -TsaNotificationEmail "$(_TsaNotificationEmail)"
          -TsaCodebaseAdmin "$(_TsaCodebaseAdmin)"
          -TsaBugAreaPath "$(_TsaBugAreaPath)"
          -TsaIterationPath "$(_TsaIterationPath)"
          -TsaRepositoryName "dotnet-msbuild"
          -TsaCodebaseName "dotnet-msbuild"
          -TsaPublish $True
          -CrScanAdditionalRunConfigParams @("SuppressionsPath < $(Build.SourcesDirectory)\eng\CredScanSuppressions.json")
          -PoliCheckAdditionalRunConfigParams @("UserExclusionPath < $(Build.SourcesDirectory)\eng\policheck_exclusions.xml")'<|MERGE_RESOLUTION|>--- conflicted
+++ resolved
@@ -34,11 +34,7 @@
     - name: SourceBranch
       value: ''
   - name: EnableReleaseOneLocBuild
-<<<<<<< HEAD
-    value: false # Disable loc for vs17.10 now that it's shipped
-=======
     value: false # disable loc for vs17.11
->>>>>>> eb37b2e4
   - name: Codeql.Enabled
     value: true
   - group: DotNet-MSBuild-SDLValidation-Params
