trigger:
- main
- vs*

# If defined here, these values are not overrideable
# Once they exist, we should define these as "runtime parameters"
# https://github.com/Microsoft/azure-pipelines-yaml/pull/129
# variables:
#   SkipApplyOptimizationData: false

parameters:
- name: OptProfDropName
  displayName: Optional OptProfDrop Override
  type: string
  default: 'default'
- name: enableOptProf
  displayName: Enable OptProf data collection for this build
  type: boolean
  default: true
- name: enableSigningValidation
  displayName: Enable Signing Validation
  type: boolean
  default: true
<<<<<<< HEAD
- name: signTypeParameter
  displayName: Sign Type
  type: string
  default: 'real'
=======
>>>>>>> f1c1d39b

variables:
  # if OptProfDrop is not set, string '$(OptProfDrop)' will be passed to the build script.
  - name: OptProfDrop
    value: ''
  - name: SourceBranch
    value: $(IbcSourceBranchName)
  # If we're not on a vs* branch, use main as our optprof collection branch
  - ${{ if not(startsWith(variables['Build.SourceBranch'], 'refs/heads/vs')) }}:
    - name: SourceBranch
      value: main
  # if OptProfDropName is set as a parameter, set OptProfDrop to the parameter and unset SourceBranch
  - ${{ if ne(parameters.OptProfDropName, 'default') }}:
    - name: OptProfDrop
      value: ${{ parameters.OptProfDropName }}
    - name: SourceBranch
      value: ''
  # Override SkipApplyOptimizationData to true when disabling OptProf data collection
  - ${{ if eq(parameters.EnableOptProf, false) }}:
    - name: SkipApplyOptimizationData
      value: true
  - name: EnableReleaseOneLocBuild
    value: false # Disable loc for vs17.12
  - name: Codeql.Enabled
    value: true
  # ensures we don't build and push experimental versions to official feeds as release versions
  - name: IsExperimental
    value: ${{ startsWith(variables['Build.SourceBranch'], 'refs/heads/exp/') }}
  - group: DotNet-MSBuild-SDLValidation-Params
  - group: AzureDevOps-Artifact-Feeds-Pats
  - name: cfsNugetWarnLevel
    value: warn
  - name: nugetMultiFeedWarnLevel
    value: none
  - name: NugetSecurityAnalysisWarningLevel
    value: none

resources:
  repositories:
  - repository: 1ESPipelineTemplates
    type: git
    name: 1ESPipelineTemplates/1ESPipelineTemplates

extends:
  template: v1/1ES.Official.PipelineTemplate.yml@1ESPipelineTemplates
  parameters:
    featureFlags:
      autoBaseline: true
    pool:
      name: VSEngSS-MicroBuild2022-1ES
      os: windows
    sdl:
      # We generate SBOM ourselves, so don't need steps injected by 1ES.
      sbom:
        enabled: false
      codeSignValidation:
        enabled: true
        break: true
        additionalTargetsGlobPattern: -|**\bootstrapper\**\vs_enterprise.exe
      credscan:
        suppressionsFile: $(Build.SourcesDirectory)/eng/CredScanSuppressions.json

    stages:
    - ${{ if or(startsWith(variables['Build.SourceBranch'], 'refs/heads/vs'), eq(variables['Build.SourceBranch'], 'refs/heads/main')) }}:
      - stage: localization
        displayName: Localization
        jobs:
        # The localization setup for release/ branches. Note difference in LclPackageId. main branch is handled separately below.
        # Used for vs17.2, vs17.4, vs17.6 etc. branches only.
        # When the branch is setup for localization (the localization ticket needs to be created - https://aka.ms/ceChangeLocConfig, requesting change from one release branch to another),
        #  set 'EnableReleaseOneLocBuild' to true.
        - ${{ if startsWith(variables['Build.SourceBranch'], 'refs/heads/vs') }}:
          - template: /eng/common/templates-official/job/onelocbuild.yml@self
            parameters:
              MirrorRepo: 'msbuild'
              LclSource: lclFilesfromPackage
              LclPackageId: 'LCL-JUNO-PROD-MSBUILDREL'
              MirrorBranch: ${{ replace(variables['Build.SourceBranch'], 'refs/heads/', '') }}
              JobNameSuffix: '_release'
              condition: ${{ variables.EnableReleaseOneLocBuild }}
        # The localization setup for main branch. Note difference in package ID. Should not be used with release/ branches.
        - ${{ if eq(variables['Build.SourceBranch'], 'refs/heads/main') }}:
          - template: /eng/common/templates-official/job/onelocbuild.yml@self
            parameters:
              MirrorRepo: 'msbuild'
              LclSource: lclFilesfromPackage
              LclPackageId: 'LCL-JUNO-PROD-MSBUILD'
              MirrorBranch: 'main'
              JobNameSuffix: '_main'
              condition: eq(variables['Build.SourceBranch'], 'refs/heads/main')

    - stage: build
      displayName: Build
      jobs:
      - template: /azure-pipelines/.vsts-dotnet-build-jobs.yml@self
        parameters:
          isExperimental: false
          enableComponentGovernance: true
<<<<<<< HEAD
          signTypeParameter: ${{ parameters.signTypeParameter }}
=======
>>>>>>> f1c1d39b
          enableOptProf: ${{ parameters.enableOptProf }}

    - template: /eng/common/templates-official/post-build/post-build.yml@self
      parameters:
        publishingInfraVersion: 3
        enableSymbolValidation: true
        enableSourceLinkValidation: false
        enableNugetValidation: false
        enableSigningValidation: ${{ parameters.enableSigningValidation }}
        SDLValidationParameters:
          enable: true
          continueOnError: false
          params: ' -SourceToolsList @("policheck","credscan")
          -TsaInstanceURL "$(_TsaInstanceURL)"
          -TsaProjectName "$(_TsaProjectName)"
          -TsaNotificationEmail "$(_TsaNotificationEmail)"
          -TsaCodebaseAdmin "$(_TsaCodebaseAdmin)"
          -TsaBugAreaPath "$(_TsaBugAreaPath)"
          -TsaIterationPath "$(_TsaIterationPath)"
          -TsaRepositoryName "dotnet-msbuild"
          -TsaCodebaseName "dotnet-msbuild"
          -TsaPublish $True
          -CrScanAdditionalRunConfigParams @("SuppressionsPath < $(Build.SourcesDirectory)\eng\CredScanSuppressions.json")
          -PoliCheckAdditionalRunConfigParams @("UserExclusionPath < $(Build.SourcesDirectory)\eng\policheck_exclusions.xml")'<|MERGE_RESOLUTION|>--- conflicted
+++ resolved
@@ -6,6 +6,7 @@
 # Once they exist, we should define these as "runtime parameters"
 # https://github.com/Microsoft/azure-pipelines-yaml/pull/129
 # variables:
+#   SignType: real
 #   SkipApplyOptimizationData: false
 
 parameters:
@@ -21,13 +22,6 @@
   displayName: Enable Signing Validation
   type: boolean
   default: true
-<<<<<<< HEAD
-- name: signTypeParameter
-  displayName: Sign Type
-  type: string
-  default: 'real'
-=======
->>>>>>> f1c1d39b
 
 variables:
   # if OptProfDrop is not set, string '$(OptProfDrop)' will be passed to the build script.
@@ -126,10 +120,6 @@
         parameters:
           isExperimental: false
           enableComponentGovernance: true
-<<<<<<< HEAD
-          signTypeParameter: ${{ parameters.signTypeParameter }}
-=======
->>>>>>> f1c1d39b
           enableOptProf: ${{ parameters.enableOptProf }}
 
     - template: /eng/common/templates-official/post-build/post-build.yml@self
