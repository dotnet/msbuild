--- conflicted
+++ resolved
@@ -7,10 +7,6 @@
     <add key="darc-int-dotnet-aspnetcore-3dfc6fd" value="https://pkgs.dev.azure.com/dnceng/internal/_packaging/darc-int-dotnet-aspnetcore-3dfc6fda/nuget/v3/index.json" />
     <!--  End: Package sources from dotnet-aspnetcore -->
     <!--  Begin: Package sources from DotNet-msbuild-Trusted -->
-<<<<<<< HEAD
-=======
-    <add key="darc-pub-DotNet-msbuild-Trusted-212455d" value="https://pkgs.dev.azure.com/dnceng/public/_packaging/darc-pub-DotNet-msbuild-Trusted-212455df/nuget/v3/index.json" />
->>>>>>> 2e282dd7
     <!--  End: Package sources from DotNet-msbuild-Trusted -->
     <!--  Begin: Package sources from dotnet-roslyn-analyzers -->
     <!--  End: Package sources from dotnet-roslyn-analyzers -->
