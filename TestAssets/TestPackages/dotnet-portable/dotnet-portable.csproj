﻿<Project Sdk="Microsoft.NET.Sdk" ToolsVersion="15.0" xmlns="http://schemas.microsoft.com/developer/msbuild/2003">
  <PropertyGroup>
    <TargetFramework>netcoreapp1.0</TargetFramework>
    <AssemblyName>dotnet-portable</AssemblyName>
    <OutputType>Exe</OutputType>
    <VersionSuffix></VersionSuffix>
    <RuntimeFrameworkVersion>1.0.4</RuntimeFrameworkVersion>
  </PropertyGroup>

  <ItemGroup>
    <BuiltProjectOutputGroupOutput Include="$(ProjectRuntimeConfigFilePath)">
      <FinalOutputPath>$(ProjectRuntimeConfigFilePath)</FinalOutputPath>
    </BuiltProjectOutputGroupOutput>
  </ItemGroup>
<<<<<<< HEAD

  <ItemGroup Condition=" '$(TargetFramework)' == 'netcoreapp1.0' ">
    <PackageReference Include="Microsoft.NETCore.App" Version="1.0.4" />
  </ItemGroup>

=======
>>>>>>> a97010d5
</Project><|MERGE_RESOLUTION|>--- conflicted
+++ resolved
@@ -12,12 +12,4 @@
       <FinalOutputPath>$(ProjectRuntimeConfigFilePath)</FinalOutputPath>
     </BuiltProjectOutputGroupOutput>
   </ItemGroup>
-<<<<<<< HEAD
-
-  <ItemGroup Condition=" '$(TargetFramework)' == 'netcoreapp1.0' ">
-    <PackageReference Include="Microsoft.NETCore.App" Version="1.0.4" />
-  </ItemGroup>
-
-=======
->>>>>>> a97010d5
 </Project>