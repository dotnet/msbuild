{
  "sdk": {
    "allowPrerelease": true
  },
  "tools": {
<<<<<<< HEAD
    "dotnet": "9.0.106",
=======
    "dotnet": "9.0.301",
>>>>>>> 65391c53
    "vs": {
      "version": "17.12.0"
    },
    "xcopy-msbuild": "17.12.0"
  },
  "msbuild-sdks": {
    "Microsoft.DotNet.Arcade.Sdk": "9.0.0-beta.25302.2"
  }
}<|MERGE_RESOLUTION|>--- conflicted
+++ resolved
@@ -3,11 +3,7 @@
     "allowPrerelease": true
   },
   "tools": {
-<<<<<<< HEAD
-    "dotnet": "9.0.106",
-=======
     "dotnet": "9.0.301",
->>>>>>> 65391c53
     "vs": {
       "version": "17.12.0"
     },
