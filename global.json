--- conflicted
+++ resolved
@@ -3,11 +3,7 @@
     "allowPrerelease": true
   },
   "tools": {
-<<<<<<< HEAD
-    "dotnet": "8.0.117",
-=======
     "dotnet": "8.0.201",
->>>>>>> b8adc522
     "vs": {
       "version": "17.8.0"
     },
