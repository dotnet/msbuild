{
  "sdk": {
    "allowPrerelease": true
  },
  "tools": {
<<<<<<< HEAD
    "dotnet": "9.0.100-rc.2.24474.11",
    "vs": {
      "version": "17.10.0"
    },
    "xcopy-msbuild": "17.10.0-pre.4.0"
  },
  "msbuild-sdks": {
    "Microsoft.DotNet.Arcade.Sdk": "9.0.0-beta.24516.2"
=======
    "dotnet": "9.0.109",
    "vs": {
      "version": "17.12.0"
    },
    "xcopy-msbuild": "17.12.0"
  },
  "msbuild-sdks": {
    "Microsoft.DotNet.Arcade.Sdk": "9.0.0-beta.25415.3"
>>>>>>> 07bbc790
  }
}<|MERGE_RESOLUTION|>--- conflicted
+++ resolved
@@ -3,16 +3,6 @@
     "allowPrerelease": true
   },
   "tools": {
-<<<<<<< HEAD
-    "dotnet": "9.0.100-rc.2.24474.11",
-    "vs": {
-      "version": "17.10.0"
-    },
-    "xcopy-msbuild": "17.10.0-pre.4.0"
-  },
-  "msbuild-sdks": {
-    "Microsoft.DotNet.Arcade.Sdk": "9.0.0-beta.24516.2"
-=======
     "dotnet": "9.0.109",
     "vs": {
       "version": "17.12.0"
@@ -21,6 +11,5 @@
   },
   "msbuild-sdks": {
     "Microsoft.DotNet.Arcade.Sdk": "9.0.0-beta.25415.3"
->>>>>>> 07bbc790
   }
 }