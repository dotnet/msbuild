{
  "sdk": {
    "allowPrerelease": true
  },
  "tools": {
    "dotnet": "8.0.122",
    "vs": {
      "version": "17.8.0"
    },
    "xcopy-msbuild": "17.8.5"
  },
  "msbuild-sdks": {
<<<<<<< HEAD
    "Microsoft.Build.CentralPackageVersions": "2.0.1",
    "Microsoft.DotNet.Arcade.Sdk": "6.0.0-beta.25468.4"
=======
    "Microsoft.DotNet.Arcade.Sdk": "8.0.0-beta.25577.1"
>>>>>>> f5ee2fd2
  }
}<|MERGE_RESOLUTION|>--- conflicted
+++ resolved
@@ -10,11 +10,6 @@
     "xcopy-msbuild": "17.8.5"
   },
   "msbuild-sdks": {
-<<<<<<< HEAD
-    "Microsoft.Build.CentralPackageVersions": "2.0.1",
-    "Microsoft.DotNet.Arcade.Sdk": "6.0.0-beta.25468.4"
-=======
     "Microsoft.DotNet.Arcade.Sdk": "8.0.0-beta.25577.1"
->>>>>>> f5ee2fd2
   }
 }