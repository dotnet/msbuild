--- conflicted
+++ resolved
@@ -3,11 +3,7 @@
     "allowPrerelease": true
   },
   "tools": {
-<<<<<<< HEAD
-    "dotnet": "8.0.119",
-=======
     "dotnet": "8.0.201",
->>>>>>> 77bc77a5
     "vs": {
       "version": "17.8.0"
     },
