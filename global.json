--- conflicted
+++ resolved
@@ -3,21 +3,13 @@
     "allowPrerelease": true
   },
   "tools": {
-<<<<<<< HEAD
-    "dotnet": "8.0.110",
-=======
     "dotnet": "8.0.201",
->>>>>>> 9e311e47
     "vs": {
       "version": "17.8.0"
     },
     "xcopy-msbuild": "17.8.5"
   },
   "msbuild-sdks": {
-<<<<<<< HEAD
-    "Microsoft.DotNet.Arcade.Sdk": "8.0.0-beta.24570.5"
-=======
     "Microsoft.DotNet.Arcade.Sdk": "8.0.0-beta.24525.2"
->>>>>>> 9e311e47
   }
 }