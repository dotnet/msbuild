# editorconfig.org

# top-most EditorConfig file
root = true

# Default settings:
# A newline ending every file
# Use 4 spaces as indentation
[*]
insert_final_newline = true
indent_style = space
indent_size = 4
trim_trailing_whitespace = true

[project.json]
indent_size = 2

# C# files
[*.cs]
# New line preferences
csharp_new_line_before_open_brace = all
csharp_new_line_before_else = true
csharp_new_line_before_catch = true
csharp_new_line_before_finally = true
csharp_new_line_before_members_in_object_initializers = true
csharp_new_line_before_members_in_anonymous_types = true
csharp_new_line_between_query_expression_clauses = true

# Indentation preferences
csharp_indent_block_contents = true
csharp_indent_braces = false
csharp_indent_case_contents = true
csharp_indent_case_contents_when_block = true
csharp_indent_switch_labels = true
csharp_indent_labels = one_less_than_current

# Modifier preferences
csharp_preferred_modifier_order = public,private,protected,internal,static,extern,new,virtual,abstract,sealed,override,readonly,unsafe,volatile,async:suggestion

# avoid this. unless absolutely necessary
dotnet_style_qualification_for_field = false:suggestion
dotnet_style_qualification_for_property = false:suggestion
dotnet_style_qualification_for_method = false:suggestion
dotnet_style_qualification_for_event = false:suggestion

# Types: use keywords instead of BCL types, and permit var only when the type is clear
csharp_style_var_for_built_in_types = false:suggestion
csharp_style_var_when_type_is_apparent = false:none
csharp_style_var_elsewhere = false:suggestion
dotnet_style_predefined_type_for_locals_parameters_members = true:suggestion
dotnet_style_predefined_type_for_member_access = true:suggestion

# name all constant fields using PascalCase
dotnet_naming_rule.constant_fields_should_be_pascal_case.severity = suggestion
dotnet_naming_rule.constant_fields_should_be_pascal_case.symbols  = constant_fields
dotnet_naming_rule.constant_fields_should_be_pascal_case.style    = pascal_case_style
dotnet_naming_symbols.constant_fields.applicable_kinds   = field
dotnet_naming_symbols.constant_fields.required_modifiers = const
dotnet_naming_style.pascal_case_style.capitalization = pascal_case

# static fields should have s_ prefix
dotnet_naming_rule.static_fields_should_have_prefix.severity = suggestion
dotnet_naming_rule.static_fields_should_have_prefix.symbols  = static_fields
dotnet_naming_rule.static_fields_should_have_prefix.style    = static_prefix_style
dotnet_naming_symbols.static_fields.applicable_kinds   = field
dotnet_naming_symbols.static_fields.required_modifiers = static
dotnet_naming_symbols.static_fields.applicable_accessibilities = private, internal, private_protected
dotnet_naming_style.static_prefix_style.required_prefix = s_
dotnet_naming_style.static_prefix_style.capitalization = camel_case

# internal and private fields should be _camelCase
dotnet_naming_rule.camel_case_for_private_internal_fields.severity = suggestion
dotnet_naming_rule.camel_case_for_private_internal_fields.symbols  = private_internal_fields
dotnet_naming_rule.camel_case_for_private_internal_fields.style    = camel_case_underscore_style
dotnet_naming_symbols.private_internal_fields.applicable_kinds = field
dotnet_naming_symbols.private_internal_fields.applicable_accessibilities = private, internal
dotnet_naming_style.camel_case_underscore_style.required_prefix = _
dotnet_naming_style.camel_case_underscore_style.capitalization = camel_case

# Code style defaults
csharp_using_directive_placement = outside_namespace:suggestion
dotnet_sort_system_directives_first = true
csharp_prefer_braces = true:silent
csharp_preserve_single_line_blocks = true:none
csharp_preserve_single_line_statements = false:none
csharp_prefer_static_local_function = true:suggestion
csharp_prefer_simple_using_statement = false:none
csharp_style_prefer_switch_expression = true:suggestion

# Code quality
dotnet_style_readonly_field = true:suggestion
dotnet_code_quality_unused_parameters = non_public:suggestion

# Expression-level preferences
dotnet_style_object_initializer = true:suggestion
dotnet_style_collection_initializer = true:suggestion
dotnet_style_explicit_tuple_names = true:suggestion
dotnet_style_coalesce_expression = true:suggestion
dotnet_style_null_propagation = true:suggestion
dotnet_style_prefer_is_null_check_over_reference_equality_method = true:suggestion
dotnet_style_prefer_inferred_tuple_names = true:suggestion
dotnet_style_prefer_inferred_anonymous_type_member_names = true:suggestion
dotnet_style_prefer_auto_properties = true:suggestion
dotnet_style_prefer_conditional_expression_over_assignment = true:silent
dotnet_style_prefer_conditional_expression_over_return = true:silent
csharp_prefer_simple_default_expression = true:suggestion

# Expression-bodied members
csharp_style_expression_bodied_methods = true:silent
csharp_style_expression_bodied_constructors = true:silent
csharp_style_expression_bodied_operators = true:silent
csharp_style_expression_bodied_properties = true:silent
csharp_style_expression_bodied_indexers = true:silent
csharp_style_expression_bodied_accessors = true:silent
csharp_style_expression_bodied_lambdas = true:silent
csharp_style_expression_bodied_local_functions = true:silent

# Pattern matching
csharp_style_pattern_matching_over_is_with_cast_check = true:suggestion
csharp_style_pattern_matching_over_as_with_null_check = true:suggestion
csharp_style_inlined_variable_declaration = true:suggestion

# Null checking preferences
csharp_style_throw_expression = true:suggestion
csharp_style_conditional_delegate_call = true:suggestion

# Other features
csharp_style_prefer_index_operator = false:none
csharp_style_prefer_range_operator = false:none
csharp_style_pattern_local_over_anonymous_function = false:none

# Space preferences
csharp_space_after_cast = false
csharp_space_after_colon_in_inheritance_clause = true
csharp_space_after_comma = true
csharp_space_after_dot = false
csharp_space_after_keywords_in_control_flow_statements = true
csharp_space_after_semicolon_in_for_statement = true
csharp_space_around_binary_operators = before_and_after
csharp_space_around_declaration_statements = do_not_ignore
csharp_space_before_colon_in_inheritance_clause = true
csharp_space_before_comma = false
csharp_space_before_dot = false
csharp_space_before_open_square_brackets = false
csharp_space_before_semicolon_in_for_statement = false
csharp_space_between_empty_square_brackets = false
csharp_space_between_method_call_empty_parameter_list_parentheses = false
csharp_space_between_method_call_name_and_opening_parenthesis = false
csharp_space_between_method_call_parameter_list_parentheses = false
csharp_space_between_method_declaration_empty_parameter_list_parentheses = false
csharp_space_between_method_declaration_name_and_open_parenthesis = false
csharp_space_between_method_declaration_parameter_list_parentheses = false
csharp_space_between_parentheses = false
csharp_space_between_square_brackets = false

# Analyzers
dotnet_code_quality.ca1802.api_surface = private, internal
dotnet_code_quality.ca2208.api_surface = public

# License header
file_header_template = Licensed to the .NET Foundation under one or more agreements.\nThe .NET Foundation licenses this file to you under the MIT license.\n

# C++ Files
[*.{cpp,h,in}]
curly_bracket_next_line = true
indent_brace_style = Allman

# Xml project files
[*.{csproj,vbproj,vcxproj,vcxproj.filters,proj,nativeproj,locproj}]
indent_size = 2

[*.{csproj,vbproj,proj,nativeproj,locproj}]
charset = utf-8

# Xml build files
[*.builds]
indent_size = 2

# Xml files
[*.{xml,stylecop,resx,ruleset}]
indent_size = 2

# Xml config files
<<<<<<< HEAD
[*.{props,targets,config,nuspec}]
indent_size = 2

# YAML config files
[*.{yml,yaml}]
indent_size = 2

# Shell scripts
[*.sh]
end_of_line = lf
[*.{cmd, bat}]
end_of_line = crlf
=======
[*.{props,targets,ruleset,config,nuspec,resx,vsixmanifest,vsct}]
indent_size = 2

[src/**/*.{cs,vb}]
# IDE0005: Remove unnecessary usings/imports
dotnet_diagnostic.IDE0005.severity = warning
>>>>>>> 27cef46c
<|MERGE_RESOLUTION|>--- conflicted
+++ resolved
@@ -181,7 +181,6 @@
 indent_size = 2
 
 # Xml config files
-<<<<<<< HEAD
 [*.{props,targets,config,nuspec}]
 indent_size = 2
 
@@ -194,11 +193,7 @@
 end_of_line = lf
 [*.{cmd, bat}]
 end_of_line = crlf
-=======
-[*.{props,targets,ruleset,config,nuspec,resx,vsixmanifest,vsct}]
-indent_size = 2
 
 [src/**/*.{cs,vb}]
 # IDE0005: Remove unnecessary usings/imports
-dotnet_diagnostic.IDE0005.severity = warning
->>>>>>> 27cef46c
+dotnet_diagnostic.IDE0005.severity = warning