--- conflicted
+++ resolved
@@ -8,13 +8,8 @@
 
   <!-- Repo Version Information -->
   <PropertyGroup>
-<<<<<<< HEAD
-    <VersionPrefix>2.1.501</VersionPrefix>
-    <PreReleaseVersionLabel>preview</PreReleaseVersionLabel>
-=======
     <VersionPrefix>2.2.101</VersionPrefix>
     <PreReleaseVersionLabel>preview3</PreReleaseVersionLabel>
->>>>>>> a97ccc62
   </PropertyGroup>
 
   <!-- Production Dependencies -->
