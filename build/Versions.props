--- conflicted
+++ resolved
@@ -8,13 +8,8 @@
 
   <!-- Repo Version Information -->
   <PropertyGroup>
-<<<<<<< HEAD
-    <VersionBase>2.1.400</VersionBase>
-    <PreReleaseVersionLabel>preview</PreReleaseVersionLabel>
-=======
     <VersionBase>2.2.100</VersionBase>
     <PreReleaseVersionLabel>preview1</PreReleaseVersionLabel>
->>>>>>> 1e286bdb
   </PropertyGroup>
 
   <!-- Repo Toolset Features -->
