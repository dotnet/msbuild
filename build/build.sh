#!/bin/bash

if [ "$1" ==  "-fromScript" ]; then
  otherScript=$2
  shift 2
  echo Executed from $otherScript with arguments: $*
fi

build=false
ci=false
configuration="Debug"
help=false
nolog=false
pack=false
prepareMachine=false
rebuild=false
norestore=false
sign=false
skipTests=false
bootstrapOnly=false
verbosity="minimal"
hostType="core"
properties=""
dotnetBuildFromSource=false
dotnetCoreSdkDir=""

function Help() {
  echo "Common settings:"
  echo "  -configuration <value>  Build configuration Debug, Release"
<<<<<<< HEAD
  echo "  -host <value>           core (default), mono"
=======
  echo "  -hostType <value>       core (default), mono"
>>>>>>> a75c5a9e
  echo "  -verbosity <value>      Msbuild verbosity (q[uiet], m[inimal], n[ormal], d[etailed], and diag[nostic])"
  echo "  -help                   Print help and exit"
  echo ""
  echo "Actions:"
  echo "  -norestore              Don't automatically run restore"
  echo "  -build                  Build solution"
  echo "  -rebuild                Rebuild solution"
  echo "  -skipTests              Don't run tests"
  echo "  -bootstrapOnly          Don't run build again with bootstrapped MSBuild"
  echo "  -sign                   Sign build outputs"
  echo "  -pack                   Package build outputs into NuGet packages and Willow components"
  echo ""
  echo "Advanced settings:"
  echo "  -ci                     Set when running on CI server"
  echo "  -nolog                  Disable logging"
  echo "  -prepareMachine         Prepare machine for CI run"
  echo "  -useSystemMSBuild       [mono] Use system msbuild instead of downloading a copy for use with mono"
  echo ""
  echo "Command line arguments not listed above are passed through to MSBuild."
}

while [[ $# -gt 0 ]]; do
  lowerI="$(echo $1 | awk '{print tolower($0)}')"
  case $lowerI in
    build)
      build=true
      shift 1
      ;;
    -build)
      build=true
      shift 1
      ;;
    -ci)
      ci=true
      shift 1
      ;;
    -configuration)
      configuration=$2
      shift 2
      ;;
    -h | -help)
      Help
      exit 0
      ;;
<<<<<<< HEAD
    -host)
=======
    -hosttype)
>>>>>>> a75c5a9e
      hostType=$2
      shift 2
      ;;
    -nolog)
      nolog=true
      shift 1
      ;;
    -pack)
      pack=true
      shift 1
      ;;
    -preparemachine)
      prepareMachine=true
      shift 1
      ;;
    -rebuild)
      rebuild=true
      shift 1
      ;;
    -norestore)
      norestore=true
      shift 1
      ;;
    -sign)
      sign=true
      shift 1
      ;;
    -skiptests)
      skipTests=true
      shift 1
      ;;
    -bootstraponly)
      bootstrapOnly=true
      shift 1
      ;;
    -usesystemmsbuild)
      useSystemMSBuild=true
      shift 1
      ;;
    -verbosity)
      verbosity=$2
      shift 2
      ;;
    -dotnetbuildfromsource)
      dotnetBuildFromSource=true
      shift 1
      ;;
    -dotnetcoresdkdir)
      dotnetCoreSdkDir=$2
      shift 2
      ;;
    *)
      properties="$properties $1"
      shift 1
      ;;
  esac
done

if [ "$hostType" = "mono" ]; then
  configuration="$configuration-MONO"
fi

function KillProcessWithName {
  echo "Killing processes containing \"$1\""
  kill $(ps ax | grep -i "$1" | awk '{ print $1 }')
}

function StopProcesses {
  echo "Killing running build processes..."
  KillProcessWithName "dotnet"
  KillProcessWithName "vbcscompiler"
}

function ExitIfError {
  if [ $1 != 0 ]
  then
    echo "$2"

    if [[ "$ci" != "true" && "$dotnetBuildFromSource" != "true" ]]; # kill command not permitted on CI machines or in source-build
    then
      StopProcesses
    fi

    exit $1
  fi
}

# copied from https://github.com/dotnet/metadata-tools/blob/0c2c58c79edc2085f97b208afb8980cfed33b857/eng/common/build.sh#L122-L138
# ReadJson [filename] [json key]
# Result: Sets 'readjsonvalue' to the value of the provided json key
# Note: this method may return unexpected results if there are duplicate
# keys in the json
function ReadJson {
  local unamestr="$(uname)"
  local sedextended='-r'
  if [[ "$unamestr" == 'Darwin' ]]; then
    sedextended='-E'
  fi;

  readjsonvalue="$(grep -m 1 "\"${2}\"" ${1} | sed ${sedextended} 's/^ *//;s/.*: *"//;s/",?//')"
  if [[ ! "$readjsonvalue" ]]; then
    ExitIfError 1 "Error: Cannot find \"${2}\" in ${1}"
  fi;
}

function CreateDirectory {
  if [ ! -d "$1" ]
  then
    mkdir -p "$1"
  fi
}

function QQ {
  echo '"'$*'"'
}

function GetLogCmd {
  if $ci || $log
  then
    CreateDirectory $LogDir

    local logCmd="/bl:$(QQ $LogDir/$1.binlog)"

    # When running under CI, also create a text log, so it can be viewed in the Jenkins UI
    if $ci
    then
      logCmd="$logCmd /fl /flp:Verbosity=diag\;LogFile=$(QQ $LogDir/$1.log)"
    fi
  else
    logCmd=""
  fi

  echo $logCmd
}

function downloadMSBuildForMono {
  if [[ -z $useSystemMSBuild && ! -e "$MONO_MSBUILD_DIR/MSBuild.dll" ]]
  then
    echo "** Downloading MSBUILD from $MSBUILD_DOWNLOAD_URL"
    curl -sL -o "$MSBUILD_ZIP" "$MSBUILD_DOWNLOAD_URL"

    unzip -q "$MSBUILD_ZIP" -d "$ArtifactsDir"
    # rename just to make it obvious when reading logs!
<<<<<<< HEAD
    mv $ArtifactsDir/msbuild $ArtifactsDir/mono-msbuild
=======
    mv $ArtifactsDir/msbuild $MONO_MSBUILD_DIR
>>>>>>> a75c5a9e
    chmod +x $ArtifactsDir/mono-msbuild/MSBuild.dll
    rm "$MSBUILD_ZIP"
  fi
}

function CallMSBuild {
  local commandLine=""

  if [ -z "$msbuildHost" ]
  then
    commandLine="$msbuildToUse $*"
  else
    commandLine="$msbuildHost $msbuildToUse $*"
  fi

  echo ============= MSBuild command =============
  echo "$commandLine"
  echo ===========================================

  eval $commandLine

  ExitIfError $? "Failed to run MSBuild: $commandLine"
}

function GetVersionsPropsVersion {
  echo "$( awk -F'[<>]' "/<$1>/{print \$3}" "$VersionsProps" )"
}

function DownloadDotnetCli {
  DotNetCliVersion="$( GetVersionsPropsVersion DotNetCliVersion )"
  DotNetInstallVerbosity=""

  if [ -z "$DOTNET_INSTALL_DIR" ]
  then
    export DOTNET_INSTALL_DIR="$RepoRoot/artifacts/.dotnet/$DotNetCliVersion"
  fi

  DotNetRoot=$DOTNET_INSTALL_DIR
  DotNetInstallScript="$DotNetRoot/dotnet-install.sh"

  if [ ! -a "$DotNetInstallScript" ]
  then
    CreateDirectory "$DotNetRoot"
    curl "https://dot.net/v1/dotnet-install.sh" -sSL -o "$DotNetInstallScript"
  fi

  if [[ "$(echo $verbosity | awk '{print tolower($0)}')" == "diagnostic" ]]
  then
    DotNetInstallVerbosity="--verbose"
  fi

  # Install a stage 0
  SdkInstallDir="$DotNetRoot/sdk/$DotNetCliVersion"

  if [ ! -d "$SdkInstallDir" ]
  then
    bash "$DotNetInstallScript" --version $DotNetCliVersion $DotNetInstallVerbosity
    LASTEXITCODE=$?

    if [ $LASTEXITCODE != 0 ]
    then
      echo "Failed to install stage0"
      return $LASTEXITCODE
    fi
  fi
}

function InstallDotNetCli {
  if [ "$dotnetCoreSdkDir" = "" ]
  then
    DownloadDotnetCli
  else
    export DOTNET_INSTALL_DIR=$dotnetCoreSdkDir
  fi

  # don't double quote this otherwise the csc tooltask will fail with double double-quotting
  export DOTNET_HOST_PATH="$DOTNET_INSTALL_DIR/dotnet"

  # Put the stage 0 on the path
  export PATH="$DOTNET_INSTALL_DIR:$PATH"

  # Disable first run since we want to control all package sources
  export DOTNET_SKIP_FIRST_TIME_EXPERIENCE=1

  # Don't resolve runtime, shared framework, or SDK from other locations
  export DOTNET_MULTILEVEL_LOOKUP=0
}

function InstallRepoToolset {
  CreateDirectory "$RepoToolsetDir"
  ReadJson "$RepoRoot/global.json" "RoslynTools.RepoToolset"
  RepoToolsetVersion=$readjsonvalue
  RepoToolsetLocationFile="$RepoToolsetDir/$RepoToolsetVersion.txt"
  
  echo "Using repo tools version: $readjsonvalue"

  if [[ -a "$RepoToolsetLocationFile" ]]; then
    local path=`cat $RepoToolsetLocationFile`
    if [[ -a "$path" ]]; then
      RepoToolsetBuildProj=$path
      return
    fi
  fi
  if [[ "$restore" != true ]]; then
    ExitIfError 2 "Toolset version $RepoToolsetVersion has not been restored."
  fi

  local proj="$RepoToolsetDir/restore.proj"
  echo '<Project Sdk="RoslynTools.RepoToolset"/>' > $proj

  local logCmd=$(GetLogCmd Toolset)
  CallMSBuild $(QQ $proj) /t:__WriteToolsetLocation /m /nologo /clp:None /warnaserror $logCmd /p:__ToolsetLocationOutputFile=$RepoToolsetLocationFile
  local lastexitcode=$?

  ExitIfError $lastexitcode "Failed to restore toolset (exit code '$lastexitcode')."

  RepoToolsetBuildProj=`cat $RepoToolsetLocationFile`

  if [[ ! -a "$RepoToolsetBuildProj" ]]; then
    ExitIfError 3 "Invalid toolset path: $RepoToolsetBuildProj"
  fi
}

function ErrorHostType {
  echo "Unsupported hostType ($hostType)"
  exit 1
}

function Build {
  if [ "$host" = "core" ]; then
    InstallDotNetCli
    echo "Using dotnet from: $DOTNET_INSTALL_DIR"
  else
    CreateDirectory $ArtifactsDir
  fi

  if $prepareMachine
  then
    CreateDirectory "$NuGetPackageRoot"
    eval "$(QQ $DOTNET_HOST_PATH) nuget locals all --clear"

    ExitIfError $? "Failed to clear NuGet cache"
  fi

  if [ "$hostType" = "core" ]
  then
    msbuildHost=$(QQ $DOTNET_HOST_PATH)
  elif [ "$hostType" = "mono" ]
  then
    if [ -z $useSystemMSBuild ]; then
      downloadMSBuildForMono
      msbuildHost=""
      msbuildToUse="$MONO_MSBUILD_DIR/msbuild"
    else
      msbuildHost=""
      msbuildToUse="msbuild"
    fi
  else
    ErrorHostType
  fi

  InstallRepoToolset

  local logCmd=$(GetLogCmd Build)

  commonMSBuildArgs="/m /clp:Summary /v:$verbosity /p:Configuration=$configuration /p:RepoRoot=$(QQ $RepoRoot) /p:Projects=$(QQ $MSBuildSolution) /p:CIBuild=$ci /p:DisableNerdbankVersioning=$dotnetBuildFromSource"

  # Only enable warnaserror on CI runs.
  if $ci
  then
    commonMSBuildArgs="$commonMSBuildArgs /warnaserror"
  fi

  # Only test using stage 0 MSBuild if -bootstrapOnly is specified
  local testStage0=false
  if $bootstrapOnly
  then
    testStage0=$test
  fi

  CallMSBuild $(QQ $RepoToolsetBuildProj) $commonMSBuildArgs $logCmd /p:Restore=$restore /p:Build=$build /p:Rebuild=$rebuild /p:Test=$testStage0 /p:Sign=$sign /p:Pack=$pack /p:CreateBootstrap=true $properties

  if ! $bootstrapOnly
  then
    bootstrapRoot="$ArtifactsConfigurationDir/bootstrap"

    if [ $hostType = "core" ]
    then
      msbuildToUse=$(QQ "$bootstrapRoot/netcoreapp2.1/MSBuild/MSBuild.dll")
    elif [ "$hostType" = "mono" ]
    then
      msbuildToUse="$bootstrapRoot/net461/MSBuild/15.0/Bin/MSBuild.dll"
      msbuildHost="mono"

      properties="$properties /p:MSBuildExtensionsPath=$bootstrapRoot/net461/MSBuild/"
    else
      ErrorHostType
    fi

    # forcing the slashes here or they get normalized and lost later
    export ArtifactsDir="$ArtifactsDir\\2\\"

    local logCmd=$(GetLogCmd BuildWithBootstrap)

      # When using bootstrapped MSBuild:
      # - Turn off node reuse (so that bootstrapped MSBuild processes don't stay running and lock files)
      # - Don't sign
      # - Don't pack
      # - Do run tests (if not skipped)
      # - Don't try to create a bootstrap deployment
    CallMSBuild $(QQ $RepoToolsetBuildProj) $commonMSBuildArgs /nr:false $logCmd /p:Restore=$restore /p:Build=$build /p:Rebuild=$rebuild /p:Test=$test /p:Sign=false /p:Pack=false /p:CreateBootstrap=false $properties
  fi
}

function AssertNugetPackages {
  if $pack || $dotnetBuildFromSource
  then

    packageCount=$(find $PackagesDir -type f | wc -l)
    if [ $packageCount -ne 5 ]
    then
      ExitIfError 1 "Did not find 5 packages in $PackagesDir"
    fi

    echo "Ensured that 5 nuget packages were created"
  fi
}

SOURCE="${BASH_SOURCE[0]}"
while [ -h "$SOURCE" ]; do # resolve $SOURCE until the file is no longer a symlink
  ScriptRoot="$( cd -P "$( dirname "$SOURCE" )" && pwd )"
  SOURCE="$(readlink "$SOURCE")"
  [[ $SOURCE != /* ]] && SOURCE="$ScriptRoot/$SOURCE" # if $SOURCE was a relative symlink, we need to resolve it relative to the path where the symlink file was located
done
ScriptRoot="$( cd -P "$( dirname "$SOURCE" )" && pwd )"

RepoRoot="$ScriptRoot/.."
ArtifactsDir="$RepoRoot/artifacts"
ArtifactsConfigurationDir="$ArtifactsDir/$configuration"
PackagesDir="$ArtifactsConfigurationDir/packages"
LogDir="$ArtifactsConfigurationDir/log"
VersionsProps="$ScriptRoot/Versions.props"
RepoToolsetDir="$ArtifactsDir/toolset"

MONO_MSBUILD_DIR="$ArtifactsDir/mono-msbuild"
MSBUILD_DOWNLOAD_URL="https://github.com/mono/msbuild/releases/download/0.06/mono_msbuild_xplat-master-3c930fa8.zip"
MSBUILD_ZIP="$ArtifactsDir/msbuild.zip"

#https://github.com/dotnet/source-build
if $dotnetBuildFromSource
then
  MSBuildSolution="$RepoRoot/MSBuild.SourceBuild.sln"
else
  MSBuildSolution="$RepoRoot/MSBuild.sln"
fi

msbuildToUse="msbuild"
MONO_MSBUILD_DIR="$ArtifactsDir/mono-msbuild"
MSBUILD_DOWNLOAD_URL="https://github.com/mono/msbuild/releases/download/0.06/mono_msbuild_xplat-master-3c930fa8.zip"
MSBUILD_ZIP="$ArtifactsDir/msbuild.zip"

log=false
if ! $nolog
then
  log=true
fi

restore=false
if ! $norestore
then
  restore=true
fi

test=false
if ! $skipTests
then
  test=true
fi

if [ "$hostType" != "core" -a "$hostType" != "mono" ]; then
  ErrorHostType
fi

# HOME may not be defined in some scenarios, but it is required by NuGet
if [ -z $HOME ]
then
  export HOME="$RepoRoot/artifacts/.home/"
  CreateDirectory "$HOME"
fi

if $ci
then
  TempDir="$ArtifactsConfigurationDir/tmp"
  CreateDirectory "$TempDir"

  export TEMP="$TempDir"
  export TMP="$TempDir"
  export MSBUILDDEBUGPATH="$TempDir"
fi

if [ -z $NUGET_PACKAGES ]
then
  export NUGET_PACKAGES="$HOME/.nuget/packages"
fi

NuGetPackageRoot=$NUGET_PACKAGES

Build

ExitIfError $? "Build failed"

AssertNugetPackages

ExitIfError $? "AssertNugetPackages failed"<|MERGE_RESOLUTION|>--- conflicted
+++ resolved
@@ -27,11 +27,7 @@
 function Help() {
   echo "Common settings:"
   echo "  -configuration <value>  Build configuration Debug, Release"
-<<<<<<< HEAD
-  echo "  -host <value>           core (default), mono"
-=======
   echo "  -hostType <value>       core (default), mono"
->>>>>>> a75c5a9e
   echo "  -verbosity <value>      Msbuild verbosity (q[uiet], m[inimal], n[ormal], d[etailed], and diag[nostic])"
   echo "  -help                   Print help and exit"
   echo ""
@@ -76,11 +72,7 @@
       Help
       exit 0
       ;;
-<<<<<<< HEAD
-    -host)
-=======
     -hosttype)
->>>>>>> a75c5a9e
       hostType=$2
       shift 2
       ;;
@@ -224,11 +216,7 @@
 
     unzip -q "$MSBUILD_ZIP" -d "$ArtifactsDir"
     # rename just to make it obvious when reading logs!
-<<<<<<< HEAD
-    mv $ArtifactsDir/msbuild $ArtifactsDir/mono-msbuild
-=======
     mv $ArtifactsDir/msbuild $MONO_MSBUILD_DIR
->>>>>>> a75c5a9e
     chmod +x $ArtifactsDir/mono-msbuild/MSBuild.dll
     rm "$MSBUILD_ZIP"
   fi
