--- conflicted
+++ resolved
@@ -217,15 +217,6 @@
     </ItemGroup>
 
     <PropertyGroup>
-<<<<<<< HEAD
-      <MicrosoftNETCoreAppLatestVersion1_0 Condition="'$(MicrosoftNETCoreAppLatestVersion1_0)' == ''">1.0.16</MicrosoftNETCoreAppLatestVersion1_0>
-      <MicrosoftNETCoreAppLatestVersion1_1 Condition="'$(MicrosoftNETCoreAppLatestVersion1_1)' == ''">1.1.13</MicrosoftNETCoreAppLatestVersion1_1>
-      <MicrosoftNETCoreAppLatestVersion2_0 Condition="'$(MicrosoftNETCoreAppLatestVersion2_0)' == ''">2.0.9</MicrosoftNETCoreAppLatestVersion2_0>
-    </PropertyGroup>
-
-    <PropertyGroup>
-=======
->>>>>>> ec065417
       <BundledVersionsPropsContent>
 <![CDATA[
 <!--
