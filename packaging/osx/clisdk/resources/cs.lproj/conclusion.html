<!DOCTYPE html>
<html lang="en">
    <head>
        <meta charset="utf-8" />
    </head>
    <body>
        <div align="left" style="font-family: Helvetica;padding-left:10px">
            <p>The following was installed at /usr/local/share/dotnet</h2>
                <ul>
<<<<<<< HEAD
                    <li>.NET Core SDK 2.1.4</li>
                    <li>.NET Core Runtime 2.0.4</li>
=======
                    <li>.NET Core SDK 2.2.0</li>
                    <li>.NET Core Runtime 2.1.0</li>
>>>>>>> b8f59724
                    <li>Runtime Package Store</li>
                </ul>
        </div>
        <br>
        <div align="left" style="font-family: Helvetica;padding-left:10px">
            <p>This product collects usage data</h2>
                <ul>
                    <li><a href="https://aka.ms/dotnet-cli-telemetry">More information and opt-out</a></li>
                </ul>
        </div>
        <br>
        <div align="left" style="font-family: Helvetica">
            <h2 style="padding-left:10px"> Resources </h2>
            <ul>
                <li><a href="https://aka.ms/dotnet-docs">Core Documentation</a></li>
                <li><a href="https://aka.ms/dotnet-cli-docs">SDK Documentation</a></li>
                <li><a href="https://aka.ms/20-p2-rel-notes">Release Notes</a></li>
                <li><a href="https://aka.ms/dotnet-tutorials">Tutorials</a></li>
            </ul>
        </div>
    </body>
</html><|MERGE_RESOLUTION|>--- conflicted
+++ resolved
@@ -7,13 +7,8 @@
         <div align="left" style="font-family: Helvetica;padding-left:10px">
             <p>The following was installed at /usr/local/share/dotnet</h2>
                 <ul>
-<<<<<<< HEAD
-                    <li>.NET Core SDK 2.1.4</li>
-                    <li>.NET Core Runtime 2.0.4</li>
-=======
                     <li>.NET Core SDK 2.2.0</li>
                     <li>.NET Core Runtime 2.1.0</li>
->>>>>>> b8f59724
                     <li>Runtime Package Store</li>
                 </ul>
         </div>
