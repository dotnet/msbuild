--- conflicted
+++ resolved
@@ -168,11 +168,7 @@
 fi
 
 if [ "$STAGE0_SOURCE_DIR" == "" ]; then
-<<<<<<< HEAD
-    (set -x ; "$REPOROOT/scripts/obtain/dotnet-install.sh" --version "2.1.300" --install-dir "$DOTNET_INSTALL_DIR" --architecture "$INSTALL_ARCHITECTURE" $LINUX_PORTABLE_INSTALL_ARGS)
-=======
     (set -x ; "$REPOROOT/scripts/obtain/dotnet-install.sh" --version "$DotNetCliVersion" --install-dir "$DOTNET_INSTALL_DIR" --architecture "$INSTALL_ARCHITECTURE" $LINUX_PORTABLE_INSTALL_ARGS)
->>>>>>> 9993516f
 else
     echo "Copying bootstrap cli from $STAGE0_SOURCE_DIR"
     cp -r $STAGE0_SOURCE_DIR/* "$DOTNET_INSTALL_DIR"
