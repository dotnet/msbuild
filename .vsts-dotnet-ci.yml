--- conflicted
+++ resolved
@@ -88,10 +88,7 @@
     displayName: cibuild_bootstrapped_msbuild.cmd
     inputs:
       filename: 'eng/cibuild_bootstrapped_msbuild.cmd'
-<<<<<<< HEAD
-=======
       arguments: -onlyDocChanged $(onlyDocChanged)
->>>>>>> 77bc77a5
     env:
       ForceUseXCopyMSBuild: 1
   - task: PublishTestResults@2
