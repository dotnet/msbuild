--- conflicted
+++ resolved
@@ -92,7 +92,8 @@
     inputs:
       filename: 'eng/cibuild_bootstrapped_msbuild.cmd'
       arguments: -onlyDocChanged $(onlyDocChanged)
-<<<<<<< HEAD
+    env:
+      ForceUseXCopyMSBuild: 1
   - task: PowerShell@2
     displayName: Process coverage reports
     continueOnError: true
@@ -114,10 +115,6 @@
     inputs:
       summaryFileLocation: '$(coverageArtifactsDir)/$(coverageReportName).cobertura.xml'
       pathToSources: $(Build.SourcesDirectory)
-=======
-    env:
-      ForceUseXCopyMSBuild: 1
->>>>>>> b7278252
   - task: PublishTestResults@2
     displayName: Publish .NET Framework Test Results
     inputs:
