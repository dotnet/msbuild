trigger:
- main
- exp/*
- vs*

variables:
- ${{ if eq(variables['System.TeamProject'], 'DevDiv') }}:
  - group: AzureDevOps-Artifact-Feeds-Pats
- name: cfsNugetWarnLevel
  value: warn
- name: nugetMultiFeedWarnLevel
  value: none
- name: NugetSecurityAnalysisWarningLevel
  value: none

jobs:
- job: CheckVersionBumpOnReleaseBranches
  displayName: "Check Version Bump On Release Branches"
<<<<<<< HEAD
  condition: startsWith(variables['System.PullRequest.TargetBranch'], 'vs')
=======
>>>>>>> 9d322cdd
  steps:
  - powershell: |
      $versionsFile = "eng/Versions.props"
      $changedFiles = git diff --name-only HEAD HEAD~1
      $changedVersionsFile = $changedFiles | Where-Object { $_ -eq $versionsFile }
      $isInitialCommit = $false
      $isVersionBumped = $false
      if ($changedVersionsFile -ne $null) {
        $difference = git diff HEAD~1 $versionsFile
        $changedContent = $difference -join "%"
        # 'DotNetFinalVersionKind' is expected to be added only during the initial setup of the release branch
        $initialCommitPattern = '-\s*<VersionPrefix>\d+\.\d+\.\d+<\/VersionPrefix>%.*\+\s*<VersionPrefix>\d+\.\d+\.\d+<\/VersionPrefix><DotNetFinalVersionKind>release<\/DotNetFinalVersionKind>'
        $isInitialCommit = $changedContent -match $initialCommitPattern
        $pattern = '-\s*<VersionPrefix>\d+\.\d+\.(?<previous>\d+)<\/VersionPrefix>.*%\+\s*<VersionPrefix>\d+\.\d+\.(?<current>\d+)<\/VersionPrefix>'
        if (!($isInitialCommit) -and ($changedContent -match $pattern)) {
          try {
            $previousPatch = [Convert]::ToInt32($Matches.previous)
            $currentPatch = [Convert]::ToInt32($Matches.current)
            if ($currentPatch -gt $previousPatch) {
              $isVersionBumped = $true
            }
          } catch {
            Write-Host "An error occurred during conversion: $_"
          }
        }
      }

      if (!($isInitialCommit -or $isVersionBumped)) {
        throw "Hello! I noticed that you're targeting one of our servicing branches. You need to increase the revision version number (the last part) of 'VersionPrefix' in eng/Versions.props."
      }
<<<<<<< HEAD
=======
    condition: startsWith(variables['System.PullRequest.TargetBranch'], 'vs')
>>>>>>> 9d322cdd
    displayName: "Check if patch version is bumped up"

- job: IfOnlyDocumentionChanged
  displayName: "Check whether Test Results need to be executed"
  steps:
  - powershell: |
      $changedFiles = git diff --name-only HEAD HEAD~1
      $changedFiles
      $onlyDocChanged = 1
      foreach ($file in $changedFiles) {
        $isUnderDocumentation = $file -match "^documentation/"
        if(!$isUnderDocumentation)
        {
          $onlyDocChanged = 0
          break;
        }
      }
      Write-Host "##vso[task.setvariable variable=onlyDocChanged;isoutput=true]$onlyDocChanged"
    name: SetIfOnlyDocumentionChangedVaribale
    displayName: Check whether only documentation has been updated
- job: BootstrapMSBuildOnFullFrameworkWindows
  dependsOn: IfOnlyDocumentionChanged
  variables:
    onlyDocChanged: $[ dependencies.IfOnlyDocumentionChanged.outputs['SetIfOnlyDocumentionChangedVaribale.onlyDocChanged'] ]
  displayName: "Windows Full"
  pool:
    vmImage: 'windows-2022'
  steps:
  - ${{ if eq(variables['System.TeamProject'], 'DevDiv') }}:
    - task: PowerShell@2
      displayName: Setup Private Feeds Credentials
      inputs:
        filePath: $(Build.SourcesDirectory)/eng/common/SetupNugetSources.ps1
        arguments: -ConfigFile $(Build.SourcesDirectory)/NuGet.config -Password $Env:Token
      env:
        Token: $(dn-bot-dnceng-artifact-feeds-rw)
  - task: BatchScript@1
    displayName: cibuild_bootstrapped_msbuild.cmd
    inputs:
      filename: 'eng/cibuild_bootstrapped_msbuild.cmd'
      arguments: -onlyDocChanged $(onlyDocChanged)
  - task: PublishTestResults@2
    displayName: Publish .NET Framework Test Results
    inputs:
      testRunTitle: 'Windows-on-full Full Framework'
      testRunner: XUnit
      testResultsFiles: 'artifacts/TestResults/Debug/*UnitTests_net472*.xml'
      publishRunAttachments: true
      mergeTestResults: true
    continueOnError: true
    condition: eq(variables.onlyDocChanged, 0)
  - task: PublishTestResults@2
    displayName: Publish .NET Test Results
    inputs:
      testRunTitle: 'Windows-on-full .NET'
      testRunner: XUnit
      testResultsFiles: |
        artifacts/TestResults/**/*.xml
        !**/*UnitTests_net472*.xml
      publishRunAttachments: true
      mergeTestResults: true
    continueOnError: true
    condition: eq(variables.onlyDocChanged, 0)
  - task: CmdLine@2
    displayName: 'Set flag to publish Verify *.received.* files when test step fails'
    condition: failed()
    inputs:
      script: 'echo "##vso[task.setvariable variable=publishverify]Yes"'
  - task: PublishBuildArtifacts@1
    displayName: 'Publish Artifact: logs'
    inputs:
      PathtoPublish: 'artifacts/log/Debug'
      ArtifactName: 'FullOnWindows build logs'
    continueOnError: true
    condition: always()
  - task: PublishBuildArtifacts@1
    displayName: 'Publish Artifact: TestResults'
    inputs:
      PathtoPublish: 'artifacts/TestResults'
      ArtifactName: 'FullOnWindows test logs'
    continueOnError: true
    condition: eq(variables.onlyDocChanged, 0)
  - task: CopyFiles@2
    condition: eq(variables['publishverify'], 'Yes')
    displayName: 'Copy Verify *.received.* files to Artifact Staging'
    inputs:
      contents: '**\*.received.*'
      targetFolder: '$(Build.ArtifactStagingDirectory)\Verify'
      cleanTargetFolder: true
      overWrite: true
  - task: PublishBuildArtifacts@1
    displayName: 'Publish Verify *.received.* files as Artifacts'
    name: 'verifypublish'
    condition: eq(variables['publishverify'], 'Yes')
    inputs:
      PathtoPublish: '$(Build.ArtifactStagingDirectory)\Verify'
      ArtifactName: 'Windows-on-full Verify $(System.JobAttempt)'


- job: BootstrapMSBuildOnCoreWindows
  displayName: "Windows Core"
  dependsOn: IfOnlyDocumentionChanged
  variables:
    onlyDocChanged: $[ dependencies.IfOnlyDocumentionChanged.outputs['SetIfOnlyDocumentionChangedVaribale.onlyDocChanged'] ]
  pool:
    vmImage: 'windows-2022'
  steps:
  - ${{ if eq(variables['System.TeamProject'], 'DevDiv') }}:
    - task: PowerShell@2
      displayName: Setup Private Feeds Credentials
      inputs:
        filePath: $(Build.SourcesDirectory)/eng/common/SetupNugetSources.ps1
        arguments: -ConfigFile $(Build.SourcesDirectory)/NuGet.config -Password $Env:Token
      env:
        Token: $(dn-bot-dnceng-artifact-feeds-rw)
  - task: BatchScript@1
    displayName: cibuild_bootstrapped_msbuild.cmd
    inputs:
      filename: 'eng/cibuild_bootstrapped_msbuild.cmd'
      arguments: '-msbuildEngine dotnet -onlyDocChanged $(onlyDocChanged)'
    env:
      MSBUILDUSESERVER: "1"
  - task: PublishTestResults@2
    displayName: Publish .NET Framework Test Results
    inputs:
      testRunTitle: 'Windows-on-Core Full Framework'
      testRunner: XUnit
      testResultsFiles: 'artifacts/TestResults/Debug/*UnitTests_net472*.xml'
      publishRunAttachments: true
      mergeTestResults: true
    continueOnError: true
    condition: eq(variables.onlyDocChanged, 0)
  - task: PublishTestResults@2
    displayName: Publish .NET Test Results
    inputs:
      testRunTitle: 'Windows-on-Core .NET'
      testRunner: XUnit
      testResultsFiles: |
        artifacts/TestResults/**/*.xml
        !**/*UnitTests_net472*.xml
      publishRunAttachments: true
      mergeTestResults: true
    continueOnError: true
    condition: eq(variables.onlyDocChanged, 0)
  - task: PublishBuildArtifacts@1
    displayName: 'Publish Artifact: logs'
    inputs:
      PathtoPublish: 'artifacts/log/Debug'
      ArtifactName: 'CoreOnWindows build logs'
    continueOnError: true
    condition: always()
  - task: PublishBuildArtifacts@1
    displayName: 'Publish Artifact: TestResults'
    inputs:
      PathtoPublish: 'artifacts/TestResults'
      ArtifactName: 'CoreOnWindows test logs'
    continueOnError: true
    condition: eq(variables.onlyDocChanged, 0)

- job: FullReleaseOnWindows
  displayName: "Windows Full Release (no bootstrap)"
  dependsOn: IfOnlyDocumentionChanged
  variables:
    onlyDocChanged: $[ dependencies.IfOnlyDocumentionChanged.outputs['SetIfOnlyDocumentionChangedVaribale.onlyDocChanged'] ]
  pool:
    ${{ if eq(variables['System.TeamProject'], 'public') }}:
      name: NetCore-Public
      demands: ImageOverride -equals windows.vs2022preview.amd64.open
    ${{ if ne(variables['System.TeamProject'], 'public') }}:
      name: VSEngSS-MicroBuild2022-1ES
      demands: agent.os -equals Windows_NT
  steps:
  - ${{ if eq(variables['System.TeamProject'], 'DevDiv') }}:
    - task: PowerShell@2
      displayName: Setup Private Feeds Credentials
      inputs:
        filePath: $(Build.SourcesDirectory)/eng/common/SetupNugetSources.ps1
        arguments: -ConfigFile $(Build.SourcesDirectory)/NuGet.config -Password $Env:Token
      env:
        Token: $(dn-bot-dnceng-artifact-feeds-rw)
  - task: BatchScript@1
    displayName: cibuild.cmd
    inputs:
      filename: 'eng/cibuild.cmd'
      arguments: '-configuration Release -test'
    condition: eq(variables.onlyDocChanged, 0)
  - task: BatchScript@1
    displayName: cibuild.cmd without test
    inputs:
      filename: 'eng/cibuild.cmd'
      arguments: '-configuration Release'
    condition: eq(variables.onlyDocChanged, 1)
  - task: PublishTestResults@2
    displayName: Publish .NET Framework Test Results
    inputs:
      testRunTitle: 'Windows-on-full Release Full Framework'
      testRunner: XUnit
      testResultsFiles: 'artifacts/TestResults/Release/*UnitTests_net472*.xml'
      publishRunAttachments: true
      mergeTestResults: true
    continueOnError: true
    condition: eq(variables.onlyDocChanged, 0)
  - task: PublishTestResults@2
    displayName: Publish .NET Test Results
    inputs:
      testRunTitle: 'Windows-on-full Release .NET'
      testRunner: XUnit
      testResultsFiles: |
        artifacts/TestResults/**/*.xml
        !**/*UnitTests_net472*.xml
      publishRunAttachments: true
      mergeTestResults: true
    continueOnError: true
    condition: eq(variables.onlyDocChanged, 0)
  - task: PublishBuildArtifacts@1
    displayName: 'Publish Artifact: logs'
    inputs:
      PathtoPublish: 'artifacts/Log/Release'
      ArtifactName: 'FullOnWindows Release build logs'
    continueOnError: true
    condition: always()
  - task: PublishBuildArtifacts@1
    displayName: 'Publish Artifact: TestResults'
    inputs:
      PathtoPublish: 'artifacts/TestResults'
      ArtifactName: 'FullOnWindows Release test logs'
    continueOnError: true
    condition: eq(variables.onlyDocChanged, 0)

- job: CoreBootstrappedOnLinux
  displayName: "Linux Core"
  dependsOn: IfOnlyDocumentionChanged
  variables:
    onlyDocChanged: $[ dependencies.IfOnlyDocumentionChanged.outputs['SetIfOnlyDocumentionChangedVaribale.onlyDocChanged'] ]
  pool:
    vmImage: 'ubuntu-latest'
  steps:
  - ${{ if eq(variables['System.TeamProject'], 'DevDiv') }}:
    - task: Bash@3
      displayName: Setup Private Feeds Credentials
      inputs:
        filePath: $(Build.SourcesDirectory)/eng/common/SetupNugetSources.sh
        arguments: $(Build.SourcesDirectory)/NuGet.config $Token
      env:
        Token: $(dn-bot-dnceng-artifact-feeds-rw)
  - bash: . 'eng/cibuild_bootstrapped_msbuild.sh' --onlyDocChanged $(onlyDocChanged)
    displayName: CI Build
    env:
        MSBUILDUSESERVER: "1"
  - task: PublishTestResults@2
    displayName: Publish .NET Test Results
    inputs:
      testRunTitle: 'Linux .NET'
      testRunner: XUnit
      testResultsFiles: |
        artifacts/TestResults/**/*.xml
        !**/*UnitTests_net472*.xml
      publishRunAttachments: true
      mergeTestResults: true
    continueOnError: true
    condition: eq(variables.onlyDocChanged, 0)
  - task: CmdLine@2
    displayName: 'Set flag to publish Verify *.received.* files when test step fails'
    condition: failed()
    inputs:
      script: 'echo "##vso[task.setvariable variable=publishverify]Yes"'
  - task: PublishBuildArtifacts@1
    displayName: 'Publish Artifact: logs'
    inputs:
      PathtoPublish: 'artifacts/log/Debug'
      ArtifactName: 'CoreOnLinux build logs'
    continueOnError: true
    condition: always()
  - task: PublishBuildArtifacts@1
    displayName: 'Publish Artifact: TestResults'
    inputs:
      PathtoPublish: 'artifacts/TestResults'
      ArtifactName: 'CoreOnLinux test logs'
    continueOnError: true
    condition: eq(variables.onlyDocChanged, 0)
  - task: CopyFiles@2
    condition: eq(variables['publishverify'], 'Yes')
    displayName: 'Copy Verify *.received.* files to Artifact Staging'
    inputs:
      contents: '**/*.received.*'
      targetFolder: '$(Build.ArtifactStagingDirectory)/Verify'
      cleanTargetFolder: true
      overWrite: true
  - task: PublishBuildArtifacts@1
    displayName: 'Publish Verify *.received.* files as Artifacts'
    name: 'verifypublish'
    condition: eq(variables['publishverify'], 'Yes')
    inputs:
      PathtoPublish: '$(Build.ArtifactStagingDirectory)/Verify'
      ArtifactName: 'Linux Verify $(System.JobAttempt)'

- job: CoreOnMac
  displayName: "macOS Core"
  dependsOn: IfOnlyDocumentionChanged
  variables:
    onlyDocChanged: $[ dependencies.IfOnlyDocumentionChanged.outputs['SetIfOnlyDocumentionChangedVaribale.onlyDocChanged'] ]
  pool:
    vmImage: 'macOS-latest'
  steps:
  - ${{ if eq(variables['System.TeamProject'], 'DevDiv') }}:
    - task: Bash@3
      displayName: Setup Private Feeds Credentials
      inputs:
        filePath: $(Build.SourcesDirectory)/eng/common/SetupNugetSources.sh
        arguments: $(Build.SourcesDirectory)/NuGet.config $Token
      env:
        Token: $(dn-bot-dnceng-artifact-feeds-rw)
  - bash: . 'eng/cibuild_bootstrapped_msbuild.sh' --onlyDocChanged $(onlyDocChanged)
    displayName: CI Build
    env:
        MSBUILDUSESERVER: "1"
  - task: PublishTestResults@2
    displayName: Publish .NET Test Results
    inputs:
      testRunTitle: 'macOS .NET'
      testRunner: XUnit
      testResultsFiles: |
        artifacts/TestResults/**/*.xml
        !**/*UnitTests_net472*.xml
      publishRunAttachments: true
      mergeTestResults: true
    continueOnError: true
    condition: eq(variables.onlyDocChanged, 0)
  - task: CmdLine@2
    displayName: 'Set flag to publish Verify *.received.* files when test step fails'
    condition: failed()
    inputs:
      script: 'echo "##vso[task.setvariable variable=publishverify]Yes"'
  - task: PublishBuildArtifacts@1
    displayName: 'Publish Artifact: logs'
    inputs:
      PathtoPublish: 'artifacts/log/Debug'
      ArtifactName: 'CoreOnMac build logs'
    continueOnError: true
    condition: always()
  - task: PublishBuildArtifacts@1
    displayName: 'Publish Artifact: TestResults'
    inputs:
      PathtoPublish: 'artifacts/TestResults'
      ArtifactName: 'CoreOnMac test logs'
    continueOnError: true
    condition: eq(variables.onlyDocChanged, 0)
  - task: CopyFiles@2
    condition: eq(variables['publishverify'], 'Yes')
    displayName: 'Copy Verify *.received.* files to Artifact Staging'
    inputs:
      contents: '**/*.received.*'
      targetFolder: '$(Build.ArtifactStagingDirectory)/Verify'
      cleanTargetFolder: true
      overWrite: true
  - task: PublishBuildArtifacts@1
    displayName: 'Publish Verify *.received.* files as Artifacts'
    name: 'verifypublish'
    condition: eq(variables['publishverify'], 'Yes')
    inputs:
      PathtoPublish: '$(Build.ArtifactStagingDirectory)/Verify'
      ArtifactName: 'macOS Verify $(System.JobAttempt)'

- template: /eng/common/templates/jobs/source-build.yml<|MERGE_RESOLUTION|>--- conflicted
+++ resolved
@@ -16,10 +16,6 @@
 jobs:
 - job: CheckVersionBumpOnReleaseBranches
   displayName: "Check Version Bump On Release Branches"
-<<<<<<< HEAD
-  condition: startsWith(variables['System.PullRequest.TargetBranch'], 'vs')
-=======
->>>>>>> 9d322cdd
   steps:
   - powershell: |
       $versionsFile = "eng/Versions.props"
@@ -50,10 +46,7 @@
       if (!($isInitialCommit -or $isVersionBumped)) {
         throw "Hello! I noticed that you're targeting one of our servicing branches. You need to increase the revision version number (the last part) of 'VersionPrefix' in eng/Versions.props."
       }
-<<<<<<< HEAD
-=======
     condition: startsWith(variables['System.PullRequest.TargetBranch'], 'vs')
->>>>>>> 9d322cdd
     displayName: "Check if patch version is bumped up"
 
 - job: IfOnlyDocumentionChanged
