--- conflicted
+++ resolved
@@ -466,19 +466,11 @@
         public static System.Collections.Generic.IList<string> GetPathToReferenceAssemblies(string targetFrameworkRootPath, string targetFrameworkFallbackSearchPaths, System.Runtime.Versioning.FrameworkName frameworkName) { throw null; }
         public static System.Collections.Generic.IList<string> GetPathToReferenceAssemblies(string targetFrameworkIdentifier, string targetFrameworkVersion, string targetFrameworkProfile) { throw null; }
         public static System.Collections.Generic.IList<string> GetPathToReferenceAssemblies(string targetFrameworkIdentifier, string targetFrameworkVersion, string targetFrameworkProfile, string targetFrameworkRootPath) { throw null; }
-<<<<<<< HEAD
-        public static System.Collections.Generic.IList<string> GetPathToReferenceAssemblies(string targetFrameworkIdentifier, string targetFrameworkVersion, string targetFrameworkProfile, string targetFrameworkRootPath, string targetFrameworkFallbackSearchPaths=null) { throw null; }
-        public static string GetPathToStandardLibraries(string targetFrameworkIdentifier, string targetFrameworkVersion, string targetFrameworkProfile) { throw null; }
-        public static string GetPathToStandardLibraries(string targetFrameworkIdentifier, string targetFrameworkVersion, string targetFrameworkProfile, string platformTarget) { throw null; }
-        public static string GetPathToStandardLibraries(string targetFrameworkIdentifier, string targetFrameworkVersion, string targetFrameworkProfile, string platformTarget, string targetFrameworkRootPath) { throw null; }
-        public static string GetPathToStandardLibraries(string targetFrameworkIdentifier, string targetFrameworkVersion, string targetFrameworkProfile, string platformTarget, string targetFrameworkRootPath, string targetFrameworkFallbackSearchPaths=null) { throw null; }
-=======
         public static System.Collections.Generic.IList<string> GetPathToReferenceAssemblies(string targetFrameworkIdentifier, string targetFrameworkVersion, string targetFrameworkProfile, string targetFrameworkRootPath, string targetFrameworkFallbackSearchPaths) { throw null; }
         public static string GetPathToStandardLibraries(string targetFrameworkIdentifier, string targetFrameworkVersion, string targetFrameworkProfile) { throw null; }
         public static string GetPathToStandardLibraries(string targetFrameworkIdentifier, string targetFrameworkVersion, string targetFrameworkProfile, string platformTarget) { throw null; }
         public static string GetPathToStandardLibraries(string targetFrameworkIdentifier, string targetFrameworkVersion, string targetFrameworkProfile, string platformTarget, string targetFrameworkRootPath) { throw null; }
         public static string GetPathToStandardLibraries(string targetFrameworkIdentifier, string targetFrameworkVersion, string targetFrameworkProfile, string platformTarget, string targetFrameworkRootPath, string targetFrameworkFallbackSearchPaths) { throw null; }
->>>>>>> a75c5a9e
         public static string GetPathToSystemFile(string fileName) { throw null; }
         [System.ObsoleteAttribute("Consider using GetPlatformSDKLocation instead")]
         public static string GetPathToWindowsSdk(Microsoft.Build.Utilities.TargetDotNetFrameworkVersion version, Microsoft.Build.Utilities.VisualStudioVersion visualStudioVersion) { throw null; }
