--- conflicted
+++ resolved
@@ -2166,13 +2166,8 @@
         bool Compile();
     }
 }
-<<<<<<< HEAD
 namespace Microsoft.Build.Tasks.ResolveAssemblyReferences.Contract
 {
-    public partial interface IResolveAssemblyReferenceTaskHandler : System.IDisposable
-    {
-        System.Threading.Tasks.Task<Microsoft.Build.Tasks.ResolveAssemblyReferences.Contract.ResolveAssemblyReferenceResult> ExecuteAsync(Microsoft.Build.Tasks.ResolveAssemblyReferences.Contract.ResolveAssemblyReferenceRequest input, System.Threading.CancellationToken cancellationToken=default(System.Threading.CancellationToken));
-    }
     [MessagePack.MessagePackObjectAttribute(false)]
     public sealed partial class ReadOnlyTaskItem : Microsoft.Build.Framework.ITaskItem, Microsoft.Build.Framework.ITaskItem2
     {
@@ -2196,148 +2191,7 @@
         public void SetMetadata(string metadataName, string metadataValue) { }
         public void SetMetadataValueLiteral(string metadataName, string metadataValue) { }
     }
-    [MessagePack.MessagePackObjectAttribute(false)]
-    public partial class ResolveAssemblyReferenceRequest
-    {
-        public ResolveAssemblyReferenceRequest() { }
-        [MessagePack.KeyAttribute(0)]
-        public string[] AllowedAssemblyExtensions { get { throw null; } set { } }
-        [MessagePack.KeyAttribute(1)]
-        public string[] AllowedRelatedFileExtensions { get { throw null; } set { } }
-        [MessagePack.KeyAttribute(2)]
-        public string AppConfigFile { get { throw null; } set { } }
-        [MessagePack.KeyAttribute(3)]
-        public Microsoft.Build.Tasks.ResolveAssemblyReferences.Contract.ReadOnlyTaskItem[] Assemblies { get { throw null; } set { } }
-        [MessagePack.KeyAttribute(4)]
-        public Microsoft.Build.Tasks.ResolveAssemblyReferences.Contract.ReadOnlyTaskItem[] AssemblyFiles { get { throw null; } set { } }
-        [MessagePack.KeyAttribute(5)]
-        public bool AutoUnify { get { throw null; } set { } }
-        [MessagePack.KeyAttribute(6)]
-        public string[] CandidateAssemblyFiles { get { throw null; } set { } }
-        [MessagePack.KeyAttribute(7)]
-        public bool CopyLocalDependenciesWhenParentReferenceInGac { get { throw null; } set { } }
-        [MessagePack.KeyAttribute(8)]
-        public bool DoNotCopyLocalIfInGac { get { throw null; } set { } }
-        [MessagePack.KeyAttribute(9)]
-        public bool FindDependencies { get { throw null; } set { } }
-        [MessagePack.KeyAttribute(10)]
-        public bool FindDependenciesOfExternallyResolvedReferences { get { throw null; } set { } }
-        [MessagePack.KeyAttribute(11)]
-        public bool FindRelatedFiles { get { throw null; } set { } }
-        [MessagePack.KeyAttribute(12)]
-        public bool FindSatellites { get { throw null; } set { } }
-        [MessagePack.KeyAttribute(13)]
-        public bool FindSerializationAssemblies { get { throw null; } set { } }
-        [MessagePack.KeyAttribute(14)]
-        public Microsoft.Build.Tasks.ResolveAssemblyReferences.Contract.ReadOnlyTaskItem[] FullFrameworkAssemblyTables { get { throw null; } set { } }
-        [MessagePack.KeyAttribute(15)]
-        public string[] FullFrameworkFolders { get { throw null; } set { } }
-        [MessagePack.KeyAttribute(16)]
-        public string[] FullTargetFrameworkSubsetNames { get { throw null; } set { } }
-        [MessagePack.KeyAttribute(17)]
-        public bool IgnoreDefaultInstalledAssemblySubsetTables { get { throw null; } set { } }
-        [MessagePack.KeyAttribute(18)]
-        public bool IgnoreDefaultInstalledAssemblyTables { get { throw null; } set { } }
-        [MessagePack.KeyAttribute(19)]
-        public bool IgnoreTargetFrameworkAttributeVersionMismatch { get { throw null; } set { } }
-        [MessagePack.KeyAttribute(20)]
-        public bool IgnoreVersionForFrameworkReferences { get { throw null; } set { } }
-        [MessagePack.KeyAttribute(21)]
-        public Microsoft.Build.Tasks.ResolveAssemblyReferences.Contract.ReadOnlyTaskItem[] InstalledAssemblySubsetTables { get { throw null; } set { } }
-        [MessagePack.KeyAttribute(22)]
-        public Microsoft.Build.Tasks.ResolveAssemblyReferences.Contract.ReadOnlyTaskItem[] InstalledAssemblyTables { get { throw null; } set { } }
-        [MessagePack.KeyAttribute(23)]
-        public string[] LatestTargetFrameworkDirectories { get { throw null; } set { } }
-        [MessagePack.KeyAttribute(24)]
-        public string ProfileName { get { throw null; } set { } }
-        [MessagePack.KeyAttribute(25)]
-        public Microsoft.Build.Tasks.ResolveAssemblyReferences.Contract.ReadOnlyTaskItem[] ResolvedSDKReferences { get { throw null; } set { } }
-        [MessagePack.KeyAttribute(26)]
-        public string[] SearchPaths { get { throw null; } set { } }
-        [MessagePack.KeyAttribute(27)]
-        public bool Silent { get { throw null; } set { } }
-        [MessagePack.KeyAttribute(28)]
-        public string StateFile { get { throw null; } set { } }
-        [MessagePack.KeyAttribute(29)]
-        public bool SupportsBindingRedirectGeneration { get { throw null; } set { } }
-        [MessagePack.KeyAttribute(30)]
-        public string TargetedRuntimeVersion { get { throw null; } set { } }
-        [MessagePack.KeyAttribute(31)]
-        public string[] TargetFrameworkDirectories { get { throw null; } set { } }
-        [MessagePack.KeyAttribute(32)]
-        public string TargetFrameworkMoniker { get { throw null; } set { } }
-        [MessagePack.KeyAttribute(33)]
-        public string TargetFrameworkMonikerDisplayName { get { throw null; } set { } }
-        [MessagePack.KeyAttribute(34)]
-        public string[] TargetFrameworkSubsets { get { throw null; } set { } }
-        [MessagePack.KeyAttribute(35)]
-        public string TargetFrameworkVersion { get { throw null; } set { } }
-        [MessagePack.KeyAttribute(36)]
-        public string TargetProcessorArchitecture { get { throw null; } set { } }
-        [MessagePack.KeyAttribute(37)]
-        public bool UnresolveFrameworkAssembliesFromHigherFrameworks { get { throw null; } set { } }
-        [MessagePack.KeyAttribute(38)]
-        public bool UseResolveAssemblyReferenceService { get { throw null; } set { } }
-        [MessagePack.KeyAttribute(39)]
-        public string WarnOrErrorOnTargetArchitectureMismatch { get { throw null; } set { } }
-    }
-    [MessagePack.MessagePackObjectAttribute(false)]
-    public sealed partial class ResolveAssemblyReferenceResponse
-    {
-        public ResolveAssemblyReferenceResponse() { }
-        [MessagePack.KeyAttribute(0)]
-        public Microsoft.Build.Tasks.ResolveAssemblyReferences.Contract.ReadOnlyTaskItem[] CopyLocalFiles { get { throw null; } set { } }
-        [MessagePack.KeyAttribute(1)]
-        public string DependsOnNETStandard { get { throw null; } set { } }
-        [MessagePack.KeyAttribute(2)]
-        public string DependsOnSystemRuntime { get { throw null; } set { } }
-        [MessagePack.KeyAttribute(3)]
-        public Microsoft.Build.Tasks.ResolveAssemblyReferences.Contract.ReadOnlyTaskItem[] FilesWritten { get { throw null; } set { } }
-        [MessagePack.KeyAttribute(4)]
-        public Microsoft.Build.Tasks.ResolveAssemblyReferences.Contract.ReadOnlyTaskItem[] RelatedFiles { get { throw null; } set { } }
-        [MessagePack.KeyAttribute(5)]
-        public Microsoft.Build.Tasks.ResolveAssemblyReferences.Contract.ReadOnlyTaskItem[] ResolvedDependencyFiles { get { throw null; } set { } }
-        [MessagePack.KeyAttribute(6)]
-        public Microsoft.Build.Tasks.ResolveAssemblyReferences.Contract.ReadOnlyTaskItem[] ResolvedFiles { get { throw null; } set { } }
-        [MessagePack.KeyAttribute(7)]
-        public Microsoft.Build.Tasks.ResolveAssemblyReferences.Contract.ReadOnlyTaskItem[] SatelliteFiles { get { throw null; } set { } }
-        [MessagePack.KeyAttribute(8)]
-        public Microsoft.Build.Tasks.ResolveAssemblyReferences.Contract.ReadOnlyTaskItem[] ScatterFiles { get { throw null; } set { } }
-        [MessagePack.KeyAttribute(9)]
-        public Microsoft.Build.Tasks.ResolveAssemblyReferences.Contract.ReadOnlyTaskItem[] SerializationAssemblyFiles { get { throw null; } set { } }
-        [MessagePack.KeyAttribute(10)]
-        public Microsoft.Build.Tasks.ResolveAssemblyReferences.Contract.ReadOnlyTaskItem[] SuggestedRedirects { get { throw null; } set { } }
-    }
-    [MessagePack.MessagePackObjectAttribute(false)]
-    public sealed partial class ResolveAssemblyReferenceResult
-    {
-        public ResolveAssemblyReferenceResult() { }
-        [MessagePack.KeyAttribute(4)]
-        public System.Collections.Generic.List<Microsoft.Build.Framework.BuildErrorEventArgs> BuildErrorEvents { get { throw null; } set { } }
-        [MessagePack.KeyAttribute(5)]
-        public System.Collections.Generic.List<Microsoft.Build.Framework.BuildMessageEventArgs> BuildMessageEvents { get { throw null; } set { } }
-        [MessagePack.KeyAttribute(6)]
-        public System.Collections.Generic.List<Microsoft.Build.Framework.BuildWarningEventArgs> BuildWarningEvents { get { throw null; } set { } }
-        [MessagePack.KeyAttribute(3)]
-        public System.Collections.Generic.List<Microsoft.Build.Framework.CustomBuildEventArgs> CustomBuildEvents { get { throw null; } set { } }
-        [MessagePack.KeyAttribute(2)]
-        public int EventCount { get { throw null; } set { } }
-        [MessagePack.KeyAttribute(1)]
-        public Microsoft.Build.Tasks.ResolveAssemblyReferences.Contract.ResolveAssemblyReferenceResponse Response { get { throw null; } set { } }
-        [MessagePack.KeyAttribute(0)]
-        public bool TaskResult { get { throw null; } set { } }
-    }
 }
-namespace Microsoft.Build.Tasks.ResolveAssemblyReferences.Server
-{
-    public sealed partial class RarController
-    {
-        public RarController(string pipeName, System.Func<string, System.Nullable<int>, System.Nullable<int>, int, bool, System.IO.Stream> streamFactory, System.Nullable<System.TimeSpan> timeout=default(System.Nullable<System.TimeSpan>)) { }
-        public System.Threading.Tasks.Task<int> StartAsync(System.Threading.CancellationToken cancellationToken=default(System.Threading.CancellationToken)) { throw null; }
-    }
-}
-=======
->>>>>>> 192e0a2a
 namespace System.Deployment.Internal.CodeSigning
 {
     public sealed partial class RSAPKCS1SHA256SignatureDescription : System.Security.Cryptography.SignatureDescription
