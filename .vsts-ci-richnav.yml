--- conflicted
+++ resolved
@@ -24,13 +24,8 @@
         richCodeNavigationLanguage: 'csharp'
         richCodeNavigationEnvironment: 'production'
         pool:
-<<<<<<< HEAD
             name: NetCore-Public
-            demands: ImageOverride -equals Build.Windows.10.Amd64.VS2019.Pre.Open  
-=======
-            name: NetCore-Svc-Public
-            demands: ImageOverride -equals windows.vs2019.amd64.open  
->>>>>>> 08f335f2
+            demands: ImageOverride -equals windows.vs2019.amd64.open   
         timeoutInMinutes: 180
         strategy:
           matrix:
